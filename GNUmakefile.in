--- conflicted
+++ resolved
@@ -125,11 +125,7 @@
 check check-tests installcheck installcheck-parallel installcheck-tests:
 	$(MAKE) -C src/test/regress $@
 
-<<<<<<< HEAD
-$(call recurse,check-world,src/test src/pl src/interfaces/ecpg contrib src/bin,check)
-=======
 $(call recurse,check-world,src/test src/pl src/interfaces/ecpg contrib gpcontrib,check)
->>>>>>> db9a2ec4
 
 # This is a top-level target that runs "all" regression test suites against
 # a running server. This is what the CI pipeline runs.
@@ -152,16 +148,8 @@
 			   contrib/indexscan \
 			   contrib/hstore \
 			   contrib/pgcrypto \
-<<<<<<< HEAD
-			   contrib/gp_internal_tools \
-			   gpAux/extensions \
+			   gpcontrib \
 			   src/bin/ \
-=======
-			   gpcontrib \
-			   src/bin/gpfdist \
-			   src/interfaces/gppc \
-			   src/test/kerberos \
->>>>>>> db9a2ec4
 			   gpMgmt/bin,installcheck)
 .PHONY: installcheck-gpcheckcat
 installcheck-world: installcheck-gpcheckcat
@@ -169,11 +157,6 @@
 	gpcheckcat -A
 $(call recurse,installcheck-world,gpcontrib/gp_replica_check,installcheck)
 $(call recurse,installcheck-world,contrib/pg_upgrade,check)
-
-<<<<<<< HEAD
-=======
-$(call recurse,maintainer-check,doc src config contrib gpcontrib)
->>>>>>> db9a2ec4
 
 # Run mock tests, that don't require a running server. Arguably these should
 # be part of [install]check-world, but we treat them more like part of
