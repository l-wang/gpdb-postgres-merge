#
# PostgreSQL top level makefile
#
# GNUmakefile.in
#

subdir =
top_builddir = .
include $(top_builddir)/src/Makefile.global

$(call recurse,all install,src config)

all:
	$(MAKE) -C contrib/xlogdump all
	$(MAKE) -C contrib/file_fdw all
	$(MAKE) -C contrib/formatter all
	$(MAKE) -C contrib/formatter_fixedwidth all
	$(MAKE) -C contrib/fuzzystrmatch all
	$(MAKE) -C contrib/extprotocol all	
	$(MAKE) -C contrib/dblink all
	$(MAKE) -C contrib/gp_sparse_vector all
	$(MAKE) -C contrib/gp_distribution_policy all
	$(MAKE) -C contrib/gp_inject_fault all
	$(MAKE) -C contrib/gp_internal_tools all
	$(MAKE) -C contrib/indexscan all
	$(MAKE) -C contrib/pg_upgrade_support all
	$(MAKE) -C contrib/pg_upgrade all
	$(MAKE) -C contrib/hstore all
	$(MAKE) -C contrib/pgcrypto all
	$(MAKE) -C gpAux/extensions all
	$(MAKE) -C gpAux/gpperfmon all
	$(MAKE) -C gpAux/platform all
	+@echo "All of Greenplum Database successfully made. Ready to install."

docs:
	$(MAKE) -C doc all

$(call recurse,world,doc src config contrib,all)
world:
	+@echo "PostgreSQL, contrib, and documentation successfully made. Ready to install."

# build src/ before contrib/
world-contrib-recurse: world-src-recurse

html man:
	$(MAKE) -C doc $@

install:
	$(MAKE) -C contrib/xlogdump $@
	#$(MAKE) -C contrib/file_fdw $@ # GPDB_91_MERGE_FIXME: disable installation until it's officially supported.
	$(MAKE) -C contrib/formatter $@
	$(MAKE) -C contrib/formatter_fixedwidth $@
	$(MAKE) -C contrib/fuzzystrmatch $@
	$(MAKE) -C contrib/extprotocol $@
	$(MAKE) -C contrib/dblink $@
	$(MAKE) -C contrib/gp_sparse_vector $@
	$(MAKE) -C contrib/gp_distribution_policy $@
	$(MAKE) -C contrib/gp_inject_fault $@
	$(MAKE) -C contrib/gp_internal_tools $@
	$(MAKE) -C contrib/indexscan $@ 
	$(MAKE) -C contrib/pg_upgrade_support $@
	$(MAKE) -C contrib/pg_upgrade $@
	$(MAKE) -C contrib/hstore $@
	$(MAKE) -C contrib/pgcrypto $@
	$(MAKE) -C gpMgmt $@
	$(MAKE) -C gpAux/extensions $@
	$(MAKE) -C gpAux/gpperfmon $@
	$(MAKE) -C gpAux/platform $@
	+@echo "Greenplum Database installation complete."

install-docs:
	$(MAKE) -C doc install

$(call recurse,install-world,doc src config contrib,install)
install-world:
	+@echo "PostgreSQL, contrib, and documentation installation complete."

# build src/ before contrib/
install-world-contrib-recurse: install-world-src-recurse

<<<<<<< HEAD
$(call recurse,installdirs uninstall coverage,doc src config contrib)
=======
$(call recurse,installdirs uninstall coverage init-po update-po,doc src config)
>>>>>>> e472b921

$(call recurse,distprep,doc src config contrib)

# clean, distclean, etc should apply to contrib too, even though
# it's not built by default
$(call recurse,clean,doc contrib src config)
clean:
# Garbage from autoconf:
	@rm -rf autom4te.cache/
# leap over gpAux/Makefile into subdirectories to avoid circular dependency.
# gpAux/Makefile is the entry point for the enterprise build, which ends up
# calling top-level configure and this Makefile
	$(MAKE) -C gpAux/extensions $@
	$(MAKE) -C gpAux/gpperfmon $@
	$(MAKE) -C gpAux/platform $@
	$(MAKE) -C gpMgmt $@

# Important: distclean `src' last, otherwise Makefile.global
# will be gone too soon.
distclean maintainer-clean:
#	$(MAKE) -C doc $@
	$(MAKE) -C gpAux/extensions $@
	$(MAKE) -C gpAux/gpperfmon $@
	$(MAKE) -C gpAux/platform $@
	$(MAKE) -C contrib $@
	$(MAKE) -C config $@
	$(MAKE) -C gpMgmt $@
	$(MAKE) -C src $@
	rm -f config.cache config.log config.status GNUmakefile
# Garbage from autoconf:
	@rm -rf autom4te.cache/

installcheck-resgroup:
	$(MAKE) -C src/test/isolation2 $@

# Create or destory a demo cluster.
create-demo-cluster:
	$(MAKE) -C gpAux/gpdemo create-demo-cluster

destroy-demo-cluster:
	$(MAKE) -C gpAux/gpdemo destroy-demo-cluster

create-tinc-test-cluster: destroy-demo-cluster
	$(MAKE) -C gpAux/gpdemo DEFAULT_QD_MAX_CONNECT=150 NUM_PRIMARY_MIRROR_PAIRS=2
	. gpAux/gpdemo/gpdemo-env.sh && createdb gptest

check: all

check installcheck installcheck-parallel:
	$(MAKE) -C src/test/regress $@

$(call recurse,check-world,src/test src/pl src/interfaces/ecpg contrib,check)

# This is a top-level target that runs "all" regression test suites against
# a running server. This is what the CI pipeline runs.
.PHONY: installcheck-world

# Run all ICW targets in different directories under a recurse call, so
# that make -k works as expected. Order is significant here (for some reason,
# which probably indicates that we're relying on undefined behavior... we should
# probably pull anything order-dependent out of recurse() and back into the
# recipe body).
$(call recurse,installcheck-world,src/test/regress,installcheck-good)
$(call recurse,installcheck-world, \
			   src/test/fsync \
			   src/test/walrep \
			   src/test/heap_checksum \
			   src/test/isolation \
			   src/test/isolation2 \
			   src/pl \
			   contrib/formatter_fixedwidth \
			   contrib/extprotocol \
			   contrib/dblink \
			   contrib/indexscan \
			   contrib/hstore \
			   contrib/pgcrypto \
			   contrib/gp_internal_tools \
			   gpAux/extensions \
			   src/bin/gpfdist \
			   src/interfaces/gppc \
			   src/test/kerberos \
			   gpMgmt/bin,installcheck)
.PHONY: installcheck-gpcheckcat
installcheck-world: installcheck-gpcheckcat
installcheck-gpcheckcat:
	gpcheckcat -A
$(call recurse,installcheck-world,contrib/gp_replica_check,installcheck)
$(call recurse,installcheck-world,contrib/pg_upgrade,check)

$(call recurse,maintainer-check,doc src config contrib)

# Run mock tests, that don't require a running server. Arguably these should
# be part of [install]check-world, but we treat them more like part of
# compilation than regression testing, in the CI. But they are too heavy-weight
# to put into "make all", either.
.PHONY : unittest-check
unittest-check:
	$(MAKE) -C src/backend unittest-check
	$(MAKE) -C src/bin unittest-check
	$(MAKE) -C gpAux/extensions unittest-check

GNUmakefile: GNUmakefile.in $(top_builddir)/config.status
	./config.status $@


##########################################################################

distdir	= postgresql-$(VERSION)
dummy	= =install=
garbage = =*  "#"*  ."#"*  *~*  *.orig  *.rej  core  postgresql-*

dist: $(distdir).tar.gz $(distdir).tar.bz2
	rm -rf $(distdir)

$(distdir).tar: distdir
	$(TAR) chf $@ $(distdir)

.INTERMEDIATE: $(distdir).tar

distdir-location:
	@echo $(distdir)

distdir:
	rm -rf $(distdir)* $(dummy)
	for x in `cd $(top_srcdir) && find . \( -name CVS -prune \) -o \( -name .git -prune \) -o -print`; do \
	  file=`expr X$$x : 'X\./\(.*\)'`; \
	  if test -d "$(top_srcdir)/$$file" ; then \
	    mkdir "$(distdir)/$$file" && chmod 777 "$(distdir)/$$file";	\
	  else \
	    ln "$(top_srcdir)/$$file" "$(distdir)/$$file" >/dev/null 2>&1 \
	      || cp "$(top_srcdir)/$$file" "$(distdir)/$$file"; \
	  fi || exit; \
	done
	$(MAKE) -C $(distdir) distprep
	#$(MAKE) -C $(distdir)/doc/src/sgml/ HISTORY INSTALL regress_README
	#cp $(distdir)/doc/src/sgml/HISTORY $(distdir)/
	#cp $(distdir)/doc/src/sgml/INSTALL $(distdir)/
	#cp $(distdir)/doc/src/sgml/regress_README $(distdir)/src/test/regress/README
	$(MAKE) -C $(distdir) distclean
	#rm -f $(distdir)/README.git

distcheck: dist
	rm -rf $(dummy)
	mkdir $(dummy)
	$(GZIP) -d -c $(distdir).tar.gz | $(TAR) xf -
	install_prefix=`cd $(dummy) && pwd`; \
	cd $(distdir) \
	&& ./configure --prefix="$$install_prefix"
	$(MAKE) -C $(distdir) -q distprep
	$(MAKE) -C $(distdir)
	$(MAKE) -C $(distdir) install
	$(MAKE) -C $(distdir) uninstall
	@echo "checking whether \`$(MAKE) uninstall' works"
	test `find $(dummy) ! -type d | wc -l` -eq 0
	$(MAKE) -C $(distdir) dist
# Room for improvement: Check here whether this distribution tarball
# is sufficiently similar to the original one.
	rm -rf $(distdir) $(dummy)
	@echo "Distribution integrity checks out."

.PHONY: dist distdir distcheck docs install-docs world check-world install-world installcheck-world<|MERGE_RESOLUTION|>--- conflicted
+++ resolved
@@ -11,7 +11,6 @@
 $(call recurse,all install,src config)
 
 all:
-	$(MAKE) -C contrib/xlogdump all
 	$(MAKE) -C contrib/file_fdw all
 	$(MAKE) -C contrib/formatter all
 	$(MAKE) -C contrib/formatter_fixedwidth all
@@ -25,6 +24,7 @@
 	$(MAKE) -C contrib/indexscan all
 	$(MAKE) -C contrib/pg_upgrade_support all
 	$(MAKE) -C contrib/pg_upgrade all
+	$(MAKE) -C contrib/pg_xlogdump all
 	$(MAKE) -C contrib/hstore all
 	$(MAKE) -C contrib/pgcrypto all
 	$(MAKE) -C gpAux/extensions all
@@ -46,7 +46,6 @@
 	$(MAKE) -C doc $@
 
 install:
-	$(MAKE) -C contrib/xlogdump $@
 	#$(MAKE) -C contrib/file_fdw $@ # GPDB_91_MERGE_FIXME: disable installation until it's officially supported.
 	$(MAKE) -C contrib/formatter $@
 	$(MAKE) -C contrib/formatter_fixedwidth $@
@@ -60,6 +59,7 @@
 	$(MAKE) -C contrib/indexscan $@ 
 	$(MAKE) -C contrib/pg_upgrade_support $@
 	$(MAKE) -C contrib/pg_upgrade $@
+	$(MAKE) -C contrib/pg_xlogdump $@
 	$(MAKE) -C contrib/hstore $@
 	$(MAKE) -C contrib/pgcrypto $@
 	$(MAKE) -C gpMgmt $@
@@ -78,11 +78,7 @@
 # build src/ before contrib/
 install-world-contrib-recurse: install-world-src-recurse
 
-<<<<<<< HEAD
-$(call recurse,installdirs uninstall coverage,doc src config contrib)
-=======
-$(call recurse,installdirs uninstall coverage init-po update-po,doc src config)
->>>>>>> e472b921
+$(call recurse,installdirs uninstall coverage,doc src config)
 
 $(call recurse,distprep,doc src config contrib)
 
