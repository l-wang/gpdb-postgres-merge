dnl Process this file with autoconf to produce a configure script.
dnl $PostgreSQL: pgsql/configure.in,v 1.602 2009/06/27 00:14:47 scrappy Exp $
dnl
dnl Developers, please strive to achieve this order:
dnl
dnl 0. Initialization and options processing
dnl 1. Programs
dnl 2. Libraries
dnl 3. Header files
dnl 4. Types
dnl 5. Structures
dnl 6. Compiler characteristics
dnl 7. Functions, global variables
dnl 8. System services
dnl
dnl Read the Autoconf manual for details.
dnl
m4_pattern_forbid(^PGAC_)dnl to catch undefined macros

dnl The PACKAGE_VERSION from upstream PostgreSQL is maintained in the
dnl PG_PACKAGE_VERSION variable, when merging make sure to update this
dnl variable with the merge conflict from the AC_INIT() statement.
AC_INIT([Greenplum Database], [6.0.0-alpha.0], [support@greenplum.org])
[PG_PACKAGE_VERSION=8.4.0]
AC_SUBST(PG_PACKAGE_VERSION)

dnl m4_if(m4_defn([m4_PACKAGE_VERSION]), [2.63], [], [m4_fatal([Autoconf version 2.63 is required.
dnl Untested combinations of 'autoconf' and PostgreSQL versions are not
dnl recommended.  You can remove the check from 'configure.in' but it is then
dnl your responsibility whether the result works or not.])])
AC_COPYRIGHT([Copyright (c) 1996-2010, PostgreSQL Global Development Group])
AC_CONFIG_SRCDIR([src/backend/access/common/heaptuple.c])
AC_CONFIG_AUX_DIR(config)
AC_PREFIX_DEFAULT(/usr/local/gpdb)
AC_SUBST(configure_args, [$ac_configure_args])

[PG_MAJORVERSION=`expr "$PG_PACKAGE_VERSION" : '\([0-9][0-9]*\.[0-9][0-9]*\)'`]
AC_SUBST(PG_MAJORVERSION)
AC_DEFINE_UNQUOTED(PG_MAJORVERSION, "$PG_MAJORVERSION", [PostgreSQL major version as a string])

[PG_VERSION="$PG_PACKAGE_VERSION"]
dnl Greenplum co-opts the --with-extra-version value to append to Only the Greenplum version
PGAC_ARG_REQ(with, extra-version, [STRING], [append STRING to version], [], [])
AC_DEFINE_UNQUOTED(PG_VERSION, "$PG_PACKAGE_VERSION", [Postgres version Greenplum Database is based on])

AC_CANONICAL_HOST

template=
AC_MSG_CHECKING([which template to use])

PGAC_ARG_REQ(with, template, [NAME], [override operating system template],
[
  case $withval in
    list)   echo; ls "$srcdir/src/template"; exit;;
    *)      if test -f "$srcdir/src/template/$with_template" ; then
              template=$withval
            else
              AC_MSG_ERROR(['$withval' is not a valid template name. Use 'list' for a list.])
            fi;;
  esac
],
[
# --with-template not given

case $host_os in
     aix*) template=aix ;;
    bsdi*) template=bsdi ;;
  cygwin*) template=cygwin ;;
  darwin*) template=darwin ;;
dragonfly*) template=netbsd ;;
    dgux*) template=dgux ;;
 freebsd*) template=freebsd ;;
    hpux*) template=hpux ;;
    irix*) template=irix ;;
 linux*|gnu*|k*bsd*-gnu)
           template=linux ;;
   mingw*) template=win32 ;;
  netbsd*) template=netbsd ;;
nextstep*) template=nextstep ;;
 openbsd*) template=openbsd ;;
     osf*) template=osf ;;
     sco*) template=sco ;;
 solaris*) template=solaris ;;
   sunos*) template=sunos4 ;;
 sysv4.2*)
        case $host_vendor in
          univel) template=univel ;;
        esac ;;
   sysv4*) template=svr4 ;;
   sysv5*) template=unixware ;;
  ultrix*) template=ultrix4 ;;
esac

  if test x"$template" = x"" ; then
    AC_MSG_ERROR([[
*******************************************************************
PostgreSQL has apparently not been ported to your platform yet.
To try a manual configuration, look into the src/template directory
for a similar platform and use the '--with-template=' option.

Please also contact <bugs@greenplum.org> to see about
rectifying this.  Include the above 'checking host system type...'
line.
*******************************************************************
]])
  fi

])

AC_MSG_RESULT([$template])

PORTNAME=$template
AC_SUBST(PORTNAME)

# Initialize default assumption that we do not need separate assembly code
# for TAS (test-and-set).  This can be overridden by the template file
# when it's executed.
need_tas=no
tas_file=dummy.s



##
## Command line options
##

#
# Add non-standard directories to the include path
#
PGAC_ARG_REQ(with, includes, [DIRS], [look for additional header files in DIRS])


#
# Add non-standard directories to the library search path
#
PGAC_ARG_REQ(with, libraries, [DIRS], [look for additional libraries in DIRS],
             [LIBRARY_DIRS=$withval])

PGAC_ARG_REQ(with, libs,      [DIRS], [alternative spelling of --with-libraries],
             [LIBRARY_DIRS=$withval])


#
# 64-bit integer date/time storage: enabled by default.
#
AC_MSG_CHECKING([whether to build with 64-bit integer date/time support])
PGAC_ARG_BOOL(enable, integer-datetimes, yes, [disable 64-bit integer date/time support],
              [AC_DEFINE([USE_INTEGER_DATETIMES], 1,
                         [Define to 1 if you want 64-bit integer timestamp and interval support. (--enable-integer-datetimes)])])
AC_MSG_RESULT([$enable_integer_datetimes])


#
# NLS
#
# NLS is not supported in Greenplum. There's no fundamental reason for it,
# but no-one's kept the translations up-to-date. The .po files have been
# removed from the repository, so it won't work if you just uncomment the
# below block. If we wanted to enable NLS support, we should come up with a
# scheme to use the upstream PostgreSQL .po files as is, to make merging
# easier, and provide additional .po files for all the Greenplum-specific
# strings.
# to the users to let them build with very incomplete translations.
#AC_MSG_CHECKING([whether NLS is wanted])
#PGAC_ARG_OPTARG(enable, nls,
#                [LANGUAGES], [enable Native Language Support],
#                [],
#                [WANTED_LANGUAGES=$enableval],
#                [AC_DEFINE(ENABLE_NLS, 1,
#                           [Define to 1 if you want National Language Support. (--enable-nls)])])
#AC_MSG_RESULT([$enable_nls])
#AC_SUBST(enable_nls)
#AC_SUBST(WANTED_LANGUAGES)

#
# Default port number (--with-pgport), default 5432
#
AC_MSG_CHECKING([for default port number])
PGAC_ARG_REQ(with, pgport, [PORTNUM], [set default port number [5432]],
             [default_port=$withval],
             [default_port=5432])
AC_MSG_RESULT([$default_port])
# Need both of these because some places want an integer and some a string
AC_DEFINE_UNQUOTED(DEF_PGPORT, ${default_port},
[Define to the default TCP port number on which the server listens and
to which clients will try to connect.  This can be overridden at run-time,
but it's convenient if your clients have the right default compiled in.
(--with-pgport=PORTNUM)])
AC_DEFINE_UNQUOTED(DEF_PGPORT_STR, "${default_port}",
                   [Define to the default TCP port number as a string constant.])
AC_SUBST(default_port)

#
# Option to disable shared libraries
#
PGAC_ARG_BOOL(enable, shared, yes,
              [do not build shared libraries])
AC_SUBST(enable_shared)

#
# '-rpath'-like feature can be disabled
#
PGAC_ARG_BOOL(enable, rpath, yes,
              [do not embed shared library search path in executables])
AC_SUBST(enable_rpath)

#
# Spinlocks
#
PGAC_ARG_BOOL(enable, spinlocks, yes,
              [do not use spinlocks])

#
# Atomic operations
#
PGAC_ARG_BOOL(enable, atomics, yes,
              [do not use atomic operations])

#
# gpfdist
#
PGAC_ARG_BOOL(enable, gpfdist, yes,
             [do not use gpfdist])
AC_SUBST(enable_gpfdist)

#
# pxf
#
PGAC_ARG_BOOL(enable, pxf, yes,
             [do not build pxf])
AC_SUBST(enable_pxf)

#
# --enable-gpperfmon
#
PGAC_ARG_BOOL(enable, gpperfmon, no,
              [build with gpperfmon])
AC_SUBST(enable_gpperfmon)

#
# --enable-debug adds -g to compiler flags
#
PGAC_ARG_BOOL(enable, debug, no,
              [build with debugging symbols (-g)])
AC_SUBST(enable_debug)

#
# --enable-profiling enables gcc profiling
#
PGAC_ARG_BOOL(enable, profiling, no,
              [build with profiling enabled ])
AC_SUBST(enable_profiling)

#
# --enable-coverage enables generation of code coverage metrics with gcov
#
PGAC_ARG_BOOL(enable, coverage, no,
              [build with coverage testing instrumentation],
[AC_CHECK_PROGS(GCOV, gcov)
if test -z "$GCOV"; then
  AC_MSG_ERROR([gcov not found])
fi
AC_CHECK_PROGS(LCOV, lcov)
if test -z "$LCOV"; then
  AC_MSG_ERROR([lcov not found])
fi
AC_CHECK_PROGS(GENHTML, genhtml)
if test -z "$GENHTML"; then
  AC_MSG_ERROR([genhtml not found])
fi])
AC_SUBST(enable_coverage)

#
# DTrace
#
PGAC_ARG_BOOL(enable, dtrace, no,
              [build with DTrace support],
[AC_DEFINE([ENABLE_DTRACE], 1,
           [Define to 1 to enable DTrace support. (--enable-dtrace)])
AC_CHECK_PROGS(DTRACE, dtrace)
if test -z "$DTRACE"; then
  AC_MSG_ERROR([dtrace not found])
fi
AC_SUBST(DTRACEFLAGS)])
AC_SUBST(enable_dtrace)

#
# TAP tests
#
PGAC_ARG_BOOL(enable, tap-tests, no,
              [enable TAP tests (requires Perl and IPC::Run)])
AC_SUBST(enable_tap_tests)

#
# Block size
#
AC_MSG_CHECKING([for block size])
PGAC_ARG_REQ(with, blocksize, [BLOCKSIZE], [set table block size in kB [8]],
             [blocksize=$withval],
             [blocksize=32])
case ${blocksize} in
  1) BLCKSZ=1024;;
  2) BLCKSZ=2048;;
  4) BLCKSZ=4096;;
  8) BLCKSZ=8192;;
 16) BLCKSZ=16384;;
 32) BLCKSZ=32768;;
  *) AC_MSG_ERROR([Invalid block size. Allowed values are 1,2,4,8,16,32.])
esac
AC_MSG_RESULT([${blocksize}kB])

AC_DEFINE_UNQUOTED([BLCKSZ], ${BLCKSZ}, [
 Size of a disk block --- this also limits the size of a tuple.  You
 can set it bigger if you need bigger tuples (although TOAST should
 reduce the need to have large tuples, since fields can be spread
 across multiple tuples).

 BLCKSZ must be a power of 2.  The maximum possible value of BLCKSZ
 is currently 2^15 (32768).  This is determined by the 15-bit widths
 of the lp_off and lp_len fields in ItemIdData (see
 include/storage/itemid.h).

 Changing BLCKSZ requires an initdb.
])

#
# Relation segment size
#
AC_MSG_CHECKING([for segment size])
PGAC_ARG_REQ(with, segsize, [SEGSIZE], [set table segment size in GB [1]],
             [segsize=$withval],
             [segsize=1])
# this expression is set up to avoid unnecessary integer overflow
# blocksize is already guaranteed to be a factor of 1024
RELSEG_SIZE=`expr '(' 1024 / ${blocksize} ')' '*' ${segsize} '*' 1024`
test $? -eq 0 || exit 1
AC_MSG_RESULT([${segsize}GB])

AC_DEFINE_UNQUOTED([RELSEG_SIZE], ${RELSEG_SIZE}, [
 RELSEG_SIZE is the maximum number of blocks allowed in one disk file.
 Thus, the maximum size of a single file is RELSEG_SIZE * BLCKSZ;
 relations bigger than that are divided into multiple files.

 RELSEG_SIZE * BLCKSZ must be less than your OS' limit on file size.
 This is often 2 GB or 4GB in a 32-bit operating system, unless you
 have large file support enabled.  By default, we make the limit 1 GB
 to avoid any possible integer-overflow problems within the OS.
 A limit smaller than necessary only means we divide a large
 relation into more chunks than necessary, so it seems best to err
 in the direction of a small limit.

 A power-of-2 value is recommended to save a few cycles in md.c,
 but is not absolutely required.

 Changing RELSEG_SIZE requires an initdb.
])

#
# WAL block size
#
AC_MSG_CHECKING([for WAL block size])
PGAC_ARG_REQ(with, wal-blocksize, [BLOCKSIZE], [set WAL block size in kB [8]],
             [wal_blocksize=$withval],
             [wal_blocksize=32])
case ${wal_blocksize} in
  1) XLOG_BLCKSZ=1024;;
  2) XLOG_BLCKSZ=2048;;
  4) XLOG_BLCKSZ=4096;;
  8) XLOG_BLCKSZ=8192;;
 16) XLOG_BLCKSZ=16384;;
 32) XLOG_BLCKSZ=32768;;
 64) XLOG_BLCKSZ=65536;;
  *) AC_MSG_ERROR([Invalid WAL block size. Allowed values are 1,2,4,8,16,32,64.])
esac
AC_MSG_RESULT([${wal_blocksize}kB])

AC_DEFINE_UNQUOTED([XLOG_BLCKSZ], ${XLOG_BLCKSZ}, [
 Size of a WAL file block.  This need have no particular relation to BLCKSZ.
 XLOG_BLCKSZ must be a power of 2, and if your system supports O_DIRECT I/O,
 XLOG_BLCKSZ must be a multiple of the alignment requirement for direct-I/O
 buffers, else direct I/O may fail.

 Changing XLOG_BLCKSZ requires an initdb.
])

#
# WAL segment size
#
AC_MSG_CHECKING([for WAL segment size])
PGAC_ARG_REQ(with, wal-segsize, [SEGSIZE], [set WAL segment size in MB [16]],
             [wal_segsize=$withval],
             [wal_segsize=64])
case ${wal_segsize} in
  1) ;;
  2) ;;
  4) ;;
  8) ;;
 16) ;;
 32) ;;
 64) ;;
  *) AC_MSG_ERROR([Invalid WAL segment size. Allowed values are 1,2,4,8,16,32,64.])
esac
AC_MSG_RESULT([${wal_segsize}MB])

AC_DEFINE_UNQUOTED([XLOG_SEG_SIZE], [(${wal_segsize} * 1024 * 1024)], [
 XLOG_SEG_SIZE is the size of a single WAL file.  This must be a power of 2
 and larger than XLOG_BLCKSZ (preferably, a great deal larger than
 XLOG_BLCKSZ).

 Changing XLOG_SEG_SIZE requires an initdb.
])

#
# C compiler
#

# For historical reasons you can also use --with-CC to specify the C compiler
# to use, although the standard way to do this is to set the CC environment
# variable.
PGAC_ARG_REQ(with, CC, [CMD], [set compiler (deprecated)], [CC=$with_CC])

case $template in
  aix) pgac_cc_list="gcc xlc";;
 irix) pgac_cc_list="cc";; # no gcc
    *) pgac_cc_list="gcc cc";;
esac

AC_PROG_CC([$pgac_cc_list])

#
# C++ compiler
#
#
# AC_PROG_CXX will add "-g -O2" to CXXFLAGS, if CXXFLAGS was not already set.
# We don't want that, because we derive CXXFLAGS from CFLAGS later on. Set
# CXXFLAGS to an empty string explicitly before invoking AC_PROG_CXX, to
# avoid that.
ac_save_CXXFLAGS=$CXXFLAGS
CXXFLAGS=""
AC_PROG_CXX
CXXFLAGS=$ac_save_CXXFLAGS

# Check if it's Intel's compiler, which (usually) pretends to be gcc,
# but has idiosyncrasies of its own.  We assume icc will define
# __INTEL_COMPILER regardless of CFLAGS.
AC_TRY_COMPILE([], [@%:@ifndef __INTEL_COMPILER
choke me
@%:@endif], [ICC=[yes]], [ICC=[no]])

# Check if it's Sun Studio compiler. We assume that
# __SUNPRO_C will be defined for Sun Studio compilers
AC_TRY_COMPILE([], [@%:@ifndef __SUNPRO_C
choke me
@%:@endif], [SUN_STUDIO_CC=yes], [SUN_STUDIO_CC=no])

AC_SUBST(SUN_STUDIO_CC)

unset CFLAGS

#
# Read the template
#
. "$srcdir/src/template/$template" || exit

# CFLAGS are selected so:
# If the user specifies something in the environment, that is used.
# else:  If the template file set something, that is used.
# else:  If coverage was enabled, don't set anything.
# else:  If the compiler is GCC, then we use -O3.
# else:  If the compiler is something else, then we use -O, unless debugging.

if test "$ac_env_CFLAGS_set" = set; then
  CFLAGS=$ac_env_CFLAGS_value
elif test "${CFLAGS+set}" = set; then
  : # (keep what template set)
elif test "$enable_coverage" = yes; then
  : # no optimization by default
elif test "$GCC" = yes; then
  CFLAGS="-O3"
else
  # if the user selected debug mode, don't use -O
  if test "$enable_debug" != yes; then
    CFLAGS="-O"
  fi
fi

# For GPDB, Use C99, rather than C89, compile rules
#
#
if test "$GCC" = yes; then
  if test "$ICC" = yes; then
    CFLAGS="$CFLAGS -c99 "
  else
    CFLAGS="$CFLAGS -std=gnu99 "
  fi
fi


# Check for x86 cpuid instruction to determine if we can perform a
# runtime check
AC_CACHE_CHECK([for __get_cpuid], [pgac_cv__get_cpuid],
[AC_LINK_IFELSE([AC_LANG_PROGRAM([#include <cpuid.h>],
  [[unsigned int exx[4] = {0, 0, 0, 0};
  __get_cpuid(1, &exx[0], &exx[1], &exx[2], &exx[3]);
  ]])],
  [pgac_cv__get_cpuid="yes"],
  [pgac_cv__get_cpuid="no"])])
if test x"$pgac_cv__get_cpuid" = x"yes"; then
  AC_DEFINE(HAVE__GET_CPUID, 1, [Define to 1 if you have __get_cpuid.])
fi

AC_CACHE_CHECK([for __cpuid], [pgac_cv__cpuid],
[AC_LINK_IFELSE([AC_LANG_PROGRAM([#include <intrin.h>],
  [[unsigned int exx[4] = {0, 0, 0, 0};
  __get_cpuid(exx[0], 1);
  ]])],
  [pgac_cv__cpuid="yes"],
  [pgac_cv__cpuid="no"])])
if test x"$pgac_cv__cpuid" = x"yes"; then
  AC_DEFINE(HAVE__CPUID, 1, [Define to 1 if you have __cpuid.])
fi

# Check for Intel SSE 4.2 intrinsics to do CRC calculations.
#
# First check if the _mm_crc32_u8 and _mm_crc32_u64 intrinsics can be used
# with the default compiler flags. If not, check if adding the -msse4.2
# flag helps. CFLAGS_SSE42 is set to -msse4.2 if that's required.
PGAC_SSE42_CRC32_INTRINSICS([])
if test x"$pgac_sse42_crc32_intrinsics" != x"yes"; then
  PGAC_SSE42_CRC32_INTRINSICS([-msse4.2])
fi
AC_SUBST(CFLAGS_SSE42)

# Are we targeting a processor that supports SSE 4.2? gcc, clang and icc all
# define __SSE4_2__ in that case.
AC_COMPILE_IFELSE([AC_LANG_PROGRAM([], [
#ifndef __SSE4_2__
#error __SSE4_2__ not defined
#endif
])], [SSE4_2_TARGETED=1])

# Select CRC-32C implementation.
#
# If we are targeting a processor that has SSE 4.2 instructions, we can use the
# special CRC instructions for calculating CRC-32C. If we're not targeting such
# a processor, but we can nevertheless produce code that uses the SSE
# intrinsics, perhaps with some extra CFLAGS, compile both implementations and
# select which one to use at runtime, depending on whether SSE 4.2 is supported
# by the processor we're running on.
#
# You can override this logic by setting the appropriate USE_*_CRC32 flag to 1
# in the template or configure command line.
if test x"$USE_SSE42_CRC32C" = x"" && test x"$USE_SSE42_CRC32C_WITH_RUNTIME_CHECK" = x"" && test x"$USE_SLICING_BY_8_CRC32C" = x""; then
  if test x"$pgac_sse42_crc32_intrinsics" = x"yes" && test x"$SSE4_2_TARGETED" = x"1" ; then
    USE_SSE42_CRC32C=1
  else
    # the CPUID instruction is needed for the runtime check.
    if test x"$pgac_sse42_crc32_intrinsics" = x"yes" && (test x"$pgac_cv__get_cpuid" = x"yes" || test x"$pgac_cv__cpuid" = x"yes"); then
      USE_SSE42_CRC32C_WITH_RUNTIME_CHECK=1
    else
      # fall back to slicing-by-8 algorithm which doesn't require any special
      # CPU support.
      USE_SLICING_BY_8_CRC32C=1
    fi
  fi
fi

# Set PG_CRC32C_OBJS appropriately depending on the selected implementation.
AC_MSG_CHECKING([which CRC-32C implementation to use])
if test x"$USE_SSE42_CRC32C" = x"1"; then
  AC_DEFINE(USE_SSE42_CRC32C, 1, [Define to 1 use Intel SSE 4.2 CRC instructions.])
  PG_CRC32C_OBJS="pg_crc32c_sse42.o"
  AC_MSG_RESULT(SSE 4.2)
else
  if test x"$USE_SSE42_CRC32C_WITH_RUNTIME_CHECK" = x"1"; then
    AC_DEFINE(USE_SSE42_CRC32C_WITH_RUNTIME_CHECK, 1, [Define to 1 to use Intel SSSE 4.2 CRC instructions with a runtime check.])
    PG_CRC32C_OBJS="pg_crc32c_sse42.o pg_crc32c_sb8.o pg_crc32c_choose.o"
    AC_MSG_RESULT(SSE 4.2 with runtime check)
  else
    AC_DEFINE(USE_SLICING_BY_8_CRC32C, 1, [Define to 1 to use Intel SSE 4.2 CRC instructions with a runtime check.])
    PG_CRC32C_OBJS="pg_crc32c_sb8.o"
    AC_MSG_RESULT(slicing-by-8)
  fi
fi
AC_SUBST(PG_CRC32C_OBJS)


# set CFLAGS_VECTOR from the environment, if available
if test "$ac_env_CFLAGS_VECTOR_set" = set; then
  CFLAGS_VECTOR=$ac_env_CFLAGS_VECTOR_value
fi

# Some versions of GCC support some additional useful warning flags.
# Check whether they are supported, and add them to CFLAGS if so.
# ICC pretends to be GCC but it's lying; it doesn't support these flags,
# but has its own.  Also check other compiler-specific flags here.

if test "$GCC" = yes -a "$ICC" = no; then
  CFLAGS="$CFLAGS -Wall -Wmissing-prototypes -Wpointer-arith"
  # These work in some but not all gcc versions
  # GPDB code is full of declarations after statement.
  #PGAC_PROG_CC_CFLAGS_OPT([-Wdeclaration-after-statement])
  PGAC_PROG_CC_CFLAGS_OPT([-Wendif-labels])
  # This was included in -Wall/-Wformat in older GCC versions
  PGAC_PROG_CC_CFLAGS_OPT([-Wformat-security])
  # Disable strict-aliasing rules; needed for gcc 3.3+
  PGAC_PROG_CC_CFLAGS_OPT([-fno-strict-aliasing])
  # Disable optimizations that assume no overflow; needed for gcc 4.3+
  PGAC_PROG_CC_CFLAGS_OPT([-fwrapv])
  # Disable FP optimizations that cause various errors on gcc 4.5+ or maybe 4.6+
  PGAC_PROG_CC_CFLAGS_OPT([-fexcess-precision=standard])
  # Disable loop optimizations that get confused by variable-length struct
  # declarations in gcc 4.8+
  PGAC_PROG_CC_CFLAGS_OPT([-fno-aggressive-loop-optimizations])

  # Silence compiler warnings that you get with modern versions of GCC.
  # All of these warnings have been fixed in later versions of PostgreSQL,
  # but GPDB is based on 8.2, so you get these. TODO: Remove when we catch up
  # with later PostgreSQL releases.
  PGAC_PROG_CC_CFLAGS_OPT([-Wno-unused-but-set-variable])
  PGAC_PROG_CC_CFLAGS_OPT([-Wno-address])

  #-Wno-error=enum-compare -Wno-error=address -Wno-error=maybe-uninitialized

  # Optimization flags for specific files that benefit from vectorization
  PGAC_PROG_CC_VAR_OPT(CFLAGS_VECTOR, [-funroll-loops])
  PGAC_PROG_CC_VAR_OPT(CFLAGS_VECTOR, [-ftree-vectorize])
elif test "$ICC" = yes; then
  # Intel's compiler has a bug/misoptimization in checking for
  # division by NAN (NaN == 0), -mp1 fixes it, so add it to the CFLAGS.
  PGAC_PROG_CC_CFLAGS_OPT([-mp1])
  # Make sure strict aliasing is off (though this is said to be the default)
  PGAC_PROG_CC_CFLAGS_OPT([-fno-strict-aliasing])
elif test "$PORTNAME" = "aix"; then
  # AIX's xlc has to have strict aliasing turned off too
  PGAC_PROG_CC_CFLAGS_OPT([-qnoansialias])
fi

AC_SUBST(CFLAGS_VECTOR, $CFLAGS_VECTOR)

# supply -g if --enable-debug
if test "$enable_debug" = yes && test "$ac_cv_prog_cc_g" = yes; then
  if test "$GCC" = yes; then
  	CFLAGS="$CFLAGS -g -ggdb"
  else
    CFLAGS="$CFLAGS -g"
  fi
fi

# enable code coverage if --enable-coverage
if test "$enable_coverage" = yes; then
  if test "$GCC" = yes; then
    CFLAGS="$CFLAGS -fprofile-arcs -ftest-coverage"
  else
    AC_MSG_ERROR([--enable-coverage is supported only when using GCC])
  fi
fi

# enable code coverage if --enable-coverage
if test "$enable_coverage" = yes; then
  if test "$GCC" = yes; then
    CFLAGS="$CFLAGS -fprofile-arcs -ftest-coverage"
  else
    AC_MSG_ERROR([--enable-coverage is supported only when using GCC])
  fi
fi

# enable profiling if --enable-profiling
if test "$enable_profiling" = yes && test "$ac_cv_prog_cc_g" = yes; then
  if test "$GCC" = yes; then
    AC_DEFINE([PROFILE_PID_DIR], 1,
           [Define to 1 to allow profiling output to be saved separately for each process.])
    CFLAGS="$CFLAGS -pg $PLATFORM_PROFILE_FLAGS"
  else
    AC_MSG_ERROR([--enable-profiling is supported only when using GCC])
  fi
fi

# We already have this in Makefile.win32, but configure needs it too
if test "$PORTNAME" = "win32"; then
  CPPFLAGS="$CPPFLAGS -I$srcdir/src/include/port/win32 -IgpAux/ext/win32/kfw-3-2-2/inc/krb5 -IgpAux/ext/win32/kfw-3-2-2/inc/krb5/gssapi -LgpAux/ext/win32/kfw-3-2-2/lib  -DEXEC_BACKEND -DUNSAFE_STAT_OK"

fi

# Check if the compiler still works with the template settings
AC_MSG_CHECKING([whether the C compiler still works])
AC_TRY_LINK([], [return 0;],
  [AC_MSG_RESULT(yes)],
  [AC_MSG_RESULT(no)
   AC_MSG_ERROR([cannot proceed])])

# Defend against gcc -ffast-math
if test "$GCC" = yes; then
AC_TRY_COMPILE([], [@%:@ifdef __FAST_MATH__
choke me
@%:@endif], [], [AC_MSG_ERROR([do not put -ffast-math in CFLAGS])])
fi

# Since PostgreSQL is written in pure C, all the tests in this file
# add necessary flags to CFLAGS only. We have some C++ code in
# src/backend/gpopt, so we must also configure CXXFLAGS in the same way.
# However, some CFLAGS might not be applicable to C++, so we cannot just
# use CFLAGS as is with the C++ compiler. Derive CXXFLAGS from CFLAGS,
# by picking those CFLAGS that also work with the C++ compiler.
#
# This assumes that the C++ compiler is roughly compatible with the C
# compiler, and accepts the same flags. While we test that each flag works
# with the C++ compiler, we would miss any flags that we would need for
# the C++ compiler, but not for the C compiler. For example, if you tried
# to use CC=clang and CXX=g++, we would not know to apply flags that are
# needed for g++, but not by clang. So don't mix and match compiler
# families!

# Loop over all options in CFLAGS, and check if they also work with CXX.
# Add to CXXFLAGS those that do.
for cflag in $CFLAGS; do
  PGAC_PROG_CXX_CXXFLAGS_OPT($cflag)
done


AC_PROG_CPP
AC_SUBST(GCC)

<<<<<<< HEAD
=======
[BLD_ARCH=`echo $BLD_ARCH`]
AC_SUBST(BLD_ARCH)

# Get the Greenplum version string from VERSION

GP_VERSION_LONG=`bash ./getversion`

if test "$with_extra_version" = "" ; then
  with_extra_version="-oss"
fi

GP_VERSION_LONG="$GP_VERSION_LONG$with_extra_version"

echo $GP_VERSION_LONG > VERSION
GP_VERSION=`cat VERSION`

GP_VERSION_SHORT=`bash ./getversion --short`
GP_VERSION_SHORT="$GP_VERSION_SHORT$with_extra_version"
AC_SUBST(GP_VERSION_SHORT)

GP_VERSION_IN="src/include/catalog/gp_version.in"
GP_VERSION_HEADER="src/include/catalog/gp_version.h"
if grep '\$\$' $GP_VERSION_IN > /dev/null 2>&1 ; then
    sed "s,\\$.*\\$\\$,$GP_VERSION," $GP_VERSION_IN > $GP_VERSION_HEADER
fi

GP_BASH_VERSION_IN="gpMgmt/bin/lib/gp_bash_version.sh.in"
GP_BASH_VERSION_SH="gpMgmt/bin/lib/gp_bash_version.sh"
if grep '##' $GP_BASH_VERSION_IN > /dev/null 2>&1 ; then
    sed "s,##.*##,$GP_VERSION," $GP_BASH_VERSION_IN > $GP_BASH_VERSION_SH
fi

GPTEST_IN="src/test/regress/GPTest.pm.in"
GPTEST_PM="src/test/regress/GPTest.pm"
if grep '##' $GPTEST_IN > /dev/null 2>&1 ; then
    sed "s,##.*##,$GP_VERSION," $GPTEST_IN > $GPTEST_PM
fi

AC_DEFINE_UNQUOTED(GP_VERSION,
                   ["$GP_VERSION"],
                   [A string containing the Greenplum version number])

[GP_MAJORVERSION=`expr "$GP_VERSION" : '\([0-9][0-9]*\)'`]
AC_SUBST(GP_MAJORVERSION)
AC_DEFINE_UNQUOTED(GP_MAJORVERSION, "$GP_MAJORVERSION", [Greenplum major version as a string])


>>>>>>> 92619b9e
#
# Set up TAS assembly code if needed; the template file has now had its
# chance to request this.
#
AC_CONFIG_LINKS([src/backend/port/tas.s:src/backend/port/tas/${tas_file}])

if test "$need_tas" = yes ; then
  TAS=tas.o
else
  TAS=""
fi
AC_SUBST(TAS)


#
# Automatic dependency tracking
#
PGAC_ARG_BOOL(enable, depend, no, [turn on automatic dependency tracking],
              [autodepend=yes])
AC_SUBST(autodepend)


#
# Enable assert checks
#
PGAC_ARG_BOOL(enable, cassert, no, [enable assertion checks (for debugging)],
              [AC_DEFINE([USE_ASSERT_CHECKING], 1,
                         [Define to 1 to build with assertion checks. (--enable-cassert)])])

#
# Enable debug_break
#
PGAC_ARG_BOOL(enable, debugbreak, no, [enable debug_break and debug_break_n (for debugging)],
              [AC_DEFINE([USE_DEBUG_BREAK], 1,
                         [Define to 1 to build with debug_break capabilities. (--enable-debugbreak)])])

# Enable debug ntuplestore
PGAC_ARG_BOOL(enable, debugntuplestore, no, [enable debug_ntuplestore (for debugging)],
              [AC_DEFINE([USE_DEBUG_NTUPLESTORE], 1,
                         [Define to 1 to build with debug_ntuplestore. (--enable-ntuplestore)])])

#
# Enable testing utilities
#
PGAC_ARG_BOOL(enable, testutils, no, [enable testing utilities],
              [AC_DEFINE([USE_TEST_UTILS], 1,
                         [Define to 1 to build with testing utilities. (--enable-testutils)])])

#
# Enable Greenplum ORCA optimizer
#
PGAC_ARG_BOOL(enable, orca, yes, [disable ORCA optimizer],
              [AC_DEFINE([USE_ORCA], 1,
                         [Define to 1 to build with Greenplum ORCA optimizer. (--enable-orca)])])
AC_MSG_RESULT([checking whether to build with ORCA... $enable_orca])
AC_SUBST(enable_orca)

#
# Enable code generation
#
PGAC_ARG_BOOL(enable, codegen, no, [enable code generation],
              [AC_DEFINE([USE_CODEGEN], 1,
                         [Define to 1 to enable code generation. (--enable-codegen)])])
AC_MSG_RESULT([checking whether to build with codegen... $enable_codegen])
AC_SUBST(enable_codegen)

PGAC_ARG_REQ(with, codegen-prefix,
             [["PATH;PATH"]], [semicolon separated prefix search path for LLVM and Clang],
             [AS_IF([test "${enable_codegen}" = no],
					[AC_MSG_WARN([--with-codegen-prefix used without --enable-codegen])])])

AS_IF([test "$enable_codegen" = yes],
[ # then
   GPAC_PATH_CMAKE

   cd src/backend/codegen
   AS_IF([test "${prefix}" = NONE], [prefix=${ac_default_prefix}])
   AS_IF([test "${enable_debug}" = yes], [build_type="Debug"], [build_type="Release"])

   CMAKE_CMD="${CMAKE} -DCMAKE_PREFIX_PATH="${with_codegen_prefix}" -DCMAKE_INSTALL_PREFIX=${prefix} -DCMAKE_BUILD_TYPE=${build_type} ."
   echo "Executing cmake command : ${CMAKE_CMD}"
   AS_IF([${CMAKE_CMD}], [], [AC_MSG_ERROR(['error while configuring codegen.'])])
   cd -
]) # fi

#
# --enable-snmp enables snmp mib and trap/inform
#
PGAC_ARG_BOOL(enable, snmp, no, [enable snmp for MIB and alerts via TRAP/INFORM],
              [AC_DEFINE([USE_SNMP], 1,
                         [Define to 1 to build with snmp capabilities. (--enable-snmp)])])
AC_MSG_RESULT([checking whether to build with snmp... $enable_snmp])
AC_SUBST(enable_snmp)

#
# --enable-ddboost enables DD Boost support
#
PGAC_ARG_BOOL(enable, ddboost, no, [enable DD Boost support],
              [AC_DEFINE([USE_DDBOOST], 1,
                         [Define to 1 to build with DD Boost capabilities. (--enable-ddboost)])])
AC_MSG_RESULT([checking whether to build with DD Boost support... $enable_ddboost])
AC_SUBST(enable_ddboost)

#
# --enable-netbackup enables NetBackup support
#
PGAC_ARG_BOOL(enable, netbackup, no, [enable NetBackup support],
              [AC_DEFINE([USE_NETBACKUP], 1,
                         [Define to 1 to build with NetBackup capabilities. (--enable-netbackup)])])
AC_MSG_RESULT([checking whether to build with NetBackup support... $enable_netbackup])
AC_SUBST(enable_netbackup)

#
# --enable-mapreduce enables GPMapreduce support
#
PGAC_ARG_BOOL(enable, mapreduce, no, [enable Greenplum Mapreduce support],
              [AC_DEFINE([USE_MAPREDUCE], 1,
			             [Define to 1 to build with Mapreduce capabilities (--enable-mapreduce)])])
AC_MSG_RESULT([checking whether to build with Greenplum Mapreduce... $enable_mapreduce])
AC_SUBST(enable_mapreduce)

#
# gpcloud, enabled by default
#
PGAC_ARG_BOOL(enable, gpcloud, yes, [disable gpcloud support],
              [AC_DEFINE([USE_GPCLOUD], 1,
			             [Define to 1 to build with gpcloud (--enable-gpcloud)])])
AC_MSG_RESULT([checking whether to build with gpcloud... $enable_gpcloud])
AC_SUBST(enable_gpcloud)

AS_IF([test "$enable_gpcloud" = yes],
[ # then
  AX_CXX_COMPILE_STDCXX([11], [noext], [mandatory])
]) # fi

#
# Enable segment WAL replication
#
PGAC_ARG_BOOL(enable, segwalrep, no, [enable segment WAL replication],
              [AC_DEFINE([USE_SEGWALREP], 1,
                         [Define to 1 to enable segment WAL replication. (--enable-segwalrep)])])
AC_MSG_RESULT([checking whether to build with segment WAL replication... $enable_segwalrep])
AC_SUBST(enable_segwalrep)

#
# Include directories
#
ac_save_IFS=$IFS
IFS="${IFS}${PATH_SEPARATOR}"
# SRCH_INC comes from the template file
for dir in $with_includes $SRCH_INC; do
  if test -d "$dir"; then
    INCLUDES="$INCLUDES -I$dir"
  else
    AC_MSG_WARN([*** Include directory $dir does not exist.])
  fi
done
IFS=$ac_save_IFS
AC_SUBST(INCLUDES)


#
# Library directories
#
ac_save_IFS=$IFS
IFS="${IFS}${PATH_SEPARATOR}"
# LIBRARY_DIRS comes from command line, SRCH_LIB from template file.
for dir in $LIBRARY_DIRS $SRCH_LIB; do
  if test -d "$dir"; then
    LIBDIRS="$LIBDIRS -L$dir"
  else
    AC_MSG_WARN([*** Library directory $dir does not exist.])
  fi
done
IFS=$ac_save_IFS

#
# Enable thread-safe client libraries
#
AC_MSG_CHECKING([allow thread-safe client libraries])
# GPDB wants the default here to be "yes", unlike PostgreSQL.
# it's also required for Win32 client builds.
PGAC_ARG_BOOL(enable, thread-safety, yes, [do not make client libraries thread-safe])

PGAC_ARG_BOOL(enable, thread-safety-force, no, [force thread-safety despite thread test failure])
if test "$enable_thread_safety" = yes -o \
        "$enable_thread_safety_force" = yes; then
  enable_thread_safety="yes"	# for 'force'
  AC_DEFINE([ENABLE_THREAD_SAFETY], 1,
          [Define to 1 to build client libraries as thread-safe code. (--enable-thread-safety)])
fi
AC_MSG_RESULT([$enable_thread_safety])
AC_SUBST(enable_thread_safety)

#
# Optionally build Tcl modules (PL/Tcl)
#
AC_MSG_CHECKING([whether to build with Tcl])
PGAC_ARG_BOOL(with, tcl, no, [build Tcl modules (PL/Tcl)])
AC_MSG_RESULT([$with_tcl])
AC_SUBST([with_tcl])

# We see if the path to the Tcl/Tk configuration scripts is specified.
# This will override the use of tclsh to find the paths to search.

PGAC_ARG_REQ(with, tclconfig, [DIR], [tclConfig.sh is in DIR])

#
# Optionally build Perl modules (PL/Perl)
#
AC_MSG_CHECKING([whether to build Perl modules])
PGAC_ARG_BOOL(with, perl, no, [build Perl modules (PL/Perl)])
AC_MSG_RESULT([$with_perl])
AC_SUBST(with_perl)

#
# Optionally build Python modules (PL/Python)
#
AC_MSG_CHECKING([whether to build Python modules])
PGAC_ARG_BOOL(with, python, no, [build Python modules (PL/Python)])
AC_MSG_RESULT([$with_python])
AC_SUBST(with_python)

#
# GSSAPI
#
AC_MSG_CHECKING([whether to build with GSSAPI support])
PGAC_ARG_BOOL(with, gssapi, no, [build with GSSAPI support],
[
  AC_DEFINE(ENABLE_GSS, 1, [Define to build with GSSAPI support. (--with-gssapi)])
  krb_srvtab="FILE:\$(sysconfdir)/krb5.keytab"
])
AC_MSG_RESULT([$with_gssapi])
AC_SUBST(with_gssapi)

#
# Kerberos 5
#
AC_MSG_CHECKING([whether to build with Kerberos 5 support])
PGAC_ARG_BOOL(with, krb5, no, [build with Kerberos 5 support],
[
  AC_DEFINE(KRB5, 1, [Define to build with Kerberos 5 support. (--with-krb5)])
  krb_srvtab="FILE:\$(sysconfdir)/krb5.keytab"
])
AC_MSG_RESULT([$with_krb5])
AC_SUBST(with_krb5)


AC_SUBST(krb_srvtab)


#
# Kerberos configuration parameters
#
PGAC_ARG_REQ(with, krb-srvnam,
             [NAME], [default service principal name in Kerberos [postgres]],
             [],
             [with_krb_srvnam="postgres"])
AC_DEFINE_UNQUOTED([PG_KRB_SRVNAM], ["$with_krb_srvnam"],
                   [Define to the name of the default PostgreSQL service principal in Kerberos. (--with-krb-srvnam=NAME)])


#
# PAM
#
AC_MSG_CHECKING([whether to build with PAM support])
PGAC_ARG_BOOL(with, pam, no,
              [build with PAM support],
              [AC_DEFINE([USE_PAM], 1, [Define to 1 to build with PAM support. (--with-pam)])])
AC_MSG_RESULT([$with_pam])
AC_SUBST(with_pam)


#
# LDAP
#
AC_MSG_CHECKING([whether to build with LDAP support])
PGAC_ARG_BOOL(with, ldap, no,
              [build with LDAP support],
              [AC_DEFINE([USE_LDAP], 1, [Define to 1 to build with LDAP support. (--with-ldap)])])
AC_MSG_RESULT([$with_ldap])
AC_SUBST(with_ldap)


#
# Bonjour
#
AC_MSG_CHECKING([whether to build with Bonjour support])
PGAC_ARG_BOOL(with, bonjour, no,
              [build with Bonjour support],
              [AC_DEFINE([USE_BONJOUR], 1, [Define to 1 to build with Bonjour support. (--with-bonjour)])])
AC_MSG_RESULT([$with_bonjour])
AC_SUBST(with_bonjour)


#
# OpenSSL
#
AC_MSG_CHECKING([whether to build with OpenSSL support])
PGAC_ARG_BOOL(with, openssl, no, [build with OpenSSL support],
              [AC_DEFINE([USE_SSL], 1, [Define to build with (Open)SSL support. (--with-openssl)])])
AC_MSG_RESULT([$with_openssl])
AC_SUBST(with_openssl)


#
# Readline
#
PGAC_ARG_BOOL(with, readline, yes,
              [do not use GNU Readline nor BSD Libedit for editing])
# readline on MinGW has problems with backslashes in psql and other bugs.
# This is particularly a problem with non-US code pages.
# Therefore disable its use until we understand the cause. 2004-07-20
if test "$PORTNAME" = "win32"; then
  if test "$with_readline" = yes; then
    AC_MSG_WARN([*** Readline does not work on MinGW --- disabling])
    with_readline=no
  fi
fi


#
# Prefer libedit
#
# In GPDB we want the default to be yes, because we don't want to link with GPL code.
#
PGAC_ARG_BOOL(with, libedit-preferred, yes,
              [do not prefer BSD Libedit over GNU Readline])


#
# OSSP UUID library
#
PGAC_ARG_BOOL(with, ossp-uuid, no, [use OSSP UUID library when building contrib/uuid-ossp])
AC_SUBST(with_ossp_uuid)


#
# XML
#
PGAC_ARG_BOOL(with, libxml, no, [build with XML support],
              [AC_DEFINE([USE_LIBXML], 1, [Define to 1 to build with XML support. (--with-libxml)])])

if test "$with_libxml" = yes ; then
  AC_CHECK_PROGS(XML2_CONFIG, xml2-config)
  if test -n "$XML2_CONFIG"; then
    for pgac_option in `$XML2_CONFIG --cflags`; do
      case $pgac_option in
        -I*|-D*) CPPFLAGS="$CPPFLAGS $pgac_option";;
      esac
    done
    for pgac_option in `$XML2_CONFIG --libs`; do
      case $pgac_option in
        -L*) LDFLAGS="$LDFLAGS $pgac_option";;
      esac
    done
  fi
fi

AC_SUBST(with_libxml)

#
# XSLT
#
PGAC_ARG_BOOL(with, libxslt, no, [use XSLT support when building contrib/xml2],
              [AC_DEFINE([USE_LIBXSLT], 1, [Define to 1 to use XSLT support when building contrib/xml2. (--with-libxslt)])])


AC_SUBST(with_libxslt)

#
# tzdata
#
PGAC_ARG_REQ(with, system-tzdata,
             [DIR], [use system time zone data in DIR])
AC_SUBST(with_system_tzdata)

#
# Zlib
#
PGAC_ARG_BOOL(with, zlib, yes,
              [do not use Zlib])
AC_SUBST(with_zlib)

#
# bzip2
#
PGAC_ARG_BOOL(with, libbz2, yes,
              [do not use bzip2])
AC_SUBST(with_libbz2)

#
# Realtime library
#
PGAC_ARG_BOOL(with, rt, yes,
              [do not use Realtime Library])
AC_SUBST(with_rt)

#
# libcurl. Used for external table support and the PXF extension
#
PGAC_ARG_BOOL(with, libcurl, yes,
              [do not use libcurl])
AC_SUBST(with_libcurl)

if test "$with_libcurl" = "no" && test "$enable_pxf" = "yes"; then
  AC_MSG_ERROR([libcurl is required by PXF])
fi

#
# libapr. Used for gpfdist and gpperfmon
#
PGAC_ARG_REQ(with, apr-config,
             [PATH], [path to apr-1-config utility])
AC_SUBST(with_apr_config)

#
# libapu. Used for gpperfmon.
#
PGAC_ARG_REQ(with, apu-config,
             [PATH], [path to apu-1-config utility])
AC_SUBST(with_apu_config)

#
# Elf
#

# Assume system is ELF if it predefines __ELF__ as 1,
# otherwise believe host_os based default.PostgreSQL
case $host_os in
    freebsd1*|freebsd2*) elf=no;;
    freebsd3*|freebsd4*) elf=yes;;
esac

AC_EGREP_CPP(yes,
[#if __ELF__
  yes
#endif
],
[ELF_SYS=true],
[if test "X$elf" = "Xyes" ; then
  ELF_SYS=true
else
  ELF_SYS=
fi])
AC_SUBST(ELF_SYS)

#
# Assignments
#

CPPFLAGS="$CPPFLAGS $INCLUDES"
LDFLAGS="$LDFLAGS $LIBDIRS"

AC_ARG_VAR(LDFLAGS_EX, [extra linker flags for linking executables only])
AC_ARG_VAR(LDFLAGS_SL, [extra linker flags for linking shared libraries only])

AC_MSG_NOTICE([using CPPFLAGS=$CPPFLAGS])
AC_MSG_NOTICE([using LDFLAGS=$LDFLAGS])

PGAC_PROG_LD
AC_SUBST(LD)
AC_SUBST(with_gnu_ld)
case $host_os in sysv5*)
  AC_CACHE_CHECK([whether ld -R works], [pgac_cv_prog_ld_R],
  [
    pgac_save_LDFLAGS=$LDFLAGS; LDFLAGS="$LDFLAGS -Wl,-R/usr/lib"
    AC_TRY_LINK([], [], [pgac_cv_prog_ld_R=yes], [pgac_cv_prog_ld_R=no])
    LDFLAGS=$pgac_save_LDFLAGS
  ])
  ld_R_works=$pgac_cv_prog_ld_R
  AC_SUBST(ld_R_works)
esac
AC_PROG_RANLIB
PGAC_CHECK_STRIP
AC_CHECK_TOOL(AR, ar, ar)
if test "$PORTNAME" = "win32"; then
  AC_CHECK_TOOL(DLLTOOL, dlltool, dlltool)
  AC_CHECK_TOOL(DLLWRAP, dllwrap, dllwrap)
  AC_CHECK_TOOL(WINDRES, windres, windres)
fi

AC_PATH_PROG(TAR, tar)
AC_PROG_LN_S
AC_PROG_AWK
AC_PROG_MKDIR_P
# When Autoconf chooses install-sh as mkdir -p program it tries to generate
# a relative path to it in each makefile where it subsitutes it. This clashes
# with our Makefile.global concept. This workaround helps.
case $MKDIR_P in
  *install-sh*) MKDIR_P='\${SHELL} \${top_srcdir}/config/install-sh -c -d';;
esac

PGAC_PATH_BISON
PGAC_PATH_FLEX

PGAC_PATH_PERL
if test "$with_perl" = yes; then
  if test -z "$PERL"; then
    AC_MSG_ERROR([Perl not found])
  fi
  PGAC_CHECK_PERL_CONFIGS([archlibexp,privlibexp,useshrplib])
  PGAC_CHECK_PERL_EMBED_LDFLAGS
fi

if test "$with_python" = yes; then
  PGAC_PATH_PYTHON
  PGAC_CHECK_PYTHON_EMBED_SETUP
fi

if test "$cross_compiling" = yes && test -z "$with_system_tzdata"; then
  AC_PATH_PROG(ZIC, zic)
  if test -z "$ZIC"; then
    AC_MSG_ERROR([
When cross-compiling, either use the option --with-system-tzdata to use
existing time-zone data, or set the environment variable ZIC to a zic
program to use during the build.])
  fi
fi

AC_SUBST(ADDON_DIR)

<<<<<<< HEAD
=======

#
[GP_VERSION_NUM="`echo "$PACKAGE_VERSION" | sed 's/[A-Za-z].*$//' |
tr '.' '	' |
$AWK '{printf "%d%02d%02d", $1, $2, (NF >= 3) ? $3 : 0}'`"]
AC_DEFINE_UNQUOTED(GP_VERSION_NUM, $GP_VERSION_NUM, [Greenplum version as a number])

>>>>>>> 92619b9e
##
## Libraries
##
## Most libraries are included only if they demonstrably provide a function
## we need, but libm is an exception: always include it, because there are
## too many compilers that play cute optimization games that will break
## probes for standard functions such as pow().
##

AC_CHECK_LIB(m, main)
AC_SEARCH_LIBS(setproctitle, util)
AC_SEARCH_LIBS(dlopen, dl)
AC_SEARCH_LIBS(socket, [socket wsock32])
AC_SEARCH_LIBS(shl_load, dld)
# We only use libld in port/dynloader/aix.c
case $host_os in
     aix*)
	AC_SEARCH_LIBS(ldopen, ld)
	;;
esac
AC_SEARCH_LIBS(getopt_long, [getopt gnugetopt])
AC_SEARCH_LIBS(crypt, crypt)
# Solaris:
AC_SEARCH_LIBS(fdatasync, [rt posix4])
# Required for thread_test.c on Solaris 2.5:
# Other ports use it too (HP-UX) so test unconditionally
AC_SEARCH_LIBS(gethostbyname_r, nsl)
# Cygwin:
AC_SEARCH_LIBS(shmget, cygipc)

if test "$with_readline" = yes; then
  PGAC_CHECK_READLINE
  if test x"$pgac_cv_check_readline" = x"no"; then
    AC_MSG_ERROR([readline library not found
If you have readline already installed, see config.log for details on the
failure.  It is possible the compiler isn't looking in the proper directory.
Use --without-readline to disable readline support.])
  fi
fi

if test "$with_zlib" = yes; then
  AC_CHECK_LIB(z, inflate, [],
               [AC_MSG_ERROR([zlib library not found
If you have zlib already installed, see config.log for details on the
failure.  It is possible the compiler isn't looking in the proper directory.
Use --without-zlib to disable zlib support.])])
fi

if test "$enable_spinlocks" = yes; then
  AC_DEFINE(HAVE_SPINLOCKS, 1, [Define to 1 if you have spinlocks.])
else
  AC_MSG_WARN([
*** Not using spinlocks will cause poor performance.])
fi

if test "$enable_atomics" = yes; then
  AC_DEFINE(HAVE_ATOMICS, 1, [Define to 1 if you want to use atomics.])
else
  AC_MSG_WARN([
*** Not using atomic operations will cause poor performance.])
fi

if test "$with_gssapi" = yes ; then
  if test "$PORTNAME" != "win32"; then
    AC_SEARCH_LIBS(gss_init_sec_context, [gssapi_krb5 gss 'gssapi -lkrb5 -lcrypto'], [],
		 		  [AC_MSG_ERROR([could not find function 'gss_init_sec_context' required for GSSAPI])])
  else
    LIBS="$LIBS -lgssapi32"
  fi
fi

if test "$with_krb5" = yes ; then
  if test "$PORTNAME" != "win32"; then
     AC_SEARCH_LIBS(com_err, [krb5 'krb5 -lcrypto -ldes -lasn1 -lroken' com_err 'com_err -lssl -lcrypto'], [],
                    [AC_MSG_ERROR([could not find function 'com_err' required for Kerberos 5])])
     AC_SEARCH_LIBS(krb5_sendauth, [krb5 'krb5 -lcrypto -ldes -lasn1 -lroken'], [],
                    [AC_MSG_ERROR([could not find function 'krb5_sendauth' required for Kerberos 5])])
  else
     AC_SEARCH_LIBS(com_err, 'comerr32 -lkrb5_32', [],
                    [AC_MSG_ERROR([could not find function 'com_err' required for Kerberos 5])])
  fi
fi

AC_DEFUN([CHECK_APR], [
  GPAC_PATH_APR_1_CONFIG
  # If the 'apr-1-config --link-ld' produced correct output, -lapr-1 is already
  # in LIBS, hence AC_SEARCH_LIBS rather than AC_CHECK_LIB. (and the autoconf
  # manual recommends always using AC_SEARCH_LIBS rather than AC_CHECK_LIB
  # anyway)
  _LIBS="$LIBS"
  LIBS="$LIBS $apr_link_ld_libs"
  AC_SEARCH_LIBS(apr_getopt_long, [apr-1], [], [AC_MSG_ERROR([libapr-1 is required by gpfdist and gpperfmon])])
 ])

if test "$enable_gpfdist" = yes ; then
  CHECK_APR()
  AC_SEARCH_LIBS(event_add, [event], [], [AC_MSG_ERROR([libevent is required for gpfdist])])

  AC_SEARCH_LIBS(yaml_parser_initialize, [yaml], [have_yaml=yes], [AC_MSG_WARN([libyaml is not found. disabling transformations for gpfdist.])])
  LIBS="$_LIBS"
  AC_SUBST(have_yaml)
fi

if test "$enable_gpperfmon" = yes; then
  CHECK_APR()
  GPAC_PATH_APU_1_CONFIG
  LIBS="$LIBS $apu_link_ld_libs"
  AC_SEARCH_LIBS(event_add, [event], [], [AC_MSG_ERROR([libevent is required for gpperfrmon])])
  AC_SEARCH_LIBS(apr_queue_push, [aprutil-1], [], [AC_MSG_ERROR([libaprutil-1 is required for gpperfmon])])

  AC_SEARCH_LIBS(sigar_open, [sigar], [with_libsigar=yes], [AC_MSG_ERROR([libsigar is required for gpperfmon])])
  LIBS="$_LIBS"
  AC_SUBST(with_libsigar)
fi


if test "$with_openssl" = yes ; then
  dnl Order matters!
  if test "$PORTNAME" != "win32"; then
     AC_CHECK_LIB(crypto, CRYPTO_new_ex_data, [], [AC_MSG_ERROR([library 'crypto' is required for OpenSSL])])
     AC_CHECK_LIB(ssl,    SSL_library_init, [], [AC_MSG_ERROR([library 'ssl' is required for OpenSSL])])
  else
     AC_CHECK_LIB(eay32, CRYPTO_new_ex_data, [], [AC_MSG_ERROR([library 'eay32' is required for OpenSSL])])
     AC_CHECK_LIB(ssleay32,    SSL_library_init, [], [AC_MSG_ERROR([library 'ssleay32' is required for OpenSSL])])
  fi
fi

if test "$with_rt" = yes ; then
  AC_CHECK_LIB(rt, clock_gettime, [],
                [AC_MSG_WARN([Realtime library not found])])
fi

if test "$with_pam" = yes ; then
  AC_CHECK_LIB(pam,    pam_start, [], [AC_MSG_ERROR([library 'pam' is required for PAM])])
fi

if test "$with_libxml" = yes ; then
  AC_CHECK_LIB(xml2, xmlSaveToBuffer, [], [AC_MSG_ERROR([library 'xml2' (version >= 2.6.23) is required for XML support])])
fi

# Check for curl.
# CURLOPT_MAIL_FROM is introduced in curl 7.20 and only needed for email alerts.
if test "$with_libcurl" = yes ; then
  AC_CHECK_CURL([7.19.0])
  CFLAGS="$CFLAGS $CURL_CFLAGS"
  LIBS="$LIBS $CURL_LIBS"
  AC_DEFINE([USE_CURL], 1,
          [Define to 1 to build with libcurl support. (--with-libcurl)])
  AC_CHECK_DECLS([CURLOPT_MAIL_FROM], [], [], [#include <curl/curl.h>])
fi

# Check for bzip2
if test "$with_libbz2" = yes ; then
  AC_CHECK_LIB(bz2, BZ2_bzDecompress, [], [AC_MSG_ERROR([library 'bz2' is required for bzip2 support])])
fi

# Check for net-snmp
if test "$enable_snmp" = yes ; then
	AC_CHECK_LIB(netsnmp,  netsnmp_ds_set_string,  [], [AC_MSG_ERROR([library 'netsnmp' is required for snmp support])])
fi

if test "$with_libxslt" = yes ; then
  AC_CHECK_LIB(xslt, xsltCleanupGlobals, [], [AC_MSG_ERROR([library 'xslt' is required for XSLT support])])
fi

# for contrib/uuid-ossp
if test "$with_ossp_uuid" = yes ; then
  AC_CHECK_LIB(ossp-uuid, uuid_export,
    [OSSP_UUID_LIBS="-lossp-uuid"],
    [AC_CHECK_LIB(uuid, uuid_export,
      [OSSP_UUID_LIBS="-luuid"],
      [AC_MSG_ERROR([library 'ossp-uuid' or 'uuid' is required for OSSP-UUID])])])
fi
AC_SUBST(OSSP_UUID_LIBS)

# Check for DD Boost
if test "$enable_ddboost" = yes ; then
  _LIBS="$LIBS"
  AC_CHECK_LIB(DDBoost, main, [], [AC_MSG_ERROR([library 'DDBoost' is required for DD Boost support])])
  LIBS="$_LIBS"
fi

##
## Header files
##

AC_INCLUDES_DEFAULT

# Check for Greenplum Query Optimizer (orca) and supporting Greenplum OS header files.
if test "$enable_orca" = yes; then
  PGAC_CHECK_ORCA_HEADERS
  PGAC_CHECK_ORCA_XERCES
  PGAC_CHECK_ORCA_LIBS
  PGAC_CHECK_ORCA_VERSION
fi

dnl sys/socket.h is required by AC_FUNC_ACCEPT_ARGTYPES
AC_CHECK_HEADERS([atomic.h crypt.h dld.h endian.h fp_class.h getopt.h ieeefp.h ifaddrs.h langinfo.h mbarrier.h poll.h pwd.h sys/ioctl.h sys/ipc.h sys/poll.h sys/pstat.h sys/resource.h sys/select.h sys/sem.h sys/shm.h sys/socket.h sys/sockio.h sys/tas.h sys/time.h sys/un.h termios.h ucred.h utime.h wchar.h wctype.h kernel/OS.h kernel/image.h SupportDefs.h])

# On BSD, cpp test for net/if.h will fail unless sys/socket.h
# is included first.
AC_CHECK_HEADERS(net/if.h, [], [],
[AC_INCLUDES_DEFAULT
#ifdef HAVE_SYS_SOCKET_H
#include <sys/socket.h>
#endif
])

# At least on IRIX, cpp test for netinet/tcp.h will fail unless
# netinet/in.h is included first.
AC_CHECK_HEADERS(netinet/in.h)
AC_CHECK_HEADERS(netinet/tcp.h, [], [],
[AC_INCLUDES_DEFAULT
#ifdef HAVE_NETINET_IN_H
#include <netinet/in.h>
#endif
])

if expr x"$pgac_cv_check_readline" : 'x-lreadline' >/dev/null ; then
  AC_CHECK_HEADERS(readline/readline.h, [],
        [AC_CHECK_HEADERS(readline.h, [],
                [AC_MSG_ERROR([readline header not found
If you have readline already installed, see config.log for details on the
failure.  It is possible the compiler isn't looking in the proper directory.
Use --without-readline to disable readline support.])])])
  AC_CHECK_HEADERS(readline/history.h, [],
        [AC_CHECK_HEADERS(history.h, [],
                [AC_MSG_ERROR([history header not found
If you have readline already installed, see config.log for details on the
failure.  It is possible the compiler isn't looking in the proper directory.
Use --without-readline to disable readline support.])])])
fi

if expr x"$pgac_cv_check_readline" : 'x-ledit' >/dev/null ; then
# Some installations of libedit usurp /usr/include/readline/, which seems
# bad practice, since in combined installations readline will have its headers
# there.  We might have to resort to AC_EGREP checks to make sure we found
# the proper header...
  AC_CHECK_HEADERS(editline/readline.h, [],
        [AC_CHECK_HEADERS(readline.h, [],
                [AC_CHECK_HEADERS(readline/readline.h, [],
                        [AC_MSG_ERROR([readline header not found
If you have libedit already installed, see config.log for details on the
failure.  It is possible the compiler isn't looking in the proper directory.
Use --without-readline to disable libedit support.])])])])
# Note: in a libedit installation, history.h is sometimes a dummy, and may
# not be there at all.  Hence, don't complain if not found.  We must check
# though, since in yet other versions it is an independent header.
  AC_CHECK_HEADERS(editline/history.h, [],
        [AC_CHECK_HEADERS(history.h, [],
                [AC_CHECK_HEADERS(readline/history.h)])])
fi

if test "$enable_gpfdist" = yes; then
  if test "$PORTNAME" = "win32"; then
    AC_CHECK_HEADERS([winsock2.h])
  fi

  AC_CHECK_HEADERS(yaml.h, [], [AC_MSG_WARN([header file <yaml.h> is not found. disabling transformations for gpfdist.])])
  AC_CHECK_HEADERS(event.h, [], [AC_MSG_ERROR([header file <event.h> is required for gpfdist])])

  ac_save_CPPFLAGS=$CPPFLAGS
  CPPFLAGS="$apr_includes $CPPFLAGS"
  AC_CHECK_HEADERS(apr_getopt.h, [], [AC_MSG_ERROR(['header file <apr_getopt.h> is required for gpfdist'])])
  CPPFLAGS=$ac_save_CPPFLAGS
fi

if test "enable_gpperfmon" = yes; then
  AC_CHECK_HEADERS(event.h, [], [AC_MSG_ERROR([header file <event.h> is required for gpperfmon])])
fi

if test "$with_zlib" = yes; then
  AC_CHECK_HEADER(zlib.h, [], [AC_MSG_ERROR([zlib header not found
If you have zlib already installed, see config.log for details on the
failure.  It is possible the compiler isn't looking in the proper directory.
Use --without-zlib to disable zlib support.])])
fi

# Check for bzlib.h
if test "$with_libbz2" = yes ; then
  AC_CHECK_HEADER(bzlib.h, [], [AC_MSG_ERROR([header file <bzlib.h> is required for bzip2 support])], [])
fi

if test "$with_gssapi" = yes ; then
  AC_CHECK_HEADERS(gssapi/gssapi.h, [],
	[AC_CHECK_HEADERS(gssapi.h, [], [AC_MSG_ERROR([gssapi.h header file is required for GSSAPI])])])
fi

if test "$with_krb5" = yes ; then
  AC_CHECK_HEADER(krb5.h, [], [AC_MSG_ERROR([header file <krb5.h> is required for Kerberos 5])])
fi

if test "$with_openssl" = yes ; then
  AC_CHECK_HEADER(openssl/ssl.h, [], [AC_MSG_ERROR([header file <openssl/ssl.h> is required for OpenSSL])])
  AC_CHECK_HEADER(openssl/err.h, [], [AC_MSG_ERROR([header file <openssl/err.h> is required for OpenSSL])])
  AC_CHECK_FUNCS([ERR_set_mark])
fi

if test "$with_pam" = yes ; then
  AC_CHECK_HEADERS(security/pam_appl.h, [],
                   [AC_CHECK_HEADERS(pam/pam_appl.h, [],
                                     [AC_MSG_ERROR([header file <security/pam_appl.h> or <pam/pam_appl.h> is required for PAM.])])])
fi

if test "$with_libxml" = yes ; then
  AC_CHECK_HEADER(libxml/parser.h, [], [AC_MSG_ERROR([header file <libxml/parser.h> is required for XML support])])
fi

if test "$with_libxslt" = yes ; then
  AC_CHECK_HEADER(libxslt/xslt.h, [], [AC_MSG_ERROR([header file <libxslt/xslt.h> is required for XSLT support])])
fi

if test "$with_ldap" = yes ; then
  if test "$PORTNAME" != "win32"; then
     AC_CHECK_HEADERS(ldap.h, [],
                      [AC_MSG_ERROR([header file <ldap.h> is required for LDAP])])
  else
     AC_CHECK_HEADERS(winldap.h, [],
                      [AC_MSG_ERROR([header file <winldap.h> is required for LDAP])],
                      [AC_INCLUDES_DEFAULT
#include <windows.h>
                      ])
  fi
fi

if test "$with_bonjour" = yes ; then
  AC_CHECK_HEADER(DNSServiceDiscovery/DNSServiceDiscovery.h, [], [AC_MSG_ERROR([header file <DNSServiceDiscovery/DNSServiceDiscovery.h> is required for Bonjour])])
fi

if test "$enable_ddboost" = yes ; then
  AC_CHECK_HEADER(ddp_api.h, [], [AC_MSG_ERROR([header file <ddp_api.h> is required for DD Boost])])
fi

# For processor affinity support in Linux on NUMA platforms such as
# AMD x86_64, the 'numactl' or 'libnuma' package is required.  See
#  http://lwn.net/Articles/67005/
#  http://www.x86-64.org/pipermail/discuss/2003-May/003528.html
case $template in
  linux*)
    AC_CHECK_LIB(numa, numa_available)
    AC_CHECK_HEADERS([numa.h])
    ;;
esac

# net-snmp
if test "$enable_snmp" = yes; then
	AC_CHECK_HEADERS([net-snmp/net-snmp-config.h], [],
					[AC_MSG_ERROR([header file <<net-snmp/net-snmp-config.h> is required for snmp support])])
fi


# realtime library header
if test "$with_rt" = yes; then
	AC_CHECK_HEADERS([time.h], [],
			 [AC_MSG_ERROR([header file <time.h> is required for realtime library support])])
fi

if test "$enable_mapreduce" = yes; then
  if test "$with_perl" = no; then
    AC_MSG_ERROR([Greenplum Mapreduce requires Perl, reconfigure with --with-perl])
  fi
  AC_CHECK_HEADERS(yaml.h, [], [AC_MSG_ERROR([YAML includes required for Greenplum Mapreduce])])
fi

##
## Types, structures, compiler characteristics
##

m4_defun([AC_PROG_CC_STDC], []) dnl We don't want that.
AC_C_BIGENDIAN
PGAC_C_INLINE
AC_C_CONST
AC_C_STRINGIZE
PGAC_C_SIGNED
AC_C_VOLATILE
PGAC_C_FUNCNAME_SUPPORT
PGAC_C_STATIC_ASSERT
PGAC_C_TYPES_COMPATIBLE
PGAC_C_BUILTIN_CONSTANT_P
PGAC_C_BUILTIN_UNREACHABLE
PGAC_C_VA_ARGS
PGAC_STRUCT_TIMEZONE
PGAC_UNION_SEMUN
PGAC_STRUCT_SOCKADDR_UN
PGAC_STRUCT_SOCKADDR_STORAGE
PGAC_STRUCT_SOCKADDR_STORAGE_MEMBERS
PGAC_STRUCT_ADDRINFO
AC_TYPE_INTPTR_T
AC_TYPE_UINTPTR_T
AC_TYPE_LONG_LONG_INT

AC_CHECK_TYPES([struct cmsgcred, struct fcred, struct sockcred], [], [],
[#include <sys/param.h>
#include <sys/types.h>
#include <sys/socket.h>
#include <sys/ucred.h>])

AC_CHECK_TYPES([struct option], [], [],
[#ifdef HAVE_GETOPT_H
#include <getopt.h>
#endif])

if test "$with_zlib" = yes; then
  # Check that <zlib.h> defines z_streamp (versions before about 1.0.4
  # did not).  While we could work around the lack of z_streamp, it
  # seems unwise to encourage people to use such old zlib versions...
  AC_CHECK_TYPE(z_streamp, [], [AC_MSG_ERROR([zlib version is too old
Use --without-zlib to disable zlib support.])],
                [#include <zlib.h>])
fi

if test "$with_krb5" = yes; then
# Check for differences between MIT and Heimdal (KTH) releases
  AC_CHECK_MEMBERS(krb5_ticket.enc_part2, [],
                   [AC_CHECK_MEMBERS(krb5_ticket.client, [],
                                     [AC_MSG_ERROR([could not determine how to get client name from Kerberos 5 ticket])],
                                     [#include <krb5.h>])],
                   [#include <krb5.h>])
  AC_CHECK_MEMBERS(krb5_error.text.data, [],
                   [AC_CHECK_MEMBERS(krb5_error.e_data, [],
                                     [AC_MSG_ERROR([could not determine how to extract Kerberos 5 error messages])],
                                     [#include <krb5.h>])],
                   [#include <krb5.h>])

# Win32 requires headers to be loaded for __stdcall, so can't use
# AC_CHECK_FUNCS here.
  AC_MSG_CHECKING(for krb5_free_unparsed_name)
  AC_TRY_LINK([#include <krb5.h>],
              [krb5_free_unparsed_name(NULL,NULL);],
              [AC_DEFINE(HAVE_KRB5_FREE_UNPARSED_NAME, 1, [Define to 1 if you have krb5_free_unparsed_name])
AC_MSG_RESULT(yes)],
              [AC_MSG_RESULT(no)])
fi


##
## Functions, global variables
##

PGAC_VAR_INT_TIMEZONE
AC_FUNC_ACCEPT_ARGTYPES
PGAC_FUNC_GETTIMEOFDAY_1ARG

# Some versions of libedit contain strlcpy(), setproctitle(), and other
# symbols that that library has no business exposing to the world.  Pending
# acquisition of a clue by those developers, ignore libedit (including its
# possible alias of libreadline) while checking for everything else.
LIBS_including_readline="$LIBS"
LIBS=`echo "$LIBS" | sed -e 's/-ledit//g' -e 's/-lreadline//g'`

AC_CHECK_FUNCS([cbrt dlopen fcvt fdatasync getifaddrs getpeereid getpeerucred getrlimit memmove poll pstat readlink setproctitle setsid sigprocmask symlink sysconf towlower utime utimes waitpid wcstombs])

# posix_fadvise() is a no-op on Solaris, so don't incur function overhead
# by calling it, 2009-04-02
# http://src.opensolaris.org/source/xref/onnv/onnv-gate/usr/src/lib/libc/port/gen/posix_fadvise.c
if test "$PORTNAME" != "solaris"; then
AC_CHECK_FUNCS(posix_fadvise)
AC_CHECK_DECLS(posix_fadvise, [], [], [#include <fcntl.h>])
fi

AC_CHECK_DECLS(fdatasync, [], [], [#include <unistd.h>])
AC_CHECK_DECLS([strlcat, strlcpy])
# This is probably only present on Darwin, but may as well check always
AC_CHECK_DECLS(F_FULLFSYNC, [], [], [#include <fcntl.h>])

HAVE_IPV6=no
AC_CHECK_TYPE([struct sockaddr_in6],
        [AC_DEFINE(HAVE_IPV6, 1, [Define to 1 if you have support for IPv6.])
         HAVE_IPV6=yes],
        [],
[$ac_includes_default
#include <netinet/in.h>])
AC_SUBST(HAVE_IPV6)

AC_CACHE_CHECK([for PS_STRINGS], [pgac_cv_var_PS_STRINGS],
[AC_TRY_LINK(
[#include <machine/vmparam.h>
#include <sys/exec.h>
],
[PS_STRINGS->ps_nargvstr = 1;
PS_STRINGS->ps_argvstr = "foo";],
[pgac_cv_var_PS_STRINGS=yes],
[pgac_cv_var_PS_STRINGS=no])])
if test "$pgac_cv_var_PS_STRINGS" = yes ; then
  AC_DEFINE([HAVE_PS_STRINGS], [], [Define to 1 if the PS_STRINGS thing exists.])
fi


# We use our snprintf.c emulation if either snprintf() or vsnprintf()
# is missing.  Yes, there are machines that have only one.  We may
# also decide to use snprintf.c if snprintf() is present but does not
# have all the features we need --- see below.

if test "$PORTNAME" = "win32"; then
  # Win32 gets snprintf.c built unconditionally.
  #
  # To properly translate all NLS languages strings, we must support the
  # *printf() %$ format, which allows *printf() arguments to be selected
  # by position in the translated string.
  #
  # libintl versions < 0.13 use the native *printf() functions, and Win32
  # *printf() doesn't understand %$, so we must use our /port versions,
  # which do understand %$. libintl versions >= 0.13 include their own
  # *printf versions on Win32.  The libintl 0.13 release note text is:
  #
  #   C format strings with positions, as they arise when a translator
  #   needs to reorder a sentence, are now supported on all platforms.
  #   On those few platforms (NetBSD and Woe32) for which the native
  #   printf()/fprintf()/... functions don't support such format
  #   strings, replacements are provided through <libintl.h>.
  #
  # We could use libintl >= 0.13's *printf() if we were sure that we had
  # a litint >= 0.13 at runtime, but seeing that there is no clean way
  # to guarantee that, it is best to just use our own, so we are sure to
  # get %$ support. In include/port.h we disable the *printf() macros
  # that might have been defined by libintl.
  #
  # We do this unconditionally whether NLS is used or not so we are sure
  # that all Win32 libraries and binaries behave the same.
  pgac_need_repl_snprintf=yes
else
  pgac_need_repl_snprintf=no
  AC_CHECK_FUNCS(snprintf, [], pgac_need_repl_snprintf=yes)
  AC_CHECK_FUNCS(vsnprintf, [], pgac_need_repl_snprintf=yes)
fi


# Check whether <stdio.h> declares snprintf() and vsnprintf(); if not,
# include/c.h will provide declarations.  Note this is a separate test
# from whether the functions exist in the C library --- there are
# systems that have the functions but don't bother to declare them :-(

AC_CHECK_DECLS([snprintf, vsnprintf])


dnl Cannot use AC_CHECK_FUNC because isinf may be a macro
AC_CACHE_CHECK([for isinf], ac_cv_func_isinf,
[AC_TRY_LINK([
#include <math.h>
double glob_double;
],
[return isinf(glob_double) ? 0 : 1;],
[ac_cv_func_isinf=yes],
[ac_cv_func_isinf=no])])

if test $ac_cv_func_isinf = yes ; then
  AC_DEFINE(HAVE_ISINF, 1, [Define to 1 if you have isinf().])
else
  AC_LIBOBJ(isinf)
  # Look for a way to implement a substitute for isinf()
  AC_CHECK_FUNCS([fpclass fp_class fp_class_d class], [break])
fi

# Some versions of libedit contain strlcpy(); so disregard that library while
# checking for these standard libc functions.
pgac_save_LIBS="$LIBS"
LIBS=`echo "$LIBS" | sed -e 's/-ledit//g' -e 's/-lreadline//g'`

# net-snmp has the same problem..
LIBS=`echo "$LIBS" | sed -e 's/-lnetsnmp//g'`

AC_REPLACE_FUNCS([crypt fseeko getopt getpeereid getrusage inet_aton random rint srandom strdup strerror strlcat strlcpy strtol strtoul])

case $host_os in

        # Windows uses a specialised env handler
        mingw*)
                AC_DEFINE(HAVE_UNSETENV, 1, [Define to 1 because replacement version used.])
                ac_cv_func_unsetenv=yes;;
        *)
                AC_REPLACE_FUNCS([unsetenv])
		;;
esac

# System's version of getaddrinfo(), if any, may be used only if we found
# a definition for struct addrinfo; see notes in src/include/getaddrinfo.h.
# (Note: the AC_REPLACE_FUNCS probe fails on Windows, where the available
# versions of getaddrinfo don't follow normal C call protocol.  This is OK
# because we want to use our own getaddrinfo.c on Windows anyway.)
if test x"$ac_cv_type_struct_addrinfo" = xyes ; then
  AC_REPLACE_FUNCS([getaddrinfo])
else
  AC_LIBOBJ(getaddrinfo)
fi

# Similarly, use system's getopt_long() only if system provides struct option.
if test x"$ac_cv_type_struct_option" = xyes ; then
  AC_REPLACE_FUNCS([getopt_long])
else
  AC_LIBOBJ(getopt_long)
fi

# Solaris' getopt() doesn't do what we want for long options, so always use
# our version on that platform.
if test "$PORTNAME" = "solaris"; then
  AC_LIBOBJ(getopt)
fi

# mingw has adopted a GNU-centric interpretation of optind/optreset,
# so always use our version on Windows.
if test "$PORTNAME" = "win32"; then
  AC_LIBOBJ(getopt)
  AC_LIBOBJ(getopt_long)
fi

# Win32 support
if test "$PORTNAME" = "win32"; then
AC_REPLACE_FUNCS(gettimeofday)
AC_LIBOBJ(kill)
AC_LIBOBJ(open)
AC_LIBOBJ(rand)
AC_LIBOBJ(win32env)
AC_LIBOBJ(win32error)
AC_DEFINE([HAVE_SYMLINK], 1,
          [Define to 1 if you have the `symlink' function.])
fi

dnl Cannot use AC_CHECK_FUNC because sigsetjmp may be a macro
dnl (especially on GNU libc)
dnl See also comments in c.h.
AC_MSG_CHECKING(for sigsetjmp)
AC_TRY_LINK([#include <setjmp.h>],
            [sigjmp_buf x; sigsetjmp(x, 1);],
            [AC_DEFINE(HAVE_SIGSETJMP, 1, [Define to 1 if you have sigsetjmp().])
AC_MSG_RESULT(yes)],
            [AC_MSG_RESULT(no)])

AC_DECL_SYS_SIGLIST

AC_CHECK_FUNC(syslog,
              [AC_CHECK_HEADER(syslog.h,
                               [AC_DEFINE(HAVE_SYSLOG, 1, [Define to 1 if you have the syslog interface.])])])

AC_CACHE_CHECK([for opterr], pgac_cv_var_int_opterr,
[AC_TRY_LINK([#include <unistd.h>],
  [extern int opterr; opterr = 1;],
  [pgac_cv_var_int_opterr=yes],
  [pgac_cv_var_int_opterr=no])])
if test x"$pgac_cv_var_int_opterr" = x"yes"; then
  AC_DEFINE(HAVE_INT_OPTERR, 1, [Define to 1 if you have the global variable 'int opterr'.])
fi

AC_CACHE_CHECK([for optreset], pgac_cv_var_int_optreset,
[AC_TRY_LINK([#include <unistd.h>],
  [extern int optreset; optreset = 1;],
  [pgac_cv_var_int_optreset=yes],
  [pgac_cv_var_int_optreset=no])])
if test x"$pgac_cv_var_int_optreset" = x"yes"; then
  AC_DEFINE(HAVE_INT_OPTRESET, 1, [Define to 1 if you have the global variable 'int optreset'.])
fi

AC_CHECK_FUNCS([strtoll strtoq], [break])
AC_CHECK_FUNCS([strtoull strtouq], [break])

# Check for one of atexit() or on_exit()
AC_CHECK_FUNCS(atexit, [],
               [AC_CHECK_FUNCS(on_exit, [],
               [AC_MSG_ERROR([neither atexit() nor on_exit() found])])])

AC_REPLACE_FUNCS(fseeko)
case $host_os in
	# BSD/OS & NetBSD use a custom fseeko/ftello built on fsetpos/fgetpos
	# Mingw uses macros to access Win32 API calls
	bsdi*|netbsd*|mingw*)
		AC_DEFINE(HAVE_FSEEKO, 1, [Define to 1 because replacement version used.])
		ac_cv_func_fseeko=yes;;
	*)
		AC_FUNC_FSEEKO;;
esac

AC_CACHE_CHECK([for builtin locking functions], pgac_cv_gcc_int_atomics,
[AC_TRY_LINK([],
  [int lock = 0;
   __sync_lock_test_and_set(&lock, 1);
   __sync_lock_release(&lock);],
  [pgac_cv_gcc_int_atomics="yes"],
  [pgac_cv_gcc_int_atomics="no"])])
if test x"$pgac_cv_gcc_int_atomics" = x"yes"; then
  AC_DEFINE(HAVE_GCC_INT_ATOMICS, 1, [Define to 1 if you have __sync_lock_test_and_set(int *) and friends.])
fi

# Lastly, restore full LIBS list and check for readline/libedit symbols
LIBS="$LIBS_including_readline"

if test "$with_readline" = yes; then
  PGAC_VAR_RL_COMPLETION_APPEND_CHARACTER
  AC_CHECK_FUNCS([rl_completion_matches rl_filename_completion_function])
  AC_CHECK_FUNCS([replace_history_entry])
fi


#
# Pthreads
#
# For each platform, we need to know about any special compile and link
# libraries, and whether the normal C function names are thread-safe.
# See the comment at the top of src/port/thread.c for more information.
# WIN32 doesn't need the pthread tests;  it always uses threads
if test "$enable_thread_safety" = yes -a "$PORTNAME" != "win32"; then
ACX_PTHREAD	# set thread flags

# Some platforms use these, so just define them.  They can't hurt if they
# are not supported.  For example, on Solaris -D_POSIX_PTHREAD_SEMANTICS
# enables 5-arg getpwuid_r, among other things.
PTHREAD_CFLAGS="$PTHREAD_CFLAGS -D_REENTRANT -D_THREAD_SAFE -D_POSIX_PTHREAD_SEMANTICS"


# At this point, we don't want to muck with the compiler name for threading.
# Let's see who fails, perhaps AIX.  2004-04-23
if test "$PTHREAD_CC" != "$CC"; then
AC_MSG_ERROR([
PostgreSQL does not support platforms that require a special compiler
for thread safety.])
fi

if test "$THREAD_SUPPORT" = no; then
AC_MSG_ERROR([cannot enable threads on this platform
This platform is known to not support thread-safe programs.  For details,
compile and run src/bin/pg_thread_test.])
fi

# Check for *_r functions
_CFLAGS="$CFLAGS"
_LIBS="$LIBS"
CFLAGS="$CFLAGS $PTHREAD_CFLAGS"
LIBS="$LIBS $PTHREAD_LIBS"

if test "$PORTNAME" != "win32"; then
AC_CHECK_HEADER(pthread.h, [], [AC_MSG_ERROR([pthread.h not found, required for --enable-thread-safety])])
fi

AC_CHECK_FUNCS([strerror_r getpwuid_r gethostbyname_r])

# Do test here with the proper thread flags
PGAC_FUNC_GETPWUID_R_5ARG
PGAC_FUNC_STRERROR_R_INT

CFLAGS="$_CFLAGS"
LIBS="$_LIBS"

else
# do not use values from template file
PTHREAD_CFLAGS=
PTHREAD_LIBS=
fi

AC_SUBST(PTHREAD_CFLAGS)
AC_SUBST(PTHREAD_LIBS)


# We can test for libldap_r only after we know PTHREAD_LIBS
if test "$with_ldap" = yes ; then
  _LIBS="$LIBS"
  if test "$PORTNAME" != "win32"; then
    AC_CHECK_LIB(ldap, ldap_bind, [],
		 [AC_MSG_ERROR([library 'ldap' is required for LDAP])],
		 [$EXTRA_LDAP_LIBS])
    LDAP_LIBS_BE="-lldap $EXTRA_LDAP_LIBS"
    if test "$enable_thread_safety" = yes; then
      # on some platforms ldap_r fails to link without PTHREAD_LIBS
      AC_CHECK_LIB(ldap_r, ldap_simple_bind, [],
		   [AC_MSG_ERROR([library 'ldap_r' is required for LDAP])],
		   [$PTHREAD_CFLAGS $PTHREAD_LIBS $EXTRA_LDAP_LIBS])
      LDAP_LIBS_FE="-lldap_r $EXTRA_LDAP_LIBS"
    else
      LDAP_LIBS_FE="-lldap $EXTRA_LDAP_LIBS"
    fi
  else
    AC_CHECK_LIB(wldap32, ldap_bind, [], [AC_MSG_ERROR([library 'wldap32' is required for LDAP])])
    LDAP_LIBS_FE="-lwldap32"
    LDAP_LIBS_BE="-lwldap32"
  fi
  LIBS="$_LIBS"
fi
AC_SUBST(LDAP_LIBS_FE)
AC_SUBST(LDAP_LIBS_BE)


# This test makes sure that run tests work at all.  Sometimes a shared
# library is found by the linker, but the runtime linker can't find it.
# This check should come after all modifications of compiler or linker
# variables, and before any other run tests.
AC_MSG_CHECKING([test program])
AC_TRY_RUN([int main() { return 0; }],
[AC_MSG_RESULT(ok)],
[AC_MSG_RESULT(failed)
AC_MSG_ERROR([[
Could not execute a simple test program.  This may be a problem
related to locating shared libraries.  Check the file 'config.log'
for the exact reason.]])],
[AC_MSG_RESULT([cross-compiling])])

# --------------------
# Run tests below here
# --------------------

# Force use of our snprintf if system's doesn't do arg control
# See comment above at snprintf test for details.
if test "$enable_nls" = yes -a "$pgac_need_repl_snprintf" = no; then
  PGAC_FUNC_PRINTF_ARG_CONTROL
  if test $pgac_cv_printf_arg_control != yes ; then
    pgac_need_repl_snprintf=yes
  fi
fi


dnl Check to see if we have a working 64-bit integer type.
dnl This breaks down into two steps:
dnl (1) figure out if the compiler has a 64-bit int type with working
dnl arithmetic, and if so
dnl (2) see whether snprintf() can format the type correctly.  (Currently,
dnl snprintf is the only library routine we really need for int8 support.)
dnl It's entirely possible to have a compiler that handles a 64-bit type
dnl when the C library doesn't; this is fairly likely when using gcc on
dnl an older platform, for example.
dnl If there is no native snprintf() or it does not handle the 64-bit type,
dnl we force our own version of snprintf() to be used instead.
dnl Note this test must be run after our initial check for snprintf/vsnprintf.

dnl As of Postgres 8.4, we no longer support compilers without a working
dnl 64-bit type.  But we still handle the case of snprintf being broken.

PGAC_TYPE_64BIT_INT([long int])

if test x"$HAVE_LONG_INT_64" = x"yes" ; then
  pg_int64_type="long int"
else
  PGAC_TYPE_64BIT_INT([long long int])
  if test x"$HAVE_LONG_LONG_INT_64" = x"yes" ; then
    pg_int64_type="long long int"
  else
    AC_MSG_ERROR([Cannot find a working 64-bit integer type.])
  fi
fi

AC_DEFINE_UNQUOTED(PG_INT64_TYPE, $pg_int64_type,
  [Define to the name of a signed 64-bit integer type.])


dnl If we need to use "long long int", figure out whether nnnLL notation works.

if test x"$HAVE_LONG_LONG_INT_64" = xyes ; then
  AC_TRY_COMPILE([
#define INT64CONST(x)  x##LL
long long int foo = INT64CONST(0x1234567890123456);
],
	[],
	[AC_DEFINE(HAVE_LL_CONSTANTS, 1, [Define to 1 if constants of type 'long long int' should have the suffix LL.])],
	[])
fi


# If we found "long int" is 64 bits, assume snprintf handles it.  If
# we found we need to use "long long int", better check.  We cope with
# snprintfs that use %lld, %qd, or %I64d as the format.  If none of these
# work, fall back to our own snprintf emulation (which we know uses %lld).

if test "$HAVE_LONG_LONG_INT_64" = yes ; then
  if test $pgac_need_repl_snprintf = no; then
    PGAC_FUNC_SNPRINTF_LONG_LONG_INT_FORMAT
    if test "$LONG_LONG_INT_FORMAT" = ""; then
      # Force usage of our own snprintf, since system snprintf is broken
      pgac_need_repl_snprintf=yes
      LONG_LONG_INT_FORMAT='%lld'
    fi
  else
    # Here if we previously decided we needed to use our own snprintf
    LONG_LONG_INT_FORMAT='%lld'
  fi
  LONG_LONG_UINT_FORMAT=`echo "$LONG_LONG_INT_FORMAT" | sed 's/d$/u/'`
  INT64_FORMAT="\"$LONG_LONG_INT_FORMAT\""
  UINT64_FORMAT="\"$LONG_LONG_UINT_FORMAT\""
else
  # Here if we are not using 'long long int' at all
  INT64_FORMAT='"%ld"'
  UINT64_FORMAT='"%lu"'
fi

AC_DEFINE_UNQUOTED(INT64_FORMAT, $INT64_FORMAT,
                   [Define to the appropriate snprintf format for 64-bit ints, if any.])

AC_DEFINE_UNQUOTED(UINT64_FORMAT, $UINT64_FORMAT,
                   [Define to the appropriate snprintf format for unsigned 64-bit ints, if any.])

# Now we have checked all the reasons to replace snprintf
if test $pgac_need_repl_snprintf = yes; then
  AC_DEFINE(USE_REPL_SNPRINTF, 1, [Use replacement snprintf() functions.])
  AC_LIBOBJ(snprintf)
fi

# Need a #define for the size of Datum (unsigned long)
AC_CHECK_SIZEOF([unsigned long])

# And check size of void *, size_t (enables tweaks for > 32bit address space)
AC_CHECK_SIZEOF([void *])
AC_CHECK_SIZEOF([size_t])

# In GPDB, float4 and float8 are always passed by value. There is
# GPDB-specific code that assumes that in various places, so it's not
# configurable.
float4passbyval=true
AC_DEFINE([USE_FLOAT4_BYVAL], 1, [Define to 1 if you want float4 values to be passed by value. (Always defined in GPDB)])
AC_DEFINE_UNQUOTED([FLOAT4PASSBYVAL], [$float4passbyval], [float4 values are passed by value if 'true', by reference if 'false' (always true in GPDB)])

# Note: this setting also controls int8 and related types such as timestamp.
float8passbyval=true
AC_DEFINE([USE_FLOAT8_BYVAL], 1, [Define to 1 if you want float8, int8, etc values to be passed by value. (Always defined in GPDB)])
AC_DEFINE_UNQUOTED([FLOAT8PASSBYVAL], [$float8passbyval], [float8, int8, and related values are passed by value if 'true', by reference if 'false' (always true in GPDB)])

# Determine memory alignment requirements for the basic C data types.

AC_CHECK_ALIGNOF(short)
AC_CHECK_ALIGNOF(int)
AC_CHECK_ALIGNOF(long)
if test x"$HAVE_LONG_LONG_INT_64" = x"yes" ; then
  AC_CHECK_ALIGNOF(long long int)
fi
AC_CHECK_ALIGNOF(double)

# Compute maximum alignment of any basic type.
# We assume long's alignment is at least as strong as char, short, or int;
# but we must check long long (if it exists) and double.

MAX_ALIGNOF=$ac_cv_alignof_long
if test $MAX_ALIGNOF -lt $ac_cv_alignof_double ; then
  MAX_ALIGNOF=$ac_cv_alignof_double
fi
if test x"$HAVE_LONG_LONG_INT_64" = xyes && test $MAX_ALIGNOF -lt $ac_cv_alignof_long_long_int ; then
  MAX_ALIGNOF="$ac_cv_alignof_long_long_int"
fi
AC_DEFINE_UNQUOTED(MAXIMUM_ALIGNOF, $MAX_ALIGNOF, [Define as the maximum alignment requirement of any C data type.])


# Some platforms predefine the types int8, int16, etc.  Only check
# a (hopefully) representative subset.
AC_CHECK_TYPES([int8, uint8, int64, uint64], [], [],
[#include <stdio.h>
#ifdef HAVE_SUPPORTDEFS_H
#include <SupportDefs.h>
#endif])

# We also check for sig_atomic_t, which *should* be defined per ANSI
# C, but is missing on some old platforms.
AC_CHECK_TYPES(sig_atomic_t, [], [], [#include <signal.h>])

# Check for various atomic operations now that we have checked how to declare
# 64bit integers.
PGAC_HAVE_GCC__SYNC_CHAR_TAS
PGAC_HAVE_GCC__SYNC_INT32_TAS
PGAC_HAVE_GCC__SYNC_INT32_CAS
PGAC_HAVE_GCC__SYNC_INT64_CAS
PGAC_HAVE_GCC__ATOMIC_INT32_CAS
PGAC_HAVE_GCC__ATOMIC_INT64_CAS


# If the user did not disable integer datetimes, check that
# there is a working 64-bit integral type to use.
if test x"$USE_INTEGER_DATETIMES" = x"yes" &&
   test x"$HAVE_LONG_INT_64" = x"no" &&
   test x"$HAVE_LONG_LONG_INT_64" = x"no" &&
   test x"$HAVE_INT64" = x"no" ; then
  AC_MSG_ERROR([
Integer-based datetime support requires a 64-bit integer type,
but no such type could be found. The --disable-integer-datetimes
configure option can be used to disable integer-based storage
of datetime values.])
fi


if test "$PORTNAME" != "win32"
then
PGAC_FUNC_POSIX_SIGNALS
if test "$pgac_cv_func_posix_signals" != yes -a "$enable_thread_safety" = yes; then
  AC_MSG_ERROR([
Thread-safety requires POSIX signals, which are not supported by this
operating system.])
fi
fi

if test $ac_cv_func_fseeko = yes; then
AC_SYS_LARGEFILE
enable_largefile=yes
else
enable_largefile=no
fi
AC_SUBST(enable_largefile)

# Check for largefile support (must be after AC_SYS_LARGEFILE)
AC_CHECK_SIZEOF([off_t])

if test "$PORTNAME" != "win32"; then
# If we don't have largefile support, can't handle segsize >= 2GB.
if test "$ac_cv_sizeof_off_t" -lt 8 -a "$segsize" != "1"; then
   AC_MSG_ERROR([Large file support is not enabled. Segment size cannot be larger than 1GB.])
fi
fi

# SunOS doesn't handle negative byte comparisons properly with +/- return
AC_FUNC_MEMCMP


# Select semaphore implementation type.
if test "$PORTNAME" != "win32"; then
  if test x"$USE_NAMED_POSIX_SEMAPHORES" = x"1" ; then
    AC_DEFINE(USE_NAMED_POSIX_SEMAPHORES, 1, [Define to select named POSIX semaphores.])
    SEMA_IMPLEMENTATION="src/backend/port/posix_sema.c"
  else
    if test x"$USE_UNNAMED_POSIX_SEMAPHORES" = x"1" ; then
      AC_DEFINE(USE_UNNAMED_POSIX_SEMAPHORES, 1, [Define to select unnamed POSIX semaphores.])
      SEMA_IMPLEMENTATION="src/backend/port/posix_sema.c"
    else
  AC_DEFINE(USE_SYSV_SEMAPHORES, 1, [Define to select SysV-style semaphores.])
  SEMA_IMPLEMENTATION="src/backend/port/sysv_sema.c"
    fi
  fi
else
  AC_DEFINE(USE_WIN32_SEMAPHORES, 1, [Define to select Win32-style semaphores.])
  SEMA_IMPLEMENTATION="src/backend/port/win32_sema.c"
fi


# Select shared-memory implementation type.
if test "$PORTNAME" != "win32"; then
  AC_DEFINE(USE_SYSV_SHARED_MEMORY, 1, [Define to select SysV-style shared memory.])
  SHMEM_IMPLEMENTATION="src/backend/port/sysv_shmem.c"
else
  AC_DEFINE(USE_WIN32_SHARED_MEMORY, 1, [Define to select Win32-style shared memory.])
  SHMEM_IMPLEMENTATION="src/backend/port/win32_shmem.c"
fi

# Select latch implementation type.
if test "$PORTNAME" != "win32"; then
  LATCH_IMPLEMENTATION="src/backend/port/unix_latch.c"
else
#  LATCH_IMPLEMENTATION="src/backend/port/win32_latch.c"
  LATCH_IMPLEMENTATION=""
fi

# If not set in template file, set bytes to use libc memset()
if test x"$MEMSET_LOOP_LIMIT" = x"" ; then
  MEMSET_LOOP_LIMIT=1024
fi
AC_DEFINE_UNQUOTED(MEMSET_LOOP_LIMIT, ${MEMSET_LOOP_LIMIT}, [Define bytes to use libc memset().])


if test "$enable_nls" = yes ; then
  PGAC_CHECK_GETTEXT
fi

# Check for Tcl configuration script tclConfig.sh
if test "$with_tcl" = yes; then
    PGAC_PATH_TCLCONFIGSH([$with_tclconfig])
    PGAC_EVAL_TCLCONFIGSH([$TCL_CONFIG_SH],
                          [TCL_INCLUDE_SPEC,TCL_LIB_FILE,TCL_LIBS,TCL_LIB_SPEC,TCL_SHARED_BUILD])
    AC_SUBST(TCL_SHLIB_LD_LIBS)dnl don't want to double-evaluate that one
    # now that we have TCL_INCLUDE_SPEC, we can check for <tcl.h>
    ac_save_CPPFLAGS=$CPPFLAGS
    CPPFLAGS="$TCL_INCLUDE_SPEC $CPPFLAGS"
    AC_CHECK_HEADER(tcl.h, [], [AC_MSG_ERROR([header file <tcl.h> is required for Tcl])])
    CPPFLAGS=$ac_save_CPPFLAGS
fi

#
# Check for DocBook and tools
#
PGAC_PROG_NSGMLS
PGAC_PROG_JADE
PGAC_CHECK_DOCBOOK(4.2)
PGAC_PATH_DOCBOOK_STYLESHEETS
PGAC_PATH_COLLATEINDEX
AC_CHECK_PROGS(SGMLSPL, sgmlspl)
PGAC_PATH_DOCBOOK2MAN

#
# Check for test tools
#
if test "$enable_tap_tests" = yes; then
  AC_CHECK_PROGS(PROVE, prove)
  if test -z "$PROVE"; then
    AC_MSG_ERROR([prove not found])
  fi
  if test -z "$PERL"; then
    AC_MSG_ERROR([Perl not found])
  fi
  # Check for necessary modules
  AX_PROG_PERL_MODULES(IPC::Run, ,
    AC_MSG_ERROR([Perl module IPC::Run is required to run TAP tests]))
fi
# Thread testing

# We have to run the thread test near the end so we have all our symbols
# defined.  Cross compiling throws a warning.
#
if test "$enable_thread_safety_force" = yes; then
if test "$PORTNAME" != "win32"
then
  AC_MSG_WARN([
*** Skipping thread test program.  --enable-thread-safety-force was used.
*** Run the program in src/test/thread on the your machine and add proper
*** locking function calls to your applications to guarantee thread safety.
])
else
AC_MSG_WARN([*** skipping thread test on Win32])
fi
elif test "$enable_thread_safety" = yes; then
if test "$PORTNAME" != "win32"
then
AC_MSG_CHECKING([thread safety of required library functions])

_CFLAGS="$CFLAGS"
_LIBS="$LIBS"
CFLAGS="$CFLAGS $PTHREAD_CFLAGS -DIN_CONFIGURE"
LIBS="$LIBS $PTHREAD_LIBS"
AC_TRY_RUN([#include "$srcdir/src/test/thread/thread_test.c"],
  [AC_MSG_RESULT(yes)],
  [AC_MSG_RESULT(no)
  AC_MSG_ERROR([thread test program failed
This platform is not thread-safe.  Check the file 'config.log' for the
exact reason.

You can use the configure option --enable-thread-safety-force to force
threads to be enabled.  But you must then run the program in
src/test/thread and add locking function calls to your applications to
guarantee thread safety.])],
  [AC_MSG_RESULT(maybe)
  AC_MSG_WARN([
*** Skipping thread test program because of cross-compile build.
*** Run the program in src/test/thread on the target machine.
])])
CFLAGS="$_CFLAGS"
LIBS="$_LIBS"
else
AC_MSG_WARN([*** skipping thread test on Win32])
fi
fi

# If compiler will take -Wl,--as-needed (or various platform-specific
# spellings thereof) then add that to LDFLAGS.  This is much easier than
# trying to filter LIBS to the minimum for each executable.
# (Note that shared library links won't use this switch, though.)
# On (at least) some Red-Hat-derived systems, this switch breaks linking to
# libreadline; therefore we postpone testing it until we know what library
# dependencies readline has.  The test code will try to link with $LIBS.
if test "$with_readline" = yes; then
  link_test_func=readline
else
  link_test_func=exit
fi

if test "$PORTNAME" = "darwin"; then
  PGAC_PROG_CC_LDFLAGS_OPT([-Wl,-dead_strip_dylibs], $link_test_func)
elif test "$PORTNAME" = "openbsd"; then
  PGAC_PROG_CC_LDFLAGS_OPT([-Wl,-Bdynamic], $link_test_func)
else
  PGAC_PROG_CC_LDFLAGS_OPT([-Wl,--as-needed], $link_test_func)
fi

# Many of the autoconf tests produce warnings, or even compiler errors, on
# purpose as they run through the conftest programs. So, treating warning as
# error should be last step after all autoconf checks are performed, otherwise
# false side-effects happens.
if test "$GCC" = yes -a "$ICC" = no; then
  PGAC_PROG_CC_CFLAGS_OPT([-Werror=uninitialized])
fi

# Begin output steps

AC_MSG_NOTICE([using CFLAGS=$CFLAGS])
AC_MSG_NOTICE([using CPPFLAGS=$CPPFLAGS])
AC_MSG_NOTICE([using LDFLAGS=$LDFLAGS])
AC_MSG_NOTICE([using LIBS=$LIBS])

<<<<<<< HEAD
[BLD_ARCH=`echo $BLD_ARCH`]
AC_SUBST(BLD_ARCH)

# Get the Greenplum version string from VERSION
bash getversion > VERSION
GP_VERSION=`cat VERSION`

GP_VERSION_SHORT=`bash ./getversion --short`
AC_SUBST(GP_VERSION_SHORT)

GP_VERSION_IN="src/include/catalog/gp_version.in"
GP_VERSION_HEADER="src/include/catalog/gp_version.h"
if grep '\$\$' $GP_VERSION_IN > /dev/null 2>&1 ; then
    sed "s,\\$.*\\$\\$,$GP_VERSION," $GP_VERSION_IN > $GP_VERSION_HEADER
fi

GP_BASH_VERSION_IN="gpMgmt/bin/lib/gp_bash_version.sh.in"
GP_BASH_VERSION_SH="gpMgmt/bin/lib/gp_bash_version.sh"
if grep '##' $GP_BASH_VERSION_IN > /dev/null 2>&1 ; then
    sed "s,##.*##,$GP_VERSION," $GP_BASH_VERSION_IN > $GP_BASH_VERSION_SH
fi

GPTEST_IN="src/test/regress/GPTest.pm.in"
GPTEST_PM="src/test/regress/GPTest.pm"
if grep '##' $GPTEST_IN > /dev/null 2>&1 ; then
    sed "s,##.*##,$GP_VERSION," $GPTEST_IN > $GPTEST_PM
fi

AC_DEFINE_UNQUOTED(GP_VERSION,
                   ["$GP_VERSION"],
                   [A string containing the Greenplum version number])

[GP_MAJORVERSION=`expr "$GP_VERSION" : '\([0-9][0-9]*\)'`]
AC_SUBST(GP_MAJORVERSION)
AC_DEFINE_UNQUOTED(GP_MAJORVERSION, "$GP_MAJORVERSION", [Greenplum major version as a string])

# Create compiler version string
if test x"$GCC" = x"yes" ; then
  cc_string="GCC `${CC} --version | sed q`"
elif test x"$SUN_STUDIO_CC" = x"yes" ; then
  cc_string=`${CC} -V 2>&1 | sed q`
=======
# Create compiler version string
if test x"$GCC" = x"yes" ; then
  cc_string="GCC `${CC} --version | sed q`"
>>>>>>> 92619b9e
else
  cc_string=$CC
fi

AC_DEFINE_UNQUOTED(PG_VERSION_STR,
<<<<<<< HEAD
                   ["PostgreSQL $PACKAGE_VERSION on $host, compiled by $cc_string, `expr $ac_cv_sizeof_void_p \* 8`-bit"],
=======
                   ["PostgreSQL $PG_VERSION (Greenplum Database $GP_VERSION) on $host, compiled by $cc_string, `expr $ac_cv_sizeof_void_p \* 8`-bit"],
>>>>>>> 92619b9e
                   [A string containing the version number, platform, and C compiler])

# Supply a numeric version string for use by 3rd party add-ons
# awk -F is a regex on some platforms, and not on others, so make "." a tab
[PG_VERSION_NUM="`echo "$PG_PACKAGE_VERSION" | sed 's/[A-Za-z].*$//' |
tr '.' '	' |
$AWK '{printf "%d%02d%02d", $1, $2, (NF >= 3) ? $3 : 0}'`"]
AC_DEFINE_UNQUOTED(PG_VERSION_NUM, $PG_VERSION_NUM, [PostgreSQL version as a number])

<<<<<<< HEAD
#
[GP_VERSION_NUM="`echo "$PACKAGE_VERSION" | sed 's/[A-Za-z].*$//' |
tr '.' '	' |
$AWK '{printf "%d%02d%02d", $1, $2, (NF >= 3) ? $3 : 0}'`"]
AC_DEFINE_UNQUOTED(GP_VERSION_NUM, $GP_VERSION_NUM, [Greenplum version as a number])

=======
>>>>>>> 92619b9e

# prepare build tree if outside source tree
# Note 1: test -ef might not exist, but it's more reliable than `pwd`.
# Note 2: /bin/pwd might be better than shell's built-in at getting
#         a symlink-free name.
if ( test "$srcdir" -ef . ) >/dev/null 2>&1 || test "`cd $srcdir && /bin/pwd`" = "`/bin/pwd`"; then
  vpath_build=no
else
  vpath_build=yes
  if test "$no_create" != yes; then
    _AS_ECHO_N([preparing build tree... ])
    pgac_abs_top_srcdir=`cd "$srcdir" && pwd`
    $SHELL "$ac_aux_dir/prep_buildtree" "$pgac_abs_top_srcdir" "." \
      || AC_MSG_ERROR(failed)
    AC_MSG_RESULT(done)
  fi
fi
AC_SUBST(vpath_build)


AC_CONFIG_FILES([GNUmakefile src/Makefile.global])

AC_CONFIG_LINKS([
  src/backend/port/dynloader.c:src/backend/port/dynloader/${template}.c
  src/backend/port/pg_sema.c:${SEMA_IMPLEMENTATION}
  src/backend/port/pg_shmem.c:${SHMEM_IMPLEMENTATION}
  src/backend/port/pg_latch.c:${LATCH_IMPLEMENTATION}
  src/include/dynloader.h:src/backend/port/dynloader/${template}.h
  src/include/pg_config_os.h:src/include/port/${template}.h
  src/Makefile.port:src/makefiles/Makefile.${template}
])

if test "$PORTNAME" = "win32"; then
AC_CONFIG_COMMANDS([check_win32_symlinks],[
# Links sometimes fail undetected on Mingw -
# so here we detect it and warn the user
for FILE in $CONFIG_LINKS
 do
	# test -e works for symlinks in the MinGW console
	test -e `expr "$FILE" : '\([[^:]]*\)'` || AC_MSG_WARN([*** link for $FILE -- please fix by hand])
 done
])
fi

AC_CONFIG_HEADERS([src/include/pg_config.h],
[
# Update timestamp for pg_config.h (see Makefile.global)
echo >src/include/stamp-h
])

AC_CONFIG_HEADERS([src/interfaces/ecpg/include/ecpg_config.h],
                  [echo >src/interfaces/ecpg/include/stamp-h])

AC_OUTPUT<|MERGE_RESOLUTION|>--- conflicted
+++ resolved
@@ -721,56 +721,6 @@
 AC_PROG_CPP
 AC_SUBST(GCC)
 
-<<<<<<< HEAD
-=======
-[BLD_ARCH=`echo $BLD_ARCH`]
-AC_SUBST(BLD_ARCH)
-
-# Get the Greenplum version string from VERSION
-
-GP_VERSION_LONG=`bash ./getversion`
-
-if test "$with_extra_version" = "" ; then
-  with_extra_version="-oss"
-fi
-
-GP_VERSION_LONG="$GP_VERSION_LONG$with_extra_version"
-
-echo $GP_VERSION_LONG > VERSION
-GP_VERSION=`cat VERSION`
-
-GP_VERSION_SHORT=`bash ./getversion --short`
-GP_VERSION_SHORT="$GP_VERSION_SHORT$with_extra_version"
-AC_SUBST(GP_VERSION_SHORT)
-
-GP_VERSION_IN="src/include/catalog/gp_version.in"
-GP_VERSION_HEADER="src/include/catalog/gp_version.h"
-if grep '\$\$' $GP_VERSION_IN > /dev/null 2>&1 ; then
-    sed "s,\\$.*\\$\\$,$GP_VERSION," $GP_VERSION_IN > $GP_VERSION_HEADER
-fi
-
-GP_BASH_VERSION_IN="gpMgmt/bin/lib/gp_bash_version.sh.in"
-GP_BASH_VERSION_SH="gpMgmt/bin/lib/gp_bash_version.sh"
-if grep '##' $GP_BASH_VERSION_IN > /dev/null 2>&1 ; then
-    sed "s,##.*##,$GP_VERSION," $GP_BASH_VERSION_IN > $GP_BASH_VERSION_SH
-fi
-
-GPTEST_IN="src/test/regress/GPTest.pm.in"
-GPTEST_PM="src/test/regress/GPTest.pm"
-if grep '##' $GPTEST_IN > /dev/null 2>&1 ; then
-    sed "s,##.*##,$GP_VERSION," $GPTEST_IN > $GPTEST_PM
-fi
-
-AC_DEFINE_UNQUOTED(GP_VERSION,
-                   ["$GP_VERSION"],
-                   [A string containing the Greenplum version number])
-
-[GP_MAJORVERSION=`expr "$GP_VERSION" : '\([0-9][0-9]*\)'`]
-AC_SUBST(GP_MAJORVERSION)
-AC_DEFINE_UNQUOTED(GP_MAJORVERSION, "$GP_MAJORVERSION", [Greenplum major version as a string])
-
-
->>>>>>> 92619b9e
 #
 # Set up TAS assembly code if needed; the template file has now had its
 # chance to request this.
@@ -1293,16 +1243,6 @@
 
 AC_SUBST(ADDON_DIR)
 
-<<<<<<< HEAD
-=======
-
-#
-[GP_VERSION_NUM="`echo "$PACKAGE_VERSION" | sed 's/[A-Za-z].*$//' |
-tr '.' '	' |
-$AWK '{printf "%d%02d%02d", $1, $2, (NF >= 3) ? $3 : 0}'`"]
-AC_DEFINE_UNQUOTED(GP_VERSION_NUM, $GP_VERSION_NUM, [Greenplum version as a number])
-
->>>>>>> 92619b9e
 ##
 ## Libraries
 ##
@@ -2475,15 +2415,24 @@
 AC_MSG_NOTICE([using LDFLAGS=$LDFLAGS])
 AC_MSG_NOTICE([using LIBS=$LIBS])
 
-<<<<<<< HEAD
 [BLD_ARCH=`echo $BLD_ARCH`]
 AC_SUBST(BLD_ARCH)
 
 # Get the Greenplum version string from VERSION
-bash getversion > VERSION
+
+GP_VERSION_LONG=`bash ./getversion`
+
+if test "$with_extra_version" = "" ; then
+  with_extra_version="-oss"
+fi
+
+GP_VERSION_LONG="$GP_VERSION_LONG$with_extra_version"
+
+echo $GP_VERSION_LONG > VERSION
 GP_VERSION=`cat VERSION`
 
 GP_VERSION_SHORT=`bash ./getversion --short`
+GP_VERSION_SHORT="$GP_VERSION_SHORT$with_extra_version"
 AC_SUBST(GP_VERSION_SHORT)
 
 GP_VERSION_IN="src/include/catalog/gp_version.in"
@@ -2515,23 +2464,12 @@
 # Create compiler version string
 if test x"$GCC" = x"yes" ; then
   cc_string="GCC `${CC} --version | sed q`"
-elif test x"$SUN_STUDIO_CC" = x"yes" ; then
-  cc_string=`${CC} -V 2>&1 | sed q`
-=======
-# Create compiler version string
-if test x"$GCC" = x"yes" ; then
-  cc_string="GCC `${CC} --version | sed q`"
->>>>>>> 92619b9e
 else
   cc_string=$CC
 fi
 
 AC_DEFINE_UNQUOTED(PG_VERSION_STR,
-<<<<<<< HEAD
-                   ["PostgreSQL $PACKAGE_VERSION on $host, compiled by $cc_string, `expr $ac_cv_sizeof_void_p \* 8`-bit"],
-=======
                    ["PostgreSQL $PG_VERSION (Greenplum Database $GP_VERSION) on $host, compiled by $cc_string, `expr $ac_cv_sizeof_void_p \* 8`-bit"],
->>>>>>> 92619b9e
                    [A string containing the version number, platform, and C compiler])
 
 # Supply a numeric version string for use by 3rd party add-ons
@@ -2541,15 +2479,12 @@
 $AWK '{printf "%d%02d%02d", $1, $2, (NF >= 3) ? $3 : 0}'`"]
 AC_DEFINE_UNQUOTED(PG_VERSION_NUM, $PG_VERSION_NUM, [PostgreSQL version as a number])
 
-<<<<<<< HEAD
 #
 [GP_VERSION_NUM="`echo "$PACKAGE_VERSION" | sed 's/[A-Za-z].*$//' |
 tr '.' '	' |
 $AWK '{printf "%d%02d%02d", $1, $2, (NF >= 3) ? $3 : 0}'`"]
 AC_DEFINE_UNQUOTED(GP_VERSION_NUM, $GP_VERSION_NUM, [Greenplum version as a number])
 
-=======
->>>>>>> 92619b9e
 
 # prepare build tree if outside source tree
 # Note 1: test -ef might not exist, but it's more reliable than `pwd`.
