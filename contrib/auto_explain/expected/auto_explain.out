--- conflicted
+++ resolved
@@ -89,11 +89,7 @@
                     ->  Seq Scan on auto_explain_test.t1  (cost=0.00..13.01 rows=334 width=0) (actual rows=340 loops=1)
                           Output: t1.a
                     ->  Materialize  (cost=0.00..68.06 rows=1001 width=0) (actual rows=1001 loops=340)
-<<<<<<< HEAD
-                          work_mem: 213kB  Segments: 3  Max: 71kB (segment 0)  Workfile: (0 spilling)
-=======
                           work_mem: 142kB  Segments: 3  Max: 48kB (segment 0)  Workfile: (0 spilling)
->>>>>>> 11e40e80
                           ->  Broadcast Motion 3:3  (slice2; segments: 3)  (cost=0.00..53.05 rows=1001 width=0) (actual rows=1001 loops=1)
                                 ->  Seq Scan on auto_explain_test.t2  (cost=0.00..13.01 rows=334 width=0) (actual rows=340 loops=1)
   (slice0)    Executor memory: 131K bytes.
