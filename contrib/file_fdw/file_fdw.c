--- conflicted
+++ resolved
@@ -697,19 +697,10 @@
 	cstate = BeginCopyFrom(NULL,
 						   node->ss.ss_currentRelation,
 						   filename,
-<<<<<<< HEAD
 						   is_program,
 						   NULL,
 						   NIL,
-						   options,
-						   NIL);  /* ao_segnos */
-=======
-						   false, /* is_program */
-						   NULL,  /* data_source_cb */
-						   NULL,  /* data_source_cb_extra */
-						   NIL,   /* attnamelist */
 						   options);
->>>>>>> 4f0a5ced
 
 	/*
 	 * Save state in node->fdw_state.  We must save enough information to call
@@ -781,19 +772,10 @@
 	festate->cstate = BeginCopyFrom(NULL,
 									node->ss.ss_currentRelation,
 									festate->filename,
-<<<<<<< HEAD
 									festate->is_program,
 									NULL,
 									NIL,
-									festate->options,
-                                    NIL);  /* ao_segnos */
-=======
-									false, /* is_program */
-									NULL,  /* data_source_cb */
-									NULL,  /* data_source_cb_extra */
-									NIL,   /* attnamelist */
 									festate->options);
->>>>>>> 4f0a5ced
 }
 
 /*
@@ -1163,12 +1145,8 @@
 	/*
 	 * Create CopyState from FDW options.
 	 */
-<<<<<<< HEAD
 	cstate = BeginCopyFrom(NULL, onerel, filename, is_program, NULL, NIL,
-						   options, NIL);
-=======
-	cstate = BeginCopyFrom(onerel, filename, false, NULL, NULL, NIL, options);
->>>>>>> 4f0a5ced
+						   options);
 
 	/*
 	 * Use per-tuple memory context to prevent leak of memory used to read
