/*
 *	check.c
 *
 *	server checks and output routines
 *
 *	Copyright (c) 2010-2014, PostgreSQL Global Development Group
 *	contrib/pg_upgrade/check.c
 */

#include "postgres_fe.h"

#include "mb/pg_wchar.h"
#include "pg_upgrade.h"


static void set_locale_and_encoding(ClusterInfo *cluster);
static void check_new_cluster_is_empty(void);
static void check_locale_and_encoding(ControlData *oldctrl,
						  ControlData *newctrl);
static bool equivalent_locale(int category, const char *loca, const char *locb);
static bool equivalent_encoding(const char *chara, const char *charb);
static void check_is_super_user(ClusterInfo *cluster);
static void check_proper_datallowconn(ClusterInfo *cluster);
static void check_for_prepared_transactions(ClusterInfo *cluster);
static void check_for_isn_and_int8_passing_mismatch(ClusterInfo *cluster);
static void check_for_reg_data_type_usage(ClusterInfo *cluster);
static void get_bin_version(ClusterInfo *cluster);
static char *get_canonical_locale_name(int category, const char *locale);


/*
 * fix_path_separator
 * For non-Windows, just return the argument.
 * For Windows convert any forward slash to a backslash
 * such as is suitable for arguments to builtin commands
 * like RMDIR and DEL.
 */
static char *
fix_path_separator(char *path)
{
#ifdef WIN32

	char	   *result;
	char	   *c;

	result = pg_strdup(path);

	for (c = result; *c != '\0'; c++)
		if (*c == '/')
			*c = '\\';

	return result;
#else

	return path;
#endif
}

void
output_check_banner(bool live_check)
{
	if (user_opts.check && live_check)
	{
		pg_log(PG_REPORT, "Performing Consistency Checks on Old Live Server\n");
		pg_log(PG_REPORT, "------------------------------------------------\n");
	}
	else
	{
		pg_log(PG_REPORT, "Performing Consistency Checks\n");
		pg_log(PG_REPORT, "-----------------------------\n");
	}
}


void
check_and_dump_old_cluster(bool live_check, char **sequence_script_file_name)
{
	/* -- OLD -- */

	if (!live_check)
		start_postmaster(&old_cluster, true);

	set_locale_and_encoding(&old_cluster);

	get_pg_database_relfilenode(&old_cluster);

	/* Extract a list of databases and tables from the old cluster */
	get_db_and_rel_infos(&old_cluster);

	init_tablespaces();

	get_loadable_libraries();


	/*
	 * Check for various failure cases
	 */
	report_progress(&old_cluster, CHECK, "Failure checks");
	check_is_super_user(&old_cluster);
	check_proper_datallowconn(&old_cluster);
	check_for_prepared_transactions(&old_cluster);
	check_for_reg_data_type_usage(&old_cluster);
	check_for_isn_and_int8_passing_mismatch(&old_cluster);

	/*
	 * Check for various Greenplum failure cases
	 */
	check_greenplum();

	/*
	 * Upgrading from Greenplum 4.3.x which is based on PostgreSQL 8.2.
	 * Upgrading from one version of 4.3.x to another 4.3.x version is not
	 * supported.
	 */
	if (GET_MAJOR_VERSION(old_cluster.major_version) == 802)
	{
		old_8_3_check_for_name_data_type_usage(&old_cluster);
	
		old_GPDB4_check_for_money_data_type_usage();
		old_GPDB4_check_no_free_aoseg();
		check_hash_partition_usage();
	}

	/* old = PG 8.3 checks? */
	if (GET_MAJOR_VERSION(old_cluster.major_version) <= 803)
	{
		old_8_3_check_for_name_data_type_usage(&old_cluster);
		old_8_3_check_for_tsquery_usage(&old_cluster);
		old_8_3_check_ltree_usage(&old_cluster);
		check_hash_partition_usage();
		if (user_opts.check)
		{
			old_8_3_rebuild_tsvector_tables(&old_cluster, true);
			old_8_3_invalidate_hash_gin_indexes(&old_cluster, true);
			old_8_3_invalidate_bpchar_pattern_ops_indexes(&old_cluster, true);
		}
		else

			/*
			 * While we have the old server running, create the script to
			 * properly restore its sequence values but we report this at the
			 * end.
			 */
			*sequence_script_file_name =
				old_8_3_create_sequence_script(&old_cluster);
	}

	/* Pre-PG 9.4 had a different 'line' data type internal format */
	if (GET_MAJOR_VERSION(old_cluster.major_version) <= 903)
		old_9_3_check_for_line_data_type_usage(&old_cluster);

	/*
	 * GPDB_90_MERGE_FIXME: does enabling this work, we don't really support
	 * large objects but if this works it would be nice to minimize the diff
	 * to upstream.
	 */
	/* Pre-PG 9.0 had no large object permissions */
	if (GET_MAJOR_VERSION(old_cluster.major_version) <= 804)
		new_9_0_populate_pg_largeobject_metadata(&old_cluster, true);

	/*
	 * While not a check option, we do this now because this is the only time
	 * the old server is running.
	 */
	if (!user_opts.check && user_opts.segment_mode == DISPATCHER)
		generate_old_dump();

	if (!live_check)
		stop_postmaster(false);
}


void
check_new_cluster(void)
{
	set_locale_and_encoding(&new_cluster);

	check_locale_and_encoding(&old_cluster.controldata, &new_cluster.controldata);

	get_db_and_rel_infos(&new_cluster);

	check_new_cluster_is_empty();

	check_loadable_libraries();

	if (user_opts.transfer_mode == TRANSFER_MODE_LINK)
		check_hard_link();

	check_is_super_user(&new_cluster);

	/*
	 * We don't restore our own user, so both clusters must match have
	 * matching install-user oids.
	 */
	if (old_cluster.install_role_oid != new_cluster.install_role_oid)
		pg_fatal("Old and new cluster install users have different values for pg_authid.oid.\n");

	/*
	 * We only allow the install user in the new cluster because other defined
	 * users might match users defined in the old cluster and generate an
	 * error during pg_dump restore.
 	 *
 	 * However, in Greenplum, if we are upgrading a segment, its users have
	 * already been replicated to it from the master via gpupgrade.  Hence,
	 * we only need to do this check for the QD.  In other words, the
	 * Greenplum cluster upgrade scheme will overwrite the QE's schema
 	 * with the QD's schema, making this check inappropriate for a QE upgrade.
	 */
<<<<<<< HEAD
	if (new_cluster.role_count != 1)
		pg_fatal("Only the install user can be defined in the new cluster.\n");
=======
	if (user_opts.segment_mode == DISPATCHER)
	{
		if (new_cluster.role_count != 1)
			pg_log(PG_FATAL, "Only the install user can be defined in the new cluster.\n");
	}
>>>>>>> d704245e

	check_for_prepared_transactions(&new_cluster);
}


void
report_clusters_compatible(void)
{
	if (user_opts.check)
	{
		pg_log(PG_REPORT, "\n*Clusters are compatible*\n");
		/* stops new cluster */
		stop_postmaster(false);
		exit(0);
	}

	pg_log(PG_REPORT, "\n"
		   "If pg_upgrade fails after this point, you must re-initdb the\n"
		   "new cluster before continuing.\n");
}


void
issue_warnings_and_set_wal_level(char *sequence_script_file_name)
{
	/*
	 * We unconditionally start/stop the new server because pg_resetwal -o
	 * set wal_level to 'minimum'.  If the user is upgrading standby
	 * servers using the rsync instructions, they will need pg_upgrade
	 * to write its final WAL record with the proper wal_level.
	 */
	start_postmaster(&new_cluster, true);

	/* old = PG 8.2/GPDB 4.3 warnings */
	if (GET_MAJOR_VERSION(old_cluster.major_version) == 802)
		new_gpdb5_0_invalidate_indexes();

	/* old = PG 8.3 warnings? */
	if (GET_MAJOR_VERSION(old_cluster.major_version) <= 803)
	{
		/* restore proper sequence values using file created from old server */
		if (sequence_script_file_name)
		{
			prep_status("Adjusting sequences");
			exec_prog(UTILITY_LOG_FILE, NULL, true,
					  "PGOPTIONS='-c gp_session_role=utility' "
					  "\"%s/psql\" " EXEC_PSQL_ARGS " %s -f \"%s\"",
					  new_cluster.bindir, cluster_conn_opts(&new_cluster),
					  sequence_script_file_name);
			unlink(sequence_script_file_name);
			check_ok();
		}

		old_8_3_rebuild_tsvector_tables(&new_cluster, false);
		old_8_3_invalidate_hash_gin_indexes(&new_cluster, false);
		old_8_3_invalidate_bpchar_pattern_ops_indexes(&new_cluster, false);
	}

	/* GPDB_90_MERGE_FIXME: See earlier comment on large objects */
	/* Create dummy large object permissions for old < PG 9.0? */
	if (GET_MAJOR_VERSION(old_cluster.major_version) <= 804)
		new_9_0_populate_pg_largeobject_metadata(&new_cluster, false);

	stop_postmaster(false);
}


void
output_completion_banner(char *analyze_script_file_name,
						 char *deletion_script_file_name)
{
	/* Did we copy the free space files? */
	if (GET_MAJOR_VERSION(old_cluster.major_version) >= 804)
		pg_log(PG_REPORT,
			   "Optimizer statistics are not transferred by pg_upgrade so,\n"
			   "once you start the new server, consider running:\n"
			   "    %s\n\n", analyze_script_file_name);
	else
		pg_log(PG_REPORT,
			   "Optimizer statistics and free space information are not transferred\n"
		"by pg_upgrade so, once you start the new server, consider running:\n"
			   "    %s\n\n", analyze_script_file_name);


	if (deletion_script_file_name)
		pg_log(PG_REPORT,
			"Running this script will delete the old cluster's data files:\n"
			   "    %s\n",
			   deletion_script_file_name);
	else
		pg_log(PG_REPORT,
		  "Could not create a script to delete the old cluster's data files\n"
		  "because user-defined tablespaces or the new cluster's data directory\n"
		  "exist in the old cluster directory.  The old cluster's contents must\n"
		  "be deleted manually.\n");
}


void
check_cluster_versions(void)
{
	prep_status("Checking cluster versions");

	/* get old and new cluster versions */
	old_cluster.major_version = get_major_server_version(&old_cluster);
	new_cluster.major_version = get_major_server_version(&new_cluster);

	/*
	 * Upgrading within a major version is a handy feature of pg_upgrade, but
	 * we don't allow it for within 4.3.x clusters, 4.3.x can only be an old
	 * version to be upgraded from.
	 */
	if (GET_MAJOR_VERSION(old_cluster.major_version) == 802 &&
		GET_MAJOR_VERSION(new_cluster.major_version) == 802)
	{
		pg_log(PG_FATAL,
			   "old and new cluster cannot both be Greenplum 4.3.x installations\n");
	}

	/*
	 * We allow upgrades from/to the same major version for alpha/beta
	 * upgrades
	 */

	/*
	 * Upgrading from anything older than an 8.2 based Greenplum is not
	 * supported. TODO: This needs to be amended to check for the actual
	 * 4.3.x version we target and not a blanket 8.2 check, but for now
	 * this will cover most cases.
	 */
	if (GET_MAJOR_VERSION(old_cluster.major_version) < 802)
		pg_fatal("This utility can only upgrade from Greenplum version 4.3.x and later.\n");

	/* Only current PG version is supported as a target */
	if (GET_MAJOR_VERSION(new_cluster.major_version) != GET_MAJOR_VERSION(PG_VERSION_NUM))
		pg_fatal("This utility can only upgrade to Greenplum version %s.\n",
				 PG_MAJORVERSION);

	/*
	 * We can't allow downgrading because we use the target pg_dumpall, and
	 * pg_dumpall cannot operate on new database versions, only older
	 * versions.
	 */
	if (old_cluster.major_version > new_cluster.major_version)
		pg_fatal("This utility cannot be used to downgrade to older major Greenplum versions.\n");

	/* get old and new binary versions */
	get_bin_version(&old_cluster);
	get_bin_version(&new_cluster);

	/* Ensure binaries match the designated data directories */
	if (GET_MAJOR_VERSION(old_cluster.major_version) !=
		GET_MAJOR_VERSION(old_cluster.bin_version))
		pg_fatal("Old cluster data and binary directories are from different major versions.\n");
	if (GET_MAJOR_VERSION(new_cluster.major_version) !=
		GET_MAJOR_VERSION(new_cluster.bin_version))
		pg_fatal("New cluster data and binary directories are from different major versions.\n");

	check_ok();
}


void
check_cluster_compatibility(bool live_check)
{
	/* get/check pg_control data of servers */
	get_control_data(&old_cluster, live_check);
	get_control_data(&new_cluster, false);
	check_control_data(&old_cluster.controldata, &new_cluster.controldata);

	/* Is it 9.0 but without tablespace directories? */
	if (GET_MAJOR_VERSION(new_cluster.major_version) == 900 &&
		new_cluster.controldata.cat_ver < TABLE_SPACE_SUBDIRS_CAT_VER)
		pg_fatal("This utility can only upgrade to PostgreSQL version 9.0 after 2010-01-11\n"
				 "because of backend API changes made during development.\n");

	/* We read the real port number for PG >= 9.1 */
	if (live_check && GET_MAJOR_VERSION(old_cluster.major_version) < 901 &&
		old_cluster.port == DEF_PGUPORT)
		pg_fatal("When checking a pre-PG 9.1 live old server, "
				 "you must specify the old server's port number.\n");

	if (live_check && old_cluster.port == new_cluster.port)
		pg_fatal("When checking a live server, "
				 "the old and new port numbers must be different.\n");
}


/*
 * set_locale_and_encoding()
 *
 * query the database to get the template0 locale
 */
static void
set_locale_and_encoding(ClusterInfo *cluster)
{
	ControlData *ctrl = &cluster->controldata;
	PGconn	   *conn;
	PGresult   *res;
	int			i_encoding;
	int			cluster_version = cluster->major_version;

	conn = connectToServer(cluster, "template1");

	/* for pg < 80400, we got the values from pg_controldata */
	if (cluster_version >= 80400)
	{
		int			i_datcollate;
		int			i_datctype;

		res = executeQueryOrDie(conn,
								"SELECT datcollate, datctype "
								"FROM	pg_catalog.pg_database "
								"WHERE	datname = 'template0' ");
		assert(PQntuples(res) == 1);

		i_datcollate = PQfnumber(res, "datcollate");
		i_datctype = PQfnumber(res, "datctype");

		ctrl->lc_collate = pg_strdup(PQgetvalue(res, 0, i_datcollate));
		ctrl->lc_ctype = pg_strdup(PQgetvalue(res, 0, i_datctype));

		PQclear(res);
	}

	res = executeQueryOrDie(conn,
							"SELECT pg_catalog.pg_encoding_to_char(encoding) "
							"FROM	pg_catalog.pg_database "
							"WHERE	datname = 'template0' ");
	assert(PQntuples(res) == 1);

	i_encoding = PQfnumber(res, "pg_encoding_to_char");
	ctrl->encoding = pg_strdup(PQgetvalue(res, 0, i_encoding));

	PQclear(res);

	PQfinish(conn);
}


/*
 * check_locale_and_encoding()
 *
 * Check that old and new locale and encoding match.  Even though the backend
 * tries to canonicalize stored locale names, the platform often doesn't
 * cooperate, so it's entirely possible that one DB thinks its locale is
 * "en_US.UTF-8" while the other says "en_US.utf8".  Try to be forgiving.
 */
static void
check_locale_and_encoding(ControlData *oldctrl,
						  ControlData *newctrl)
{
	if (!equivalent_locale(LC_COLLATE, oldctrl->lc_collate, newctrl->lc_collate))
		pg_fatal("lc_collate cluster values do not match:  old \"%s\", new \"%s\"\n",
				 oldctrl->lc_collate, newctrl->lc_collate);
	if (!equivalent_locale(LC_CTYPE, oldctrl->lc_ctype, newctrl->lc_ctype))
		pg_fatal("lc_ctype cluster values do not match:  old \"%s\", new \"%s\"\n",
				 oldctrl->lc_ctype, newctrl->lc_ctype);
	if (!equivalent_encoding(oldctrl->encoding, newctrl->encoding))
		pg_fatal("encoding cluster values do not match:  old \"%s\", new \"%s\"\n",
				 oldctrl->encoding, newctrl->encoding);
}

/*
 * equivalent_locale()
 *
 * Best effort locale-name comparison.  Return false if we are not 100% sure
 * the locales are equivalent.
 *
 * Note: The encoding parts of the names are ignored. This function is
 * currently used to compare locale names stored in pg_database, and
 * pg_database contains a separate encoding field. That's compared directly
 * in check_locale_and_encoding().
 */
static bool
equivalent_locale(int category, const char *loca, const char *locb)
{
	const char *chara;
	const char *charb;
	char	   *canona;
	char	   *canonb;
	int			lena;
	int			lenb;

	/*
	 * If the names are equal, the locales are equivalent. Checking this
	 * first avoids calling setlocale() in the common case that the names
	 * are equal. That's a good thing, if setlocale() is buggy, for example.
	 */
	if (pg_strcasecmp(loca, locb) == 0)
		return true;

	/*
	 * Not identical. Canonicalize both names, remove the encoding parts,
	 * and try again.
	 */
	canona = get_canonical_locale_name(category, loca);
	chara = strrchr(canona, '.');
	lena = chara ? (chara - canona) : strlen(canona);

	canonb = get_canonical_locale_name(category, locb);
	charb = strrchr(canonb, '.');
	lenb = charb ? (charb - canonb) : strlen(canonb);

	if (lena == lenb && pg_strncasecmp(canona, canonb, lena) == 0)
	{
		pg_free(canona);
		pg_free(canonb);
		return true;
	}

	pg_free(canona);
	pg_free(canonb);
	return false;
}

/*
 * equivalent_encoding()
 *
 * Best effort encoding-name comparison.  Return true only if the encodings
 * are valid server-side encodings and known equivalent.
 *
 * Because the lookup in pg_valid_server_encoding() does case folding and
 * ignores non-alphanumeric characters, this will recognize many popular
 * variant spellings as equivalent, eg "utf8" and "UTF-8" will match.
 */
static bool
equivalent_encoding(const char *chara, const char *charb)
{
	int			enca = pg_valid_server_encoding(chara);
	int			encb = pg_valid_server_encoding(charb);

	if (enca < 0 || encb < 0)
		return false;

	return (enca == encb);
}


static void
check_new_cluster_is_empty(void)
{
	int			dbnum;

	/*
	 * If we are upgrading a segment we expect to have a complete datadir in
	 * place from the QD at this point, so the cluster cannot be tested for
	 * being empty.
	 */
	if (user_opts.segment_mode == SEGMENT)
		return;

	for (dbnum = 0; dbnum < new_cluster.dbarr.ndbs; dbnum++)
	{
		int			relnum;
		RelInfoArr *rel_arr = &new_cluster.dbarr.dbs[dbnum].rel_arr;

		for (relnum = 0; relnum < rel_arr->nrels;
			 relnum++)
		{
			/* pg_largeobject and its index should be skipped */
			if (strcmp(rel_arr->rels[relnum].nspname, "pg_catalog") != 0)
				pg_fatal("New cluster database \"%s\" is not empty\n",
						 new_cluster.dbarr.dbs[dbnum].db_name);
		}
	}

}


/*
 * create_script_for_cluster_analyze()
 *
 *	This incrementally generates better optimizer statistics
 */
void
create_script_for_cluster_analyze(char **analyze_script_file_name)
{
	FILE	   *script = NULL;
	char	   *user_specification = "";

	prep_status("Creating script to analyze new cluster");

	if (os_info.user_specified)
		user_specification = psprintf("-U \"%s\" ", os_info.user);

	*analyze_script_file_name = psprintf("analyze_new_cluster.%s", SCRIPT_EXT);

	if ((script = fopen_priv(*analyze_script_file_name, "w")) == NULL)
		pg_fatal("Could not open file \"%s\": %s\n",
				 *analyze_script_file_name, getErrorText(errno));

#ifndef WIN32
	/* add shebang header */
	fprintf(script, "#!/bin/sh\n\n");
#else
	/* suppress command echoing */
	fprintf(script, "@echo off\n");
#endif

	fprintf(script, "echo %sThis script will generate minimal optimizer statistics rapidly%s\n",
			ECHO_QUOTE, ECHO_QUOTE);
	fprintf(script, "echo %sso your system is usable, and then gather statistics twice more%s\n",
			ECHO_QUOTE, ECHO_QUOTE);
	fprintf(script, "echo %swith increasing accuracy.  When it is done, your system will%s\n",
			ECHO_QUOTE, ECHO_QUOTE);
	fprintf(script, "echo %shave the default level of optimizer statistics.%s\n",
			ECHO_QUOTE, ECHO_QUOTE);
	fprintf(script, "echo%s\n\n", ECHO_BLANK);

	fprintf(script, "echo %sIf you have used ALTER TABLE to modify the statistics target for%s\n",
			ECHO_QUOTE, ECHO_QUOTE);
	fprintf(script, "echo %sany tables, you might want to remove them and restore them after%s\n",
			ECHO_QUOTE, ECHO_QUOTE);
	fprintf(script, "echo %srunning this script because they will delay fast statistics generation.%s\n",
			ECHO_QUOTE, ECHO_QUOTE);
	fprintf(script, "echo%s\n\n", ECHO_BLANK);

	fprintf(script, "echo %sIf you would like default statistics as quickly as possible, cancel%s\n",
			ECHO_QUOTE, ECHO_QUOTE);
	fprintf(script, "echo %sthis script and run:%s\n",
			ECHO_QUOTE, ECHO_QUOTE);
	fprintf(script, "echo %s    \"%s/vacuumdb\" %s--all %s%s\n", ECHO_QUOTE,
			new_cluster.bindir, user_specification,
	/* Did we copy the free space files? */
			(GET_MAJOR_VERSION(old_cluster.major_version) >= 804) ?
			"--analyze-only" : "--analyze", ECHO_QUOTE);
	fprintf(script, "echo%s\n\n", ECHO_BLANK);

	fprintf(script, "\"%s/vacuumdb\" %s--all --analyze-in-stages\n",
			new_cluster.bindir, user_specification);
	/* Did we copy the free space files? */
	if (GET_MAJOR_VERSION(old_cluster.major_version) < 804)
		fprintf(script, "\"%s/vacuumdb\" %s--all\n", new_cluster.bindir,
				user_specification);

	fprintf(script, "echo%s\n\n", ECHO_BLANK);
	fprintf(script, "echo %sDone%s\n",
			ECHO_QUOTE, ECHO_QUOTE);

	fclose(script);

#ifndef WIN32
	if (chmod(*analyze_script_file_name, S_IRWXU) != 0)
		pg_fatal("Could not add execute permission to file \"%s\": %s\n",
				 *analyze_script_file_name, getErrorText(errno));
#endif

	if (os_info.user_specified)
		pg_free(user_specification);

	check_ok();
}


static void
check_proper_datallowconn(ClusterInfo *cluster)
{
	int			dbnum;
	PGconn	   *conn_template1;
	PGresult   *dbres;
	int			ntups;
	int			i_datname;
	int			i_datallowconn;

	prep_status("Checking database connection settings");

	conn_template1 = connectToServer(cluster, "template1");

	/* get database names */
	dbres = executeQueryOrDie(conn_template1,
							  "SELECT	datname, datallowconn "
							  "FROM	pg_catalog.pg_database");

	i_datname = PQfnumber(dbres, "datname");
	i_datallowconn = PQfnumber(dbres, "datallowconn");

	ntups = PQntuples(dbres);
	for (dbnum = 0; dbnum < ntups; dbnum++)
	{
		char	   *datname = PQgetvalue(dbres, dbnum, i_datname);
		char	   *datallowconn = PQgetvalue(dbres, dbnum, i_datallowconn);

		if (strcmp(datname, "template0") == 0)
		{
			/* avoid restore failure when pg_dumpall tries to create template0 */
			if (strcmp(datallowconn, "t") == 0)
				pg_log(PG_FATAL, "template0 must not allow connections, "
						 "i.e. its pg_database.datallowconn must be false\n");
		}
		else
		{
			/* avoid datallowconn == false databases from being skipped on restore */
			if (strcmp(datallowconn, "f") == 0)
				pg_log(PG_FATAL, "All non-template0 databases must allow connections, "
						 "i.e. their pg_database.datallowconn must be true\n");
		}
	}

	PQclear(dbres);

	PQfinish(conn_template1);

	check_ok();
}


/*
 * create_script_for_old_cluster_deletion()
 *
 *	This is particularly useful for tablespace deletion.
 */
void
create_script_for_old_cluster_deletion(char **deletion_script_file_name)
{
	FILE	   *script = NULL;
	int			tblnum;
	char		old_cluster_pgdata[MAXPGPATH], new_cluster_pgdata[MAXPGPATH];

	*deletion_script_file_name = psprintf("delete_old_cluster.%s", SCRIPT_EXT);

	strlcpy(old_cluster_pgdata, old_cluster.pgdata, MAXPGPATH);
	canonicalize_path(old_cluster_pgdata);

	strlcpy(new_cluster_pgdata, new_cluster.pgdata, MAXPGPATH);
	canonicalize_path(new_cluster_pgdata);

	/* Some people put the new data directory inside the old one. */
	if (path_is_prefix_of_path(old_cluster_pgdata, new_cluster_pgdata))
	{
		pg_log(PG_WARNING,
		   "\nWARNING:  new data directory should not be inside the old data directory, e.g. %s\n", old_cluster_pgdata);

		/* Unlink file in case it is left over from a previous run. */
		unlink(*deletion_script_file_name);
		pg_free(*deletion_script_file_name);
		*deletion_script_file_name = NULL;
		return;
	}

	/*
	 * Some users (oddly) create tablespaces inside the cluster data
	 * directory.  We can't create a proper old cluster delete script in that
	 * case.
	 */
	for (tblnum = 0; tblnum < os_info.num_old_tablespaces; tblnum++)
	{
		char		old_tablespace_dir[MAXPGPATH];

		strlcpy(old_tablespace_dir, os_info.old_tablespaces[tblnum], MAXPGPATH);
		canonicalize_path(old_tablespace_dir);
		if (path_is_prefix_of_path(old_cluster_pgdata, old_tablespace_dir))
		{
			/* Unlink file in case it is left over from a previous run. */
			unlink(*deletion_script_file_name);
			pg_free(*deletion_script_file_name);
			*deletion_script_file_name = NULL;
			return;
		}
	}

	prep_status("Creating script to delete old cluster");

	if ((script = fopen_priv(*deletion_script_file_name, "w")) == NULL)
		pg_fatal("Could not open file \"%s\": %s\n",
				 *deletion_script_file_name, getErrorText(errno));

#ifndef WIN32
	/* add shebang header */
	fprintf(script, "#!/bin/sh\n\n");
#endif

	/* delete old cluster's default tablespace */
	fprintf(script, RMDIR_CMD " \"%s\"\n", fix_path_separator(old_cluster.pgdata));

	/* delete old cluster's alternate tablespaces */
	for (tblnum = 0; tblnum < os_info.num_old_tablespaces; tblnum++)
	{
		/*
		 * Do the old cluster's per-database directories share a directory
		 * with a new version-specific tablespace?
		 */
		if (strlen(old_cluster.tablespace_suffix) == 0)
		{
			/* delete per-database directories */
			int			dbnum;

			fprintf(script, "\n");
			/* remove PG_VERSION? */
			if (GET_MAJOR_VERSION(old_cluster.major_version) <= 804)
				fprintf(script, RM_CMD " %s%cPG_VERSION\n",
						fix_path_separator(os_info.old_tablespaces[tblnum]),
						PATH_SEPARATOR);

			for (dbnum = 0; dbnum < old_cluster.dbarr.ndbs; dbnum++)
				fprintf(script, RMDIR_CMD " \"%s%c%d\"\n",
						fix_path_separator(os_info.old_tablespaces[tblnum]),
						PATH_SEPARATOR, old_cluster.dbarr.dbs[dbnum].db_oid);
		}
		else
		{
			char	   *suffix_path = pg_strdup(old_cluster.tablespace_suffix);

			/*
			 * Simply delete the tablespace directory, which might be ".old"
			 * or a version-specific subdirectory.
			 */
			fprintf(script, RMDIR_CMD " \"%s%s\"\n",
					fix_path_separator(os_info.old_tablespaces[tblnum]),
					fix_path_separator(suffix_path));
			pfree(suffix_path);
		}
	}

	fclose(script);

#ifndef WIN32
	if (chmod(*deletion_script_file_name, S_IRWXU) != 0)
		pg_fatal("Could not add execute permission to file \"%s\": %s\n",
				 *deletion_script_file_name, getErrorText(errno));
#endif

	check_ok();
}


/*
 *	check_is_super_user()
 *
 *	Check we are superuser, and out user id and user count
 */
static void
check_is_super_user(ClusterInfo *cluster)
{
	PGresult   *res;
	PGconn	   *conn = connectToServer(cluster, "template1");

	prep_status("Checking database user is a superuser");

	/* Can't use pg_authid because only superusers can view it. */
	res = executeQueryOrDie(conn,
							"SELECT rolsuper, oid "
							"FROM pg_catalog.pg_roles "
							"WHERE rolname = current_user");

	if (PQntuples(res) != 1 || strcmp(PQgetvalue(res, 0, 0), "t") != 0)
		pg_fatal("database user \"%s\" is not a superuser\n",
				 os_info.user);

	cluster->install_role_oid = atooid(PQgetvalue(res, 0, 1));

	PQclear(res);

	res = executeQueryOrDie(conn,
							"SELECT COUNT(*) "
							"FROM pg_catalog.pg_roles ");

	if (PQntuples(res) != 1)
		pg_fatal("could not determine the number of users\n");

	cluster->role_count = atoi(PQgetvalue(res, 0, 0));

	PQclear(res);

	PQfinish(conn);

	check_ok();
}


/*
 *	check_for_prepared_transactions()
 *
 *	Make sure there are no prepared transactions because the storage format
 *	might have changed.
 */
static void
check_for_prepared_transactions(ClusterInfo *cluster)
{
	PGresult   *res;
	PGconn	   *conn = connectToServer(cluster, "template1");

	prep_status("Checking for prepared transactions");

	res = executeQueryOrDie(conn,
							"SELECT * "
							"FROM pg_catalog.pg_prepared_xacts");

	if (PQntuples(res) != 0)
		pg_fatal("The %s cluster contains prepared transactions\n",
				 CLUSTER_NAME(cluster));

	PQclear(res);

	PQfinish(conn);

	check_ok();
}


/*
 *	check_for_isn_and_int8_passing_mismatch()
 *
 *	contrib/isn relies on data type int8, and in 8.4 int8 can now be passed
 *	by value.  The schema dumps the CREATE TYPE PASSEDBYVALUE setting so
 *	it must match for the old and new servers.
 */
static void
check_for_isn_and_int8_passing_mismatch(ClusterInfo *cluster)
{
	int			dbnum;
	FILE	   *script = NULL;
	bool		found = false;
	char		output_path[MAXPGPATH];

	prep_status("Checking for contrib/isn with bigint-passing mismatch");

	if (old_cluster.controldata.float8_pass_by_value ==
		new_cluster.controldata.float8_pass_by_value)
	{
		/* no mismatch */
		check_ok();
		return;
	}

	snprintf(output_path, sizeof(output_path),
			 "contrib_isn_and_int8_pass_by_value.txt");

	for (dbnum = 0; dbnum < cluster->dbarr.ndbs; dbnum++)
	{
		PGresult   *res;
		bool		db_used = false;
		int			ntups;
		int			rowno;
		int			i_nspname,
					i_proname;
		DbInfo	   *active_db = &cluster->dbarr.dbs[dbnum];
		PGconn	   *conn = connectToServer(cluster, active_db->db_name);

		/* Find any functions coming from contrib/isn */
		res = executeQueryOrDie(conn,
								"SELECT n.nspname, p.proname "
								"FROM	pg_catalog.pg_proc p, "
								"		pg_catalog.pg_namespace n "
								"WHERE	p.pronamespace = n.oid AND "
								"		p.probin = '$libdir/isn'");

		ntups = PQntuples(res);
		i_nspname = PQfnumber(res, "nspname");
		i_proname = PQfnumber(res, "proname");
		for (rowno = 0; rowno < ntups; rowno++)
		{
			found = true;
			if (script == NULL && (script = fopen_priv(output_path, "w")) == NULL)
				pg_fatal("Could not open file \"%s\": %s\n",
						 output_path, getErrorText(errno));
			if (!db_used)
			{
				fprintf(script, "Database: %s\n", active_db->db_name);
				db_used = true;
			}
			fprintf(script, "  %s.%s\n",
					PQgetvalue(res, rowno, i_nspname),
					PQgetvalue(res, rowno, i_proname));
		}

		PQclear(res);

		PQfinish(conn);
	}

	if (script)
		fclose(script);

	if (found)
	{
		pg_log(PG_REPORT, "fatal\n");
		pg_fatal("Your installation contains \"contrib/isn\" functions which rely on the\n"
		  "bigint data type.  Your old and new clusters pass bigint values\n"
		"differently so this cluster cannot currently be upgraded.  You can\n"
				 "manually upgrade databases that use \"contrib/isn\" facilities and remove\n"
				 "\"contrib/isn\" from the old cluster and restart the upgrade.  A list of\n"
				 "the problem functions is in the file:\n"
				 "    %s\n\n", output_path);
	}
	else
		check_ok();
}


/*
 * check_for_reg_data_type_usage()
 *	pg_upgrade only preserves these system values:
 *		pg_class.oid
 *		pg_type.oid
 *		pg_enum.oid
 *
 *	Many of the reg* data types reference system catalog info that is
 *	not preserved, and hence these data types cannot be used in user
 *	tables upgraded by pg_upgrade.
 */
static void
check_for_reg_data_type_usage(ClusterInfo *cluster)
{
	int			dbnum;
	FILE	   *script = NULL;
	bool		found = false;
	char		output_path[MAXPGPATH];

	prep_status("Checking for reg* system OID user data types");

	snprintf(output_path, sizeof(output_path), "tables_using_reg.txt");

	for (dbnum = 0; dbnum < cluster->dbarr.ndbs; dbnum++)
	{
		PGresult   *res;
		bool		db_used = false;
		int			ntups;
		int			rowno;
		int			i_nspname,
					i_relname,
					i_attname;
		DbInfo	   *active_db = &cluster->dbarr.dbs[dbnum];
		PGconn	   *conn = connectToServer(cluster, active_db->db_name);
		/*
		 * While several relkinds don't store any data, e.g. views, they can
		 * be used to define data types of other columns, so we check all
		 * relkinds.
		 */
		res = executeQueryOrDie(conn,
								"SELECT n.nspname, c.relname, a.attname "
								"FROM	pg_catalog.pg_class c, "
								"		pg_catalog.pg_namespace n, "
								"		pg_catalog.pg_attribute a "
								"WHERE	c.oid = a.attrelid AND "
								"		NOT a.attisdropped AND "
								"		a.atttypid IN ( "
		  "			'pg_catalog.regproc'::pg_catalog.regtype, "
								"			'pg_catalog.regprocedure'::pg_catalog.regtype, "
		  "			'pg_catalog.regoper'::pg_catalog.regtype, "
								"			'pg_catalog.regoperator'::pg_catalog.regtype, "
		/* regclass.oid is preserved, so 'regclass' is OK */
		/* regtype.oid is preserved, so 'regtype' is OK */
								" %s "
								" ) AND "
								"		c.relnamespace = n.oid AND "
							  "		n.nspname NOT IN ('pg_catalog', 'information_schema')",
						GET_MAJOR_VERSION(old_cluster.major_version) == 802 ?
							"0" :
							"'pg_catalog.regconfig'::pg_catalog.regtype, "
							"'pg_catalog.regdictionary'::pg_catalog.regtype ");

		ntups = PQntuples(res);
		i_nspname = PQfnumber(res, "nspname");
		i_relname = PQfnumber(res, "relname");
		i_attname = PQfnumber(res, "attname");
		for (rowno = 0; rowno < ntups; rowno++)
		{
			found = true;
			if (script == NULL && (script = fopen_priv(output_path, "w")) == NULL)
				pg_fatal("Could not open file \"%s\": %s\n",
						 output_path, getErrorText(errno));
			if (!db_used)
			{
				fprintf(script, "Database: %s\n", active_db->db_name);
				db_used = true;
			}
			fprintf(script, "  %s.%s.%s\n",
					PQgetvalue(res, rowno, i_nspname),
					PQgetvalue(res, rowno, i_relname),
					PQgetvalue(res, rowno, i_attname));
		}

		PQclear(res);

		PQfinish(conn);
	}

	if (script)
		fclose(script);

	if (found)
	{
		pg_log(PG_REPORT, "fatal\n");
		pg_fatal("Your installation contains one of the reg* data types in user tables.\n"
		 "These data types reference system OIDs that are not preserved by\n"
		"pg_upgrade, so this cluster cannot currently be upgraded.  You can\n"
				 "remove the problem tables and restart the upgrade.  A list of the problem\n"
				 "columns is in the file:\n"
				 "    %s\n\n", output_path);
	}
	else
		check_ok();
}


static void
get_bin_version(ClusterInfo *cluster)
{
	char		cmd[MAXPGPATH],
				cmd_output[MAX_STRING];
	FILE	   *output;
	int			pre_dot,
				post_dot;

	snprintf(cmd, sizeof(cmd), "\"%s/pg_ctl\" --version", cluster->bindir);

	if ((output = popen(cmd, "r")) == NULL ||
		fgets(cmd_output, sizeof(cmd_output), output) == NULL)
		pg_fatal("Could not get pg_ctl version data using %s: %s\n",
				 cmd, getErrorText(errno));

	pclose(output);

	/* Remove trailing newline */
	if (strchr(cmd_output, '\n') != NULL)
		*strchr(cmd_output, '\n') = '\0';

	if (sscanf(cmd_output, "%*s %*s %*s %d.%d", &pre_dot, &post_dot) != 2)
		pg_fatal("could not get version from %s\n", cmd);

	cluster->bin_version = (pre_dot * 100 + post_dot) * 100;
}


/*
 * get_canonical_locale_name
 *
 * Send the locale name to the system, and hope we get back a canonical
 * version.  This should match the backend's check_locale() function.
 */
static char *
get_canonical_locale_name(int category, const char *locale)
{
	char	   *save;
	char	   *res;

	/* get the current setting, so we can restore it. */
	save = setlocale(category, NULL);
	if (!save)
		pg_fatal("failed to get the current locale\n");

	/* 'save' may be pointing at a modifiable scratch variable, so copy it. */
	save = (char *) pg_strdup(save);

	/* set the locale with setlocale, to see if it accepts it. */
	res = setlocale(category, locale);

	if (!res)
		pg_fatal("failed to get system locale name for \"%s\"\n", locale);

	res = pg_strdup(res);

	/* restore old value. */
	if (!setlocale(category, save))
		pg_fatal("failed to restore old locale \"%s\"\n", save);

	pg_free(save);

	return res;
}<|MERGE_RESOLUTION|>--- conflicted
+++ resolved
@@ -206,16 +206,11 @@
 	 * Greenplum cluster upgrade scheme will overwrite the QE's schema
  	 * with the QD's schema, making this check inappropriate for a QE upgrade.
 	 */
-<<<<<<< HEAD
-	if (new_cluster.role_count != 1)
-		pg_fatal("Only the install user can be defined in the new cluster.\n");
-=======
 	if (user_opts.segment_mode == DISPATCHER)
 	{
 		if (new_cluster.role_count != 1)
-			pg_log(PG_FATAL, "Only the install user can be defined in the new cluster.\n");
-	}
->>>>>>> d704245e
+			pg_fatal("Only the install user can be defined in the new cluster.\n");
+	}
 
 	check_for_prepared_transactions(&new_cluster);
 }
