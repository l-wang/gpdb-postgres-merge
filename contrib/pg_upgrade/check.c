/*
 *	check.c
 *
 *	server checks and output routines
 *
 *	Copyright (c) 2010, PostgreSQL Global Development Group
 *	$PostgreSQL: pgsql/contrib/pg_upgrade/check.c,v 1.11.2.3 2010/07/25 03:47:33 momjian Exp $
 */

#include "pg_upgrade.h"


static void set_locale_and_encoding(migratorContext *ctx, Cluster whichCluster);
static void check_new_db_is_empty(migratorContext *ctx);
static void check_locale_and_encoding(migratorContext *ctx, ControlData *oldctrl,
						  ControlData *newctrl);
static void check_proper_datallowconn(migratorContext *ctx, Cluster whichCluster);
static void check_for_isn_and_int8_passing_mismatch(migratorContext *ctx,
												Cluster whichCluster);
static void check_for_reg_data_type_usage(migratorContext *ctx, Cluster whichCluster);
static void check_external_partition(migratorContext *ctx);
static void check_covering_aoindex(migratorContext *ctx);
static void check_hash_partition_usage(migratorContext *ctx, Cluster whichCluster);


/*
 * fix_path_separator
 * For non-Windows, just return the argument.
 * For Windows convert any forward slash to a backslash
 * such as is suitable for arguments to builtin commands 
 * like RMDIR and DEL.
 */
static char *
fix_path_separator(migratorContext *ctx, char *path)
{
#ifdef WIN32

	char *result;
	char *c;

	result = pg_strdup(ctx, path);

	for (c = result; *c != '\0'; c++)
		if (*c == '/')
			*c = '\\';

	return result;

#else

	return path;

#endif
}

void
output_check_banner(migratorContext *ctx, bool *live_check)
{
	if (ctx->check && is_server_running(ctx, ctx->old.pgdata))
	{
		*live_check = true;
		if (ctx->old.port == ctx->new.port)
			pg_log(ctx, PG_FATAL, "When checking a live server, "
				   "the old and new port numbers must be different.\n");
		pg_log(ctx, PG_REPORT, "Performing Consistency Checks on Old Live Server\n");
		pg_log(ctx, PG_REPORT, "------------------------------------------------\n");
	}
	else
	{
		pg_log(ctx, PG_REPORT, "Performing Consistency Checks\n");
		pg_log(ctx, PG_REPORT, "-----------------------------\n");
	}
}


void
check_old_cluster(migratorContext *ctx, bool live_check,
				  char **sequence_script_file_name)
{
	/* -- OLD -- */

	if (!live_check)
		start_postmaster(ctx, CLUSTER_OLD, false);

	set_locale_and_encoding(ctx, CLUSTER_OLD);

	get_pg_database_relfilenode(ctx, CLUSTER_OLD);

	/* Extract a list of databases and tables from the old cluster */
	get_db_and_rel_infos(ctx, &ctx->old.dbarr, CLUSTER_OLD);

	init_tablespaces(ctx);

	get_loadable_libraries(ctx);


	/*
	 * Check for various failure cases
	 */

	report_progress(ctx, CLUSTER_OLD, CHECK, "Failure checks");
	check_proper_datallowconn(ctx, CLUSTER_OLD);
	check_for_reg_data_type_usage(ctx, CLUSTER_OLD);
	check_for_isn_and_int8_passing_mismatch(ctx, CLUSTER_OLD);
	check_external_partition(ctx);
	check_covering_aoindex(ctx);
	check_hash_partition_usage(ctx, CLUSTER_OLD);

	/* old = PG 8.3 checks? */
	/*
	 * All of these checks have been disabled in GPDB, since we're using
	 * this to upgrade only to 8.3. Needs to be removed when we merge
	 * with PostgreSQL 8.4.
	 *
	 * The change to name datatype's alignment was backported to GPDB 5.0,
	 * so we need to check even when upgradeing to GPDB 5.0.
	 */
	if (GET_MAJOR_VERSION(ctx->old.major_version) <= 802)
	{
		old_8_3_check_for_name_data_type_usage(ctx, CLUSTER_OLD);

		old_GPDB4_check_for_money_data_type_usage(ctx, CLUSTER_OLD);
		old_GPDB4_check_no_free_aoseg(ctx, CLUSTER_OLD);
	}

	if (GET_MAJOR_VERSION(ctx->old.major_version) <= 803 &&
		GET_MAJOR_VERSION(ctx->new.major_version) >= 804)
	{
		old_8_3_check_for_name_data_type_usage(ctx, CLUSTER_OLD);
		old_8_3_check_for_tsquery_usage(ctx, CLUSTER_OLD);
		old_8_3_check_ltree_usage(ctx, CLUSTER_OLD);
		if (ctx->check)
		{
			old_8_3_rebuild_tsvector_tables(ctx, true, CLUSTER_OLD);
			old_8_3_invalidate_hash_gin_indexes(ctx, true, CLUSTER_OLD);
			old_8_3_invalidate_bpchar_pattern_ops_indexes(ctx, true, CLUSTER_OLD);
		}
		else

			/*
			 * While we have the old server running, create the script to
			 * properly restore its sequence values but we report this at the
			 * end.
			 */
			*sequence_script_file_name =
				old_8_3_create_sequence_script(ctx, CLUSTER_OLD);
	}

#ifdef GPDB_90MERGE_FIXME
	/* Pre-PG 9.0 had no large object permissions */
	if (GET_MAJOR_VERSION(ctx->old.major_version) <= 804)
		new_9_0_populate_pg_largeobject_metadata(ctx, true, CLUSTER_OLD);
#endif

	/*
	 * While not a check option, we do this now because this is the only time
	 * the old server is running.
	 */
	if (!ctx->check)
	{
		if (ctx->dispatcher_mode)
			get_old_oids(ctx);

		report_progress(ctx, CLUSTER_OLD, SCHEMA_DUMP, "Creating catalog dump");
		generate_old_dump(ctx);
		split_old_dump(ctx);
	}

	if (!live_check)
		stop_postmaster(ctx, false, false);
}


void
check_new_cluster(migratorContext *ctx)
{
	set_locale_and_encoding(ctx, CLUSTER_NEW);

	check_new_db_is_empty(ctx);

	check_loadable_libraries(ctx);

	check_locale_and_encoding(ctx, &ctx->old.controldata, &ctx->new.controldata);

	if (ctx->transfer_mode == TRANSFER_MODE_LINK)
		check_hard_link(ctx);
}


void
report_clusters_compatible(migratorContext *ctx)
{
	if (ctx->check)
	{
		pg_log(ctx, PG_REPORT, "\n*Clusters are compatible*\n");
		/* stops new cluster */
		stop_postmaster(ctx, false, false);
		exit_nicely(ctx, false);
	}

	pg_log(ctx, PG_REPORT, "\n"
		   "| If pg_upgrade fails after this point, you must\n"
		   "| re-initdb the new cluster before continuing.\n"
		   "| You will also need to remove the \".old\" suffix\n"
		   "| from %s/global/pg_control.old.\n", ctx->old.pgdata);
}


void
issue_warnings(migratorContext *ctx, char *sequence_script_file_name)
{
	start_postmaster(ctx, CLUSTER_NEW, true);

	/* old == GPDB4 warnings */
	if (GET_MAJOR_VERSION(ctx->old.major_version) <= 802)
	{
		new_gpdb5_0_invalidate_indexes(ctx, false, CLUSTER_NEW);
	}

	/* old = PG 8.3 warnings? */
	if (GET_MAJOR_VERSION(ctx->old.major_version) <= 803 &&
		GET_MAJOR_VERSION(ctx->new.major_version) >= 804)
	{
		/* restore proper sequence values using file created from old server */
		if (sequence_script_file_name)
		{
			prep_status(ctx, "Adjusting sequences");
			exec_prog(ctx, true,
					  SYSTEMQUOTE "\"%s/psql\" --set ON_ERROR_STOP=on "
					  "--no-psqlrc --port %d --username \"%s\" "
					  "-f \"%s\" --dbname template1 >> \"%s\"" SYSTEMQUOTE,
					  ctx->new.bindir, ctx->new.port, ctx->user,
					  sequence_script_file_name, ctx->logfile);
			unlink(sequence_script_file_name);
			check_ok(ctx);
		}

		old_8_3_rebuild_tsvector_tables(ctx, false, CLUSTER_NEW);
		old_8_3_invalidate_hash_gin_indexes(ctx, false, CLUSTER_NEW);
		old_8_3_invalidate_bpchar_pattern_ops_indexes(ctx, false, CLUSTER_NEW);
	}

#ifdef GPDB_90MERGE_FIXME
	/* Create dummy large object permissions for old < PG 9.0? */
	if (GET_MAJOR_VERSION(ctx->old.major_version) <= 804)
	{
		new_9_0_populate_pg_largeobject_metadata(ctx, false, CLUSTER_NEW);
	}
#endif

	stop_postmaster(ctx, false, true);
}


void
output_completion_banner(migratorContext *ctx, char *deletion_script_file_name)
{
	/* Did we migrate the free space files? */
	if (GET_MAJOR_VERSION(ctx->old.major_version) >= 804)
		pg_log(ctx, PG_REPORT,
			   "| Optimizer statistics is not transferred by pg_upgrade\n"
			   "| so consider running:\n"
			   "| \tvacuumdb --all --analyze-only\n"
			   "| on the newly-upgraded cluster.\n\n");
	else
		pg_log(ctx, PG_REPORT,
			   "| Optimizer statistics and free space information\n"
			   "| are not transferred by pg_upgrade so consider\n"
			   "| running:\n"
			   "| \tvacuumdb --all --analyze\n"
			   "| on the newly-upgraded cluster.\n\n");

	pg_log(ctx, PG_REPORT,
		   "| Running this script will delete the old cluster's data files:\n"
		   "| \t%s\n",
		   deletion_script_file_name);
}


void
check_cluster_versions(migratorContext *ctx)
{
	/* get old and new cluster versions */
	ctx->old.major_version = get_major_server_version(ctx, &ctx->old.major_version_str, CLUSTER_OLD);
	ctx->new.major_version = get_major_server_version(ctx, &ctx->new.major_version_str, CLUSTER_NEW);

	/* We allow migration from/to the same major version for beta upgrades */

	if (GET_MAJOR_VERSION(ctx->old.major_version) < 802)
		pg_log(ctx, PG_FATAL, "This utility can only upgrade from Greenplum version 4.3.XX and later.\n");

	/* Only current PG version is supported as a target */
	if (GET_MAJOR_VERSION(ctx->new.major_version) != GET_MAJOR_VERSION(PG_VERSION_NUM))
		pg_log(ctx, PG_FATAL, "This utility can only upgrade to PostgreSQL version %s.\n",
			   PG_MAJORVERSION);

	/*
	 * We can't allow downgrading because we use the target pg_dumpall, and
	 * pg_dumpall cannot operate on new datbase versions, only older versions.
	 */
	if (ctx->old.major_version > ctx->new.major_version)
		pg_log(ctx, PG_FATAL, "This utility cannot be used to downgrade to older major PostgreSQL versions.\n");
}


void
check_cluster_compatibility(migratorContext *ctx, bool live_check)
{
	char		libfile[MAXPGPATH];
	FILE	   *lib_test;

	/*
	 * Test pg_upgrade_support.so is in the proper place.    We cannot copy it
	 * ourselves because install directories are typically root-owned.
	 */
	snprintf(libfile, sizeof(libfile), "%s/pg_upgrade_support%s", ctx->new.libpath,
			 DLSUFFIX);

	if ((lib_test = fopen(libfile, "r")) == NULL)
		pg_log(ctx, PG_FATAL,
			   "\npg_upgrade_support%s must be created and installed in %s\n", DLSUFFIX, libfile);
	else
		fclose(lib_test);

	/* get/check pg_control data of servers */
	get_control_data(ctx, &ctx->old, live_check);
	get_control_data(ctx, &ctx->new, false);
	check_control_data(ctx, &ctx->old.controldata, &ctx->new.controldata);

	/* Is it 9.0 but without tablespace directories? */
	if (GET_MAJOR_VERSION(ctx->new.major_version) == 900 &&
		ctx->new.controldata.cat_ver < TABLE_SPACE_SUBDIRS_CAT_VER)
		pg_log(ctx, PG_FATAL, "This utility can only upgrade to PostgreSQL version 9.0 after 2010-01-11\n"
			   "because of backend API changes made during development.\n");
}


/*
 * set_locale_and_encoding()
 *
 * query the database to get the template0 locale
 */
static void
set_locale_and_encoding(migratorContext *ctx, Cluster whichCluster)
{
	PGconn	   *conn;
	PGresult   *res;
	int			i_encoding;
	ControlData *ctrl = (whichCluster == CLUSTER_OLD) ?
	&ctx->old.controldata : &ctx->new.controldata;
	int			cluster_version = (whichCluster == CLUSTER_OLD) ?
	ctx->old.major_version : ctx->new.major_version;

	conn = connectToServer(ctx, "template1", whichCluster);

// GPDB_84_MERGE_FIXME: We haven't merged the per-db collations patch yet.
// Re-enable this when we do.
#if 0
	/* for pg < 80400, we got the values from pg_controldata */
	if (cluster_version >= 80400)
	{
		int			i_datcollate;
		int			i_datctype;

		res = executeQueryOrDie(ctx, conn,
								"SELECT datcollate, datctype "
								"FROM 	pg_catalog.pg_database "
								"WHERE	datname = 'template0' ");
		assert(PQntuples(res) == 1);

		i_datcollate = PQfnumber(res, "datcollate");
		i_datctype = PQfnumber(res, "datctype");

		ctrl->lc_collate = pg_strdup(ctx, PQgetvalue(res, 0, i_datcollate));
		ctrl->lc_ctype = pg_strdup(ctx, PQgetvalue(res, 0, i_datctype));

		PQclear(res);
	}
#endif

	res = executeQueryOrDie(ctx, conn,
							"SELECT pg_catalog.pg_encoding_to_char(encoding) "
							"FROM 	pg_catalog.pg_database "
							"WHERE	datname = 'template0' ");
	assert(PQntuples(res) == 1);

	i_encoding = PQfnumber(res, "pg_encoding_to_char");
	ctrl->encoding = pg_strdup(ctx, PQgetvalue(res, 0, i_encoding));

	PQclear(res);

	PQfinish(conn);
}


/*
 * check_locale_and_encoding()
 *
 *	locale is not in pg_controldata in 8.4 and later so
 *	we probably had to get via a database query.
 */
static void
check_locale_and_encoding(migratorContext *ctx, ControlData *oldctrl,
						  ControlData *newctrl)
{
	if (strcmp(oldctrl->lc_collate, newctrl->lc_collate) != 0)
		pg_log(ctx, PG_FATAL,
			   "old and new cluster lc_collate values do not match\n");
	if (strcmp(oldctrl->lc_ctype, newctrl->lc_ctype) != 0)
		pg_log(ctx, PG_FATAL,
			   "old and new cluster lc_ctype values do not match\n");
	if (strcmp(oldctrl->encoding, newctrl->encoding) != 0)
		pg_log(ctx, PG_FATAL,
			   "old and new cluster encoding values do not match\n");
}


static void
check_new_db_is_empty(migratorContext *ctx)
{
	int			dbnum;
	bool		found = false;

	get_db_and_rel_infos(ctx, &ctx->new.dbarr, CLUSTER_NEW);

	for (dbnum = 0; dbnum < ctx->new.dbarr.ndbs; dbnum++)
	{
		int			relnum;
		RelInfoArr *rel_arr = &ctx->new.dbarr.dbs[dbnum].rel_arr;

		for (relnum = 0; relnum < rel_arr->nrels;
			 relnum++)
		{
			/* pg_largeobject and its index should be skipped */
			if (strcmp(rel_arr->rels[relnum].nspname, "pg_catalog") != 0)
			{
				found = true;
				break;
			}
		}
	}

	dbarr_free(&ctx->new.dbarr);

	if (found)
		pg_log(ctx, PG_FATAL, "New cluster is not empty; exiting\n");
}


/*
 * create_script_for_old_cluster_deletion()
 *
 *	This is particularly useful for tablespace deletion.
 */
void
create_script_for_old_cluster_deletion(migratorContext *ctx,
									   char **deletion_script_file_name)
{
	FILE	   *script = NULL;
	int			tblnum;

	*deletion_script_file_name = pg_malloc(ctx, MAXPGPATH);

	prep_status(ctx, "Creating script to delete old cluster");

	snprintf(*deletion_script_file_name, MAXPGPATH, "%s/delete_old_cluster.%s",
			 ctx->cwd, SHELL_EXT);

	if ((script = fopen(*deletion_script_file_name, "w")) == NULL)
		pg_log(ctx, PG_FATAL, "Could not create necessary file:  %s\n",
			   *deletion_script_file_name);

#ifndef WIN32
	/* add shebang header */
	fprintf(script, "#!/bin/sh\n\n");
#endif

	/* delete old cluster's default tablespace */
	fprintf(script, RMDIR_CMD " \"%s\"\n", fix_path_separator(ctx, ctx->old.pgdata));

	/* delete old cluster's alternate tablespaces */
	for (tblnum = 0; tblnum < ctx->num_tablespaces; tblnum++)
	{
		/*
		 * Do the old cluster's per-database directories share a directory
		 * with a new version-specific tablespace?
		 */
		if (strlen(ctx->old.tablespace_suffix) == 0)
		{
			/* delete per-database directories */
			int			dbnum;

			fprintf(script, "\n");
			/* remove PG_VERSION? */
			if (GET_MAJOR_VERSION(ctx->old.major_version) <= 804)
				fprintf(script, RM_CMD " %s%s%cPG_VERSION\n",
						fix_path_separator(ctx, ctx->tablespaces[tblnum]),
						fix_path_separator(ctx, ctx->old.tablespace_suffix),
						PATH_SEPARATOR);

			for (dbnum = 0; dbnum < ctx->new.dbarr.ndbs; dbnum++)
			{
				fprintf(script, RMDIR_CMD " \"%s%s%c%d\"\n",
						fix_path_separator(ctx, ctx->tablespaces[tblnum]),
						fix_path_separator(ctx, ctx->old.tablespace_suffix),
						PATH_SEPARATOR, ctx->old.dbarr.dbs[dbnum].db_oid);
			}
		}
		else

			/*
			 * Simply delete the tablespace directory, which might be ".old"
			 * or a version-specific subdirectory.
			 */
			fprintf(script, RMDIR_CMD " \"%s%s\"\n",
					fix_path_separator(ctx, ctx->tablespaces[tblnum]),
					fix_path_separator(ctx, ctx->old.tablespace_suffix));
	}

	fclose(script);

#ifndef WIN32
	if (chmod(*deletion_script_file_name, S_IRWXU) != 0)
		pg_log(ctx, PG_FATAL, "Could not add execute permission to file:  %s\n",
			   *deletion_script_file_name);
#endif

	check_ok(ctx);
}


static void
check_proper_datallowconn(migratorContext *ctx, Cluster whichCluster)
{
	int			dbnum;
	PGconn	   *conn_template1;
	PGresult   *dbres;
	int			ntups;
	int			i_datname;
	int			i_datallowconn;

	prep_status(ctx, "Checking database connection settings");

	conn_template1 = connectToServer(ctx, "template1", whichCluster);

	/* get database names */
	dbres = executeQueryOrDie(ctx, conn_template1,
							  "SELECT	datname, datallowconn "
							  "FROM	pg_catalog.pg_database");

	i_datname = PQfnumber(dbres, "datname");
	i_datallowconn = PQfnumber(dbres, "datallowconn");

	ntups = PQntuples(dbres);
	for (dbnum = 0; dbnum < ntups; dbnum++)
	{
		char	   *datname = PQgetvalue(dbres, dbnum, i_datname);
		char	   *datallowconn = PQgetvalue(dbres, dbnum, i_datallowconn);

		if (strcmp(datname, "template0") == 0)
		{
			/* avoid restore failure when pg_dumpall tries to create template0 */
			if (strcmp(datallowconn, "t") == 0)
				pg_log(ctx, PG_FATAL, "template0 must not allow connections, "
						 "i.e. its pg_database.datallowconn must be false\n");
		}
		else
		{
			/* avoid datallowconn == false databases from being skipped on restore */
			if (strcmp(datallowconn, "f") == 0)
				pg_log(ctx, PG_FATAL, "All non-template0 databases must allow connections, "
						 "i.e. their pg_database.datallowconn must be true\n");
		}
	}

	PQclear(dbres);

	PQfinish(conn_template1);

	check_ok(ctx);
}


/*
 * 	check_for_isn_and_int8_passing_mismatch()
 *
 *	/contrib/isn relies on data type int8, and in 8.4 int8 can now be passed
 *	by value.  The schema dumps the CREATE TYPE PASSEDBYVALUE setting so
 *	it must match for the old and new servers.
 */
void
check_for_isn_and_int8_passing_mismatch(migratorContext *ctx, Cluster whichCluster)
{
	ClusterInfo *active_cluster = (whichCluster == CLUSTER_OLD) ?
	&ctx->old : &ctx->new;
	int			dbnum;
	FILE	   *script = NULL;
	bool		found = false;
	char		output_path[MAXPGPATH];

	prep_status(ctx, "Checking for /contrib/isn with bigint-passing mismatch");

	if (ctx->old.controldata.float8_pass_by_value ==
		ctx->new.controldata.float8_pass_by_value)
	{
		/* no mismatch */
		check_ok(ctx);
		return;
	}

	snprintf(output_path, sizeof(output_path), "%s/contrib_isn_and_int8_pass_by_value.txt",
			 ctx->cwd);

	for (dbnum = 0; dbnum < active_cluster->dbarr.ndbs; dbnum++)
	{
		PGresult   *res;
		bool		db_used = false;
		int			ntups;
		int			rowno;
		int			i_nspname,
					i_proname;
		DbInfo	   *active_db = &active_cluster->dbarr.dbs[dbnum];
		PGconn	   *conn = connectToServer(ctx, active_db->db_name, whichCluster);

		/* Find any functions coming from contrib/isn */
		res = executeQueryOrDie(ctx, conn,
								"SELECT n.nspname, p.proname "
								"FROM	pg_catalog.pg_proc p, "
								"		pg_catalog.pg_namespace n "
								"WHERE	p.pronamespace = n.oid AND "
								"		p.probin = '$libdir/isn'");

		ntups = PQntuples(res);
		i_nspname = PQfnumber(res, "nspname");
		i_proname = PQfnumber(res, "proname");
		for (rowno = 0; rowno < ntups; rowno++)
		{
			found = true;
			if (script == NULL && (script = fopen(output_path, "w")) == NULL)
				pg_log(ctx, PG_FATAL, "Could not create necessary file:  %s\n", output_path);
			if (!db_used)
			{
				fprintf(script, "Database:  %s\n", active_db->db_name);
				db_used = true;
			}
			fprintf(script, "  %s.%s\n",
					PQgetvalue(res, rowno, i_nspname),
					PQgetvalue(res, rowno, i_proname));
		}

		PQclear(res);

		PQfinish(conn);
	}

	if (found)
	{
		fclose(script);
		pg_log(ctx, PG_REPORT, "fatal\n");
		pg_log(ctx, PG_FATAL,
			   "| Your installation contains \"/contrib/isn\" functions\n"
			   "| which rely on the bigint data type.  Your old and\n"
			   "| new clusters pass bigint values differently so this\n"
			   "| cluster cannot currently be upgraded.  You can\n"
			   "| manually migrate data that use \"/contrib/isn\"\n"
			   "| facilities and remove \"/contrib/isn\" from the\n"
			   "| old cluster and restart the migration.  A list\n"
			   "| of the problem functions is in the file:\n"
			   "| \t%s\n\n", output_path);
	}
	else
		check_ok(ctx);
}


/*
 * check_for_reg_data_type_usage()
 *	pg_upgrade only preserves these system values:
 *		pg_class.relfilenode
 *		pg_type.oid
 *		pg_enum.oid
 *
 *  Most of the reg* data types reference system catalog info that is
 *	not preserved, and hence these data types cannot be used in user
 *	tables upgraded by pg_upgrade.
 */
void
check_for_reg_data_type_usage(migratorContext *ctx, Cluster whichCluster)
{
	ClusterInfo *active_cluster = (whichCluster == CLUSTER_OLD) ?
	&ctx->old : &ctx->new;
	int			dbnum;
	FILE	   *script = NULL;
	bool		found = false;
	char		output_path[MAXPGPATH];

	prep_status(ctx, "Checking for reg* system oid user data types");

	snprintf(output_path, sizeof(output_path), "%s/tables_using_reg.txt",
			 ctx->cwd);

	for (dbnum = 0; dbnum < active_cluster->dbarr.ndbs; dbnum++)
	{
		PGresult   *res;
		bool		db_used = false;
		int			ntups;
		int			rowno;
		int			i_nspname,
					i_relname,
					i_attname;
		DbInfo	   *active_db = &active_cluster->dbarr.dbs[dbnum];
		PGconn	   *conn = connectToServer(ctx, active_db->db_name, whichCluster);
		char		query[QUERY_ALLOC];
		char	   *pg83_atts_str;

		if (GET_MAJOR_VERSION(ctx->old.major_version) <= 802)
			pg83_atts_str = "0";
		else
			pg83_atts_str =		"'pg_catalog.regconfig'::pg_catalog.regtype, "
								"			'pg_catalog.regdictionary'::pg_catalog.regtype ";

		snprintf(query, sizeof(query),
								"SELECT n.nspname, c.relname, a.attname "
								"FROM	pg_catalog.pg_class c, "
								"		pg_catalog.pg_namespace n, "
								"		pg_catalog.pg_attribute a "
								"WHERE	c.oid = a.attrelid AND "
								"		NOT a.attisdropped AND "
								"		a.atttypid IN ( "
								"			'pg_catalog.regproc'::pg_catalog.regtype, "
								"			'pg_catalog.regprocedure'::pg_catalog.regtype, "
								"			'pg_catalog.regoper'::pg_catalog.regtype, "
								"			'pg_catalog.regoperator'::pg_catalog.regtype, "
/*	allow						"			'pg_catalog.regclass'::pg_catalog.regtype, " */
								/* regtype.oid is preserved, so 'regtype' is OK */
								"			%s "
								"			) AND "
								"		c.relnamespace = n.oid AND "
							  "		n.nspname != 'pg_catalog' AND "
								"		n.nspname != 'information_schema'",
				 pg83_atts_str);

		
		res = executeQueryOrDie(ctx, conn, query);

		ntups = PQntuples(res);
		i_nspname = PQfnumber(res, "nspname");
		i_relname = PQfnumber(res, "relname");
		i_attname = PQfnumber(res, "attname");
		for (rowno = 0; rowno < ntups; rowno++)
		{
			found = true;
			if (script == NULL && (script = fopen(output_path, "w")) == NULL)
				pg_log(ctx, PG_FATAL, "Could not create necessary file:  %s\n", output_path);
			if (!db_used)
			{
				fprintf(script, "Database:  %s\n", active_db->db_name);
				db_used = true;
			}
			fprintf(script, "  %s.%s.%s\n",
					PQgetvalue(res, rowno, i_nspname),
					PQgetvalue(res, rowno, i_relname),
					PQgetvalue(res, rowno, i_attname));
		}

		PQclear(res);

		PQfinish(conn);
	}

	if (found)
	{
		fclose(script);
		pg_log(ctx, PG_REPORT, "fatal\n");
		pg_log(ctx, PG_FATAL,
			   "| Your installation contains one of the reg* data types in\n"
			   "| user tables.  These data types reference system oids that\n"
			   "| are not preserved by pg_upgrade, so this cluster cannot\n"
			   "| currently be upgraded.  You can remove the problem tables\n"
			   "| and restart the migration.  A list of the problem columns\n"
			   "| is in the file:\n"
			   "| \t%s\n\n", output_path);
	}
	else
		check_ok(ctx);
}

/*
 *	check_external_partition
 *
 *	External tables cannot be included in the partitioning hierarchy during the
 *	initial definition with CREATE TABLE, they must be defined separately and
 *	injected via ALTER TABLE EXCHANGE. The partitioning system catalogs are
 *	however not replicated onto the segments which means ALTER TABLE EXCHANGE
 *	is prohibited in utility mode. This means that pg_upgrade cannot upgrade a
 *	cluster containing external partitions, they must be handled manually
 *	before/after the upgrade.
 *
 *	Check for the existence of external partitions and refuse the upgrade if
 *	found.
 */
static void
check_external_partition(migratorContext *ctx)
{
	ClusterInfo *old_cluster = &ctx->old;
	char		query[QUERY_ALLOC];
	char		output_path[MAXPGPATH];
	FILE	   *script = NULL;
	bool		found = false;
	int			dbnum;

	prep_status(ctx, "Checking for external tables used in partitioning");

	snprintf(output_path, sizeof(output_path), "%s/external_partitions.txt",
			 ctx->cwd);
	/*
	 * We need to query the inheritance catalog rather than the partitioning
	 * catalogs since they are not available on the segments.
	 */
	snprintf(query, sizeof(query),
			 "SELECT cc.relname, c.relname AS partname, c.relnamespace "
			 "FROM   pg_inherits i "
			 "       JOIN pg_class c ON (i.inhrelid = c.oid AND c.relstorage = '%c') "
			 "       JOIN pg_class cc ON (i.inhparent = cc.oid);",
			 RELSTORAGE_EXTERNAL);

	for (dbnum = 0; dbnum < old_cluster->dbarr.ndbs; dbnum++)
	{
		PGresult   *res;
		int			ntups;
		int			rowno;
		DbInfo	   *active_db = &old_cluster->dbarr.dbs[dbnum];
		PGconn	   *conn;

		conn = connectToServer(ctx, active_db->db_name, CLUSTER_OLD);
		res = executeQueryOrDie(ctx, conn, query);

		ntups = PQntuples(res);

		if (ntups > 0)
		{
			found = true;

			if (script == NULL && (script = fopen(output_path, "w")) == NULL)
				pg_log(ctx, PG_FATAL, "Could not create necessary file:  %s\n",
					   output_path);

			for (rowno = 0; rowno < ntups; rowno++)
			{
				fprintf(script, "External partition \"%s\" in relation \"%s\"\n",
						PQgetvalue(res, rowno, PQfnumber(res, "partname")),
						PQgetvalue(res, rowno, PQfnumber(res, "relname")));
			}
		}

		PQclear(res);
		PQfinish(conn);
	}
	if (found)
	{
		fclose(script);
		pg_log(ctx, PG_REPORT, "fatal\n");
		pg_log(ctx, PG_FATAL,
			   "| Your installation contains partitioned tables with external\n"
			   "| tables as partitions.  These partitions need to be removed\n"
			   "| from the partition hierarchy before the upgrade.  A list of\n"
			   "| external partitions to remove is in the file:\n"
			   "| \t%s\n\n", output_path);
	}
	else
	{
		check_ok(ctx);
	}
}

/*
 *	check_covering_aoindex
 *
 *	A partitioned AO table which had an index created on the parent relation,
 *	and an AO partition exchanged into the hierarchy without any indexes will
 *	break upgrades due to the way pg_dump generates DDL.
 *
 *	create table t (a integer, b text, c integer)
 *		with (appendonly=true)
 *		distributed by (a)
 *		partition by range(c) (start(1) end(3) every(1));
 *	create index t_idx on t (b);
 *
 *	At this point, the t_idx index has created AO blockdir relations for all
 *	partitions. We now exchange a new table into the hierarchy which has no
 *	index defined:
 *
 *	create table t_exch (a integer, b text, c integer)
 *		with (appendonly=true)
 *		distributed by (a);
 *	alter table t exchange partition for (rank(1)) with table t_exch;
 *
 *	The partition which was swapped into the hierarchy with EXCHANGE does not
 *	have any indexes and thus no AO blockdir relation. This is in itself not
 *	a problem, but when pg_dump generates DDL for the above situation it will
 *	create the index in such a way that it covers the entire hierarchy, as in
 *	its original state. The below snippet illustrates the dumped DDL:
 *
 *	create table t ( ... )
 *		...
 *		partition by (... );
 *	create index t_idx on t ( ... );
 *
 *	This creates a problem for the Oid synchronization in pg_upgrade since it
 *	expects to find a preassigned Oid for the AO blockdir relations for each
 *	partition. A longer term solution would be to generate DDL in pg_dump which
 *	creates the current state, but for the time being we disallow upgrades on
 *	cluster which exhibits this.
 */
static void
check_covering_aoindex(migratorContext *ctx)
{
	ClusterInfo	   *old_cluster = &ctx->old;
	char			query[QUERY_ALLOC];
	char			output_path[MAXPGPATH];
	FILE		   *script = NULL;
	bool			found = false;
	int				dbnum;

	prep_status(ctx, "Checking for non-covering indexes on partitioned AO tables");

	snprintf(output_path, sizeof(output_path), "%s/mismatched_aopartition_indexes.txt",
			 ctx->cwd);

	snprintf(query, sizeof(query),
			 "SELECT DISTINCT ao.relid, inh.inhrelid "
			 "FROM   pg_catalog.pg_appendonly ao "
			 "       JOIN pg_catalog.pg_inherits inh "
			 "         ON (inh.inhparent = ao.relid) "
			 "       JOIN pg_catalog.pg_appendonly aop "
			 "         ON (inh.inhrelid = aop.relid AND aop.blkdirrelid = 0) "
			 "       JOIN pg_catalog.pg_index i "
			 "         ON (i.indrelid = ao.relid) "
			 "WHERE  ao.blkdirrelid <> 0;");

	for (dbnum = 0; dbnum < old_cluster->dbarr.ndbs; dbnum++)
	{
		PGresult   *res;
		PGconn	   *conn;
		int			ntups;
		int			rowno;
		DbInfo	   *active_db = &old_cluster->dbarr.dbs[dbnum];

		conn = connectToServer(ctx, active_db->db_name, CLUSTER_OLD);
		res = executeQueryOrDie(ctx, conn, query);

		ntups = PQntuples(res);

		if (ntups > 0)
		{
			found = true;

			if (script == NULL && (script = fopen(output_path, "w")) == NULL)
				pg_log(ctx, PG_FATAL, "Could not create necessary file:  %s\n",
					   output_path);

			for (rowno = 0; rowno < ntups; rowno++)
			{
				fprintf(script, "Mismatched index on partition %s in relation %s\n",
						PQgetvalue(res, rowno, PQfnumber(res, "inhrelid")),
						PQgetvalue(res, rowno, PQfnumber(res, "relid")));
			}
		}

		PQclear(res);
		PQfinish(conn);
	}

	if (found)
	{
		fclose(script);
		pg_log(ctx, PG_REPORT, "fatal\n");
		pg_log(ctx, PG_FATAL,
			   "| Your installation contains partitioned append-only tables\n"
			   "| with an index defined on the partition parent which isn't\n"
			   "| present on all partition members.  These indexes must be\n"
			   "| dropped before the upgrade.  A list of relations, and the\n"
			   "| partitions in question is in the file:\n"
			   "| \t%s\n\n", output_path);

	}
	else
	{
		check_ok(ctx);
	}
}

/*
 *	check_hash_partition_usage()
 *	8.3 -> 8.4
<<<<<<< HEAD
 *	The hash algorithm was changed in 8.4, so updgrading is impossible. This
=======
 *	The hash algorithm was changed in 8.4, so upgrading is impossible. This
>>>>>>> c7c158dd
 *	is basically the same problem as with hash indexes in PostgreSQL. Hash
 *	partitioning was not officially supported in GPDB5, but better check just
 *	in case someone has found the hidden GUC and used them anyway.
 *
 *	XXX: Actually, pg_dump outright fails on hash partitioned tables, so we
 *	cannot support hash partitioned tables even on a same-version upgrade.
 */
void
check_hash_partition_usage(migratorContext *ctx, Cluster whichCluster)
{
	ClusterInfo *active_cluster = (whichCluster == CLUSTER_OLD) ?
	&ctx->old : &ctx->new;
	int			dbnum;
	FILE	   *script = NULL;
	bool		found = false;
	char		output_path[MAXPGPATH];

	prep_status(ctx, "Checking for hash partitioned tables");

	snprintf(output_path, sizeof(output_path), "%s/hash_partitioned_tables.txt",
			 ctx->cwd);

	for (dbnum = 0; dbnum < active_cluster->dbarr.ndbs; dbnum++)
	{
		PGresult   *res;
		bool		db_used = false;
		int			ntups;
		int			rowno;
		int			i_nspname,
					i_relname;
		DbInfo	   *active_db = &active_cluster->dbarr.dbs[dbnum];
		PGconn	   *conn = connectToServer(ctx, active_db->db_name, whichCluster);

		res = executeQueryOrDie(ctx, conn,
								"SELECT n.nspname, c.relname "
								"FROM pg_catalog.pg_partition p, pg_catalog.pg_class c, pg_catalog.pg_namespace n "
								"WHERE p.parrelid = c.oid AND c.relnamespace = n.oid "
								"AND parkind = 'h'");

		ntups = PQntuples(res);
		i_nspname = PQfnumber(res, "nspname");
		i_relname = PQfnumber(res, "relname");
		for (rowno = 0; rowno < ntups; rowno++)
		{
			found = true;
			if (script == NULL && (script = fopen(output_path, "w")) == NULL)
				pg_log(ctx, PG_FATAL, "Could not create necessary file:  %s\n", output_path);
			if (!db_used)
			{
				fprintf(script, "Database:  %s\n", active_db->db_name);
				db_used = true;
			}
			fprintf(script, "  %s.%s\n",
					PQgetvalue(res, rowno, i_nspname),
					PQgetvalue(res, rowno, i_relname));
		}

		PQclear(res);

		PQfinish(conn);
	}

	if (found)
	{
		fclose(script);
		pg_log(ctx, PG_REPORT, "fatal\n");
		pg_log(ctx, PG_FATAL,
			   "| Your installation contains hash partitioned tables.\n"
			   "| Upgrading hash partitioned tables is not supported,\n"
			   "| so this cluster cannot currently be upgraded.  You\n"
			   "| can remove the problem tables and restart the\n"
			   "| migration.  A list of the problem tables is in the\n"
			   "| file:\n"
			   "| \t%s\n\n", output_path);
	}
	else
		check_ok(ctx);
}<|MERGE_RESOLUTION|>--- conflicted
+++ resolved
@@ -993,11 +993,7 @@
 /*
  *	check_hash_partition_usage()
  *	8.3 -> 8.4
-<<<<<<< HEAD
- *	The hash algorithm was changed in 8.4, so updgrading is impossible. This
-=======
  *	The hash algorithm was changed in 8.4, so upgrading is impossible. This
->>>>>>> c7c158dd
  *	is basically the same problem as with hash indexes in PostgreSQL. Hash
  *	partitioning was not officially supported in GPDB5, but better check just
  *	in case someone has found the hidden GUC and used them anyway.
