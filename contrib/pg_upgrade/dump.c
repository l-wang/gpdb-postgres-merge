/*
 *	dump.c
 *
 *	dump functions
 *
<<<<<<< HEAD
 *	Copyright (c) 2010-2012, PostgreSQL Global Development Group
 *	contrib/pg_upgrade/dump.c
 */

#include "postgres.h"
=======
 *	Copyright (c) 2010-2013, PostgreSQL Global Development Group
 *	contrib/pg_upgrade/dump.c
 */

#include "postgres_fe.h"
>>>>>>> cbe3b08b

#include "pg_upgrade.h"

#include <sys/types.h>
<<<<<<< HEAD
=======

>>>>>>> cbe3b08b

void
generate_old_dump(void)
{
<<<<<<< HEAD
	/* run new pg_dumpall binary */
	prep_status("Creating catalog dump");

	/*
	 * --binary-upgrade records the width of dropped columns in pg_class, and
	 * restores the frozenid's for databases and relations.
	 */
	exec_prog(true, true, UTILITY_LOG_FILE,
			  SYSTEMQUOTE "\"%s/pg_dumpall\" --port %d --username \"%s\" "
<<<<<<< HEAD
			  "--schema-only --binary-upgrade -f \"%s/" ALL_DUMP_FILE "\""
			  SYSTEMQUOTE, new_cluster.bindir, old_cluster.port, os_info.user, os_info.cwd);
=======
			  "--schema-only --binary-upgrade %s > \"%s\" 2>> \"%s\""
			  SYSTEMQUOTE, new_cluster.bindir, old_cluster.port, os_info.user,
			  log_opts.verbose ? "--verbose" : "",
			  ALL_DUMP_FILE, UTILITY_LOG_FILE);
>>>>>>> 80edfd76591fdb9beec061de3c05ef4e9d96ce56
	check_ok();
}

static char *
get_preassigned_oids_for_db(char *line)
{
	char	   *dbname;
=======
>>>>>>> cbe3b08b
	int			dbnum;

	prep_status("Creating dump of global objects");

	/* run new pg_dumpall binary for globals */
	exec_prog(UTILITY_LOG_FILE, NULL, true,
			  "\"%s/pg_dumpall\" %s --schema-only --globals-only "
			  /* GPDB_91_MERGE_FIXME "--quote-all-identifiers */ " --binary-upgrade %s -f %s",
			  new_cluster.bindir, cluster_conn_opts(&old_cluster),
			  log_opts.verbose ? "--verbose" : "",
			  GLOBALS_DUMP_FILE);
	check_ok();

	prep_status("Creating dump of database schemas\n");

	/* create per-db dump files */
	for (dbnum = 0; dbnum < old_cluster.dbarr.ndbs; dbnum++)
	{
		char		sql_file_name[MAXPGPATH],
					log_file_name[MAXPGPATH];
		DbInfo	   *old_db = &old_cluster.dbarr.dbs[dbnum];
		PQExpBufferData connstr,
					escaped_connstr;

		initPQExpBuffer(&connstr);
		appendPQExpBuffer(&connstr, "dbname=");
		appendConnStrVal(&connstr, old_db->db_name);
		initPQExpBuffer(&escaped_connstr);
		appendShellString(&escaped_connstr, connstr.data);
		termPQExpBuffer(&connstr);

		pg_log(PG_STATUS, "%s", old_db->db_name);
		snprintf(sql_file_name, sizeof(sql_file_name), DB_DUMP_FILE_MASK, old_db->db_oid);
		snprintf(log_file_name, sizeof(log_file_name), DB_DUMP_LOG_FILE_MASK, old_db->db_oid);

		parallel_exec_prog(log_file_name, NULL,
				   "\"%s/pg_dump\" %s --schema-only " /* GPDB_91_MERGE_FIXME --quote-all-identifiers " */
					  "--binary-upgrade --format=custom %s --file=\"%s\" %s",
						 new_cluster.bindir, cluster_conn_opts(&old_cluster),
						   log_opts.verbose ? "--verbose" : "",
						   sql_file_name, escaped_connstr.data);

		termPQExpBuffer(&escaped_connstr);
	}
<<<<<<< HEAD
	return NULL;
}

/*
 *	split_old_dump
 *
 *	This function splits pg_dumpall output into global values and
 *	database creation, and per-db schemas.	This allows us to create
 *	the support functions between restoring these two parts of the
 *	dump.  We split on the first "\connect " after a CREATE ROLE
 *	username match;  this is where the per-db restore starts.
 *
 *	We suppress recreation of our own username so we don't generate
 *	an error during restore
 */
void
split_old_dump(void)
{
	FILE	   *all_dump,
			   *globals_dump,
			   *db_dump;
	FILE	   *current_output;
	char		line[LINE_ALLOC];
	bool		start_of_line = true;
	char		create_role_str[MAX_STRING];
	char		create_role_str_quote[MAX_STRING];
	char		filename[MAXPGPATH];
	bool		suppressed_username = false;

<<<<<<< HEAD
	/* If this is a QE node, read the pre-assigned OIDs into memory. */
	if (!user_opts.dispatcher_mode)
		slurp_oid_files();

	/* 
	 * Open all files in binary mode to avoid line end translation on Windows,
	 * both for input and output.
	 */
	snprintf(filename, sizeof(filename), "%s/%s", os_info.cwd, ALL_DUMP_FILE);
	if ((all_dump = fopen(filename, PG_BINARY_R)) == NULL)
		pg_log(PG_FATAL, "Cannot open dump file %s\n", filename);
	snprintf(filename, sizeof(filename), "%s/%s", os_info.cwd, GLOBALS_DUMP_FILE);
	if ((globals_dump = fopen(filename, PG_BINARY_W)) == NULL)
		pg_log(PG_FATAL, "Cannot write to dump file %s\n", filename);
	snprintf(filename, sizeof(filename), "%s/%s", os_info.cwd, DB_DUMP_FILE);
	if ((db_dump = fopen(filename, PG_BINARY_W)) == NULL)
		pg_log(PG_FATAL, "Cannot write to dump file %s\n", filename);
=======
	snprintf(filename, sizeof(filename), "%s", ALL_DUMP_FILE);
	if ((all_dump = fopen(filename, "r")) == NULL)
		pg_log(PG_FATAL, "Could not open dump file \"%s\": %s\n", filename, getErrorText(errno));
	snprintf(filename, sizeof(filename), "%s", GLOBALS_DUMP_FILE);
	if ((globals_dump = fopen_priv(filename, "w")) == NULL)
		pg_log(PG_FATAL, "Could not write to dump file \"%s\": %s\n", filename, getErrorText(errno));
	snprintf(filename, sizeof(filename), "%s", DB_DUMP_FILE);
	if ((db_dump = fopen_priv(filename, "w")) == NULL)
		pg_log(PG_FATAL, "Could not write to dump file \"%s\": %s\n", filename, getErrorText(errno));

>>>>>>> 80edfd76591fdb9beec061de3c05ef4e9d96ce56
	current_output = globals_dump;

	/* patterns used to prevent our own username from being recreated */
	snprintf(create_role_str, sizeof(create_role_str),
			 "CREATE ROLE %s;", os_info.user);
	snprintf(create_role_str_quote, sizeof(create_role_str_quote),
			 "CREATE ROLE %s;", quote_identifier(os_info.user));

	while (fgets(line, sizeof(line), all_dump) != NULL)
	{
		/* switch to db_dump file output? */
		if (current_output == globals_dump && start_of_line &&
			suppressed_username &&
			strncmp(line, "\\connect ", strlen("\\connect ")) == 0)
		{
			current_output = db_dump;
		}
=======
>>>>>>> cbe3b08b

	/* reap all children */
	while (reap_child(true) == true)
		;

	end_progress_output();
	check_ok();
}<|MERGE_RESOLUTION|>--- conflicted
+++ resolved
@@ -3,59 +3,20 @@
  *
  *	dump functions
  *
-<<<<<<< HEAD
- *	Copyright (c) 2010-2012, PostgreSQL Global Development Group
- *	contrib/pg_upgrade/dump.c
- */
-
-#include "postgres.h"
-=======
  *	Copyright (c) 2010-2013, PostgreSQL Global Development Group
  *	contrib/pg_upgrade/dump.c
  */
 
 #include "postgres_fe.h"
->>>>>>> cbe3b08b
 
 #include "pg_upgrade.h"
 
 #include <sys/types.h>
-<<<<<<< HEAD
-=======
 
->>>>>>> cbe3b08b
 
 void
 generate_old_dump(void)
 {
-<<<<<<< HEAD
-	/* run new pg_dumpall binary */
-	prep_status("Creating catalog dump");
-
-	/*
-	 * --binary-upgrade records the width of dropped columns in pg_class, and
-	 * restores the frozenid's for databases and relations.
-	 */
-	exec_prog(true, true, UTILITY_LOG_FILE,
-			  SYSTEMQUOTE "\"%s/pg_dumpall\" --port %d --username \"%s\" "
-<<<<<<< HEAD
-			  "--schema-only --binary-upgrade -f \"%s/" ALL_DUMP_FILE "\""
-			  SYSTEMQUOTE, new_cluster.bindir, old_cluster.port, os_info.user, os_info.cwd);
-=======
-			  "--schema-only --binary-upgrade %s > \"%s\" 2>> \"%s\""
-			  SYSTEMQUOTE, new_cluster.bindir, old_cluster.port, os_info.user,
-			  log_opts.verbose ? "--verbose" : "",
-			  ALL_DUMP_FILE, UTILITY_LOG_FILE);
->>>>>>> 80edfd76591fdb9beec061de3c05ef4e9d96ce56
-	check_ok();
-}
-
-static char *
-get_preassigned_oids_for_db(char *line)
-{
-	char	   *dbname;
-=======
->>>>>>> cbe3b08b
 	int			dbnum;
 
 	prep_status("Creating dump of global objects");
@@ -100,85 +61,6 @@
 
 		termPQExpBuffer(&escaped_connstr);
 	}
-<<<<<<< HEAD
-	return NULL;
-}
-
-/*
- *	split_old_dump
- *
- *	This function splits pg_dumpall output into global values and
- *	database creation, and per-db schemas.	This allows us to create
- *	the support functions between restoring these two parts of the
- *	dump.  We split on the first "\connect " after a CREATE ROLE
- *	username match;  this is where the per-db restore starts.
- *
- *	We suppress recreation of our own username so we don't generate
- *	an error during restore
- */
-void
-split_old_dump(void)
-{
-	FILE	   *all_dump,
-			   *globals_dump,
-			   *db_dump;
-	FILE	   *current_output;
-	char		line[LINE_ALLOC];
-	bool		start_of_line = true;
-	char		create_role_str[MAX_STRING];
-	char		create_role_str_quote[MAX_STRING];
-	char		filename[MAXPGPATH];
-	bool		suppressed_username = false;
-
-<<<<<<< HEAD
-	/* If this is a QE node, read the pre-assigned OIDs into memory. */
-	if (!user_opts.dispatcher_mode)
-		slurp_oid_files();
-
-	/* 
-	 * Open all files in binary mode to avoid line end translation on Windows,
-	 * both for input and output.
-	 */
-	snprintf(filename, sizeof(filename), "%s/%s", os_info.cwd, ALL_DUMP_FILE);
-	if ((all_dump = fopen(filename, PG_BINARY_R)) == NULL)
-		pg_log(PG_FATAL, "Cannot open dump file %s\n", filename);
-	snprintf(filename, sizeof(filename), "%s/%s", os_info.cwd, GLOBALS_DUMP_FILE);
-	if ((globals_dump = fopen(filename, PG_BINARY_W)) == NULL)
-		pg_log(PG_FATAL, "Cannot write to dump file %s\n", filename);
-	snprintf(filename, sizeof(filename), "%s/%s", os_info.cwd, DB_DUMP_FILE);
-	if ((db_dump = fopen(filename, PG_BINARY_W)) == NULL)
-		pg_log(PG_FATAL, "Cannot write to dump file %s\n", filename);
-=======
-	snprintf(filename, sizeof(filename), "%s", ALL_DUMP_FILE);
-	if ((all_dump = fopen(filename, "r")) == NULL)
-		pg_log(PG_FATAL, "Could not open dump file \"%s\": %s\n", filename, getErrorText(errno));
-	snprintf(filename, sizeof(filename), "%s", GLOBALS_DUMP_FILE);
-	if ((globals_dump = fopen_priv(filename, "w")) == NULL)
-		pg_log(PG_FATAL, "Could not write to dump file \"%s\": %s\n", filename, getErrorText(errno));
-	snprintf(filename, sizeof(filename), "%s", DB_DUMP_FILE);
-	if ((db_dump = fopen_priv(filename, "w")) == NULL)
-		pg_log(PG_FATAL, "Could not write to dump file \"%s\": %s\n", filename, getErrorText(errno));
-
->>>>>>> 80edfd76591fdb9beec061de3c05ef4e9d96ce56
-	current_output = globals_dump;
-
-	/* patterns used to prevent our own username from being recreated */
-	snprintf(create_role_str, sizeof(create_role_str),
-			 "CREATE ROLE %s;", os_info.user);
-	snprintf(create_role_str_quote, sizeof(create_role_str_quote),
-			 "CREATE ROLE %s;", quote_identifier(os_info.user));
-
-	while (fgets(line, sizeof(line), all_dump) != NULL)
-	{
-		/* switch to db_dump file output? */
-		if (current_output == globals_dump && start_of_line &&
-			suppressed_username &&
-			strncmp(line, "\\connect ", strlen("\\connect ")) == 0)
-		{
-			current_output = db_dump;
-		}
-=======
->>>>>>> cbe3b08b
 
 	/* reap all children */
 	while (reap_child(true) == true)
