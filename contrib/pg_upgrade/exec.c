/*
 *	exec.c
 *
 *	execution functions
 *
<<<<<<< HEAD
 *	Copyright (c) 2010-2012, PostgreSQL Global Development Group
 *	contrib/pg_upgrade/exec.c
 */

#include "postgres.h"
=======
 *	Copyright (c) 2010-2013, PostgreSQL Global Development Group
 *	contrib/pg_upgrade/exec.c
 */

#include "postgres_fe.h"
>>>>>>> cbe3b08b

#include "pg_upgrade.h"

#include <fcntl.h>
#include <unistd.h>
#include <sys/types.h>

static void check_data_dir(const char *pg_data);
static void check_bin_dir(ClusterInfo *cluster);
static void validate_exec(const char *dir, const char *cmdName);

#ifdef WIN32
static int	win32_check_directory_write_permissions(void);
#endif


/*
 * exec_prog()
 *		Execute an external program with stdout/stderr redirected, and report
 *		errors
 *
 * Formats a command from the given argument list, logs it to the log file,
 * and attempts to execute that command.  If the command executes
 * successfully, exec_prog() returns true.
 *
 * If the command fails, an error message is saved to the specified log_file.
 * If throw_error is true, this raises a PG_FATAL error and pg_upgrade
 * terminates; otherwise it is just reported as PG_REPORT and exec_prog()
 * returns false.
 *
 * The code requires it be called first from the primary thread on Windows.
 */
<<<<<<< HEAD
int
exec_prog(bool throw_error, bool is_priv,
		  const char *log_file, const char *fmt,...)
{
	va_list		args;
	int			result;
	char		cmd[MAXPGPATH];
	mode_t		old_umask = 0;

	if (is_priv)
		old_umask = umask(S_IRWXG | S_IRWXO);
=======
bool
exec_prog(const char *log_file, const char *opt_log_file,
		  bool throw_error, const char *fmt,...)
{
	int			result = 0;
	int			written;

#define MAXCMDLEN (2 * MAXPGPATH)
	char		cmd[MAXCMDLEN];
	FILE	   *log;
	va_list		ap;

#ifdef WIN32
static DWORD       mainThreadId = 0;

	/* We assume we are called from the primary thread first */
	if (mainThreadId == 0)
		mainThreadId = GetCurrentThreadId();
#endif

	written = strlcpy(cmd, SYSTEMQUOTE, sizeof(cmd));
	va_start(ap, fmt);
	written += vsnprintf(cmd + written, MAXCMDLEN - written, fmt, ap);
	va_end(ap);
	if (written >= MAXCMDLEN)
		pg_log(PG_FATAL, "command too long\n");
	written += snprintf(cmd + written, MAXCMDLEN - written,
						" >> \"%s\" 2>&1" SYSTEMQUOTE, log_file);
	if (written >= MAXCMDLEN)
		pg_log(PG_FATAL, "command too long\n");

	pg_log(PG_VERBOSE, "%s\n", cmd);

#ifdef WIN32
	/*
	 * For some reason, Windows issues a file-in-use error if we write data
	 * to the log file from a non-primary thread just before we create a
	 * subprocess that also writes to the same log file.  One fix is to
	 * sleep for 100ms.  A cleaner fix is to write to the log file _after_
	 * the subprocess has completed, so we do this only when writing from
	 * a non-primary thread.  fflush(), running system() twice, and
	 * pre-creating the file do not see to help.
	 */
	if (mainThreadId != GetCurrentThreadId())
		result = system(cmd);
#endif
>>>>>>> cbe3b08b

	log = fopen(log_file, "a");

#ifdef WIN32
	{
		/*
		 * "pg_ctl -w stop" might have reported that the server has stopped
		 * because the postmaster.pid file has been removed, but "pg_ctl -w
		 * start" might still be in the process of closing and might still be
		 * holding its stdout and -l log file descriptors open.  Therefore,
		 * try to open the log file a few more times.
		 */
		int			iter;

		for (iter = 0; iter < 4 && log == NULL; iter++)
		{
			sleep(1);
			log = fopen(log_file, "a");
		}
	}
#endif

	if (log == NULL)
		pg_log(PG_FATAL, "cannot write to log file %s\n", log_file);

#ifdef WIN32
	/* Are we printing "command:" before its output? */
	if (mainThreadId == GetCurrentThreadId())
		fprintf(log, "\n\n");
#endif
	fprintf(log, "command: %s\n", cmd);
#ifdef WIN32
	/* Are we printing "command:" after its output? */
	if (mainThreadId != GetCurrentThreadId())
		fprintf(log, "\n\n");
#endif

<<<<<<< HEAD
	pg_log(PG_VERBOSE, "%s\n", cmd);
=======
	/*
	 * In Windows, we must close the log file at this point so the file is not
	 * open while the command is running, or we get a share violation.
	 */
	fclose(log);
>>>>>>> cbe3b08b

#ifdef WIN32
	/* see comment above */
	if (mainThreadId == GetCurrentThreadId())
#endif
		result = system(cmd);

	if (is_priv)
		umask(old_umask);

	if (result != 0)
	{
<<<<<<< HEAD
		report_status(PG_REPORT, "*failure*");
		fflush(stdout);
		pg_log(PG_VERBOSE, "There were problems executing \"%s\"\n", cmd);
		pg_log(throw_error ? PG_FATAL : PG_REPORT,
			   "Consult the last few lines of \"%s\" for\n"
			   "the probable cause of the failure.\n",
			   log_file);
		return 1;
=======
		/* we might be in on a progress status line, so go to the next line */
		report_status(PG_REPORT, "\n*failure*");
		fflush(stdout);

		pg_log(PG_VERBOSE, "There were problems executing \"%s\"\n", cmd);
		if (opt_log_file)
			pg_log(throw_error ? PG_FATAL : PG_REPORT,
				   "Consult the last few lines of \"%s\" or \"%s\" for\n"
				   "the probable cause of the failure.\n",
				   log_file, opt_log_file);
		else
			pg_log(throw_error ? PG_FATAL : PG_REPORT,
				   "Consult the last few lines of \"%s\" for\n"
				   "the probable cause of the failure.\n",
				   log_file);
>>>>>>> cbe3b08b
	}

#ifndef WIN32
	/*
	 * We can't do this on Windows because it will keep the "pg_ctl start"
	 * output filename open until the server stops, so we do the \n\n above on
	 * that platform.  We use a unique filename for "pg_ctl start" that is
	 * never reused while the server is running, so it works fine.  We could
	 * log these commands to a third file, but that just adds complexity.
	 */
	if ((log = fopen(log_file, "a")) == NULL)
		pg_log(PG_FATAL, "cannot write to log file %s\n", log_file);
	fprintf(log, "\n\n");
	fclose(log);
#endif

	return result == 0;
}


/*
 * pid_lock_file_exists()
 *
 * Checks whether the postmaster.pid file exists.
 */
bool
pid_lock_file_exists(const char *datadir)
{
	char		path[MAXPGPATH];
	int			fd;

	snprintf(path, sizeof(path), "%s/postmaster.pid", datadir);

	if ((fd = open(path, O_RDONLY, 0)) < 0)
	{
		/* ENOTDIR means we will throw a more useful error later */
		if (errno != ENOENT && errno != ENOTDIR)
			pg_log(PG_FATAL, "could not open file \"%s\" for reading: %s\n",
				   path, getErrorText(errno));

		return false;
	}

	close(fd);
	return true;
}


/*
 * verify_directories()
 *
 * does all the hectic work of verifying directories and executables
 * of old and new server.
 *
 * NOTE: May update the values of all parameters
 */
void
verify_directories(void)
{
<<<<<<< HEAD

	prep_status("Checking current, bin, and data directories");

=======
>>>>>>> cbe3b08b
#ifndef WIN32
	if (access(".", R_OK | W_OK | X_OK) != 0)
#else
	if (win32_check_directory_write_permissions() != 0)
#endif
		pg_log(PG_FATAL,
		  "You must have read and write access in the current directory.\n");

	check_bin_dir(&old_cluster);
	check_data_dir(old_cluster.pgdata);
	check_bin_dir(&new_cluster);
	check_data_dir(new_cluster.pgdata);
}


#ifdef WIN32
/*
 * win32_check_directory_write_permissions()
 *
 *	access() on WIN32 can't check directory permissions, so we have to
 *	optionally create, then delete a file to check.
 *		http://msdn.microsoft.com/en-us/library/1w06ktdy%28v=vs.80%29.aspx
 */
static int
win32_check_directory_write_permissions(void)
{
	int			fd;

	/*
<<<<<<< HEAD
	 * We open a file we would normally create anyway.	We do this even in
=======
	 * We open a file we would normally create anyway.  We do this even in
>>>>>>> cbe3b08b
	 * 'check' mode, which isn't ideal, but this is the best we can do.
	 */
	if ((fd = open(GLOBALS_DUMP_FILE, O_RDWR | O_CREAT, S_IRUSR | S_IWUSR)) < 0)
		return -1;
	close(fd);

	return unlink(GLOBALS_DUMP_FILE);
}
#endif


/*
 * check_data_dir()
 *
 *	This function validates the given cluster directory - we search for a
 *	small set of subdirectories that we expect to find in a valid $PGDATA
 *	directory.	If any of the subdirectories are missing (or secured against
 *	us) we display an error message and exit()
 *
 */
static void
check_data_dir(const char *pg_data)
{
	char		subDirName[MAXPGPATH];
	int			subdirnum;

	/* start check with top-most directory */
	const char *requiredSubdirs[] = {"", "base", "global", "pg_clog",
		"pg_multixact", "pg_subtrans", "pg_tblspc", "pg_twophase",
	"pg_xlog"};

	for (subdirnum = 0;
		 subdirnum < sizeof(requiredSubdirs) / sizeof(requiredSubdirs[0]);
		 ++subdirnum)
	{
		struct stat statBuf;

		snprintf(subDirName, sizeof(subDirName), "%s%s%s", pg_data,
		/* Win32 can't stat() a directory with a trailing slash. */
				 *requiredSubdirs[subdirnum] ? "/" : "",
				 requiredSubdirs[subdirnum]);

		if (stat(subDirName, &statBuf) != 0)
			report_status(PG_FATAL, "check for \"%s\" failed: %s\n",
						  subDirName, getErrorText(errno));
		else if (!S_ISDIR(statBuf.st_mode))
			report_status(PG_FATAL, "%s is not a directory\n",
						  subDirName);
	}
}


/*
 * check_bin_dir()
 *
 *	This function searches for the executables that we expect to find
 *	in the binaries directory.	If we find that a required executable
 *	is missing (or secured against us), we display an error message and
 *	exit().
 */
static void
check_bin_dir(ClusterInfo *cluster)
{
	struct stat statBuf;

	/* check bindir */
	if (stat(cluster->bindir, &statBuf) != 0)
		report_status(PG_FATAL, "check for \"%s\" failed: %s\n",
					  cluster->bindir, getErrorText(errno));
	else if (!S_ISDIR(statBuf.st_mode))
		report_status(PG_FATAL, "%s is not a directory\n",
					  cluster->bindir);

	validate_exec(cluster->bindir, "postgres");
	validate_exec(cluster->bindir, "pg_ctl");
	validate_exec(cluster->bindir, "pg_resetxlog");
	if (cluster == &new_cluster)
	{
		/* these are only needed in the new cluster */
		validate_exec(cluster->bindir, "psql");
		validate_exec(cluster->bindir, "pg_dumpall");
	}
}


/*
 * validate_exec()
 *
 * validate "path" as an executable file
 */
static void
validate_exec(const char *dir, const char *cmdName)
{
	char		path[MAXPGPATH];
	struct stat buf;

	snprintf(path, sizeof(path), "%s/%s", dir, cmdName);

#ifdef WIN32
	/* Windows requires a .exe suffix for stat() */
	if (strlen(path) <= strlen(EXE_EXT) ||
		pg_strcasecmp(path + strlen(path) - strlen(EXE_EXT), EXE_EXT) != 0)
		strlcat(path, EXE_EXT, sizeof(path));
#endif

	/*
	 * Ensure that the file exists and is a regular file.
	 */
	if (stat(path, &buf) < 0)
		pg_log(PG_FATAL, "check for \"%s\" failed: %s\n",
			   path, getErrorText(errno));
	else if (!S_ISREG(buf.st_mode))
		pg_log(PG_FATAL, "check for \"%s\" failed: not an executable file\n",
			   path);

	/*
	 * Ensure that the file is both executable and readable (required for
	 * dynamic loading).
	 */
#ifndef WIN32
	if (access(path, R_OK) != 0)
#else
	if ((buf.st_mode & S_IRUSR) == 0)
#endif
		pg_log(PG_FATAL, "check for \"%s\" failed: cannot read file (permission denied)\n",
			   path);

#ifndef WIN32
	if (access(path, X_OK) != 0)
#else
	if ((buf.st_mode & S_IXUSR) == 0)
#endif
		pg_log(PG_FATAL, "check for \"%s\" failed: cannot execute (permission denied)\n",
			   path);
}<|MERGE_RESOLUTION|>--- conflicted
+++ resolved
@@ -3,19 +3,11 @@
  *
  *	execution functions
  *
-<<<<<<< HEAD
- *	Copyright (c) 2010-2012, PostgreSQL Global Development Group
- *	contrib/pg_upgrade/exec.c
- */
-
-#include "postgres.h"
-=======
  *	Copyright (c) 2010-2013, PostgreSQL Global Development Group
  *	contrib/pg_upgrade/exec.c
  */
 
 #include "postgres_fe.h"
->>>>>>> cbe3b08b
 
 #include "pg_upgrade.h"
 
@@ -48,19 +40,6 @@
  *
  * The code requires it be called first from the primary thread on Windows.
  */
-<<<<<<< HEAD
-int
-exec_prog(bool throw_error, bool is_priv,
-		  const char *log_file, const char *fmt,...)
-{
-	va_list		args;
-	int			result;
-	char		cmd[MAXPGPATH];
-	mode_t		old_umask = 0;
-
-	if (is_priv)
-		old_umask = umask(S_IRWXG | S_IRWXO);
-=======
 bool
 exec_prog(const char *log_file, const char *opt_log_file,
 		  bool throw_error, const char *fmt,...)
@@ -107,7 +86,6 @@
 	if (mainThreadId != GetCurrentThreadId())
 		result = system(cmd);
 #endif
->>>>>>> cbe3b08b
 
 	log = fopen(log_file, "a");
 
@@ -145,15 +123,11 @@
 		fprintf(log, "\n\n");
 #endif
 
-<<<<<<< HEAD
-	pg_log(PG_VERBOSE, "%s\n", cmd);
-=======
 	/*
 	 * In Windows, we must close the log file at this point so the file is not
 	 * open while the command is running, or we get a share violation.
 	 */
 	fclose(log);
->>>>>>> cbe3b08b
 
 #ifdef WIN32
 	/* see comment above */
@@ -161,21 +135,8 @@
 #endif
 		result = system(cmd);
 
-	if (is_priv)
-		umask(old_umask);
-
 	if (result != 0)
 	{
-<<<<<<< HEAD
-		report_status(PG_REPORT, "*failure*");
-		fflush(stdout);
-		pg_log(PG_VERBOSE, "There were problems executing \"%s\"\n", cmd);
-		pg_log(throw_error ? PG_FATAL : PG_REPORT,
-			   "Consult the last few lines of \"%s\" for\n"
-			   "the probable cause of the failure.\n",
-			   log_file);
-		return 1;
-=======
 		/* we might be in on a progress status line, so go to the next line */
 		report_status(PG_REPORT, "\n*failure*");
 		fflush(stdout);
@@ -191,7 +152,6 @@
 				   "Consult the last few lines of \"%s\" for\n"
 				   "the probable cause of the failure.\n",
 				   log_file);
->>>>>>> cbe3b08b
 	}
 
 #ifndef WIN32
@@ -251,12 +211,6 @@
 void
 verify_directories(void)
 {
-<<<<<<< HEAD
-
-	prep_status("Checking current, bin, and data directories");
-
-=======
->>>>>>> cbe3b08b
 #ifndef WIN32
 	if (access(".", R_OK | W_OK | X_OK) != 0)
 #else
@@ -286,11 +240,7 @@
 	int			fd;
 
 	/*
-<<<<<<< HEAD
-	 * We open a file we would normally create anyway.	We do this even in
-=======
 	 * We open a file we would normally create anyway.  We do this even in
->>>>>>> cbe3b08b
 	 * 'check' mode, which isn't ideal, but this is the best we can do.
 	 */
 	if ((fd = open(GLOBALS_DUMP_FILE, O_RDWR | O_CREAT, S_IRUSR | S_IWUSR)) < 0)
