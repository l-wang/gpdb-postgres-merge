/*
 *	pg_upgrade.h
 *
<<<<<<< HEAD
<<<<<<< HEAD
 *	Portions Copyright (c) 2016, Pivotal Software Inc
 *	Copyright (c) 2010-2011, PostgreSQL Global Development Group
=======
 *	Copyright (c) 2010-2012, PostgreSQL Global Development Group
>>>>>>> 80edfd76591fdb9beec061de3c05ef4e9d96ce56
=======
 *	Copyright (c) 2010-2013, PostgreSQL Global Development Group
 *	Portions Copyright (c) 2016-Present, Pivotal Software Inc
>>>>>>> cbe3b08b
 *	contrib/pg_upgrade/pg_upgrade.h
 */

#include <unistd.h>
#include <assert.h>
#include <sys/stat.h>
#include <sys/time.h>

#include "postgres.h"
#include "libpq-fe.h"
#include "pqexpbuffer.h"

/* Use port in the private/dynamic port number range */
#define DEF_PGUPORT			50432

/* Use port in the private/dynamic port number range */
#define DEF_PGUPORT			50432

/* Allocate for null byte */
#define USER_NAME_SIZE		128

#define MAX_STRING			1024
#define LINE_ALLOC			4096
#define QUERY_ALLOC			8192

#define NUMERIC_ALLOC 100

#define MIGRATOR_API_VERSION	1

#define MESSAGE_WIDTH		60

#define GET_MAJOR_VERSION(v)	((v) / 100)

/* contains both global db information and CREATE DATABASE commands */
#define GLOBALS_DUMP_FILE	"pg_upgrade_dump_globals.sql"
#define DB_DUMP_FILE_MASK	"pg_upgrade_dump_%u.custom"

<<<<<<< HEAD
<<<<<<< HEAD
#define GLOBAL_OIDS_DUMP_FILE "pg_upgrade_dump_global_oids.sql"
=======
#define GLOBALS_OIDS_DUMP_FILE	"pg_upgrade_dump_globals_oids.sql"
>>>>>>> cbe3b08b
#define DB_OIDS_DUMP_FILE_MASK	"pg_upgrade_dump_%u_oids.sql"

/* needs to be kept in sync with pg_class.h */
#define RELSTORAGE_EXTERNAL	'x'
<<<<<<< HEAD
=======
#define SERVER_LOG_FILE		"pg_upgrade_server.log"
#define RESTORE_LOG_FILE	"pg_upgrade_restore.log"
=======
#define RELSTORAGE_AOROWS	'a'
#define RELSTORAGE_AOCOLS	'c'

#define DB_DUMP_LOG_FILE_MASK	"pg_upgrade_dump_%u.log"
#define SERVER_LOG_FILE		"pg_upgrade_server.log"
>>>>>>> cbe3b08b
#define UTILITY_LOG_FILE	"pg_upgrade_utility.log"
#define INTERNAL_LOG_FILE	"pg_upgrade_internal.log"

extern char *output_files[];

/*
 * WIN32 files do not accept writes from multiple processes
 *
 * On Win32, we can't send both pg_upgrade output and command output to the
 * same file because we get the error: "The process cannot access the file
 * because it is being used by another process." so send the pg_ctl
 * command-line output to a new file, rather than into the server log file.
 * Ideally we could use UTILITY_LOG_FILE for this, but some Windows platforms
 * keep the pg_ctl output file open by the running postmaster, even after
 * pg_ctl exits.
 *
 * We could use the Windows pgwin32_open() flags to allow shared file
 * writes but is unclear how all other tools would use those flags, so
 * we just avoid it and log a little differently on Windows;  we adjust
 * the error message appropriately.
 */
#ifndef WIN32
#define SERVER_START_LOG_FILE	SERVER_LOG_FILE
#define SERVER_STOP_LOG_FILE	SERVER_LOG_FILE
#else
#define SERVER_START_LOG_FILE	"pg_upgrade_server_start.log"
<<<<<<< HEAD
/* pg_ctl stop doesn't keep the log file open, so reuse UTILITY_LOG_FILE */
#define SERVER_STOP_LOG_FILE	UTILITY_LOG_FILE
#endif

>>>>>>> 80edfd76591fdb9beec061de3c05ef4e9d96ce56
=======
/*
 *	"pg_ctl start" keeps SERVER_START_LOG_FILE and SERVER_LOG_FILE open
 *	while the server is running, so we use UTILITY_LOG_FILE for "pg_ctl
 *	stop".
 */
#define SERVER_STOP_LOG_FILE	UTILITY_LOG_FILE
#endif

>>>>>>> cbe3b08b

#ifndef WIN32
#define pg_mv_file			rename
#define pg_link_file		link
#define PATH_SEPARATOR		'/'
#define RM_CMD				"rm -f"
#define RMDIR_CMD			"rm -rf"
#define SCRIPT_EXT			"sh"
#define ECHO_QUOTE	"'"
<<<<<<< HEAD
=======
#define ECHO_BLANK	""
>>>>>>> cbe3b08b
#else
#define pg_mv_file			pgrename
#define pg_link_file		win32_pghardlink
#define sleep(x)			Sleep(x * 1000)
#define PATH_SEPARATOR		'\\'
#define RM_CMD				"DEL /q"
#define RMDIR_CMD			"RMDIR /s/q"
#define SCRIPT_EXT			"bat"
#define EXE_EXT				".exe"
#define ECHO_QUOTE	""
<<<<<<< HEAD
#endif

#if defined(WIN32) && !defined(__CYGWIN__)

		/*
		 * XXX This does not work for all terminal environments or for output
		 * containing non-ASCII characters; see comments in simple_prompt().
		 */
#define DEVTTY	"con"
#else
#define DEVTTY	"/dev/tty"
=======
#define ECHO_BLANK	"."
>>>>>>> cbe3b08b
#endif

#define CLUSTER_NAME(cluster)	((cluster) == &old_cluster ? "old" : \
								 (cluster) == &new_cluster ? "new" : "none")

#define atooid(x)  ((Oid) strtoul((x), NULL, 10))

/* OID system catalog preservation added during PG 9.0 development */
#define TABLE_SPACE_SUBDIRS_CAT_VER 201001111
/* postmaster/postgres -b (binary_upgrade) flag added during PG 9.1 development */
<<<<<<< HEAD
/* In GPDB, it was introduced during GPDB 5.0 development. */
#define BINARY_UPGRADE_SERVER_FLAG_CAT_VER 301607301
/*
 *	Visibility map changed with this 9.2 commit,
 *	8f9fe6edce358f7904e0db119416b4d1080a83aa; pick later catalog version.
 */
#define VISIBILITY_MAP_CRASHSAFE_CAT_VER 201107031

/*
 * pg_multixact format changed in 9.3 commit 0ac5ad5134f2769ccbaefec73844f85,
 * ("Improve concurrency of foreign key locking") which also updated catalog
 * version to this value.  pg_upgrade behavior depends on whether old and new
 * server versions are both newer than this, or only the new one is.
 *
 * GPDB_93_MERGE_FIXME
#define MULTIXACT_FORMATCHANGE_CAT_VER 201301231
 */

/*
 * Extra information stored for each Append-only table.
 * This is used to transfer the information from the auxiliary
 * AO table to the new cluster.
 */

/* To hold contents of pg_visimap_<oid> */
typedef struct
{
	int			segno;
	int64		first_row_no;
	char	   *visimap;		/* text representation of the "bit varying" field */
} AOVisiMapInfo;

typedef struct
{
	int			segno;
	int			columngroup_no;
	int64		first_row_no;
	char	   *minipage;		/* text representation of the "bit varying" field */
} AOBlkDir;

/* To hold contents of pg_aoseg_<oid> */
typedef struct
{
	int			segno;
	int64		eof;
	int64		tupcount;
	int64		varblockcount;
	int64		eofuncompressed;
	int64		modcount;
	int16		version;
	int16		state;
} AOSegInfo;

/* To hold contents of pf_aocsseg_<oid> */
typedef struct
{
	int         segno;
	int64		tupcount;
	int64		varblockcount;
	char       *vpinfo;
	int64		modcount;
	int16		state;
	int16		version;
} AOCSSegInfo;

typedef struct
{
	int16		attlen;
	char		attalign;
	bool		is_numeric;
} AttInfo;
<<<<<<< HEAD
=======
#define BINARY_UPGRADE_SERVER_FLAG_CAT_VER 201104251
/*
 *	Visibility map changed with this 9.2 commit,
 *	8f9fe6edce358f7904e0db119416b4d1080a83aa; pick later catalog version.
 */
#define VISIBILITY_MAP_CRASHSAFE_CAT_VER 201107031

>>>>>>> 80edfd76591fdb9beec061de3c05ef4e9d96ce56
=======
 
typedef enum
{
	HEAP,
	AO,
	AOCS,
	FSM
} RelType;

>>>>>>> cbe3b08b

/*
 * Each relation is represented by a relinfo structure.
 */
typedef struct
{
	/* Can't use NAMEDATALEN;  not guaranteed to fit on client */
	char	   *nspname;		/* namespace name */
	char	   *relname;		/* relation name */
	Oid			reloid;			/* relation oid */
	char		relstorage;
	Oid			relfilenode;	/* relation relfile node */
	/* relation tablespace path, or "" for the cluster default */
	char		tablespace[MAXPGPATH];
<<<<<<< HEAD

	RelType		reltype;

	/* Extra information for append-only tables */
	AOSegInfo  *aosegments;
	AOCSSegInfo *aocssegments;
	int			naosegments;
	AOVisiMapInfo *aovisimaps;
	int			naovisimaps;
	AOBlkDir   *aoblkdirs;
	int			naoblkdirs;

	/* Extra information for heap tables */
	bool		gpdb4_heap_conversion_needed;
	bool		has_numerics;
	AttInfo	   *atts;
	int			natts;
=======
>>>>>>> 80edfd76591fdb9beec061de3c05ef4e9d96ce56
} RelInfo;

typedef struct
{
	RelInfo    *rels;
	int			nrels;
} RelInfoArr;

/*
 * The following structure represents a relation mapping.
 */
typedef struct
{
	char		old_tablespace[MAXPGPATH];
	char		new_tablespace[MAXPGPATH];
	char		old_tablespace_suffix[MAXPGPATH];
	char		new_tablespace_suffix[MAXPGPATH];
	Oid			old_db_oid;
	Oid			new_db_oid;

	/*
	 * old/new relfilenodes might differ for pg_largeobject(_metadata) indexes
	 * due to VACUUM FULL or REINDEX.  Other relfilenodes are preserved.
	 */
	Oid			old_relfilenode;
	Oid			new_relfilenode;
	/* the rest are used only for logging and error reporting */
	char	   *nspname;		/* namespaces */
	char	   *relname;

	bool		missing_seg0_ok;

	RelType		type;			/* Type of relation */

	/* Extra information for heap tables */
	bool		gpdb4_heap_conversion_needed;
	bool		has_numerics;
	AttInfo	   *atts;
	int			natts;
} FileNameMap;

/*
 * Structure to store database information
 */
typedef struct
{
	Oid			db_oid;			/* oid of the database */
	char	   *db_name;		/* database name */
	char		db_tblspace[MAXPGPATH]; /* database default tablespace path */
	RelInfoArr	rel_arr;		/* array of all user relinfos */

	char	   *reserved_oids;	/* as a string */
} DbInfo;

typedef struct
{
	DbInfo	   *dbs;			/* array of db infos */
	int			ndbs;			/* number of db infos */
} DbInfoArr;

/*
 * The following structure is used to hold pg_control information.
 * Rather than using the backend's control structure we use our own
 * structure to avoid pg_control version issues between releases.
 */
typedef struct
{
	uint32		ctrl_ver;
	uint32		cat_ver;
	char		nextxlogfile[25];
	uint32		chkpnt_nxtxid;
	uint32		chkpnt_nxtepoch;
	uint32		chkpnt_nxtoid;
	uint32		chkpnt_nxtmulti;
	uint32		chkpnt_nxtmxoff;
	uint32		chkpnt_oldstMulti;
	uint32		align;
	uint32		blocksz;
	uint32		largesz;
	uint32		walsz;
	uint32		walseg;
	uint32		ident;
	uint32		index;
	uint32		toast;
	bool		date_is_int;
	bool		float8_pass_by_value;
	bool		data_checksum_version;
	char	   *lc_collate;
	char	   *lc_ctype;
	char	   *encoding;
	/*
	 * GPDB_93_MERGE_FIXME: the below two variables are replaced by
	 * nextxlogfile in 9.3.
	 */
	uint32		nxtlogseg;
	uint32		logid;
} ControlData;

/*
 * Enumeration to denote link modes
 */
typedef enum
{
	TRANSFER_MODE_COPY,
	TRANSFER_MODE_LINK
} transferMode;

/*
 * Enumeration to denote checksum modes
 */
typedef enum
{
	CHECKSUM_NONE = 0,
	CHECKSUM_ADD,
	CHECKSUM_REMOVE
} checksumMode;

typedef enum
{
	DISPATCHER = 0,
	SEGMENT
} segmentMode;

/*
 * Enumeration to denote pg_log modes
 */
typedef enum
{
	PG_VERBOSE,
<<<<<<< HEAD
=======
	PG_STATUS,
>>>>>>> cbe3b08b
	PG_REPORT,
	PG_WARNING,
	PG_FATAL
} eLogType;

/*
 * Enumeration for operations in the progress report
 */
typedef enum
{
	CHECK,
	SCHEMA_DUMP,
	SCHEMA_RESTORE,
	FILE_MAP,
	FILE_COPY,
	FIXUP,
	ABORT,
	DONE
} progress_type;

typedef long pgpid_t;


/*
 * cluster
 *
 *	information about each cluster
 */
typedef struct
{
	ControlData controldata;	/* pg_control information */
	DbInfoArr	dbarr;			/* dbinfos array */
	char	   *pgdata;			/* pathname for cluster's $PGDATA directory */
	char	   *pgconfig;		/* pathname for cluster's config file
								 * directory */
	char	   *bindir;			/* pathname for cluster's executable directory */
	char	   *pgopts;			/* options to pass to the server, like pg_ctl
								 * -o */
<<<<<<< HEAD
=======
	char	   *sockdir;		/* directory for Unix Domain socket, if any */
>>>>>>> cbe3b08b
	unsigned short port;		/* port number where postmaster is waiting */
	uint32		major_version;	/* PG_VERSION of cluster */
	char		major_version_str[64];	/* string PG_VERSION of cluster */
	uint32		bin_version;	/* version returned from pg_ctl */
	Oid			pg_database_oid;	/* OID of pg_database relation */
<<<<<<< HEAD
	Oid			install_role_oid;	/* OID of connected role */
	Oid			role_count;			/* number of roles defined in the cluster */
=======
	Oid			install_role_oid;		/* OID of connected role */
	Oid			role_count;		/* number of roles defined in the cluster */
>>>>>>> cbe3b08b
	char	   *tablespace_suffix;		/* directory specification */

	char	   *global_reserved_oids; /* OID preassign calls for shared objects */
} ClusterInfo;


/*
 *	LogOpts
*/
typedef struct
{
	FILE	   *internal;		/* internal log FILE */
	bool		verbose;		/* TRUE -> be verbose in messages */
<<<<<<< HEAD
<<<<<<< HEAD

	/* GPDB */
	bool		progress;		/* TRUE -> file based progress queue */
=======
	bool		retain;			/* retain log files on success */
>>>>>>> 80edfd76591fdb9beec061de3c05ef4e9d96ce56
=======
	bool		retain;			/* retain log files on success */
>>>>>>> cbe3b08b
} LogOpts;


/*
 *	UserOpts
*/
typedef struct
{
	bool		check;			/* TRUE -> ask user for permission to make
								 * changes */
	transferMode transfer_mode; /* copy files or link them? */
	int			jobs;

	bool		progress;
	segmentMode	segment_mode;
	checksumMode checksum_mode;

} UserOpts;


/*
 * OSInfo
 */
typedef struct
{
	const char *progname;		/* complete pathname for this program */
	char	   *exec_path;		/* full path to my executable */
	char	   *user;			/* username for clusters */
<<<<<<< HEAD
	char	  **tablespaces;	/* tablespaces */
	int			num_tablespaces;
=======
	char	  **old_tablespaces;	/* tablespaces */
	int			num_old_tablespaces;
>>>>>>> cbe3b08b
	char	  **libraries;		/* loadable libraries */
	int			num_libraries;
	ClusterInfo *running_cluster;
} OSInfo;


/*
 * Global variables
 */
extern LogOpts log_opts;
extern UserOpts user_opts;
extern ClusterInfo old_cluster,
			new_cluster;
extern OSInfo os_info;


/* check.c */

void		output_check_banner(bool live_check);
void check_and_dump_old_cluster(bool live_check,
						   char **sequence_script_file_name);
void		check_new_cluster(void);
void		report_clusters_compatible(void);
<<<<<<< HEAD
void		issue_warnings(char *sequence_script_file_name);
=======
void		issue_warnings_and_set_wal_level(char *sequence_script_file_name);
>>>>>>> cbe3b08b
void output_completion_banner(char *analyze_script_file_name,
						 char *deletion_script_file_name);
void		check_cluster_versions(void);
void		check_cluster_compatibility(bool live_check);
void		create_script_for_old_cluster_deletion(char **deletion_script_file_name);
void		create_script_for_cluster_analyze(char **analyze_script_file_name);


/* controldata.c */

void		get_control_data(ClusterInfo *cluster, bool live_check);
void		check_control_data(ControlData *oldctrl, ControlData *newctrl);
void		disable_old_cluster(void);


/* dump.c */

void		generate_old_dump(void);


/* exec.c */

<<<<<<< HEAD
int
exec_prog(bool throw_error, bool is_priv,
		  const char *log_file, const char *cmd,...)
__attribute__((format(PG_PRINTF_ATTRIBUTE, 4, 5)));
void		verify_directories(void);
bool		is_server_running(const char *datadir);
=======
#define EXEC_PSQL_ARGS "--echo-queries --set ON_ERROR_STOP=on --no-psqlrc --dbname=template1"
bool
exec_prog(const char *log_file, const char *opt_log_file,
		  bool throw_error, const char *fmt,...)
__attribute__((format(PG_PRINTF_ATTRIBUTE, 4, 5)));
void		verify_directories(void);
bool		pid_lock_file_exists(const char *datadir);
>>>>>>> cbe3b08b


/* file.c */

#ifdef PAGE_CONVERSION
typedef const char *(*pluginStartup) (uint16 migratorVersion,
								uint16 *pluginVersion, uint16 newPageVersion,
								   uint16 oldPageVersion, void **pluginData);
typedef const char *(*pluginConvertFile) (void *pluginData,
								   const char *dstName, const char *srcName);
typedef const char *(*pluginConvertPage) (void *pluginData,
								   const char *dstPage, const char *srcPage);
typedef const char *(*pluginShutdown) (void *pluginData);

typedef struct
{
	uint16		oldPageVersion; /* Page layout version of the old cluster		*/
	uint16		newPageVersion; /* Page layout version of the new cluster		*/
	uint16		pluginVersion;	/* API version of converter plugin */
	void	   *pluginData;		/* Plugin data (set by plugin) */
	pluginStartup startup;		/* Pointer to plugin's startup function */
	pluginConvertFile convertFile;		/* Pointer to plugin's file converter
										 * function */
	pluginConvertPage convertPage;		/* Pointer to plugin's page converter
										 * function */
	pluginShutdown shutdown;	/* Pointer to plugin's shutdown function */
} pageCnvCtx;

const pageCnvCtx *setupPageConverter(void);
#else
/* dummy */
typedef void *pageCnvCtx;
#endif

<<<<<<< HEAD
int			load_directory(const char *dirname, struct dirent *** namelist);
=======
>>>>>>> cbe3b08b
const char *copyAndUpdateFile(pageCnvCtx *pageConverter, const char *src,
				  const char *dst, bool force);
const char *linkAndUpdateFile(pageCnvCtx *pageConverter, const char *src,
				  const char *dst);

void		check_hard_link(void);
<<<<<<< HEAD
<<<<<<< HEAD
void rewriteHeapPageChecksum(const char *fromfile, const char *tofile,
							 const char *schemaName, const char *relName);
=======
FILE	   *fopen_priv(const char *path, const char *mode);
>>>>>>> 80edfd76591fdb9beec061de3c05ef4e9d96ce56
=======

/* fopen_priv() is no longer different from fopen() */
#define fopen_priv(path, mode)	fopen(path, mode)
>>>>>>> cbe3b08b

/* function.c */

void		install_support_functions_in_new_db(const char *db_name);
void		uninstall_support_functions_from_new_cluster(void);
void		get_loadable_libraries(void);
void		check_loadable_libraries(void);

/* info.c */

FileNameMap *gen_db_file_maps(DbInfo *old_db,
				 DbInfo *new_db, int *nmaps, const char *old_pgdata,
				 const char *new_pgdata);
void		get_db_and_rel_infos(ClusterInfo *cluster);
void print_maps(FileNameMap *maps, int n,
		   const char *db_name);

/* option.c */

void		parseCommandLine(int argc, char *argv[]);
void		adjust_data_dir(ClusterInfo *cluster);
<<<<<<< HEAD
=======
void		get_sock_dir(ClusterInfo *cluster, bool live_check);
>>>>>>> cbe3b08b

/* relfilenode.c */

void		get_pg_database_relfilenode(ClusterInfo *cluster);
void transfer_all_new_tablespaces(DbInfoArr *old_db_arr,
				  DbInfoArr *new_db_arr, char *old_pgdata, char *new_pgdata);
void transfer_all_new_dbs(DbInfoArr *old_db_arr,
				   DbInfoArr *new_db_arr, char *old_pgdata, char *new_pgdata,
					 char *old_tablespace);

/* tablespace.c */

void		init_tablespaces(void);


/* server.c */

PGconn	   *connectToServer(ClusterInfo *cluster, const char *db_name);
PGresult *
executeQueryOrDie(PGconn *conn, const char *fmt,...)
__attribute__((format(PG_PRINTF_ATTRIBUTE, 2, 3)));
<<<<<<< HEAD
=======

char	   *cluster_conn_opts(ClusterInfo *cluster);
>>>>>>> cbe3b08b

bool		start_postmaster(ClusterInfo *cluster, bool throw_error);
void		stop_postmaster(bool fast);
uint32		get_major_server_version(ClusterInfo *cluster);
void		check_pghost_envvar(void);


/* util.c */

char	   *quote_identifier(const char *s);
extern void appendShellString(PQExpBuffer buf, const char *str);
extern void appendConnStrVal(PQExpBuffer buf, const char *str);
extern void appendPsqlMetaConnect(PQExpBuffer buf, const char *dbname);
int			get_user_info(char **user_name);
void		check_ok(void);
void
report_status(eLogType type, const char *fmt,...)
__attribute__((format(PG_PRINTF_ATTRIBUTE, 2, 3)));
void
pg_log(eLogType type, char *fmt,...)
__attribute__((format(PG_PRINTF_ATTRIBUTE, 2, 3)));
<<<<<<< HEAD
=======
void		end_progress_output(void);
>>>>>>> cbe3b08b
void
prep_status(const char *fmt,...)
__attribute__((format(PG_PRINTF_ATTRIBUTE, 1, 2)));
void		check_ok(void);
const char *getErrorText(int errNum);
unsigned int str2uint(const char *str);
void		pg_putenv(const char *var, const char *val);


/* version.c */

void new_9_0_populate_pg_largeobject_metadata(ClusterInfo *cluster,
										 bool check_mode);

/* version_old_8_3.c */

void		old_8_3_check_for_name_data_type_usage(ClusterInfo *cluster);
void		old_8_3_check_for_tsquery_usage(ClusterInfo *cluster);
void		old_8_3_check_ltree_usage(ClusterInfo *cluster);
void		old_8_3_rebuild_tsvector_tables(ClusterInfo *cluster, bool check_mode);
void		old_8_3_invalidate_hash_gin_indexes(ClusterInfo *cluster, bool check_mode);
void old_8_3_invalidate_bpchar_pattern_ops_indexes(ClusterInfo *cluster,
											  bool check_mode);
char	   *old_8_3_create_sequence_script(ClusterInfo *cluster);

/* parallel.c */
void
parallel_exec_prog(const char *log_file, const char *opt_log_file,
				   const char *fmt,...)
__attribute__((format(PG_PRINTF_ATTRIBUTE, 3, 4)));
void parallel_transfer_all_new_dbs(DbInfoArr *old_db_arr, DbInfoArr *new_db_arr,
							  char *old_pgdata, char *new_pgdata,
							  char *old_tablespace);
bool		reap_child(bool wait_for_child);

/*
 * Hack to make backend macros that check for assertions to work.
 */
#ifdef AssertMacro
#undef AssertMacro
#endif
#define AssertMacro(condition) ((void) true)
#ifdef Assert
#undef Assert
#endif
#define Assert(condition) ((void) (true || (condition)))

/* aotable.c */

void		restore_aosegment_tables(void);

/* gpdb4_heap_convert.c */

const char *convert_gpdb4_heap_file(const char *src, const char *dst,
									bool has_numerics, AttInfo *atts, int natts);
void		finish_gpdb4_page_converter(void);

/* file_gp.c */

void copy_distributedlog(void);
const char * rewriteHeapPageChecksum( const char *fromfile, const char *tofile,
					 const char *schemaName, const char *relName);

/* version_old_gpdb4.c */

void old_GPDB4_check_for_money_data_type_usage(void);
void old_GPDB4_check_no_free_aoseg(void);
void check_hash_partition_usage(void);
void new_gpdb5_0_invalidate_indexes(void);
void new_gpdb_invalidate_bitmap_indexes(void);
Oid *get_numeric_types(PGconn *conn);

/* check_gp.c */

void check_greenplum(void);

/* reporting.c */

void report_progress(ClusterInfo *cluster, progress_type op, char *fmt,...);
void close_progress(void);

/*
 * GPDB_93_MERGE_FIXME: Remove these local definitions when 8396447cdbdff0b62
 * is merged.
 */

/* fe_memutils.c (which is src/common/fe_memutils.c in 9.3) */
void *pg_malloc(size_t size);
void *pg_malloc0(size_t size);
void *pg_realloc(void *ptr, size_t size);
char *pg_strdup(const char *in);
void pg_free(void *ptr);
<|MERGE_RESOLUTION|>--- conflicted
+++ resolved
@@ -1,17 +1,8 @@
 /*
  *	pg_upgrade.h
  *
-<<<<<<< HEAD
-<<<<<<< HEAD
- *	Portions Copyright (c) 2016, Pivotal Software Inc
- *	Copyright (c) 2010-2011, PostgreSQL Global Development Group
-=======
- *	Copyright (c) 2010-2012, PostgreSQL Global Development Group
->>>>>>> 80edfd76591fdb9beec061de3c05ef4e9d96ce56
-=======
  *	Copyright (c) 2010-2013, PostgreSQL Global Development Group
  *	Portions Copyright (c) 2016-Present, Pivotal Software Inc
->>>>>>> cbe3b08b
  *	contrib/pg_upgrade/pg_upgrade.h
  */
 
@@ -27,9 +18,6 @@
 /* Use port in the private/dynamic port number range */
 #define DEF_PGUPORT			50432
 
-/* Use port in the private/dynamic port number range */
-#define DEF_PGUPORT			50432
-
 /* Allocate for null byte */
 #define USER_NAME_SIZE		128
 
@@ -49,27 +37,16 @@
 #define GLOBALS_DUMP_FILE	"pg_upgrade_dump_globals.sql"
 #define DB_DUMP_FILE_MASK	"pg_upgrade_dump_%u.custom"
 
-<<<<<<< HEAD
-<<<<<<< HEAD
-#define GLOBAL_OIDS_DUMP_FILE "pg_upgrade_dump_global_oids.sql"
-=======
 #define GLOBALS_OIDS_DUMP_FILE	"pg_upgrade_dump_globals_oids.sql"
->>>>>>> cbe3b08b
 #define DB_OIDS_DUMP_FILE_MASK	"pg_upgrade_dump_%u_oids.sql"
 
 /* needs to be kept in sync with pg_class.h */
 #define RELSTORAGE_EXTERNAL	'x'
-<<<<<<< HEAD
-=======
-#define SERVER_LOG_FILE		"pg_upgrade_server.log"
-#define RESTORE_LOG_FILE	"pg_upgrade_restore.log"
-=======
 #define RELSTORAGE_AOROWS	'a'
 #define RELSTORAGE_AOCOLS	'c'
 
 #define DB_DUMP_LOG_FILE_MASK	"pg_upgrade_dump_%u.log"
 #define SERVER_LOG_FILE		"pg_upgrade_server.log"
->>>>>>> cbe3b08b
 #define UTILITY_LOG_FILE	"pg_upgrade_utility.log"
 #define INTERNAL_LOG_FILE	"pg_upgrade_internal.log"
 
@@ -96,13 +73,6 @@
 #define SERVER_STOP_LOG_FILE	SERVER_LOG_FILE
 #else
 #define SERVER_START_LOG_FILE	"pg_upgrade_server_start.log"
-<<<<<<< HEAD
-/* pg_ctl stop doesn't keep the log file open, so reuse UTILITY_LOG_FILE */
-#define SERVER_STOP_LOG_FILE	UTILITY_LOG_FILE
-#endif
-
->>>>>>> 80edfd76591fdb9beec061de3c05ef4e9d96ce56
-=======
 /*
  *	"pg_ctl start" keeps SERVER_START_LOG_FILE and SERVER_LOG_FILE open
  *	while the server is running, so we use UTILITY_LOG_FILE for "pg_ctl
@@ -111,7 +81,6 @@
 #define SERVER_STOP_LOG_FILE	UTILITY_LOG_FILE
 #endif
 
->>>>>>> cbe3b08b
 
 #ifndef WIN32
 #define pg_mv_file			rename
@@ -121,10 +90,7 @@
 #define RMDIR_CMD			"rm -rf"
 #define SCRIPT_EXT			"sh"
 #define ECHO_QUOTE	"'"
-<<<<<<< HEAD
-=======
 #define ECHO_BLANK	""
->>>>>>> cbe3b08b
 #else
 #define pg_mv_file			pgrename
 #define pg_link_file		win32_pghardlink
@@ -135,21 +101,7 @@
 #define SCRIPT_EXT			"bat"
 #define EXE_EXT				".exe"
 #define ECHO_QUOTE	""
-<<<<<<< HEAD
-#endif
-
-#if defined(WIN32) && !defined(__CYGWIN__)
-
-		/*
-		 * XXX This does not work for all terminal environments or for output
-		 * containing non-ASCII characters; see comments in simple_prompt().
-		 */
-#define DEVTTY	"con"
-#else
-#define DEVTTY	"/dev/tty"
-=======
 #define ECHO_BLANK	"."
->>>>>>> cbe3b08b
 #endif
 
 #define CLUSTER_NAME(cluster)	((cluster) == &old_cluster ? "old" : \
@@ -160,7 +112,6 @@
 /* OID system catalog preservation added during PG 9.0 development */
 #define TABLE_SPACE_SUBDIRS_CAT_VER 201001111
 /* postmaster/postgres -b (binary_upgrade) flag added during PG 9.1 development */
-<<<<<<< HEAD
 /* In GPDB, it was introduced during GPDB 5.0 development. */
 #define BINARY_UPGRADE_SERVER_FLAG_CAT_VER 301607301
 /*
@@ -232,17 +183,6 @@
 	char		attalign;
 	bool		is_numeric;
 } AttInfo;
-<<<<<<< HEAD
-=======
-#define BINARY_UPGRADE_SERVER_FLAG_CAT_VER 201104251
-/*
- *	Visibility map changed with this 9.2 commit,
- *	8f9fe6edce358f7904e0db119416b4d1080a83aa; pick later catalog version.
- */
-#define VISIBILITY_MAP_CRASHSAFE_CAT_VER 201107031
-
->>>>>>> 80edfd76591fdb9beec061de3c05ef4e9d96ce56
-=======
  
 typedef enum
 {
@@ -252,7 +192,6 @@
 	FSM
 } RelType;
 
->>>>>>> cbe3b08b
 
 /*
  * Each relation is represented by a relinfo structure.
@@ -267,7 +206,6 @@
 	Oid			relfilenode;	/* relation relfile node */
 	/* relation tablespace path, or "" for the cluster default */
 	char		tablespace[MAXPGPATH];
-<<<<<<< HEAD
 
 	RelType		reltype;
 
@@ -285,8 +223,6 @@
 	bool		has_numerics;
 	AttInfo	   *atts;
 	int			natts;
-=======
->>>>>>> 80edfd76591fdb9beec061de3c05ef4e9d96ce56
 } RelInfo;
 
 typedef struct
@@ -416,10 +352,7 @@
 typedef enum
 {
 	PG_VERBOSE,
-<<<<<<< HEAD
-=======
 	PG_STATUS,
->>>>>>> cbe3b08b
 	PG_REPORT,
 	PG_WARNING,
 	PG_FATAL
@@ -458,22 +391,14 @@
 	char	   *bindir;			/* pathname for cluster's executable directory */
 	char	   *pgopts;			/* options to pass to the server, like pg_ctl
 								 * -o */
-<<<<<<< HEAD
-=======
 	char	   *sockdir;		/* directory for Unix Domain socket, if any */
->>>>>>> cbe3b08b
 	unsigned short port;		/* port number where postmaster is waiting */
 	uint32		major_version;	/* PG_VERSION of cluster */
 	char		major_version_str[64];	/* string PG_VERSION of cluster */
 	uint32		bin_version;	/* version returned from pg_ctl */
 	Oid			pg_database_oid;	/* OID of pg_database relation */
-<<<<<<< HEAD
-	Oid			install_role_oid;	/* OID of connected role */
-	Oid			role_count;			/* number of roles defined in the cluster */
-=======
 	Oid			install_role_oid;		/* OID of connected role */
 	Oid			role_count;		/* number of roles defined in the cluster */
->>>>>>> cbe3b08b
 	char	   *tablespace_suffix;		/* directory specification */
 
 	char	   *global_reserved_oids; /* OID preassign calls for shared objects */
@@ -487,17 +412,7 @@
 {
 	FILE	   *internal;		/* internal log FILE */
 	bool		verbose;		/* TRUE -> be verbose in messages */
-<<<<<<< HEAD
-<<<<<<< HEAD
-
-	/* GPDB */
-	bool		progress;		/* TRUE -> file based progress queue */
-=======
 	bool		retain;			/* retain log files on success */
->>>>>>> 80edfd76591fdb9beec061de3c05ef4e9d96ce56
-=======
-	bool		retain;			/* retain log files on success */
->>>>>>> cbe3b08b
 } LogOpts;
 
 
@@ -526,13 +441,8 @@
 	const char *progname;		/* complete pathname for this program */
 	char	   *exec_path;		/* full path to my executable */
 	char	   *user;			/* username for clusters */
-<<<<<<< HEAD
-	char	  **tablespaces;	/* tablespaces */
-	int			num_tablespaces;
-=======
 	char	  **old_tablespaces;	/* tablespaces */
 	int			num_old_tablespaces;
->>>>>>> cbe3b08b
 	char	  **libraries;		/* loadable libraries */
 	int			num_libraries;
 	ClusterInfo *running_cluster;
@@ -556,11 +466,7 @@
 						   char **sequence_script_file_name);
 void		check_new_cluster(void);
 void		report_clusters_compatible(void);
-<<<<<<< HEAD
-void		issue_warnings(char *sequence_script_file_name);
-=======
 void		issue_warnings_and_set_wal_level(char *sequence_script_file_name);
->>>>>>> cbe3b08b
 void output_completion_banner(char *analyze_script_file_name,
 						 char *deletion_script_file_name);
 void		check_cluster_versions(void);
@@ -583,14 +489,6 @@
 
 /* exec.c */
 
-<<<<<<< HEAD
-int
-exec_prog(bool throw_error, bool is_priv,
-		  const char *log_file, const char *cmd,...)
-__attribute__((format(PG_PRINTF_ATTRIBUTE, 4, 5)));
-void		verify_directories(void);
-bool		is_server_running(const char *datadir);
-=======
 #define EXEC_PSQL_ARGS "--echo-queries --set ON_ERROR_STOP=on --no-psqlrc --dbname=template1"
 bool
 exec_prog(const char *log_file, const char *opt_log_file,
@@ -598,7 +496,6 @@
 __attribute__((format(PG_PRINTF_ATTRIBUTE, 4, 5)));
 void		verify_directories(void);
 bool		pid_lock_file_exists(const char *datadir);
->>>>>>> cbe3b08b
 
 
 /* file.c */
@@ -633,28 +530,15 @@
 typedef void *pageCnvCtx;
 #endif
 
-<<<<<<< HEAD
-int			load_directory(const char *dirname, struct dirent *** namelist);
-=======
->>>>>>> cbe3b08b
 const char *copyAndUpdateFile(pageCnvCtx *pageConverter, const char *src,
 				  const char *dst, bool force);
 const char *linkAndUpdateFile(pageCnvCtx *pageConverter, const char *src,
 				  const char *dst);
 
 void		check_hard_link(void);
-<<<<<<< HEAD
-<<<<<<< HEAD
-void rewriteHeapPageChecksum(const char *fromfile, const char *tofile,
-							 const char *schemaName, const char *relName);
-=======
-FILE	   *fopen_priv(const char *path, const char *mode);
->>>>>>> 80edfd76591fdb9beec061de3c05ef4e9d96ce56
-=======
 
 /* fopen_priv() is no longer different from fopen() */
 #define fopen_priv(path, mode)	fopen(path, mode)
->>>>>>> cbe3b08b
 
 /* function.c */
 
@@ -676,10 +560,7 @@
 
 void		parseCommandLine(int argc, char *argv[]);
 void		adjust_data_dir(ClusterInfo *cluster);
-<<<<<<< HEAD
-=======
 void		get_sock_dir(ClusterInfo *cluster, bool live_check);
->>>>>>> cbe3b08b
 
 /* relfilenode.c */
 
@@ -701,11 +582,8 @@
 PGresult *
 executeQueryOrDie(PGconn *conn, const char *fmt,...)
 __attribute__((format(PG_PRINTF_ATTRIBUTE, 2, 3)));
-<<<<<<< HEAD
-=======
 
 char	   *cluster_conn_opts(ClusterInfo *cluster);
->>>>>>> cbe3b08b
 
 bool		start_postmaster(ClusterInfo *cluster, bool throw_error);
 void		stop_postmaster(bool fast);
@@ -727,10 +605,7 @@
 void
 pg_log(eLogType type, char *fmt,...)
 __attribute__((format(PG_PRINTF_ATTRIBUTE, 2, 3)));
-<<<<<<< HEAD
-=======
 void		end_progress_output(void);
->>>>>>> cbe3b08b
 void
 prep_status(const char *fmt,...)
 __attribute__((format(PG_PRINTF_ATTRIBUTE, 1, 2)));
