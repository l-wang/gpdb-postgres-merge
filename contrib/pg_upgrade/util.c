/*
 *	util.c
 *
 *	utility functions
 *
<<<<<<< HEAD
 *	Copyright (c) 2010-2012, PostgreSQL Global Development Group
 *	contrib/pg_upgrade/util.c
 */

#include "postgres.h"
=======
 *	Copyright (c) 2010-2013, PostgreSQL Global Development Group
 *	contrib/pg_upgrade/util.c
 */

#include "postgres_fe.h"
>>>>>>> cbe3b08b

#include "pg_upgrade.h"

#include <signal.h>


LogOpts		log_opts;

/*
 * report_status()
 *
 *	Displays the result of an operation (ok, failed, error message,...)
 */
void
report_status(eLogType type, const char *fmt,...)
{
	va_list		args;
	char		message[MAX_STRING];

	va_start(args, fmt);
	vsnprintf(message, sizeof(message), fmt, args);
	va_end(args);

	pg_log(type, "%s\n", message);
}


/* force blank output for progress display */
void
end_progress_output(void)
{
	/*
	 * In case nothing printed; pass a space so gcc doesn't complain about
	 * empty format string.
	 */
	prep_status(" ");
}


/*
 * prep_status
 *
 *	Displays a message that describes an operation we are about to begin.
 *	We pad the message out to MESSAGE_WIDTH characters so that all of the "ok" and
 *	"failed" indicators line up nicely.
 *
 *	A typical sequence would look like this:
 *		prep_status("about to flarb the next %d files", fileCount );
 *
 *		if(( message = flarbFiles(fileCount)) == NULL)
 *		  report_status(PG_REPORT, "ok" );
 *		else
 *		  pg_log(PG_FATAL, "failed - %s\n", message );
 */
void
prep_status(const char *fmt,...)
{
	va_list		args;
	char		message[MAX_STRING];

	va_start(args, fmt);
	vsnprintf(message, sizeof(message), fmt, args);
	va_end(args);

	if (strlen(message) > 0 && message[strlen(message) - 1] == '\n')
		pg_log(PG_REPORT, "%s", message);
	else
		/* trim strings that don't end in a newline */
		pg_log(PG_REPORT, "%-*s", MESSAGE_WIDTH, message);
}


void
pg_log(eLogType type, char *fmt,...)
{
	va_list		args;
	char		message[MAX_STRING];

	va_start(args, fmt);
	vsnprintf(message, sizeof(message), fmt, args);
	va_end(args);

<<<<<<< HEAD
	/* PG_VERBOSE is only output in verbose mode */
	if (type != PG_VERBOSE || log_opts.verbose)
	{
		fwrite(message, strlen(message), 1, log_opts.internal);
		/* if we are using OVERWRITE_MESSAGE, add newline */
		if (strchr(message, '\r') != NULL)
			fwrite("\n", 1, 1, log_opts.internal);
=======
	/* PG_VERBOSE and PG_STATUS are only output in verbose mode */
	/* fopen() on log_opts.internal might have failed, so check it */
	if (((type != PG_VERBOSE && type != PG_STATUS) || log_opts.verbose) &&
		log_opts.internal != NULL)
	{
		if (type == PG_STATUS)
			/* status messages need two leading spaces and a newline */
			fprintf(log_opts.internal, "  %s\n", message);
		else
			fprintf(log_opts.internal, "%s", message);
>>>>>>> cbe3b08b
		fflush(log_opts.internal);
	}

	switch (type)
	{
		case PG_VERBOSE:
			if (log_opts.verbose)
				printf("%s", _(message));
			break;

		case PG_STATUS:
			/* for output to a display, do leading truncation and append \r */
			if (isatty(fileno(stdout)))
				/* -2 because we use a 2-space indent */
				printf("  %s%-*.*s\r",
				/* prefix with "..." if we do leading truncation */
					   strlen(message) <= MESSAGE_WIDTH - 2 ? "" : "...",
					   MESSAGE_WIDTH - 2, MESSAGE_WIDTH - 2,
				/* optional leading truncation */
					   strlen(message) <= MESSAGE_WIDTH - 2 ? message :
					   message + strlen(message) - MESSAGE_WIDTH + 3 + 2);
			else
				printf("  %s\n", _(message));
			break;

		case PG_REPORT:
		case PG_WARNING:
			printf("%s", _(message));
			break;

		case PG_FATAL:
			printf("\n%s", _(message));
			printf("Failure, exiting\n");
			close_progress();
			exit(1);
			break;

		default:
			break;
	}
	fflush(stdout);
}


void
check_ok(void)
{
	/* all seems well */
	report_status(PG_REPORT, "ok");
	fflush(stdout);
}


/*
 * quote_identifier()
 *		Properly double-quote a SQL identifier.
 *
 * The result should be pg_free'd, but most callers don't bother because
 * memory leakage is not a big deal in this program.
 */
char *
quote_identifier(const char *s)
{
	char	   *result = pg_malloc(strlen(s) * 2 + 3);
	char	   *r = result;

	*r++ = '"';
	while (*s)
	{
		if (*s == '"')
			*r++ = *s;
		*r++ = *s;
		s++;
	}
	*r++ = '"';
	*r++ = '\0';

	return result;
}


/*
 * Append the given string to the shell command being built in the buffer,
 * with suitable shell-style quoting to create exactly one argument.
 *
 * Forbid LF or CR characters, which have scant practical use beyond designing
 * security breaches.  The Windows command shell is unusable as a conduit for
 * arguments containing LF or CR characters.  A future major release should
 * reject those characters in CREATE ROLE and CREATE DATABASE, because use
 * there eventually leads to errors here.
 */
void
appendShellString(PQExpBuffer buf, const char *str)
{
	const char *p;

#ifndef WIN32
	appendPQExpBufferChar(buf, '\'');
	for (p = str; *p; p++)
	{
		if (*p == '\n' || *p == '\r')
		{
			fprintf(stderr,
					_("shell command argument contains a newline or carriage return: \"%s\"\n"),
					str);
			exit(EXIT_FAILURE);
		}

		if (*p == '\'')
			appendPQExpBufferStr(buf, "'\"'\"'");
		else
			appendPQExpBufferChar(buf, *p);
	}
	appendPQExpBufferChar(buf, '\'');
#else							/* WIN32 */
	int			backslash_run_length = 0;

	/*
	 * A Windows system() argument experiences two layers of interpretation.
	 * First, cmd.exe interprets the string.  Its behavior is undocumented,
	 * but a caret escapes any byte except LF or CR that would otherwise have
	 * special meaning.  Handling of a caret before LF or CR differs between
	 * "cmd.exe /c" and other modes, and it is unusable here.
	 *
	 * Second, the new process parses its command line to construct argv (see
	 * https://msdn.microsoft.com/en-us/library/17w5ykft.aspx).  This treats
	 * backslash-double quote sequences specially.
	 */
	appendPQExpBufferStr(buf, "^\"");
	for (p = str; *p; p++)
	{
		if (*p == '\n' || *p == '\r')
		{
			fprintf(stderr,
					_("shell command argument contains a newline or carriage return: \"%s\"\n"),
					str);
			exit(EXIT_FAILURE);
		}

		/* Change N backslashes before a double quote to 2N+1 backslashes. */
		if (*p == '"')
		{
			while (backslash_run_length)
			{
				appendPQExpBufferStr(buf, "^\\");
				backslash_run_length--;
			}
			appendPQExpBufferStr(buf, "^\\");
		}
		else if (*p == '\\')
			backslash_run_length++;
		else
			backslash_run_length = 0;

		/*
		 * Decline to caret-escape the most mundane characters, to ease
		 * debugging and lest we approach the command length limit.
		 */
		if (!((*p >= 'a' && *p <= 'z') ||
			  (*p >= 'A' && *p <= 'Z') ||
			  (*p >= '0' && *p <= '9')))
			appendPQExpBufferChar(buf, '^');
		appendPQExpBufferChar(buf, *p);
	}

	/*
	 * Change N backslashes at end of argument to 2N backslashes, because they
	 * precede the double quote that terminates the argument.
	 */
	while (backslash_run_length)
	{
		appendPQExpBufferStr(buf, "^\\");
		backslash_run_length--;
	}
	appendPQExpBufferStr(buf, "^\"");
#endif   /* WIN32 */
}


/*
 * Append the given string to the buffer, with suitable quoting for passing
 * the string as a value, in a keyword/pair value in a libpq connection
 * string
 */
void
appendConnStrVal(PQExpBuffer buf, const char *str)
{
	const char *s;
	bool		needquotes;

	/*
	 * If the string is one or more plain ASCII characters, no need to quote
	 * it. This is quite conservative, but better safe than sorry.
	 */
	needquotes = true;
	for (s = str; *s; s++)
	{
		if (!((*s >= 'a' && *s <= 'z') || (*s >= 'A' && *s <= 'Z') ||
			  (*s >= '0' && *s <= '9') || *s == '_' || *s == '.'))
		{
			needquotes = true;
			break;
		}
		needquotes = false;
	}

	if (needquotes)
	{
		appendPQExpBufferChar(buf, '\'');
		while (*str)
		{
			/* ' and \ must be escaped by to \' and \\ */
			if (*str == '\'' || *str == '\\')
				appendPQExpBufferChar(buf, '\\');

			appendPQExpBufferChar(buf, *str);
			str++;
		}
		appendPQExpBufferChar(buf, '\'');
	}
	else
		appendPQExpBufferStr(buf, str);
}


/*
 * Append a psql meta-command that connects to the given database with the
 * then-current connection's user, host and port.
 */
void
appendPsqlMetaConnect(PQExpBuffer buf, const char *dbname)
{
	const char *s;
	bool		complex;

	/*
	 * If the name is plain ASCII characters, emit a trivial "\connect "foo"".
	 * For other names, even many not technically requiring it, skip to the
	 * general case.  No database has a zero-length name.
	 */
	complex = false;
	for (s = dbname; *s; s++)
	{
		if (*s == '\n' || *s == '\r')
		{
			fprintf(stderr,
					_("database name contains a newline or carriage return: \"%s\"\n"),
					dbname);
			exit(EXIT_FAILURE);
		}

		if (!((*s >= 'a' && *s <= 'z') || (*s >= 'A' && *s <= 'Z') ||
			  (*s >= '0' && *s <= '9') || *s == '_' || *s == '.'))
		{
			complex = true;
		}
	}

	appendPQExpBufferStr(buf, "\\connect ");
	if (complex)
	{
		PQExpBufferData connstr;

		initPQExpBuffer(&connstr);
		appendPQExpBuffer(&connstr, "dbname=");
		appendConnStrVal(&connstr, dbname);

		appendPQExpBuffer(buf, "-reuse-previous=on ");

		/*
		 * As long as the name does not contain a newline, SQL identifier
		 * quoting satisfies the psql meta-command parser.  Prefer not to
		 * involve psql-interpreted single quotes, which behaved differently
		 * before PostgreSQL 9.2.
		 */
		appendPQExpBufferStr(buf, quote_identifier(connstr.data));

		termPQExpBuffer(&connstr);
	}
	else
		appendPQExpBufferStr(buf, quote_identifier(dbname));
	appendPQExpBufferChar(buf, '\n');
}


/*
 * get_user_info()
 * (copied from initdb.c) find the current user
 */
int
get_user_info(char **user_name)
{
	int			user_id;

#ifndef WIN32
	struct passwd *pw = getpwuid(geteuid());

	user_id = geteuid();
#else							/* the windows code */
	struct passwd_win32
	{
		int			pw_uid;
		char		pw_name[128];
	}			pass_win32;
	struct passwd_win32 *pw = &pass_win32;
	DWORD		pwname_size = sizeof(pass_win32.pw_name) - 1;

	GetUserName(pw->pw_name, &pwname_size);

	user_id = 1;
#endif

	*user_name = pg_strdup(pw->pw_name);

	return user_id;
}


/*
 * getErrorText()
 *
 *	Returns the text of the error message for the given error number
 *
 *	This feature is factored into a separate function because it is
 *	system-dependent.
 */
const char *
getErrorText(int errNum)
{
#ifdef WIN32
	_dosmaperr(GetLastError());
	/* _dosmaperr sets errno, so we copy errno here */
	errNum = errno;
#endif
	return pg_strdup(strerror(errNum));
}


/*
 *	str2uint()
 *
 *	convert string to oid
 */
unsigned int
str2uint(const char *str)
{
	return strtoul(str, NULL, 10);
}


/*
 *	pg_putenv()
 *
 *	This is like putenv(), but takes two arguments.
 *	It also does unsetenv() if val is NULL.
 */
void
pg_putenv(const char *var, const char *val)
{
	if (val)
	{
#ifndef WIN32
		char	   *envstr = (char *) pg_malloc(strlen(var) +
												strlen(val) + 2);

		sprintf(envstr, "%s=%s", var, val);
		putenv(envstr);

		/*
		 * Do not free envstr because it becomes part of the environment on
		 * some operating systems.  See port/unsetenv.c::unsetenv.
		 */
#else
		SetEnvironmentVariableA(var, val);
#endif
	}
	else
	{
#ifndef WIN32
		unsetenv(var);
#else
		SetEnvironmentVariableA(var, "");
#endif
	}
}<|MERGE_RESOLUTION|>--- conflicted
+++ resolved
@@ -3,19 +3,11 @@
  *
  *	utility functions
  *
-<<<<<<< HEAD
- *	Copyright (c) 2010-2012, PostgreSQL Global Development Group
- *	contrib/pg_upgrade/util.c
- */
-
-#include "postgres.h"
-=======
  *	Copyright (c) 2010-2013, PostgreSQL Global Development Group
  *	contrib/pg_upgrade/util.c
  */
 
 #include "postgres_fe.h"
->>>>>>> cbe3b08b
 
 #include "pg_upgrade.h"
 
@@ -98,15 +90,6 @@
 	vsnprintf(message, sizeof(message), fmt, args);
 	va_end(args);
 
-<<<<<<< HEAD
-	/* PG_VERBOSE is only output in verbose mode */
-	if (type != PG_VERBOSE || log_opts.verbose)
-	{
-		fwrite(message, strlen(message), 1, log_opts.internal);
-		/* if we are using OVERWRITE_MESSAGE, add newline */
-		if (strchr(message, '\r') != NULL)
-			fwrite("\n", 1, 1, log_opts.internal);
-=======
 	/* PG_VERBOSE and PG_STATUS are only output in verbose mode */
 	/* fopen() on log_opts.internal might have failed, so check it */
 	if (((type != PG_VERBOSE && type != PG_STATUS) || log_opts.verbose) &&
@@ -117,7 +100,6 @@
 			fprintf(log_opts.internal, "  %s\n", message);
 		else
 			fprintf(log_opts.internal, "%s", message);
->>>>>>> cbe3b08b
 		fflush(log_opts.internal);
 	}
 
