--- conflicted
+++ resolved
@@ -23,13 +23,8 @@
 <synopsis>
 COMMENT ON
 {
-<<<<<<< HEAD
-  AGGREGATE <replaceable class="PARAMETER">agg_name</replaceable> ( <replaceable>aggregate_signature</replaceable> ) |
-  CAST (<replaceable>sourcetype</replaceable> AS <replaceable>target_type</replaceable>) |
-=======
   AGGREGATE <replaceable class="PARAMETER">aggregate_name</replaceable> ( <replaceable>aggregate_signature</replaceable> ) |
   CAST (<replaceable>source_type</replaceable> AS <replaceable>target_type</replaceable>) |
->>>>>>> ab76208e
   COLLATION <replaceable class="PARAMETER">object_name</replaceable> |
   COLUMN <replaceable class="PARAMETER">relation_name</replaceable>.<replaceable class="PARAMETER">column_name</replaceable> |
   CONSTRAINT <replaceable class="PARAMETER">constraint_name</replaceable> ON <replaceable class="PARAMETER">table_name</replaceable> |
@@ -68,13 +63,8 @@
 <phrase>where <replaceable>aggregate_signature</replaceable> is:</phrase>
 
 * |
-<<<<<<< HEAD
-[ <replaceable>argmode</replaceable> ] <replaceable>argtype</replaceable> [ , ... ] |
-[ [ <replaceable>argmode</replaceable> ] <replaceable>argtype</replaceable> [ , ... ] ] ORDER BY [ <replaceable>argmode</replaceable> ] <replaceable>argtype</replaceable> [ , ... ]
-=======
 [ <replaceable>argmode</replaceable> ] [ <replaceable>argname</replaceable> ] <replaceable>argtype</replaceable> [ , ... ] |
 [ [ <replaceable>argmode</replaceable> ] [ <replaceable>argname</replaceable> ] <replaceable>argtype</replaceable> [ , ... ] ] ORDER BY [ <replaceable>argmode</replaceable> ] [ <replaceable>argname</replaceable> ] <replaceable>argtype</replaceable> [ , ... ]
->>>>>>> ab76208e
 </synopsis>
  </refsynopsisdiv>
 
@@ -176,11 +166,7 @@
     <term><replaceable class="parameter">argname</replaceable></term>
     <listitem>
      <para>
-<<<<<<< HEAD
-      The name of a function argument.
-=======
       The name of a function or aggregate argument.
->>>>>>> ab76208e
       Note that <command>COMMENT</command> does not actually pay
       any attention to argument names, since only the argument data
       types are needed to determine the function's identity.
