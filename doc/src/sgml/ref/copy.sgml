--- conflicted
+++ resolved
@@ -22,22 +22,14 @@
 
  <refsynopsisdiv>
 <synopsis>
-<<<<<<< HEAD
-COPY <replaceable class="parameter">table_name</replaceable> [ ( <replaceable class="parameter">column</replaceable> [, ...] ) ]
-=======
 COPY <replaceable class="parameter">table_name</replaceable> [ ( <replaceable class="parameter">column_name</replaceable> [, ...] ) ]
->>>>>>> e472b921
     FROM { '<replaceable class="parameter">filename</replaceable>' | PROGRAM '<replaceable class="parameter">command</replaceable>' | STDIN }
     [ [ WITH ] ( <replaceable class="parameter">option</replaceable> [, ...] ) ]
     [ ON SEGMENT ]
     [ FILL MISSING FIELDS ]
     [ [LOG ERRORS] SEGMENT REJECT LIMIT <replaceable class="parameter">count</replaceable> [ [ROWS] | PERCENT ] ]
 
-<<<<<<< HEAD
-COPY { <replaceable class="parameter">table_name</replaceable> [ ( <replaceable class="parameter">column</replaceable> [, ...] ) ] | ( <replaceable class="parameter">query</replaceable> ) }
-=======
 COPY { <replaceable class="parameter">table_name</replaceable> [ ( <replaceable class="parameter">column_name</replaceable> [, ...] ) ] | ( <replaceable class="parameter">query</replaceable> ) }
->>>>>>> e472b921
     TO { '<replaceable class="parameter">filename</replaceable>' | PROGRAM '<replaceable class="parameter">command</replaceable>' | STDOUT }
     [ [ WITH ] ( <replaceable class="parameter">option</replaceable> [, ...] ) ]
     [ ON SEGMENT ]
@@ -53,14 +45,9 @@
     HEADER [ <replaceable class="parameter">boolean</replaceable> ]
     QUOTE '<replaceable class="parameter">quote_character</replaceable>'
     ESCAPE '<replaceable class="parameter">escape_character</replaceable>'
-<<<<<<< HEAD
     NEWLINE '<replaceable class="parameter">newline_character</replaceable>'
-    FORCE_QUOTE { ( <replaceable class="parameter">column</replaceable> [, ...] ) | * }
-    FORCE_NOT_NULL ( <replaceable class="parameter">column</replaceable> [, ...] )
-=======
     FORCE_QUOTE { ( <replaceable class="parameter">column_name</replaceable> [, ...] ) | * }
     FORCE_NOT_NULL ( <replaceable class="parameter">column_name</replaceable> [, ...] ) |
->>>>>>> e472b921
     ENCODING '<replaceable class="parameter">encoding_name</replaceable>'
 </synopsis>
  </refsynopsisdiv>
@@ -471,11 +458,7 @@
 
    <para>
     Executing a command with <literal>PROGRAM</literal> might be restricted
-<<<<<<< HEAD
-    by operating system's access control mechanisms, such as the SELinux.
-=======
     by the operating system's access control mechanisms, such as SELinux.
->>>>>>> e472b921
    </para>
 
    <para>
