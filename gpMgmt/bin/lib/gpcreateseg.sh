--- conflicted
+++ resolved
@@ -252,12 +252,8 @@
 START_QE() {
 	LOG_MSG "[INFO][$INST_COUNT]:-Starting Functioning instance on segment ${GP_HOSTADDRESS}"
 	PG_CTL_WAIT=$1
-<<<<<<< HEAD
-	$TRUSTED_SHELL ${GP_HOSTADDRESS} "$EXPORT_LIB_PATH;export PGPORT=${GP_PORT}; $PG_CTL $PG_CTL_WAIT -l $GP_DIR/log/startup.log -D $GP_DIR -o \"-i -p ${GP_PORT}\" start" >> $LOG_FILE 2>&1
-=======
-	$TRUSTED_SHELL ${GP_HOSTADDRESS} "$EXPORT_LIB_PATH;export PGPORT=${GP_PORT}; $PG_CTL $PG_CTL_WAIT -l $GP_DIR/pg_log/startup.log -D $GP_DIR -o \"-p ${GP_PORT} -c gp_role=execute\" start" >> $LOG_FILE 2>&1
->>>>>>> 71e50c75
-	RETVAL=$?
+	$TRUSTED_SHELL ${GP_HOSTADDRESS} "$EXPORT_LIB_PATH;export PGPORT=${GP_PORT}; $PG_CTL $PG_CTL_WAIT -l $GP_DIR/log/startup.log -D $GP_DIR -o \"-p ${GP_PORT} -c gp_role=execute\" start" >> $LOG_FILE 2>&1
+x	RETVAL=$?
 	if [ $RETVAL -ne 0 ]; then
 		BACKOUT_COMMAND "$TRUSTED_SHELL $GP_HOSTADDRESS \"${EXPORT_LIB_PATH};export PGPORT=${GP_PORT}; $PG_CTL -w -D $GP_DIR -o \"-i -p ${GP_PORT}\" -m immediate  stop\""
 		BACKOUT_COMMAND "$ECHO \"Stopping segment instance on $GP_HOSTADDRESS\""
