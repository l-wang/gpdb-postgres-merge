--- conflicted
+++ resolved
@@ -17,14 +17,9 @@
                gp_distribution_policy \
                gp_internal_tools \
                gp_debug_numsegments \
-<<<<<<< HEAD
-               gp_inject_fault
+               gp_inject_fault \
+               gp_exttable_fdw
                #gp_replica_check GPDB_12_MERGE_FIXME
-=======
-               gp_inject_fault \
-               gp_replica_check \
-               gp_exttable_fdw
->>>>>>> b22544fb
 else
 	recurse_targets = gp_sparse_vector \
                gp_distribution_policy \
