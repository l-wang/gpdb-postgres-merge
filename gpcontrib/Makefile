# protect the default target for this file from the targets in Makefile.global
# and Makefile.thirdparty
default: all

top_builddir = ..
include $(top_builddir)/src/Makefile.global

.PHONY: all install clean distclean gpcloud pxf mapreduce

#
# targets built via top_builddir/GNUmakefile
#
recurse_targets = ""

ifeq "$(enable_debug_extensions)" "yes"
	recurse_targets = gp_sparse_vector \
               gp_distribution_policy \
               gp_internal_tools \
               gp_debug_numsegments \
<<<<<<< HEAD
               gp_inject_fault
               #gp_replica_check GPDB_12_MERGE_FIXME
=======
               gp_replica_check
>>>>>>> 0bf33627
else
	recurse_targets = gp_sparse_vector \
               gp_distribution_policy \
               gp_internal_tools
endif

ifeq "$(enable_faultinjector)" "yes"
	recurse_targets += gp_inject_fault
endif

ifeq "$(with_zstd)" "yes"
	recurse_targets += zstd
endif
ifeq "$(with_quicklz)" "yes"
	recurse_targets += quicklz
endif
$(call recurse,all install clean distclean, $(recurse_targets))

all: gpcloud pxf mapreduce orafce

gpcloud:
	@if [ "$(enable_gpcloud)" = "yes" ]; then \
		$(MAKE) -C gpcloud && \
		$(MAKE) -C gpcloud/bin/gpcheckcloud; \
	fi

pxf:
	@if [ "$(enable_pxf)" = "yes" ]; then \
		$(MAKE) -C pxf_fdw; \
	fi

mapreduce:
	@if [ "$(enable_mapreduce)" = "yes" ]; then \
		$(MAKE) -C gpmapreduce; \
	fi

orafce:
	@if [ "$(enable_orafce)" = "yes" ]; then \
		$(MAKE) -C orafce NO_PGXS=true; \
	fi

install:
	@if [ "$(enable_gpcloud)" = "yes" ]; then \
		$(MAKE) -C gpcloud install && \
		$(MAKE) -C gpcloud/bin/gpcheckcloud install; \
	fi
	@if [ "$(enable_mapreduce)" = "yes" ]; then \
		$(MAKE) -C gpmapreduce install; \
	fi
	@if [ "$(enable_pxf)" = "yes" ]; then \
		$(MAKE) -C pxf_fdw install; \
	fi
	@if [ "$(enable_orafce)" = "yes" ]; then \
		$(MAKE) -C orafce NO_PGXS=true install; \
	fi

clean:
	if [ "$(enable_mapreduce)" = "yes" ]; then $(MAKE) -C gpmapreduce clean; fi
	if [ "$(enable_gpcloud)" = "yes" ]; then $(MAKE) -C gpcloud cleanall; fi
	if [ "$(enable_pxf)" = "yes" ]; then $(MAKE) -C pxf_fdw clean; fi
	if [ "${enable_orafce}" = "yes" ]; then $(MAKE) -C orafce NO_PGXS=true clean; fi


distclean:
	if [ "$(enable_mapreduce)" = "yes" ]; then $(MAKE) -C gpmapreduce distclean; fi
	if [ "$(enable_gpcloud)" = "yes" ]; then $(MAKE) -C gpcloud distclean; fi
	if [ "$(enable_pxf)" = "yes" ]; then $(MAKE) -C pxf_fdw distclean; fi
	if [ "${enable_orafce}" = "yes" ]; then $(MAKE) -C orafce NO_PGXS=true distclean; fi

installcheck:
	$(MAKE) -C gp_internal_tools installcheck
	if [ "$(enable_mapreduce)" = "yes" ]; then \
		$(MAKE) -C gpmapreduce installcheck; \
	fi
	if [ "$(enable_orafce)" = "yes" ]; then $(MAKE) -C orafce installcheck; fi
	if [ "$(enable_pxf)" = "yes" ]; then $(MAKE) -C pxf_fdw installcheck; fi

ifeq "$(with_zstd)" "yes"
	$(MAKE) -C zstd installcheck
endif

ifeq "$(with_quicklz)" "yes"
	$(MAKE) -C quicklz installcheck
endif<|MERGE_RESOLUTION|>--- conflicted
+++ resolved
@@ -17,12 +17,7 @@
                gp_distribution_policy \
                gp_internal_tools \
                gp_debug_numsegments \
-<<<<<<< HEAD
-               gp_inject_fault
                #gp_replica_check GPDB_12_MERGE_FIXME
-=======
-               gp_replica_check
->>>>>>> 0bf33627
 else
 	recurse_targets = gp_sparse_vector \
                gp_distribution_policy \
