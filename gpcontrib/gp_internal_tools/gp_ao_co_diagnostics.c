--- conflicted
+++ resolved
@@ -272,134 +272,4 @@
 	Datum returnValue = gp_aovisimap_entry(fcinfo);
 
 	PG_RETURN_DATUM(returnValue);
-<<<<<<< HEAD
-}
-
-static void not_query_dispatcher_error() {
-	elog(ERROR, "ao entries are maintained only on query dispatcher");
-}
-
-
-/*
- * Interface to remove an entry from AppendOnlyHash cache.
- */
-Datum
-gp_remove_ao_entry_from_cache(PG_FUNCTION_ARGS)
-{
-	if (!IS_QUERY_DISPATCHER())
-		not_query_dispatcher_error();
-
-	Oid relid = PG_GETARG_OID(0);
-
-	GpRemoveEntryFromAppendOnlyHash(relid);
-
-	PG_RETURN_DATUM(0);
-}
-
-/*
- * Interface to obtain details of an entry from AppendOnlyHash cache.
- */
-struct GetAOEntryContext
-{
-	int segno;
-	AORelHashEntryData aoentry;
-};
-
-Datum
-gp_get_ao_entry_from_cache(PG_FUNCTION_ARGS)
-{
-	if (!IS_QUERY_DISPATCHER())
-		not_query_dispatcher_error();
-
-	Oid relid = PG_GETARG_OID(0);
-	FuncCallContext *funcctx;
-	struct GetAOEntryContext *context;
-
-	if (SRF_IS_FIRSTCALL())
-	{
-		TupleDesc	tupdesc;
-		MemoryContext oldcontext;
-
-		/* create a function context for cross-call persistence */
-		funcctx = SRF_FIRSTCALL_INIT();
-
-		/*
-		 * switch to memory context appropriate for multiple function
-		 * calls
-		 */
-		oldcontext = MemoryContextSwitchTo(funcctx->multi_call_memory_ctx);
-
-		/* build tupdesc for result tuples */
-#define NUM_ATTRS 9
-		tupdesc = CreateTemplateTupleDesc(NUM_ATTRS);
-		TupleDescInitEntry(tupdesc, (AttrNumber) 1, "segno",
-						   INT2OID, -1, 0);
-		TupleDescInitEntry(tupdesc, (AttrNumber) 2, "total_tupcount",
-						   INT8OID, -1, 0);
-		TupleDescInitEntry(tupdesc, (AttrNumber) 3, "tuples_added",
-						   INT8OID, -1, 0);
-		TupleDescInitEntry(tupdesc, (AttrNumber) 4, "inserting_transaction",
-						   XIDOID, -1, 0);
-		TupleDescInitEntry(tupdesc, (AttrNumber) 5, "latest_committed_inserting_dxid",
-						   XIDOID, -1, 0);
-		TupleDescInitEntry(tupdesc, (AttrNumber) 6, "state",
-						   INT2OID, -1, 0);
-		TupleDescInitEntry(tupdesc, (AttrNumber) 7, "format_version",
-						   INT2OID, -1, 0);
-		TupleDescInitEntry(tupdesc, (AttrNumber) 8, "is_full",
-						   BOOLOID, -1, 0);
-		TupleDescInitEntry(tupdesc, (AttrNumber) 9, "aborted",
-						   BOOLOID, -1, 0);
-
-		funcctx->tuple_desc = BlessTupleDesc(tupdesc);
-
-		context = palloc(sizeof(struct GetAOEntryContext));
-		context->segno = 0;
-		GpFetchEntryFromAppendOnlyHash(relid, &context->aoentry);
-
-		funcctx->user_fctx = (void *) context;
-
-		MemoryContextSwitchTo(oldcontext);
-		elog(NOTICE, "transactions using relid %d: %d",
-			 relid, context->aoentry.txns_using_rel);
-	}
-
-	funcctx = SRF_PERCALL_SETUP();
-	context = (struct GetAOEntryContext *) funcctx->user_fctx;
-
-	if (context->segno < MAX_AOREL_CONCURRENCY)
-	{
-		Datum		values[NUM_ATTRS];
-		bool		nulls[NUM_ATTRS];
-		HeapTuple	tuple;
-		Datum		result;
-
-		AOSegfileStatus *aosegfile =
-			&(context->aoentry.relsegfiles[context->segno]);
-
-		/*
-		 * Form tuple with appropriate data.
-		 */
-		MemSet(values, 0, sizeof(values));
-		MemSet(nulls, false, sizeof(nulls));
-
-		values[0] = Int16GetDatum(context->segno);
-		values[1] = Int64GetDatum(aosegfile->total_tupcount);
-		values[2] = Int64GetDatum(aosegfile->tupsadded);
-		values[3] = TransactionIdGetDatum(aosegfile->xid);
-		values[4] = TransactionIdGetDatum(aosegfile->latestWriteXid);
-		values[5] = Int16GetDatum(aosegfile->state);
-		values[6] = Int16GetDatum(aosegfile->formatversion);
-		values[7] = BoolGetDatum(aosegfile->isfull);
-		values[8] = BoolGetDatum(aosegfile->aborted);
-
-		tuple = heap_form_tuple(funcctx->tuple_desc, values, nulls);
-		result = HeapTupleGetDatum(tuple);
-
-		context->segno++;
-		SRF_RETURN_NEXT(funcctx, result);
-	}
-	SRF_RETURN_DONE(funcctx);
-=======
->>>>>>> 4f0a5ced
 }