--- conflicted
+++ resolved
@@ -173,26 +173,17 @@
 static void
 IO_EXCEPTION(void)
 {
-	int save_errno = errno;
-	switch (save_errno)
+	switch (errno)
 	{
 		case EACCES:
 		case ENAMETOOLONG:
 		case ENOENT:
 		case ENOTDIR:
-<<<<<<< HEAD
-			CUSTOM_EXCEPTION(INVALID_PATH, strerror(save_errno));
-			break;
-
-		default:
-			CUSTOM_EXCEPTION(INVALID_OPERATION, strerror(save_errno));
-=======
 			STRERROR_EXCEPTION(INVALID_PATH);
 			break;
 
 		default:
 			STRERROR_EXCEPTION(INVALID_OPERATION);
->>>>>>> 0b5113bf
 	}
 }
 
@@ -331,7 +322,6 @@
 	size_t csize = 0;
 	text *result = NULL;
 	bool eof = true;
-	int save_errno;
 
 	buffer = palloc(max_linesize + 2);
 	bpt = buffer;
@@ -388,12 +378,7 @@
 				break;
 
 			default:
-<<<<<<< HEAD
-				save_errno = errno;
-				CUSTOM_EXCEPTION(READ_ERROR, strerror(save_errno));
-=======
 				STRERROR_EXCEPTION(READ_ERROR);
->>>>>>> 0b5113bf
 				break;
 		}
 
@@ -484,14 +469,7 @@
 		if (errno == EBADF)
 			CUSTOM_EXCEPTION(INVALID_OPERATION, "File is not an opened, or is not open for writing");
 		else
-<<<<<<< HEAD
-		{
-			int save_errno = errno;
-			CUSTOM_EXCEPTION(WRITE_ERROR, strerror(save_errno));
-		}
-=======
 			STRERROR_EXCEPTION(WRITE_ERROR);
->>>>>>> 0b5113bf
 	}
 }
 
@@ -509,22 +487,14 @@
  */
 
 #define CHECK_ERRNO_PUT()  \
-{ \
-	int save_errno = errno; \
-	switch (save_errno) \
+	switch (errno) \
 	{ \
 		case EBADF: \
 			CUSTOM_EXCEPTION(INVALID_OPERATION, "file descriptor isn't valid for writing"); \
 			break; \
 		default: \
-<<<<<<< HEAD
-			CUSTOM_EXCEPTION(WRITE_ERROR, strerror(save_errno)); \
-	} \
-}
-=======
 			STRERROR_EXCEPTION(WRITE_ERROR); \
 	}
->>>>>>> 0b5113bf
 
 /* encode(t, encoding) */
 static char *
@@ -758,14 +728,7 @@
 				if (errno == EBADF)
 					CUSTOM_EXCEPTION(INVALID_FILEHANDLE, "File is not an opened");
 				else
-<<<<<<< HEAD
-				{
-					int save_errno = errno;
-					CUSTOM_EXCEPTION(WRITE_ERROR, strerror(save_errno));
-				}
-=======
 					STRERROR_EXCEPTION(WRITE_ERROR);
->>>>>>> 0b5113bf
 			}
 			slots[i].file = NULL;
 			slots[i].id = INVALID_SLOTID;
@@ -800,14 +763,7 @@
 				if (errno == EBADF)
 					CUSTOM_EXCEPTION(INVALID_FILEHANDLE, "File is not an opened");
 				else
-<<<<<<< HEAD
-				{
-					int save_errno = errno;
-					CUSTOM_EXCEPTION(WRITE_ERROR, strerror(save_errno));
-				}
-=======
 					STRERROR_EXCEPTION(WRITE_ERROR);
->>>>>>> 0b5113bf
 			}
 			slots[i].file = NULL;
 			slots[i].id = INVALID_SLOTID;
@@ -1225,10 +1181,7 @@
 
 	ret = GetTempPathA(MAXPGPATH, tmpdir);
 	if (ret == 0 || ret > MAXPGPATH)
-	{
-		int save_errno = errno;
-		CUSTOM_EXCEPTION(INVALID_PATH, strerror(save_errno));
-	}
+		CUSTOM_EXCEPTION(INVALID_PATH, strerror(errno));
 
 	canonicalize_path(tmpdir);
 #endif
