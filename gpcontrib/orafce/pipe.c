--- conflicted
+++ resolved
@@ -717,9 +717,6 @@
 	HeapTupleHeader rec = PG_GETARG_HEAPTUPLEHEADER(0);
 	Oid tupType;
 	bytea *data;
-<<<<<<< HEAD
-	FunctionCallInfoBaseData info;
-=======
 
 #if PG_VERSION_NUM >= 120000
 
@@ -732,7 +729,6 @@
 
 #endif
 
->>>>>>> 0b5113bf
 
 	tupType = HeapTupleHeaderGetTypeId(rec);
 
@@ -745,18 +741,7 @@
 	InitFunctionCallInfoData(*info, fcinfo->flinfo, 3, InvalidOid, NULL, NULL);
 	init_args_3(info, PointerGetDatum(rec), ObjectIdGetDatum(tupType), Int32GetDatum(-1));
 
-<<<<<<< HEAD
-	info.args[0].value = PointerGetDatum(rec);
-	info.args[0].isnull = false;
-	info.args[1].value = ObjectIdGetDatum(tupType);
-	info.args[1].isnull = false;
-	info.args[2].value = Int32GetDatum(-1);
-	info.args[2].isnull = false;
-
-	data = (bytea*) DatumGetPointer(record_send(&info));
-=======
 	data = (bytea*) DatumGetPointer(record_send(info));
->>>>>>> 0b5113bf
 
 	output_buffer = check_buffer(output_buffer, LOCALMSGSZ);
 	pack_field(output_buffer, IT_RECORD,
@@ -807,9 +792,6 @@
 			break;
 		case IT_RECORD:
 		{
-<<<<<<< HEAD
-			FunctionCallInfoBaseData	info;
-=======
 #if PG_VERSION_NUM >= 120000
 
 			LOCAL_FCINFO(info, 3);
@@ -821,7 +803,6 @@
 
 #endif
 
->>>>>>> 0b5113bf
 			StringInfoData	buf;
 			text		   *data = cstring_to_text_with_len(ptr, size);
 
@@ -839,18 +820,7 @@
 			InitFunctionCallInfoData(*info, fcinfo->flinfo, 3, InvalidOid, NULL, NULL);
 			init_args_3(info, PointerGetDatum(&buf), ObjectIdGetDatum(tupType), Int32GetDatum(-1));
 
-<<<<<<< HEAD
-			info.args[0].value = PointerGetDatum(&buf);
-			info.args[0].isnull = false;
-			info.args[1].value = ObjectIdGetDatum(tupType);
-			info.args[1].isnull = false;
-			info.args[2].value = Int32GetDatum(-1);
-			info.args[2].isnull = false;
-
-			result = record_recv(&info);
-=======
 			result = record_recv(info);
->>>>>>> 0b5113bf
 			break;
 		}
 		default:
@@ -1079,12 +1049,9 @@
 		funcctx->user_fctx = fctx;
 		fctx->pipe_nth = 0;
 
-<<<<<<< HEAD
+#if PG_VERSION_NUM >= 120000
+
 		tupdesc = CreateTemplateTupleDesc(DB_PIPES_COLS);
-=======
-#if PG_VERSION_NUM >= 120000
-
-		tupdesc = CreateTemplateTupleDesc(DB_PIPES_COLS);
 
 #else
 
@@ -1092,7 +1059,6 @@
 
 #endif
 
->>>>>>> 0b5113bf
 		i = 0;
 		TupleDescInitEntry(tupdesc, ++i, "name",    VARCHAROID, -1, 0);
 		TupleDescInitEntry(tupdesc, ++i, "items",   INT4OID,    -1, 0);
