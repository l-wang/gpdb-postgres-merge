/*
  This code implements one part of functonality of
  free available library PL/Vision. Please look www.quest.com

  Original author: Steven Feuerstein, 1996 - 2002
  PostgreSQL implementation author: Pavel Stehule, 2006-2018

  This module is under BSD Licence

  History:
    1.0. first public version 13. March 2006
*/

#include <sys/time.h>
#include <stdlib.h>

#include "postgres.h"
#include "catalog/pg_type.h"
#include "lib/stringinfo.h"
#include "nodes/pg_list.h"
#include "utils/date.h"
#include "utils/builtins.h"
#include "plvlex.h"
#include "sqlparse.h"
#include "funcapi.h"
#include "orafce.h"
#include "builtins.h"

typedef struct {
	List	*nodes;
	int 	nnodes;
	int	cnode;
	char **values;
} tokensFctx;

PG_FUNCTION_INFO_V1(plvlex_tokens);

extern int      orafce_sql_yyparse();
extern void orafce_sql_yyerror(List **result, const char *message);
extern void orafce_sql_scanner_init(const char *str);
extern void orafce_sql_scanner_finish(void);

static orafce_lexnode *__node;

static char *__result;
static int __len;

#define CSTRING(txt) \
	( \
    __len = VARSIZE(txt) - VARHDRSZ, \
    __result = palloc(__len + 1), \
    memcpy(__result, VARDATA(txt), __len), \
    __result[__len] = '\0', \
    __result)


#define COPY_TO_S(src,dest,col)	(dest->col = (src->col ? pstrdup(src->col) : NULL))
#define COPY_TO(src,dest,col)	(dest->col = src->col)

#define COPY_FIELDS(src,dest) \
	COPY_TO(src, dest, typenode), \
	COPY_TO_S(src,dest,str), \
	COPY_TO(src,dest,keycode), \
	COPY_TO(src,dest,lloc), \
	COPY_TO_S(src,dest,sep), \
	COPY_TO(src,dest,modificator), \
	COPY_TO(src,dest,classname)


#define COPY_NODE(src)   \
  ( \
    __node = (orafce_lexnode*) palloc(sizeof(orafce_lexnode)),  \
    COPY_FIELDS(src,__node), \
    __node)


/* Finding triplet a.b --> a */

#define IsType(node, type)	(node->typenode == X_##type)
#define APPEND_NODE(list,nd)	\
	if (nd) \
	{ \
		list = lappend(list, nd); \
		nd = NULL; \
	}

#define mod(a)  (a->modificator)
#define SF(a)	(a ? a : "")

#define NEWNODE(type) \
	( \
	__node = (orafce_lexnode *) palloc(sizeof(orafce_lexnode)), \
	__node->typenode = X_##type, \
	__node->modificator = NULL, \
	__node->sep = NULL, \
	__node->keycode = -1, \
	__node->classname = #type, \
	__node->lloc = 0, \
	__node )



static orafce_lexnode *
compose(orafce_lexnode *a, orafce_lexnode *b)
{
	orafce_lexnode *result;
	StringInfo sinfo;

	sinfo = makeStringInfo();
	result = NEWNODE(IDENT);
	result->lloc = a->lloc;

	if (strcmp(SF(mod(a)), "dq") == 0)
		appendStringInfo(sinfo, "\"%s\".", a->str);
	else
	{
		appendStringInfoString(sinfo, a->str);
		appendStringInfoChar(sinfo, '.');
	}

	if (strcmp(SF(mod(b)), "dq") == 0)
		appendStringInfo(sinfo, "\"%s\"", b->str);
	else
		appendStringInfoString(sinfo, b->str);

	result->str = sinfo->data;

	return result;
}

static List *
filterList(List *list, bool skip_spaces, bool qnames)
{
	List *result = NIL;
	ListCell *cell;
	bool isdot = false;
	orafce_lexnode *a = NULL;
	orafce_lexnode *dot = NULL;

	foreach(cell, list)
	{
		orafce_lexnode *nd = (orafce_lexnode *) lfirst(cell);

		if (qnames)
		{
			isdot = (IsType(nd, OTHERS) && (nd->str[0] == '.'));

			if (IsType(nd, IDENT) && dot && a)
			{
				a = compose(a, nd);
				dot = NULL;
				continue;
			}
			else if (isdot && !dot && a)
			{
				dot = COPY_NODE(nd);
				continue;
			}
			else if (IsType(nd, IDENT) && !a)
			{
				a = COPY_NODE(nd);
				continue;
			}
		}

		/* clean buffered values */
		APPEND_NODE(result,a);
		APPEND_NODE(result,dot);

		if (!(skip_spaces && IsType(nd, WHITESPACE)))
		{
			result = lappend(result, COPY_NODE(nd));
		}
	}

	/* clean buffered values */
	APPEND_NODE(result,a);
	APPEND_NODE(result,dot);

	return result;
}

Datum
plvlex_tokens(PG_FUNCTION_ARGS)
{
	FuncCallContext	   *funcctx;
	TupleDesc			tupdesc;
	AttInMetadata	   *attinmeta;
	tokensFctx		   *fctx;


	if (SRF_IS_FIRSTCALL ())
	{
		MemoryContext  oldcontext;
		List *lexems;
		text *src = PG_GETARG_TEXT_P(0);
		bool skip_spaces = PG_GETARG_BOOL(1);
		bool qnames = PG_GETARG_BOOL(2);

		orafce_sql_scanner_init(CSTRING(src));
		if (orafce_sql_yyparse(&lexems) != 0)
			orafce_sql_yyerror(NULL, "bogus input");

		orafce_sql_scanner_finish();

		funcctx = SRF_FIRSTCALL_INIT ();
		oldcontext = MemoryContextSwitchTo (funcctx->multi_call_memory_ctx);

		fctx = (tokensFctx*) palloc (sizeof (tokensFctx));
		funcctx->user_fctx = (void *)fctx;

		fctx->nodes = filterList(lexems, skip_spaces, qnames);
		fctx->nnodes = list_length(fctx->nodes);
		fctx->cnode = 0;

		fctx->values = (char **) palloc (6 * sizeof (char *));
		fctx->values  [0] = (char*) palloc (16 * sizeof (char));
		fctx->values  [1] = (char*) palloc (1024 * sizeof (char));
		fctx->values  [2] = (char*) palloc (16 * sizeof (char));
		fctx->values  [3] = (char*) palloc (16 * sizeof (char));
		fctx->values  [4] = (char*) palloc (255 * sizeof (char));
		fctx->values  [5] = (char*) palloc (255 * sizeof (char));

<<<<<<< HEAD
		tupdesc = CreateTemplateTupleDesc (6);
=======
#if PG_VERSION_NUM >= 120000

		tupdesc = CreateTemplateTupleDesc (6);

#else

		tupdesc = CreateTemplateTupleDesc (6, false);

#endif
>>>>>>> 0b5113bf

		TupleDescInitEntry (tupdesc,  1, "start_pos", INT4OID, -1, 0);
		TupleDescInitEntry (tupdesc,  2, "token",     TEXTOID, -1, 0);
		TupleDescInitEntry (tupdesc,  3, "keycode",   INT4OID, -1, 0);
		TupleDescInitEntry (tupdesc,  4, "class",     TEXTOID, -1, 0);
		TupleDescInitEntry (tupdesc,  5, "separator", TEXTOID, -1, 0);
		TupleDescInitEntry (tupdesc,  6, "mod",       TEXTOID, -1, 0);

		attinmeta = TupleDescGetAttInMetadata (tupdesc);
		funcctx -> attinmeta = attinmeta;

		MemoryContextSwitchTo (oldcontext);
	}


	funcctx = SRF_PERCALL_SETUP ();
	fctx = (tokensFctx*) funcctx->user_fctx;

	while (fctx->cnode < fctx->nnodes)
	{
		char **values;
		Datum result;
		HeapTuple tuple;
		char *back_vals[6];

		orafce_lexnode *nd = (orafce_lexnode*) list_nth(fctx->nodes, fctx->cnode++);
		values = fctx->values;

		back_vals[2] = values[2];
		back_vals[4] = values[4];
		back_vals[5] = values[5];

		snprintf(values[0],    16, "%d", nd->lloc);
		snprintf(values[1], 10000, "%s", SF(nd->str));
		snprintf(values[2],    16, "%d", nd->keycode);
		snprintf(values[3],    16, "%s", nd->classname);
		snprintf(values[4],   255, "%s", SF(nd->sep));
		snprintf(values[5],    48, "%s", SF(nd->modificator));

		if (nd->keycode == -1)
			values[2] = NULL;

		if (!nd->sep)
			values[4] = NULL;

		if (!nd->modificator)
			values[5] = NULL;

		tuple = BuildTupleFromCStrings(funcctx->attinmeta, fctx->values);
		result = HeapTupleGetDatum(tuple);

		values[2] = back_vals[2];
		values[4] = back_vals[4];
		values[5] = back_vals[5];

		SRF_RETURN_NEXT (funcctx, result);
	}

	SRF_RETURN_DONE (funcctx);
}<|MERGE_RESOLUTION|>--- conflicted
+++ resolved
@@ -221,19 +221,15 @@
 		fctx->values  [4] = (char*) palloc (255 * sizeof (char));
 		fctx->values  [5] = (char*) palloc (255 * sizeof (char));
 
-<<<<<<< HEAD
+#if PG_VERSION_NUM >= 120000
+
 		tupdesc = CreateTemplateTupleDesc (6);
-=======
-#if PG_VERSION_NUM >= 120000
-
-		tupdesc = CreateTemplateTupleDesc (6);
 
 #else
 
 		tupdesc = CreateTemplateTupleDesc (6, false);
 
 #endif
->>>>>>> 0b5113bf
 
 		TupleDescInitEntry (tupdesc,  1, "start_pos", INT4OID, -1, 0);
 		TupleDescInitEntry (tupdesc,  2, "token",     TEXTOID, -1, 0);
