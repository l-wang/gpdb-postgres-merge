--- conflicted
+++ resolved
@@ -134,11 +134,7 @@
 	char	   *protocol = NULL;
 	char	   *resource = NULL;
 	char	   *reject_limit_type = FDW_OPTION_REJECT_LIMIT_ROWS;
-<<<<<<< HEAD
-	int			log_errors = -1;
-=======
 	bool		log_errors_set = false;
->>>>>>> a500d537
 	List	   *options_list = untransformRelOptions(PG_GETARG_DATUM(0));
 	Oid			catalog = PG_GETARG_OID(1);
 	List	   *copy_options = NIL;
@@ -224,14 +220,10 @@
 								FDW_OPTION_REJECT_LIMIT_PERCENT)));
 		}
 		else if (strcmp(def->defname, FDW_OPTION_LOG_ERRORS) == 0)
-<<<<<<< HEAD
-			log_errors = defGetBoolean(def) ? 1 : 0;
-=======
 		{
 			(void) defGetBoolean(def); /* call is required for validation */
 			log_errors_set = true;
 		}
->>>>>>> a500d537
 		else if (IsCopyOption(def->defname))
 			copy_options = lappend(copy_options, def);
 	}
