--- conflicted
+++ resolved
@@ -148,12 +148,7 @@
 	File		fd;
 
 	errno = 0;
-<<<<<<< HEAD
-
-	fd = PathNameOpenFile(path, fileFlags);
-=======
-	fd = PathNameOpenFile(filepathname, fileFlags, 0600);
->>>>>>> ee2d4641
+	fd = PathNameOpenFile(filepathname, fileFlags);
 	if (fd < 0)
 	{
 		if (logicalEof == 0 && errno == ENOENT)
