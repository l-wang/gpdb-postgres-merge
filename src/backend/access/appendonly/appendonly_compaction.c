--- conflicted
+++ resolved
@@ -307,21 +307,14 @@
 		ResetPerTupleExprContext(estate);
 	}
 
-<<<<<<< HEAD
 	if (shouldFree)
 		pfree(tuple);
 
-	elogif(Debug_appendonly_print_compaction, DEBUG5,
-		   "Compaction: Moved tuple (%d," INT64_FORMAT ") -> (%d," INT64_FORMAT ")",
-		   AOTupleIdGet_segmentFileNum(oldAoTupleId), AOTupleIdGet_rowNum(oldAoTupleId),
-		   AOTupleIdGet_segmentFileNum(&newAoTupleId), AOTupleIdGet_rowNum(&newAoTupleId));
-=======
 	if (Debug_appendonly_print_compaction)
 		ereport(DEBUG5,
 				(errmsg("Compaction: Moved tuple (%d," INT64_FORMAT ") -> (%d," INT64_FORMAT ")",
 						AOTupleIdGet_segmentFileNum(oldAoTupleId), AOTupleIdGet_rowNum(oldAoTupleId),
 						AOTupleIdGet_segmentFileNum(&newAoTupleId), AOTupleIdGet_rowNum(&newAoTupleId))));
->>>>>>> 4f0a5ced
 }
 
 void
@@ -343,20 +336,13 @@
 	{
 		toast_delete(rel, (GenericTuple) tuple, mt_bind);
 	}
-<<<<<<< HEAD
 #endif
 	
-	elogif(Debug_appendonly_print_compaction, DEBUG5,
-		   "Compaction: Throw away tuple (%d," INT64_FORMAT ")",
-		   AOTupleIdGet_segmentFileNum(oldAoTupleId), AOTupleIdGet_rowNum(oldAoTupleId));
-=======
-
 	if (Debug_appendonly_print_compaction)
 		ereport(DEBUG5,
 				(errmsg("Compaction: Throw away tuple (%d," INT64_FORMAT ")",
 						AOTupleIdGet_segmentFileNum(oldAoTupleId),
 						AOTupleIdGet_rowNum(oldAoTupleId))));
->>>>>>> 4f0a5ced
 }
 
 /*
@@ -785,51 +771,4 @@
 	pfree(fsinfo);
 
 	UnregisterSnapshot(appendOnlyMetaDataSnapshot);
-<<<<<<< HEAD
-}
-
-/*
- * Returns true if the relation has no tuples.  Prepare phase of
- * compaction invokes this function on each QE.
- *
- * Examples of empty tables:
- * 1. parent of a partitioned table
- * 2. table that is created but no tuples have been inserted yet
- * 3. table from which all existing tuples are deleted and the table
- * is vacuumed.  This is a special case in which pg_aoseg_<oid> has
- * non-zero number of rows but tupcount value is zero for all rows.
- */
-bool
-AppendOnlyCompaction_IsRelationEmpty(Relation aorel)
-{
-	Relation	pg_aoseg_rel;
-	TupleDesc	pg_aoseg_dsc;
-	HeapTuple	tuple;
-	SysScanDesc aoscan;
-	int			Anum_tupcount;
-	bool		empty = true;
-	Oid         segrelid;
-
-	Assert(RelationIsAppendOptimized(aorel));
-    GetAppendOnlyEntryAuxOids(aorel->rd_id, NULL, &segrelid,
-                              NULL, NULL, NULL, NULL);
-
-	pg_aoseg_rel = table_open(segrelid, AccessShareLock);
-	pg_aoseg_dsc = RelationGetDescr(pg_aoseg_rel);
-	aoscan = systable_beginscan(pg_aoseg_rel, InvalidOid, true, NULL, 0, NULL);
-	Anum_tupcount = RelationIsAoRows(aorel) ? Anum_pg_aoseg_tupcount : Anum_pg_aocs_tupcount;
-	while ((tuple = systable_getnext(aoscan)) != NULL &&
-		   empty)
-	{
-		bool		isNull;
-
-		if (0 < fastgetattr(tuple, Anum_tupcount, pg_aoseg_dsc, &isNull))
-			empty = false;
-		Assert(!isNull);
-	}
-	systable_endscan(aoscan);
-	table_close(pg_aoseg_rel, AccessShareLock);
-	return empty;
-=======
->>>>>>> 4f0a5ced
 }