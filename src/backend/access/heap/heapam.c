/*-------------------------------------------------------------------------
 *
 * heapam.c
 *	  heap access method code
 *
 * Portions Copyright (c) 1996-2016, PostgreSQL Global Development Group
 * Portions Copyright (c) 1994, Regents of the University of California
 *
 *
 * IDENTIFICATION
 *	  src/backend/access/heap/heapam.c
 *
 *
 * INTERFACE ROUTINES
 *		relation_open	- open any relation by relation OID
 *		relation_openrv - open any relation specified by a RangeVar
 *		relation_close	- close any relation
 *		heap_open		- open a heap relation by relation OID
 *		heap_openrv		- open a heap relation specified by a RangeVar
 *		heap_close		- (now just a macro for relation_close)
 *		heap_beginscan	- begin relation scan
 *		heap_rescan		- restart a relation scan
 *		heap_endscan	- end relation scan
 *		heap_getnext	- retrieve next tuple in scan
 *		heap_fetch		- retrieve tuple with given tid
 *		heap_insert		- insert tuple into a relation
 *		heap_multi_insert - insert multiple tuples into a relation
 *		heap_delete		- delete a tuple from a relation
 *		heap_update		- replace a tuple in a relation with another tuple
 *		heap_sync		- sync heap, for when no WAL has been written
 *
 * NOTES
 *	  This file contains the heap_ routines which implement
 *	  the POSTGRES heap access method used for all POSTGRES
 *	  relations.
 *
 *-------------------------------------------------------------------------
 */
#include "postgres.h"

#include "access/bufmask.h"
#include "access/heapam.h"
#include "access/heapam_xlog.h"
#include "access/hio.h"
#include "access/multixact.h"
#include "access/parallel.h"
#include "access/relscan.h"
#include "access/sysattr.h"
#include "access/transam.h"
#include "access/tuptoaster.h"
#include "access/valid.h"
#include "access/visibilitymap.h"
#include "access/xact.h"
#include "access/xlog.h"
#include "access/xloginsert.h"
#include "access/xlogutils.h"
#include "catalog/catalog.h"
#include "catalog/namespace.h"
#include "miscadmin.h"
#include "pgstat.h"
#include "storage/bufmgr.h"
#include "storage/freespace.h"
#include "storage/lmgr.h"
#include "storage/predicate.h"
#include "storage/procarray.h"
#include "storage/smgr.h"
#include "storage/spin.h"
#include "storage/standby.h"
#include "utils/datum.h"
#include "utils/gpexpand.h"
#include "utils/inval.h"
#include "utils/lsyscache.h"
#include "utils/relcache.h"
#include "utils/snapmgr.h"
#include "utils/syscache.h"
#include "utils/tqual.h"

#include "catalog/oid_dispatch.h"
#include "cdb/cdbvars.h"
#include "utils/guc.h"
#include "utils/visibility_summary.h"
#include "utils/faultinjector.h"


/* GUC variable */
bool		synchronize_seqscans = true;


static HeapScanDesc heap_beginscan_internal(Relation relation,
						Snapshot snapshot,
						int nkeys, ScanKey key,
						ParallelHeapScanDesc parallel_scan,
						bool allow_strat,
						bool allow_sync,
						bool allow_pagemode,
						bool is_bitmapscan,
						bool is_samplescan,
						bool temp_snap);
static BlockNumber heap_parallelscan_nextpage(HeapScanDesc scan);
static HeapTuple heap_prepare_insert(Relation relation, HeapTuple tup,
					TransactionId xid, CommandId cid, int options, bool isFrozen);
static XLogRecPtr log_heap_update(Relation reln, Buffer oldbuf,
				Buffer newbuf, HeapTuple oldtup,
				HeapTuple newtup, HeapTuple old_key_tup,
				bool all_visible_cleared, bool new_all_visible_cleared);
static void HeapSatisfiesHOTandKeyUpdate(Relation relation,
							 Bitmapset *hot_attrs,
							 Bitmapset *key_attrs, Bitmapset *id_attrs,
							 bool *satisfies_hot, bool *satisfies_key,
							 bool *satisfies_id,
							 HeapTuple oldtup, HeapTuple newtup);
static bool heap_acquire_tuplock(Relation relation, ItemPointer tid,
					 LockTupleMode mode, LockWaitPolicy wait_policy,
					 bool *have_tuple_lock);
static void compute_new_xmax_infomask(TransactionId xmax, uint16 old_infomask,
						  uint16 old_infomask2, TransactionId add_to_xmax,
						  LockTupleMode mode, bool is_update,
						  TransactionId *result_xmax, uint16 *result_infomask,
						  uint16 *result_infomask2);
static HTSU_Result heap_lock_updated_tuple(Relation rel, HeapTuple tuple,
						ItemPointer ctid, TransactionId xid,
						LockTupleMode mode);
static void GetMultiXactIdHintBits(MultiXactId multi, uint16 *new_infomask,
					   uint16 *new_infomask2);
static TransactionId MultiXactIdGetUpdateXid(TransactionId xmax,
						uint16 t_infomask);
static bool DoesMultiXactIdConflict(MultiXactId multi, uint16 infomask,
						LockTupleMode lockmode);
static void MultiXactIdWait(MultiXactId multi, MultiXactStatus status, uint16 infomask,
				Relation rel, ItemPointer ctid, XLTW_Oper oper,
				int *remaining);
static bool ConditionalMultiXactIdWait(MultiXactId multi, MultiXactStatus status,
						   uint16 infomask, Relation rel, int *remaining);
static XLogRecPtr log_heap_new_cid(Relation relation, HeapTuple tup);
static HeapTuple ExtractReplicaIdentity(Relation rel, HeapTuple tup, bool key_modified,
					   bool *copy);


/*
 * Each tuple lock mode has a corresponding heavyweight lock, and one or two
 * corresponding MultiXactStatuses (one to merely lock tuples, another one to
 * update them).  This table (and the macros below) helps us determine the
 * heavyweight lock mode and MultiXactStatus values to use for any particular
 * tuple lock strength.
 *
 * Don't look at lockstatus/updstatus directly!  Use get_mxact_status_for_lock
 * instead.
 */
static const struct
{
	LOCKMODE	hwlock;
	int			lockstatus;
	int			updstatus;
}

			tupleLockExtraInfo[MaxLockTupleMode + 1] =
{
	{							/* LockTupleKeyShare */
		AccessShareLock,
		MultiXactStatusForKeyShare,
		-1						/* KeyShare does not allow updating tuples */
	},
	{							/* LockTupleShare */
		RowShareLock,
		MultiXactStatusForShare,
		-1						/* Share does not allow updating tuples */
	},
	{							/* LockTupleNoKeyExclusive */
		ExclusiveLock,
		MultiXactStatusForNoKeyUpdate,
		MultiXactStatusNoKeyUpdate
	},
	{							/* LockTupleExclusive */
		AccessExclusiveLock,
		MultiXactStatusForUpdate,
		MultiXactStatusUpdate
	}
};

/* Get the LOCKMODE for a given MultiXactStatus */
#define LOCKMODE_from_mxstatus(status) \
			(tupleLockExtraInfo[TUPLOCK_from_mxstatus((status))].hwlock)

/*
 * Acquire heavyweight locks on tuples, using a LockTupleMode strength value.
 * This is more readable than having every caller translate it to lock.h's
 * LOCKMODE.
 */
#define LockTupleTuplock(rel, tup, mode) \
	LockTuple((rel), (tup), tupleLockExtraInfo[mode].hwlock)
#define UnlockTupleTuplock(rel, tup, mode) \
	UnlockTuple((rel), (tup), tupleLockExtraInfo[mode].hwlock)
#define ConditionalLockTupleTuplock(rel, tup, mode) \
	ConditionalLockTuple((rel), (tup), tupleLockExtraInfo[mode].hwlock)

/*
 * This table maps tuple lock strength values for each particular
 * MultiXactStatus value.
 */
static const int MultiXactStatusLock[MaxMultiXactStatus + 1] =
{
	LockTupleKeyShare,			/* ForKeyShare */
	LockTupleShare,				/* ForShare */
	LockTupleNoKeyExclusive,	/* ForNoKeyUpdate */
	LockTupleExclusive,			/* ForUpdate */
	LockTupleNoKeyExclusive,	/* NoKeyUpdate */
	LockTupleExclusive			/* Update */
};

/* Get the LockTupleMode for a given MultiXactStatus */
#define TUPLOCK_from_mxstatus(status) \
			(MultiXactStatusLock[(status)])

/* ----------------------------------------------------------------
 *						 heap support routines
 * ----------------------------------------------------------------
 */

/* ----------------
 *		initscan - scan code common to heap_beginscan and heap_rescan
 * ----------------
 */
static void
initscan(HeapScanDesc scan, ScanKey key, bool keep_startblock)
{
	bool		allow_strat;
	bool		allow_sync;

	/*
	 * Determine the number of blocks we have to scan.
	 *
	 * It is sufficient to do this once at scan start, since any tuples added
	 * while the scan is in progress will be invisible to my snapshot anyway.
	 * (That is not true when using a non-MVCC snapshot.  However, we couldn't
	 * guarantee to return tuples added after scan start anyway, since they
	 * might go into pages we already scanned.  To guarantee consistent
	 * results for a non-MVCC snapshot, the caller must hold some higher-level
	 * lock that ensures the interesting tuple(s) won't change.)
	 */
	if (scan->rs_parallel != NULL)
		scan->rs_nblocks = scan->rs_parallel->phs_nblocks;
	else
		scan->rs_nblocks = RelationGetNumberOfBlocks(scan->rs_rd);

	/*
	 * If the table is large relative to NBuffers, use a bulk-read access
	 * strategy and enable synchronized scanning (see syncscan.c).  Although
	 * the thresholds for these features could be different, we make them the
	 * same so that there are only two behaviors to tune rather than four.
	 * (However, some callers need to be able to disable one or both of these
	 * behaviors, independently of the size of the table; also there is a GUC
	 * variable that can disable synchronized scanning.)
	 *
	 * Note that heap_parallelscan_initialize has a very similar test; if you
	 * change this, consider changing that one, too.
	 */
	if (!RelationUsesLocalBuffers(scan->rs_rd) &&
		scan->rs_nblocks > NBuffers / 4)
	{
		allow_strat = scan->rs_allow_strat;
		allow_sync = scan->rs_allow_sync;
	}
	else
		allow_strat = allow_sync = false;

	if (allow_strat)
	{
		/* During a rescan, keep the previous strategy object. */
		if (scan->rs_strategy == NULL)
			scan->rs_strategy = GetAccessStrategy(BAS_BULKREAD);
	}
	else
	{
		if (scan->rs_strategy != NULL)
			FreeAccessStrategy(scan->rs_strategy);
		scan->rs_strategy = NULL;
	}

	if (scan->rs_parallel != NULL)
	{
		/* For parallel scan, believe whatever ParallelHeapScanDesc says. */
		scan->rs_syncscan = scan->rs_parallel->phs_syncscan;
	}
	else if (keep_startblock)
	{
		/*
		 * When rescanning, we want to keep the previous startblock setting,
		 * so that rewinding a cursor doesn't generate surprising results.
		 * Reset the active syncscan setting, though.
		 */
		scan->rs_syncscan = (allow_sync && synchronize_seqscans);
	}
	else if (allow_sync && synchronize_seqscans)
	{
		scan->rs_syncscan = true;
		scan->rs_startblock = ss_get_location(scan->rs_rd, scan->rs_nblocks);
	}
	else
	{
		scan->rs_syncscan = false;
		scan->rs_startblock = 0;
	}

	scan->rs_numblocks = InvalidBlockNumber;
	scan->rs_inited = false;
	scan->rs_ctup.t_data = NULL;
	ItemPointerSetInvalid(&scan->rs_ctup.t_self);
	scan->rs_cbuf = InvalidBuffer;
	scan->rs_cblock = InvalidBlockNumber;

	/* page-at-a-time fields are always invalid when not rs_inited */

	/*
	 * copy the scan key, if appropriate
	 */
	if (key != NULL)
		memcpy(scan->rs_key, key, scan->rs_nkeys * sizeof(ScanKeyData));

	/*
	 * Currently, we don't have a stats counter for bitmap heap scans (but the
	 * underlying bitmap index scans will be counted) or sample scans (we only
	 * update stats for tuple fetches there)
	 */
	if (!scan->rs_bitmapscan && !scan->rs_samplescan)
		pgstat_count_heap_scan(scan->rs_rd);
}

/*
 * heap_setscanlimits - restrict range of a heapscan
 *
 * startBlk is the page to start at
 * numBlks is number of pages to scan (InvalidBlockNumber means "all")
 */
void
heap_setscanlimits(HeapScanDesc scan, BlockNumber startBlk, BlockNumber numBlks)
{
	Assert(!scan->rs_inited);	/* else too late to change */
	Assert(!scan->rs_syncscan); /* else rs_startblock is significant */

	/* Check startBlk is valid (but allow case of zero blocks...) */
	Assert(startBlk == 0 || startBlk < scan->rs_nblocks);

	scan->rs_startblock = startBlk;
	scan->rs_numblocks = numBlks;
}

/*
 * heapgetpage - subroutine for heapgettup()
 *
 * This routine reads and pins the specified page of the relation.
 * In page-at-a-time mode it performs additional work, namely determining
 * which tuples on the page are visible.
 */
void
heapgetpage(HeapScanDesc scan, BlockNumber page)
{
	Buffer		buffer;
	Snapshot	snapshot;
	Page		dp;
	int			lines;
	int			ntup;
	OffsetNumber lineoff;
	ItemId		lpp;
	bool		all_visible;
	TransactionId t_xmin;
	CommandId	t_cid;

	Assert(page < scan->rs_nblocks);

	/* release previous scan buffer, if any */
	if (BufferIsValid(scan->rs_cbuf))
	{
		ReleaseBuffer(scan->rs_cbuf);
		scan->rs_cbuf = InvalidBuffer;
	}

	/*
	 * Be sure to check for interrupts at least once per page.  Checks at
	 * higher code levels won't be able to stop a seqscan that encounters many
	 * pages' worth of consecutive dead tuples.
	 */
	CHECK_FOR_INTERRUPTS();

	/* read page using selected strategy */
	scan->rs_cbuf = ReadBufferExtended(scan->rs_rd, MAIN_FORKNUM, page,
									   RBM_NORMAL, scan->rs_strategy);
	scan->rs_cblock = page;

	if (!scan->rs_pageatatime)
		return;

	buffer = scan->rs_cbuf;
	snapshot = scan->rs_snapshot;

	/*
	 * Prune and repair fragmentation for the whole page, if possible.
	 */
	heap_page_prune_opt(scan->rs_rd, buffer);

	/*
	 * We must hold share lock on the buffer content while examining tuple
	 * visibility.  Afterwards, however, the tuples we have found to be
	 * visible are guaranteed good as long as we hold the buffer pin.
	 */
	LockBuffer(buffer, BUFFER_LOCK_SHARE);

	dp = BufferGetPage(buffer);
	TestForOldSnapshot(snapshot, scan->rs_rd, dp);
	lines = PageGetMaxOffsetNumber(dp);
	ntup = 0;

	t_xmin = 0;
	t_cid = 0;

	/*
	 * If the all-visible flag indicates that all tuples on the page are
	 * visible to everyone, we can skip the per-tuple visibility tests.
	 *
	 * Note: In hot standby, a tuple that's already visible to all
	 * transactions in the master might still be invisible to a read-only
	 * transaction in the standby. We partly handle this problem by tracking
	 * the minimum xmin of visible tuples as the cut-off XID while marking a
	 * page all-visible on master and WAL log that along with the visibility
	 * map SET operation. In hot standby, we wait for (or abort) all
	 * transactions that can potentially may not see one or more tuples on the
	 * page. That's how index-only scans work fine in hot standby. A crucial
	 * difference between index-only scans and heap scans is that the
	 * index-only scan completely relies on the visibility map where as heap
	 * scan looks at the page-level PD_ALL_VISIBLE flag. We are not sure if
	 * the page-level flag can be trusted in the same way, because it might
	 * get propagated somehow without being explicitly WAL-logged, e.g. via a
	 * full page write. Until we can prove that beyond doubt, let's check each
	 * tuple for visibility the hard way.
	 */
	all_visible = PageIsAllVisible(dp) && !snapshot->takenDuringRecovery;

	for (lineoff = FirstOffsetNumber, lpp = PageGetItemId(dp, lineoff);
		 lineoff <= lines;
		 lineoff++, lpp++)
	{
		if (ItemIdIsNormal(lpp))
		{
			HeapTupleData loctup;
			bool		valid;
			HeapTupleHeader theader = (HeapTupleHeader) PageGetItem((Page) dp, lpp);

#if 0
			loctup.t_tableOid = RelationGetRelid(scan->rs_rd);
#endif
			loctup.t_data = (HeapTupleHeader) PageGetItem((Page) dp, lpp);
			loctup.t_len = ItemIdGetLength(lpp);
			ItemPointerSet(&(loctup.t_self), page, lineoff);

			if (all_visible)
			{
				valid = true;
			}
			else
			{
				/*
				 * GPDB: We have a one-item cache for the common case that a
				 * lot of tuples have the same visibility info. Don't use the
				 * cache, if the tuple was ever deleted, though (i.e. if xmax
				 * is valid, and not just for tuple-locking). We could cache
				 * the xmax too, but the visibility rules get more complicated
				 * with locked-only tuples and multi-XIDs, so it seems better
				 * to just give up early.
				 */
				bool		use_cache;

				if ((theader->t_infomask & HEAP_XMAX_INVALID) != 0 ||
					HEAP_XMAX_IS_LOCKED_ONLY(theader->t_infomask))
					use_cache = true;
				else
					use_cache = false;

				if (use_cache &&
					t_xmin == HeapTupleHeaderGetXmin(theader) &&
					t_cid == HeapTupleHeaderGetRawCommandId(theader))
				{
					valid = true;
				}
				else
				{
					valid = HeapTupleSatisfiesVisibility(scan->rs_rd, &loctup, snapshot, buffer);

					if (valid && use_cache)
					{
						t_xmin = HeapTupleHeaderGetXmin(loctup.t_data);
						t_cid = HeapTupleHeaderGetRawCommandId(loctup.t_data);
					}
				}
			}

			CheckForSerializableConflictOut(valid, scan->rs_rd, &loctup,
											buffer, snapshot);

			if (valid)
				scan->rs_vistuples[ntup++] = lineoff;
		}
	}

	LockBuffer(buffer, BUFFER_LOCK_UNLOCK);

	Assert(ntup <= MaxHeapTuplesPerPage);
	scan->rs_ntuples = ntup;
}

/* ----------------
 *		heapgettup - fetch next heap tuple
 *
 *		Initialize the scan if not already done; then advance to the next
 *		tuple as indicated by "dir"; return the next tuple in scan->rs_ctup,
 *		or set scan->rs_ctup.t_data = NULL if no more tuples.
 *
 * dir == NoMovementScanDirection means "re-fetch the tuple indicated
 * by scan->rs_ctup".
 *
 * Note: the reason nkeys/key are passed separately, even though they are
 * kept in the scan descriptor, is that the caller may not want us to check
 * the scankeys.
 *
 * Note: when we fall off the end of the scan in either direction, we
 * reset rs_inited.  This means that a further request with the same
 * scan direction will restart the scan, which is a bit odd, but a
 * request with the opposite scan direction will start a fresh scan
 * in the proper direction.  The latter is required behavior for cursors,
 * while the former case is generally undefined behavior in Postgres
 * so we don't care too much.
 * ----------------
 */
static void
heapgettup(HeapScanDesc scan,
		   ScanDirection dir,
		   int nkeys,
		   ScanKey key)
{
	HeapTuple	tuple = &(scan->rs_ctup);
	Snapshot	snapshot = scan->rs_snapshot;
	bool		backward = ScanDirectionIsBackward(dir);
	BlockNumber page;
	bool		finished;
	Page		dp;
	int			lines;
	OffsetNumber lineoff;
	int			linesleft;
	ItemId		lpp;

	/*
	 * calculate next starting lineoff, given scan direction
	 */
	if (ScanDirectionIsForward(dir))
	{
		if (!scan->rs_inited)
		{
			/*
			 * return null immediately if relation is empty
			 */
			if (scan->rs_nblocks == 0 || scan->rs_numblocks == 0)
			{
				Assert(!BufferIsValid(scan->rs_cbuf));
				tuple->t_data = NULL;
				return;
			}
			if (scan->rs_parallel != NULL)
			{
				page = heap_parallelscan_nextpage(scan);

				/* Other processes might have already finished the scan. */
				if (page == InvalidBlockNumber)
				{
					Assert(!BufferIsValid(scan->rs_cbuf));
					tuple->t_data = NULL;
					return;
				}
			}
			else
				page = scan->rs_startblock;		/* first page */
			heapgetpage(scan, page);
			lineoff = FirstOffsetNumber;		/* first offnum */
			scan->rs_inited = true;
		}
		else
		{
			/* continue from previously returned page/tuple */
			page = scan->rs_cblock;		/* current page */
			lineoff =			/* next offnum */
				OffsetNumberNext(ItemPointerGetOffsetNumber(&(tuple->t_self)));
		}

		LockBuffer(scan->rs_cbuf, BUFFER_LOCK_SHARE);

		dp = BufferGetPage(scan->rs_cbuf);
		TestForOldSnapshot(snapshot, scan->rs_rd, dp);
		lines = PageGetMaxOffsetNumber(dp);
		/* page and lineoff now reference the physically next tid */

		linesleft = lines - lineoff + 1;
	}
	else if (backward)
	{
		/* backward parallel scan not supported */
		Assert(scan->rs_parallel == NULL);

		if (!scan->rs_inited)
		{
			/*
			 * return null immediately if relation is empty
			 */
			if (scan->rs_nblocks == 0 || scan->rs_numblocks == 0)
			{
				Assert(!BufferIsValid(scan->rs_cbuf));
				tuple->t_data = NULL;
				return;
			}

			/*
			 * Disable reporting to syncscan logic in a backwards scan; it's
			 * not very likely anyone else is doing the same thing at the same
			 * time, and much more likely that we'll just bollix things for
			 * forward scanners.
			 */
			scan->rs_syncscan = false;
			/* start from last page of the scan */
			if (scan->rs_startblock > 0)
				page = scan->rs_startblock - 1;
			else
				page = scan->rs_nblocks - 1;
			heapgetpage(scan, page);
		}
		else
		{
			/* continue from previously returned page/tuple */
			page = scan->rs_cblock;		/* current page */
		}

		LockBuffer(scan->rs_cbuf, BUFFER_LOCK_SHARE);

		dp = BufferGetPage(scan->rs_cbuf);
		TestForOldSnapshot(snapshot, scan->rs_rd, dp);
		lines = PageGetMaxOffsetNumber(dp);

		if (!scan->rs_inited)
		{
			lineoff = lines;	/* final offnum */
			scan->rs_inited = true;
		}
		else
		{
			lineoff =			/* previous offnum */
				OffsetNumberPrev(ItemPointerGetOffsetNumber(&(tuple->t_self)));
		}
		/* page and lineoff now reference the physically previous tid */

		linesleft = lineoff;
	}
	else
	{
		/*
		 * ``no movement'' scan direction: refetch prior tuple
		 */
		if (!scan->rs_inited)
		{
			Assert(!BufferIsValid(scan->rs_cbuf));
			tuple->t_data = NULL;
			return;
		}

		page = ItemPointerGetBlockNumber(&(tuple->t_self));
		if (page != scan->rs_cblock)
			heapgetpage(scan, page);

		/* Since the tuple was previously fetched, needn't lock page here */
		dp = BufferGetPage(scan->rs_cbuf);
		TestForOldSnapshot(snapshot, scan->rs_rd, dp);
		lineoff = ItemPointerGetOffsetNumber(&(tuple->t_self));
		lpp = PageGetItemId(dp, lineoff);
		Assert(ItemIdIsNormal(lpp));

		tuple->t_data = (HeapTupleHeader) PageGetItem((Page) dp, lpp);
		tuple->t_len = ItemIdGetLength(lpp);

		return;
	}

	/*
	 * advance the scan until we find a qualifying tuple or run out of stuff
	 * to scan
	 */
	lpp = PageGetItemId(dp, lineoff);
	for (;;)
	{
        CHECK_FOR_INTERRUPTS();

		while (linesleft > 0)
		{
			if (ItemIdIsNormal(lpp))
			{
				bool		valid;

				tuple->t_data = (HeapTupleHeader) PageGetItem((Page) dp, lpp);
				tuple->t_len = ItemIdGetLength(lpp);
				ItemPointerSet(&(tuple->t_self), page, lineoff);

				/*
				 * if current tuple qualifies, return it.
				 */
				valid = HeapTupleSatisfiesVisibility(scan->rs_rd,
													 tuple,
													 snapshot,
													 scan->rs_cbuf);

				CheckForSerializableConflictOut(valid, scan->rs_rd, tuple,
												scan->rs_cbuf, snapshot);

				if (valid && key != NULL)
					HeapKeyTest(tuple, RelationGetDescr(scan->rs_rd),
								nkeys, key, valid);

				if (valid)
				{
					LockBuffer(scan->rs_cbuf, BUFFER_LOCK_UNLOCK);
					return;
				}
			}

			/*
			 * otherwise move to the next item on the page
			 */
			--linesleft;
			if (backward)
			{
				--lpp;			/* move back in this page's ItemId array */
				--lineoff;
			}
			else
			{
				++lpp;			/* move forward in this page's ItemId array */
				++lineoff;
			}
		}

		/*
		 * if we get here, it means we've exhausted the items on this page and
		 * it's time to move to the next.
		 */
		LockBuffer(scan->rs_cbuf, BUFFER_LOCK_UNLOCK);

		/*
		 * advance to next/prior page and detect end of scan
		 */
		if (backward)
		{
			finished = (page == scan->rs_startblock) ||
				(scan->rs_numblocks != InvalidBlockNumber ? --scan->rs_numblocks == 0 : false);
			if (page == 0)
				page = scan->rs_nblocks;
			page--;
		}
		else if (scan->rs_parallel != NULL)
		{
			page = heap_parallelscan_nextpage(scan);
			finished = (page == InvalidBlockNumber);
		}
		else
		{
			page++;
			if (page >= scan->rs_nblocks)
				page = 0;
			finished = (page == scan->rs_startblock) ||
				(scan->rs_numblocks != InvalidBlockNumber ? --scan->rs_numblocks == 0 : false);

			/*
			 * Report our new scan position for synchronization purposes. We
			 * don't do that when moving backwards, however. That would just
			 * mess up any other forward-moving scanners.
			 *
			 * Note: we do this before checking for end of scan so that the
			 * final state of the position hint is back at the start of the
			 * rel.  That's not strictly necessary, but otherwise when you run
			 * the same query multiple times the starting position would shift
			 * a little bit backwards on every invocation, which is confusing.
			 * We don't guarantee any specific ordering in general, though.
			 */
			if (scan->rs_syncscan)
				ss_report_location(scan->rs_rd, page);
		}

		/*
		 * return NULL if we've exhausted all the pages
		 */
		if (finished)
		{
			if (BufferIsValid(scan->rs_cbuf))
				ReleaseBuffer(scan->rs_cbuf);
			scan->rs_cbuf = InvalidBuffer;
			scan->rs_cblock = InvalidBlockNumber;
			tuple->t_data = NULL;
			scan->rs_inited = false;
			return;
		}

		heapgetpage(scan, page);

		LockBuffer(scan->rs_cbuf, BUFFER_LOCK_SHARE);

		dp = BufferGetPage(scan->rs_cbuf);
		TestForOldSnapshot(snapshot, scan->rs_rd, dp);
		lines = PageGetMaxOffsetNumber((Page) dp);
		linesleft = lines;
		if (backward)
		{
			lineoff = lines;
			lpp = PageGetItemId(dp, lines);
		}
		else
		{
			lineoff = FirstOffsetNumber;
			lpp = PageGetItemId(dp, FirstOffsetNumber);
		}
	}
}

/* ----------------
 *		heapgettup_pagemode - fetch next heap tuple in page-at-a-time mode
 *
 *		Same API as heapgettup, but used in page-at-a-time mode
 *
 * The internal logic is much the same as heapgettup's too, but there are some
 * differences: we do not take the buffer content lock (that only needs to
 * happen inside heapgetpage), and we iterate through just the tuples listed
 * in rs_vistuples[] rather than all tuples on the page.  Notice that
 * lineindex is 0-based, where the corresponding loop variable lineoff in
 * heapgettup is 1-based.
 * ----------------
 */
static void
heapgettup_pagemode(HeapScanDesc scan,
					ScanDirection dir,
					int nkeys,
					ScanKey key)
{
	HeapTuple	tuple = &(scan->rs_ctup);
	bool		backward = ScanDirectionIsBackward(dir);
	BlockNumber page;
	bool		finished;
	Page		dp;
	int			lines;
	int			lineindex;
	OffsetNumber lineoff;
	int			linesleft;
	ItemId		lpp;

	/*
	 * calculate next starting lineindex, given scan direction
	 */
	if (ScanDirectionIsForward(dir))
	{
		if (!scan->rs_inited)
		{
			/*
			 * return null immediately if relation is empty
			 */
			if (scan->rs_nblocks == 0 || scan->rs_numblocks == 0)
			{
				Assert(!BufferIsValid(scan->rs_cbuf));
				tuple->t_data = NULL;
				return;
			}
			if (scan->rs_parallel != NULL)
			{
				page = heap_parallelscan_nextpage(scan);

				/* Other processes might have already finished the scan. */
				if (page == InvalidBlockNumber)
				{
					Assert(!BufferIsValid(scan->rs_cbuf));
					tuple->t_data = NULL;
					return;
				}
			}
			else
				page = scan->rs_startblock;		/* first page */
			heapgetpage(scan, page);
			lineindex = 0;
			scan->rs_inited = true;
		}
		else
		{
			/* continue from previously returned page/tuple */
			page = scan->rs_cblock;		/* current page */
			lineindex = scan->rs_cindex + 1;
		}

		dp = BufferGetPage(scan->rs_cbuf);
		TestForOldSnapshot(scan->rs_snapshot, scan->rs_rd, dp);
		lines = scan->rs_ntuples;
		/* page and lineindex now reference the next visible tid */

		linesleft = lines - lineindex;
	}
	else if (backward)
	{
		/* backward parallel scan not supported */
		Assert(scan->rs_parallel == NULL);

		if (!scan->rs_inited)
		{
			/*
			 * return null immediately if relation is empty
			 */
			if (scan->rs_nblocks == 0 || scan->rs_numblocks == 0)
			{
				Assert(!BufferIsValid(scan->rs_cbuf));
				tuple->t_data = NULL;
				return;
			}

			/*
			 * Disable reporting to syncscan logic in a backwards scan; it's
			 * not very likely anyone else is doing the same thing at the same
			 * time, and much more likely that we'll just bollix things for
			 * forward scanners.
			 */
			scan->rs_syncscan = false;
			/* start from last page of the scan */
			if (scan->rs_startblock > 0)
				page = scan->rs_startblock - 1;
			else
				page = scan->rs_nblocks - 1;
			heapgetpage(scan, page);
		}
		else
		{
			/* continue from previously returned page/tuple */
			page = scan->rs_cblock;		/* current page */
		}

		dp = BufferGetPage(scan->rs_cbuf);
		TestForOldSnapshot(scan->rs_snapshot, scan->rs_rd, dp);
		lines = scan->rs_ntuples;

		if (!scan->rs_inited)
		{
			lineindex = lines - 1;
			scan->rs_inited = true;
		}
		else
		{
			lineindex = scan->rs_cindex - 1;
		}
		/* page and lineindex now reference the previous visible tid */

		linesleft = lineindex + 1;
	}
	else
	{
		/*
		 * ``no movement'' scan direction: refetch prior tuple
		 */
		if (!scan->rs_inited)
		{
			Assert(!BufferIsValid(scan->rs_cbuf));
			tuple->t_data = NULL;
			return;
		}

		page = ItemPointerGetBlockNumber(&(tuple->t_self));
		if (page != scan->rs_cblock)
			heapgetpage(scan, page);

		/* Since the tuple was previously fetched, needn't lock page here */
		dp = BufferGetPage(scan->rs_cbuf);
		TestForOldSnapshot(scan->rs_snapshot, scan->rs_rd, dp);
		lineoff = ItemPointerGetOffsetNumber(&(tuple->t_self));
		lpp = PageGetItemId(dp, lineoff);
		Assert(ItemIdIsNormal(lpp));

		tuple->t_data = (HeapTupleHeader) PageGetItem((Page) dp, lpp);
		tuple->t_len = ItemIdGetLength(lpp);

		/* check that rs_cindex is in sync */
		Assert(scan->rs_cindex < scan->rs_ntuples);
		Assert(lineoff == scan->rs_vistuples[scan->rs_cindex]);

		return;
	}

	/*
	 * advance the scan until we find a qualifying tuple or run out of stuff
	 * to scan
	 */
	for (;;)
	{
        CHECK_FOR_INTERRUPTS();

		while (linesleft > 0)
		{
			lineoff = scan->rs_vistuples[lineindex];
			lpp = PageGetItemId(dp, lineoff);
			Assert(ItemIdIsNormal(lpp));

			tuple->t_data = (HeapTupleHeader) PageGetItem((Page) dp, lpp);
			tuple->t_len = ItemIdGetLength(lpp);
			ItemPointerSet(&(tuple->t_self), page, lineoff);

			/*
			 * if current tuple qualifies, return it.
			 */
			if (key != NULL)
			{
				bool		valid;

				HeapKeyTest(tuple, RelationGetDescr(scan->rs_rd),
							nkeys, key, valid);
				if (valid)
				{
					scan->rs_cindex = lineindex;
					return;
				}
			}
			else
			{
				scan->rs_cindex = lineindex;
				return;
			}

			/*
			 * otherwise move to the next item on the page
			 */
			--linesleft;
			if (backward)
				--lineindex;
			else
				++lineindex;
		}

		/*
		 * if we get here, it means we've exhausted the items on this page and
		 * it's time to move to the next.
		 */
		if (backward)
		{
			finished = (page == scan->rs_startblock) ||
				(scan->rs_numblocks != InvalidBlockNumber ? --scan->rs_numblocks == 0 : false);
			if (page == 0)
				page = scan->rs_nblocks;
			page--;
		}
		else if (scan->rs_parallel != NULL)
		{
			page = heap_parallelscan_nextpage(scan);
			finished = (page == InvalidBlockNumber);
		}
		else
		{
			page++;
			if (page >= scan->rs_nblocks)
				page = 0;
			finished = (page == scan->rs_startblock) ||
				(scan->rs_numblocks != InvalidBlockNumber ? --scan->rs_numblocks == 0 : false);

			/*
			 * Report our new scan position for synchronization purposes. We
			 * don't do that when moving backwards, however. That would just
			 * mess up any other forward-moving scanners.
			 *
			 * Note: we do this before checking for end of scan so that the
			 * final state of the position hint is back at the start of the
			 * rel.  That's not strictly necessary, but otherwise when you run
			 * the same query multiple times the starting position would shift
			 * a little bit backwards on every invocation, which is confusing.
			 * We don't guarantee any specific ordering in general, though.
			 */
			if (scan->rs_syncscan)
				ss_report_location(scan->rs_rd, page);
		}

		/*
		 * return NULL if we've exhausted all the pages
		 */
		if (finished)
		{
			if (BufferIsValid(scan->rs_cbuf))
				ReleaseBuffer(scan->rs_cbuf);
			scan->rs_cbuf = InvalidBuffer;
			scan->rs_cblock = InvalidBlockNumber;
			tuple->t_data = NULL;
			scan->rs_inited = false;
			return;
		}

		heapgetpage(scan, page);

		dp = BufferGetPage(scan->rs_cbuf);
		TestForOldSnapshot(scan->rs_snapshot, scan->rs_rd, dp);
		lines = scan->rs_ntuples;
		linesleft = lines;
		if (backward)
			lineindex = lines - 1;
		else
			lineindex = 0;
	}
}


#if defined(DISABLE_COMPLEX_MACRO)
/*
 * This is formatted so oddly so that the correspondence to the macro
 * definition in access/htup_details.h is maintained.
 */
Datum
fastgetattr(HeapTuple tup, int attnum, TupleDesc tupleDesc,
			bool *isnull)
{
	return (
			(attnum) > 0 ?
			(
			 (*(isnull) = false),
			 HeapTupleNoNulls(tup) ?
			 (
			  (tupleDesc)->attrs[(attnum) - 1]->attcacheoff >= 0 ?
			  (
			   fetchatt((tupleDesc)->attrs[(attnum) - 1],
						(char *) (tup)->t_data + (tup)->t_data->t_hoff +
						(tupleDesc)->attrs[(attnum) - 1]->attcacheoff)
			   )
			  :
			  nocachegetattr((tup), (attnum), (tupleDesc))
			  )
			 :
			 (
			  att_isnull((attnum) - 1, (tup)->t_data->t_bits) ?
			  (
			   (*(isnull) = true),
			   (Datum) NULL
			   )
			  :
			  (
			   nocachegetattr((tup), (attnum), (tupleDesc))
			   )
			  )
			 )
			:
			(
			 (Datum) NULL
			 )
		);
}
#endif   /* defined(DISABLE_COMPLEX_MACRO) */


/* ----------------------------------------------------------------
 *					 heap access method interface
 * ----------------------------------------------------------------
 */

/* ----------------
 *		relation_open - open any relation by relation OID
 *
 *		If lockmode is not "NoLock", the specified kind of lock is
 *		obtained on the relation.  (Generally, NoLock should only be
 *		used if the caller knows it has some appropriate lock on the
 *		relation already.)
 *
 *		An error is raised if the relation does not exist.
 *
 *		NB: a "relation" is anything with a pg_class entry.  The caller is
 *		expected to check whether the relkind is something it can handle.
 * ----------------
 */
Relation
relation_open(Oid relationId, LOCKMODE lockmode)
{
	Relation	r;

	Assert(lockmode >= NoLock && lockmode < MAX_LOCKMODES);

	/* Get the lock before trying to open the relcache entry */
	if (lockmode != NoLock)
		LockRelationOid(relationId, lockmode);

	/* The relcache does all the real work... */
	r = RelationIdGetRelation(relationId);

	if (!RelationIsValid(r))
	{
		ereport(ERROR,
				(errcode(ERRCODE_UNDEFINED_TABLE),
				 errmsg("relation not found (OID %u)", relationId),
				 errdetail("This can be validly caused by a concurrent delete operation on this object.")));
	}

	/* Disabled in GPDB as per comment in PrepareTransaction(). */
#if 0
	/* Make note that we've accessed a temporary relation */
	if (RelationUsesLocalBuffers(r))
		MyXactAccessedTempRel = true;
<<<<<<< HEAD
	}
#endif
=======
>>>>>>> b5bce6c1

	pgstat_initstats(r);

	return r;
}

/* ----------------
 *		try_relation_open - open any relation by relation OID
 *
 *		Same as relation_open, except return NULL instead of failing
 *		if the relation does not exist.
 * ----------------
 */
Relation
try_relation_open(Oid relationId, LOCKMODE lockmode, bool noWait)
{
	Relation	r;

	Assert(lockmode >= NoLock && lockmode < MAX_LOCKMODES);

	/* Get the lock first */
	if (lockmode != NoLock)
	{
		if (!noWait)
			LockRelationOid(relationId, lockmode);
		else
		{
			/*
			 * noWait is a Greenplum addition to the open_relation code
			 * basically to support INSERT ... FOR UPDATE NOWAIT.  Our NoWait
			 * handling needs to be more tolerant of failed locks than standard
			 * postgres largely due to the fact that we have to promote certain
			 * update locks in order to handle distributed updates.
			 */
			if (!ConditionalLockRelationOid(relationId, lockmode))
				return NULL;
		}
	}

	/*
	 * Now that we have the lock, probe to see if the relation really exists
	 * or not.
	 */
	if (!SearchSysCacheExists1(RELOID, ObjectIdGetDatum(relationId)))
	{
		/* Release useless lock */
		if (lockmode != NoLock)
			UnlockRelationOid(relationId, lockmode);

		return NULL;
	}

	/* Should be safe to do a relcache load */
	r = RelationIdGetRelation(relationId);

	if (!RelationIsValid(r))
	{
		ereport(ERROR,
				(errcode(ERRCODE_UNDEFINED_TABLE),
				 errmsg("relation not found (OID %u)", relationId),
				 errdetail("This can be validly caused by a concurrent delete operation on this object.")));
	}

	/* Disabled in GPDB as per comment in PrepareTransaction(). */
#if 0
	/* Make note that we've accessed a temporary relation */
	if (RelationUsesLocalBuffers(r))
		MyXactAccessedTempRel = true;
<<<<<<< HEAD
	}
#endif
=======
>>>>>>> b5bce6c1

	pgstat_initstats(r);

	return r;
}



/*
 * CdbTryOpenRelation -- Opens a relation with a specified lock mode.
 *
 * CDB: Like try_relation_open, except that it will upgrade the lock when needed
 * for distributed tables.
 */
Relation
CdbTryOpenRelation(Oid relid, LOCKMODE reqmode, bool noWait, bool *lockUpgraded)
{
    LOCKMODE    lockmode = reqmode;
	Relation    rel;

	if (lockUpgraded != NULL)
		*lockUpgraded = false;

    /*
	 * Since we have introduced GDD(global deadlock detector), for heap table
	 * we do not need to upgrade the requested lock. For ao table, because of
	 * the design of ao table's visibilitymap, we have to upgrade the lock
	 * (More details please refer https://groups.google.com/a/greenplum.org/forum/#!topic/gpdb-dev/iDj8WkLus4g)
	 *
	 * And we select for update statement's lock is upgraded at addRangeTableEntry.
	 *
	 * Note: This code could be improved substantially after we redesign ao table
	 * and select for update.
	 */
	if (lockmode == RowExclusiveLock)
	{
		if (Gp_role == GP_ROLE_DISPATCH &&
			CondUpgradeRelLock(relid, noWait))
		{
			lockmode = ExclusiveLock;
			if (lockUpgraded != NULL)
				*lockUpgraded = true;
		}
    }

	rel = try_heap_open(relid, lockmode, noWait);
	if (!RelationIsValid(rel))
		return NULL;

	/* 
	 * There is a slim chance that ALTER TABLE SET DISTRIBUTED BY may
	 * have altered the distribution policy between the time that we
	 * decided to upgrade the lock and the time we opened the relation
	 * with the lock.  Double check that our chosen lock mode is still
	 * okay.
	 */
	if (lockmode == RowExclusiveLock &&
		Gp_role == GP_ROLE_DISPATCH && RelationIsAppendOptimized(rel))
	{
		elog(ERROR, "relation \"%s\" concurrently updated", 
			 RelationGetRelationName(rel));
	}

	/* inject fault after holding the lock */
	SIMPLE_FAULT_INJECTOR("upgrade_row_lock");

	return rel;
}                                       /* CdbOpenRelation */

/*
 * CdbOpenRelation -- Opens a relation with a specified lock mode.
 *
 * CDB: Like CdbTryOpenRelation, except that it guarantees either
 * an error or a valid opened relation returned.
 */
Relation
CdbOpenRelation(Oid relid, LOCKMODE reqmode, bool noWait, bool *lockUpgraded)
{
	Relation rel;

	rel = CdbTryOpenRelation(relid, reqmode, noWait, lockUpgraded);

	if (!RelationIsValid(rel))
	{
		ereport(ERROR,
				(errcode(ERRCODE_UNDEFINED_TABLE),
				 errmsg("relation not found (OID %u)", relid),
				 errdetail("This can be validly caused by a concurrent delete operation on this object.")));
	}

	return rel;

}                                       /* CdbOpenRelation */

/*
 * CdbOpenRelationRv -- Opens a relation with a specified lock mode.
 *
 * CDB: Like CdbTryOpenRelation, except that it guarantees either
 * an error or a valid opened relation returned.
 */
Relation
CdbOpenRelationRv(const RangeVar *relation, LOCKMODE reqmode, bool noWait, 
				  bool *lockUpgraded)
{
	Oid			relid;
	Relation	rel;

	/* Look up the appropriate relation using namespace search */
	relid = RangeVarGetRelid(relation, NoLock, false);
	rel = CdbTryOpenRelation(relid, reqmode, noWait, lockUpgraded);

	if (!RelationIsValid(rel))
	{
		if (relation->schemaname)
		{
			ereport(ERROR,
					(errcode(ERRCODE_UNDEFINED_TABLE),
					 errmsg("relation \"%s.%s\" does not exist",
							relation->schemaname, relation->relname)));
		}
		else
		{
			ereport(ERROR,
					(errcode(ERRCODE_UNDEFINED_TABLE),
					 errmsg("relation \"%s\" does not exist",
							relation->relname)));
		}
	}

	return rel;

}                                       /* CdbOpenRelation */



/* ----------------
 *		relation_openrv - open any relation specified by a RangeVar
 *
 *		Same as relation_open, but the relation is specified by a RangeVar.
 * ----------------
 */
Relation
relation_openrv(const RangeVar *relation, LOCKMODE lockmode)
{
	Oid			relOid;
	Relation    rel;

	/*
	 * Check for shared-cache-inval messages before trying to open the
	 * relation.  This is needed even if we already hold a lock on the
	 * relation, because GRANT/REVOKE are executed without taking any lock on
	 * the target relation, and we want to be sure we see current ACL
	 * information.  We can skip this if asked for NoLock, on the assumption
	 * that such a call is not the first one in the current command, and so we
	 * should be reasonably up-to-date already.  (XXX this all could stand to
	 * be redesigned, but for the moment we'll keep doing this like it's been
	 * done historically.)
	 */
	if (lockmode != NoLock)
		AcceptInvalidationMessages();

	/* Look up and lock the appropriate relation using namespace search */
	relOid = RangeVarGetRelid(relation, lockmode, false);

	/* 
	 * use try_relation_open instead of relation_open so that we can
	 * throw a more graceful error message if the relation was dropped
	 * between the RangeVarGetRelid and when we try to open the relation.
	 */
	rel = try_relation_open(relOid, NoLock, false);

	if (!RelationIsValid(rel))
	{
		if (relation->schemaname)
		{
			ereport(ERROR,
					(errcode(ERRCODE_UNDEFINED_TABLE),
					 errmsg("relation \"%s.%s\" does not exist",
							relation->schemaname, relation->relname)));
		}
		else
		{
			ereport(ERROR,
					(errcode(ERRCODE_UNDEFINED_TABLE),
					 errmsg("relation \"%s\" does not exist",
							relation->relname)));
		}
	}

	return rel;
}

/* ----------------
 *		relation_openrv_extended - open any relation specified by a RangeVar
 *
 *		Same as relation_openrv, but with an additional missing_ok argument
 *		allowing a NULL return rather than an error if the relation is not
 *		found.  (Note that some other causes, such as permissions problems,
 *		will still result in an ereport.)
 * ----------------
 */
Relation
relation_openrv_extended(const RangeVar *relation, LOCKMODE lockmode,
						 bool missing_ok, bool noWait)
{
	Oid			relOid;

	/*
	 * Check for shared-cache-inval messages before trying to open the
	 * relation.  See comments in relation_openrv().
	 */
	if (lockmode != NoLock)
		AcceptInvalidationMessages();

	/* Look up and lock the appropriate relation using namespace search */
	relOid = RangeVarGetRelid(relation, lockmode, missing_ok);

	/* Return NULL on not-found */
	if (!OidIsValid(relOid))
		return NULL;

	/* Let try_relation_open do the rest */
	return try_relation_open(relOid, lockmode, noWait);
}

/* ----------------
 *		relation_close - close any relation
 *
 *		If lockmode is not "NoLock", we then release the specified lock.
 *
 *		Note that it is often sensible to hold a lock beyond relation_close;
 *		in that case, the lock is released automatically at xact end.
 * ----------------
 */
void
relation_close(Relation relation, LOCKMODE lockmode)
{
	LockRelId	relid = relation->rd_lockInfo.lockRelId;

	Assert(lockmode >= NoLock && lockmode < MAX_LOCKMODES);

	/* The relcache does the real work... */
	RelationClose(relation);

	if (lockmode != NoLock)
		UnlockRelationId(&relid, lockmode);
	else
	{
		LOCKTAG		tag;

		SET_LOCKTAG_RELATION(tag, relid.dbId, relid.relId);

		/*
		 * Closing with NoLock is a sufficient condition for a relation lock
		 * to be transaction-level(means the lock can only be released after
		 * the holding transaction is over).
		 * This is because the difference betwwen the ref counts in the
		 * relation and the lock tag can not be removed.
		 * So this is a good time to set the holdTillEndXact flag for the lock.
		 */
		LockSetHoldTillEndXact(&tag);
	}
}


/* ----------------
 *		heap_open - open a heap relation by relation OID
 *
 *		This is essentially relation_open plus check that the relation
 *		is not an index nor a composite type.  (The caller should also
 *		check that it's not a view or foreign table before assuming it has
 *		storage.)
 * ----------------
 */
Relation
heap_open(Oid relationId, LOCKMODE lockmode)
{
	Relation	r;

	r = relation_open(relationId, lockmode);

	if (r->rd_rel->relkind == RELKIND_INDEX)
		ereport(ERROR,
				(errcode(ERRCODE_WRONG_OBJECT_TYPE),
				 errmsg("\"%s\" is an index",
						RelationGetRelationName(r))));
	else if (r->rd_rel->relkind == RELKIND_COMPOSITE_TYPE)
		ereport(ERROR,
				(errcode(ERRCODE_WRONG_OBJECT_TYPE),
				 errmsg("\"%s\" is a composite type",
						RelationGetRelationName(r))));

	return r;
}

/* ----------------
 *		try_heap_open - open a heap relation by relation OID
 *
 *		As above, but relation return NULL for relation-not-found
 * ----------------
 */
Relation
try_heap_open(Oid relationId, LOCKMODE lockmode, bool noWait)
{
	Relation	r;

	r = try_relation_open(relationId, lockmode, noWait);

	if (!RelationIsValid(r))
		return NULL;

	if (r->rd_rel->relkind == RELKIND_INDEX)
		ereport(ERROR,
				(errcode(ERRCODE_WRONG_OBJECT_TYPE),
				 errmsg("\"%s\" is an index",
						RelationGetRelationName(r))));
	else if (r->rd_rel->relkind == RELKIND_COMPOSITE_TYPE)
		ereport(ERROR,
				(errcode(ERRCODE_WRONG_OBJECT_TYPE),
				 errmsg("\"%s\" is a composite type",
						RelationGetRelationName(r))));

	return r;
}

/* ----------------
 *		heap_openrv - open a heap relation specified
 *		by a RangeVar node
 *
 *		As above, but relation is specified by a RangeVar.
 * ----------------
 */
Relation
heap_openrv(const RangeVar *relation, LOCKMODE lockmode)
{
	Relation	r;

	r = relation_openrv(relation, lockmode);

	if (r->rd_rel->relkind == RELKIND_INDEX)
		ereport(ERROR,
				(errcode(ERRCODE_WRONG_OBJECT_TYPE),
				 errmsg("\"%s\" is an index",
						RelationGetRelationName(r))));
	else if (r->rd_rel->relkind == RELKIND_COMPOSITE_TYPE)
		ereport(ERROR,
				(errcode(ERRCODE_WRONG_OBJECT_TYPE),
				 errmsg("\"%s\" is a composite type",
						RelationGetRelationName(r))));

	return r;
}

/* ----------------
 *		heap_openrv_extended - open a heap relation specified
 *		by a RangeVar node
 *
 *		As above, but optionally return NULL instead of failing for
 *		relation-not-found.
 * ----------------
 */
Relation
heap_openrv_extended(const RangeVar *relation, LOCKMODE lockmode,
					 bool missing_ok)
{
	Relation	r;

	r = relation_openrv_extended(relation, lockmode, missing_ok, false);

	if (r)
	{
		if (r->rd_rel->relkind == RELKIND_INDEX)
			ereport(ERROR,
					(errcode(ERRCODE_WRONG_OBJECT_TYPE),
					 errmsg("\"%s\" is an index",
							RelationGetRelationName(r))));
		else if (r->rd_rel->relkind == RELKIND_COMPOSITE_TYPE)
			ereport(ERROR,
					(errcode(ERRCODE_WRONG_OBJECT_TYPE),
					 errmsg("\"%s\" is a composite type",
							RelationGetRelationName(r))));
	}

	return r;
}


/* ----------------
 *		heap_beginscan	- begin relation scan
 *
 * heap_beginscan is the "standard" case.
 *
 * heap_beginscan_catalog differs in setting up its own temporary snapshot.
 *
 * heap_beginscan_strat offers an extended API that lets the caller control
 * whether a nondefault buffer access strategy can be used, and whether
 * syncscan can be chosen (possibly resulting in the scan not starting from
 * block zero).  Both of these default to TRUE with plain heap_beginscan.
 *
 * heap_beginscan_bm is an alternative entry point for setting up a
 * HeapScanDesc for a bitmap heap scan.  Although that scan technology is
 * really quite unlike a standard seqscan, there is just enough commonality
 * to make it worth using the same data structure.
 *
 * heap_beginscan_sampling is an alternative entry point for setting up a
 * HeapScanDesc for a TABLESAMPLE scan.  As with bitmap scans, it's worth
 * using the same data structure although the behavior is rather different.
 * In addition to the options offered by heap_beginscan_strat, this call
 * also allows control of whether page-mode visibility checking is used.
 * ----------------
 */
HeapScanDesc
heap_beginscan(Relation relation, Snapshot snapshot,
			   int nkeys, ScanKey key)
{
	return heap_beginscan_internal(relation, snapshot, nkeys, key, NULL,
								   true, true, true, false, false, false);
}

HeapScanDesc
heap_beginscan_catalog(Relation relation, int nkeys, ScanKey key)
{
	Oid			relid = RelationGetRelid(relation);
	Snapshot	snapshot = RegisterSnapshot(GetCatalogSnapshot(relid));

	return heap_beginscan_internal(relation, snapshot, nkeys, key, NULL,
								   true, true, true, false, false, true);
}

HeapScanDesc
heap_beginscan_strat(Relation relation, Snapshot snapshot,
					 int nkeys, ScanKey key,
					 bool allow_strat, bool allow_sync)
{
	return heap_beginscan_internal(relation, snapshot, nkeys, key, NULL,
								   allow_strat, allow_sync, true,
								   false, false, false);
}

HeapScanDesc
heap_beginscan_bm(Relation relation, Snapshot snapshot,
				  int nkeys, ScanKey key)
{
	return heap_beginscan_internal(relation, snapshot, nkeys, key, NULL,
								   false, false, true, true, false, false);
}

HeapScanDesc
heap_beginscan_sampling(Relation relation, Snapshot snapshot,
						int nkeys, ScanKey key,
					  bool allow_strat, bool allow_sync, bool allow_pagemode)
{
	return heap_beginscan_internal(relation, snapshot, nkeys, key, NULL,
								   allow_strat, allow_sync, allow_pagemode,
								   false, true, false);
}

static HeapScanDesc
heap_beginscan_internal(Relation relation, Snapshot snapshot,
						int nkeys, ScanKey key,
						ParallelHeapScanDesc parallel_scan,
						bool allow_strat,
						bool allow_sync,
						bool allow_pagemode,
						bool is_bitmapscan,
						bool is_samplescan,
						bool temp_snap)
{
	HeapScanDesc scan;

	/*
	 * increment relation ref count while scanning relation
	 *
	 * This is just to make really sure the relcache entry won't go away while
	 * the scan has a pointer to it.  Caller should be holding the rel open
	 * anyway, so this is redundant in all normal scenarios...
	 */
	RelationIncrementReferenceCount(relation);

	/*
	 * allocate and initialize scan descriptor
	 */
	scan = (HeapScanDesc) palloc(sizeof(HeapScanDescData));

	scan->rs_rd = relation;
	scan->rs_snapshot = snapshot;
	scan->rs_nkeys = nkeys;
	scan->rs_bitmapscan = is_bitmapscan;
	scan->rs_samplescan = is_samplescan;
	scan->rs_strategy = NULL;	/* set in initscan */
	scan->rs_allow_strat = allow_strat;
	scan->rs_allow_sync = allow_sync;
	scan->rs_temp_snap = temp_snap;
	scan->rs_parallel = parallel_scan;

	/*
	 * we can use page-at-a-time mode if it's an MVCC-safe snapshot
	 */
	scan->rs_pageatatime = allow_pagemode && IsMVCCSnapshot(snapshot);

	/*
	 * For a seqscan in a serializable transaction, acquire a predicate lock
	 * on the entire relation. This is required not only to lock all the
	 * matching tuples, but also to conflict with new insertions into the
	 * table. In an indexscan, we take page locks on the index pages covering
	 * the range specified in the scan qual, but in a heap scan there is
	 * nothing more fine-grained to lock. A bitmap scan is a different story,
	 * there we have already scanned the index and locked the index pages
	 * covering the predicate. But in that case we still have to lock any
	 * matching heap tuples.
	 */
	if (!is_bitmapscan)
		PredicateLockRelation(relation, snapshot);

#if 0
	/*
	 * GPDB removes t_tableOid from HeapTupleData.
	 */

	/* we only need to set this up once */
	scan->rs_ctup.t_tableOid = RelationGetRelid(relation);
#endif

	/*
	 * we do this here instead of in initscan() because heap_rescan also calls
	 * initscan() and we don't want to allocate memory again
	 */
	if (nkeys > 0)
		scan->rs_key = (ScanKey) palloc(sizeof(ScanKeyData) * nkeys);
	else
		scan->rs_key = NULL;

	initscan(scan, key, false);

	return scan;
}

/* ----------------
 *		heap_rescan		- restart a relation scan
 * ----------------
 */
void
heap_rescan(HeapScanDesc scan,
			ScanKey key)
{
	/*
	 * unpin scan buffers
	 */
	if (BufferIsValid(scan->rs_cbuf))
		ReleaseBuffer(scan->rs_cbuf);

	/*
	 * reinitialize scan descriptor
	 */
	initscan(scan, key, true);

	/*
	 * reset parallel scan, if present
	 */
	if (scan->rs_parallel != NULL)
	{
		ParallelHeapScanDesc parallel_scan;

		/*
		 * Caller is responsible for making sure that all workers have
		 * finished the scan before calling this, so it really shouldn't be
		 * necessary to acquire the mutex at all.  We acquire it anyway, just
		 * to be tidy.
		 */
		parallel_scan = scan->rs_parallel;
		SpinLockAcquire(&parallel_scan->phs_mutex);
		parallel_scan->phs_cblock = parallel_scan->phs_startblock;
		SpinLockRelease(&parallel_scan->phs_mutex);
	}
}

/* ----------------
 *		heap_rescan_set_params	- restart a relation scan after changing params
 *
 * This call allows changing the buffer strategy, syncscan, and pagemode
 * options before starting a fresh scan.  Note that although the actual use
 * of syncscan might change (effectively, enabling or disabling reporting),
 * the previously selected startblock will be kept.
 * ----------------
 */
void
heap_rescan_set_params(HeapScanDesc scan, ScanKey key,
					   bool allow_strat, bool allow_sync, bool allow_pagemode)
{
	/* adjust parameters */
	scan->rs_allow_strat = allow_strat;
	scan->rs_allow_sync = allow_sync;
	scan->rs_pageatatime = allow_pagemode && IsMVCCSnapshot(scan->rs_snapshot);
	/* ... and rescan */
	heap_rescan(scan, key);
}

/* ----------------
 *		heap_endscan	- end relation scan
 *
 *		See how to integrate with index scans.
 *		Check handling if reldesc caching.
 * ----------------
 */
void
heap_endscan(HeapScanDesc scan)
{
	/* Note: no locking manipulations needed */

	/*
	 * unpin scan buffers
	 */
	if (BufferIsValid(scan->rs_cbuf))
		ReleaseBuffer(scan->rs_cbuf);

	/*
	 * decrement relation reference count and free scan descriptor storage
	 */
	RelationDecrementReferenceCount(scan->rs_rd);

	if (scan->rs_key)
		pfree(scan->rs_key);

	if (scan->rs_strategy != NULL)
		FreeAccessStrategy(scan->rs_strategy);

	if (scan->rs_temp_snap)
		UnregisterSnapshot(scan->rs_snapshot);

	pfree(scan);
}

/* ----------------
 *		heap_parallelscan_estimate - estimate storage for ParallelHeapScanDesc
 *
 *		Sadly, this doesn't reduce to a constant, because the size required
 *		to serialize the snapshot can vary.
 * ----------------
 */
Size
heap_parallelscan_estimate(Snapshot snapshot)
{
	return add_size(offsetof(ParallelHeapScanDescData, phs_snapshot_data),
					EstimateSnapshotSpace(snapshot));
}

/* ----------------
 *		heap_parallelscan_initialize - initialize ParallelHeapScanDesc
 *
 *		Must allow as many bytes of shared memory as returned by
 *		heap_parallelscan_estimate.  Call this just once in the leader
 *		process; then, individual workers attach via heap_beginscan_parallel.
 * ----------------
 */
void
heap_parallelscan_initialize(ParallelHeapScanDesc target, Relation relation,
							 Snapshot snapshot)
{
	target->phs_relid = RelationGetRelid(relation);
	target->phs_nblocks = RelationGetNumberOfBlocks(relation);
	/* compare phs_syncscan initialization to similar logic in initscan */
	target->phs_syncscan = synchronize_seqscans &&
		!RelationUsesLocalBuffers(relation) &&
		target->phs_nblocks > NBuffers / 4;
	SpinLockInit(&target->phs_mutex);
	target->phs_cblock = InvalidBlockNumber;
	target->phs_startblock = InvalidBlockNumber;
	SerializeSnapshot(snapshot, target->phs_snapshot_data);
}

/* ----------------
 *		heap_beginscan_parallel - join a parallel scan
 *
 *		Caller must hold a suitable lock on the correct relation.
 * ----------------
 */
HeapScanDesc
heap_beginscan_parallel(Relation relation, ParallelHeapScanDesc parallel_scan)
{
	Snapshot	snapshot;

	Assert(RelationGetRelid(relation) == parallel_scan->phs_relid);
	snapshot = RestoreSnapshot(parallel_scan->phs_snapshot_data);
	RegisterSnapshot(snapshot);

	return heap_beginscan_internal(relation, snapshot, 0, NULL, parallel_scan,
								   true, true, true, false, false, true);
}

/* ----------------
 *		heap_parallelscan_nextpage - get the next page to scan
 *
 *		Get the next page to scan.  Even if there are no pages left to scan,
 *		another backend could have grabbed a page to scan and not yet finished
 *		looking at it, so it doesn't follow that the scan is done when the
 *		first backend gets an InvalidBlockNumber return.
 * ----------------
 */
static BlockNumber
heap_parallelscan_nextpage(HeapScanDesc scan)
{
	BlockNumber page = InvalidBlockNumber;
	BlockNumber sync_startpage = InvalidBlockNumber;
	BlockNumber report_page = InvalidBlockNumber;
	ParallelHeapScanDesc parallel_scan;

	Assert(scan->rs_parallel);
	parallel_scan = scan->rs_parallel;

retry:
	/* Grab the spinlock. */
	SpinLockAcquire(&parallel_scan->phs_mutex);

	/*
	 * If the scan's startblock has not yet been initialized, we must do so
	 * now.  If this is not a synchronized scan, we just start at block 0, but
	 * if it is a synchronized scan, we must get the starting position from
	 * the synchronized scan machinery.  We can't hold the spinlock while
	 * doing that, though, so release the spinlock, get the information we
	 * need, and retry.  If nobody else has initialized the scan in the
	 * meantime, we'll fill in the value we fetched on the second time
	 * through.
	 */
	if (parallel_scan->phs_startblock == InvalidBlockNumber)
	{
		if (!parallel_scan->phs_syncscan)
			parallel_scan->phs_startblock = 0;
		else if (sync_startpage != InvalidBlockNumber)
			parallel_scan->phs_startblock = sync_startpage;
		else
		{
			SpinLockRelease(&parallel_scan->phs_mutex);
			sync_startpage = ss_get_location(scan->rs_rd, scan->rs_nblocks);
			goto retry;
		}
		parallel_scan->phs_cblock = parallel_scan->phs_startblock;
	}

	/*
	 * The current block number is the next one that needs to be scanned,
	 * unless it's InvalidBlockNumber already, in which case there are no more
	 * blocks to scan.  After remembering the current value, we must advance
	 * it so that the next call to this function returns the next block to be
	 * scanned.
	 */
	page = parallel_scan->phs_cblock;
	if (page != InvalidBlockNumber)
	{
		parallel_scan->phs_cblock++;
		if (parallel_scan->phs_cblock >= scan->rs_nblocks)
			parallel_scan->phs_cblock = 0;
		if (parallel_scan->phs_cblock == parallel_scan->phs_startblock)
		{
			parallel_scan->phs_cblock = InvalidBlockNumber;
			report_page = parallel_scan->phs_startblock;
		}
	}

	/* Release the lock. */
	SpinLockRelease(&parallel_scan->phs_mutex);

	/*
	 * Report scan location.  Normally, we report the current page number.
	 * When we reach the end of the scan, though, we report the starting page,
	 * not the ending page, just so the starting positions for later scans
	 * doesn't slew backwards.  We only report the position at the end of the
	 * scan once, though: subsequent callers will have report nothing, since
	 * they will have page == InvalidBlockNumber.
	 */
	if (scan->rs_syncscan)
	{
		if (report_page == InvalidBlockNumber)
			report_page = page;
		if (report_page != InvalidBlockNumber)
			ss_report_location(scan->rs_rd, report_page);
	}

	return page;
}

/* ----------------
 *		heap_getnext	- retrieve next tuple in scan
 *
 *		Fix to work with index relations.
 *		We don't return the buffer anymore, but you can get it from the
 *		returned HeapTuple.
 * ----------------
 */

#ifdef HEAPDEBUGALL
#define HEAPDEBUG_1 \
	elog(DEBUG2, "heap_getnext([%s,nkeys=%d],dir=%d) called", \
		 RelationGetRelationName(scan->rs_rd), scan->rs_nkeys, (int) direction)
#define HEAPDEBUG_2 \
	elog(DEBUG2, "heap_getnext returning EOS")
#define HEAPDEBUG_3 \
	elog(DEBUG2, "heap_getnext returning tuple")
#else
#define HEAPDEBUG_1
#define HEAPDEBUG_2
#define HEAPDEBUG_3
#endif   /* !defined(HEAPDEBUGALL) */


HeapTuple
heap_getnext(HeapScanDesc scan, ScanDirection direction)
{
	/* Note: no locking manipulations needed */

	HEAPDEBUG_1;				/* heap_getnext( info ) */

	if (scan->rs_pageatatime)
		heapgettup_pagemode(scan, direction,
							scan->rs_nkeys, scan->rs_key);
	else
		heapgettup(scan, direction, scan->rs_nkeys, scan->rs_key);

	if (scan->rs_ctup.t_data == NULL)
	{
		HEAPDEBUG_2;			/* heap_getnext returning EOS */
		return NULL;
	}

	/*
	 * if we get here it means we have a new current scan tuple, so point to
	 * the proper return buffer and return the tuple.
	 */
	HEAPDEBUG_3;				/* heap_getnext returning tuple */

	pgstat_count_heap_getnext(scan->rs_rd);

	return &(scan->rs_ctup);
}

/*
 *	heap_fetch		- retrieve tuple with given tid
 *
 * On entry, tuple->t_self is the TID to fetch.  We pin the buffer holding
 * the tuple, fill in the remaining fields of *tuple, and check the tuple
 * against the specified snapshot.
 *
 * If successful (tuple found and passes snapshot time qual), then *userbuf
 * is set to the buffer holding the tuple and TRUE is returned.  The caller
 * must unpin the buffer when done with the tuple.
 *
 * If the tuple is not found (ie, item number references a deleted slot),
 * then tuple->t_data is set to NULL and FALSE is returned.
 *
 * If the tuple is found but fails the time qual check, then FALSE is returned
 * but tuple->t_data is left pointing to the tuple.
 *
 * keep_buf determines what is done with the buffer in the FALSE-result cases.
 * When the caller specifies keep_buf = true, we retain the pin on the buffer
 * and return it in *userbuf (so the caller must eventually unpin it); when
 * keep_buf = false, the pin is released and *userbuf is set to InvalidBuffer.
 *
 * stats_relation is the relation to charge the heap_fetch operation against
 * for statistical purposes.  (This could be the heap rel itself, an
 * associated index, or NULL to not count the fetch at all.)
 *
 * heap_fetch does not follow HOT chains: only the exact TID requested will
 * be fetched.
 *
 * It is somewhat inconsistent that we ereport() on invalid block number but
 * return false on invalid item number.  There are a couple of reasons though.
 * One is that the caller can relatively easily check the block number for
 * validity, but cannot check the item number without reading the page
 * himself.  Another is that when we are following a t_ctid link, we can be
 * reasonably confident that the page number is valid (since VACUUM shouldn't
 * truncate off the destination page without having killed the referencing
 * tuple first), but the item number might well not be good.
 */
bool
heap_fetch(Relation relation,
		   Snapshot snapshot,
		   HeapTuple tuple,
		   Buffer *userbuf,
		   bool keep_buf,
		   Relation stats_relation)
{
	ItemPointer tid = &(tuple->t_self);
	ItemId		lp;
	Buffer		buffer;
	Page		page;
	OffsetNumber offnum;
	bool		valid;

	/*
	 * Fetch and pin the appropriate page of the relation.
	 */
	buffer = ReadBuffer(relation, ItemPointerGetBlockNumber(tid));

	/*
	 * Need share lock on buffer to examine tuple commit status.
	 */
	LockBuffer(buffer, BUFFER_LOCK_SHARE);
	page = BufferGetPage(buffer);
	TestForOldSnapshot(snapshot, relation, page);

	/*
	 * We'd better check for out-of-range offnum in case of VACUUM since the
	 * TID was obtained.
	 */
	offnum = ItemPointerGetOffsetNumber(tid);
	if (offnum < FirstOffsetNumber || offnum > PageGetMaxOffsetNumber(page))
	{
		LockBuffer(buffer, BUFFER_LOCK_UNLOCK);
		if (keep_buf)
			*userbuf = buffer;
		else
		{
			ReleaseBuffer(buffer);
			*userbuf = InvalidBuffer;
		}
		tuple->t_data = NULL;
		return false;
	}

	/*
	 * get the item line pointer corresponding to the requested tid
	 */
	lp = PageGetItemId(page, offnum);

	/*
	 * Must check for deleted tuple.
	 */
	if (!ItemIdIsNormal(lp))
	{
		LockBuffer(buffer, BUFFER_LOCK_UNLOCK);
		if (keep_buf)
			*userbuf = buffer;
		else
		{
			ReleaseBuffer(buffer);
			*userbuf = InvalidBuffer;
		}
		tuple->t_data = NULL;
		return false;
	}

	/*
	 * fill in *tuple fields
	 */
	tuple->t_data = (HeapTupleHeader) PageGetItem(page, lp);
	tuple->t_len = ItemIdGetLength(lp);

	/*
	 * check time qualification of tuple, then release lock
	 */
	valid = HeapTupleSatisfiesVisibility(relation, tuple, snapshot, buffer);

	if (valid)
		PredicateLockTuple(relation, tuple, snapshot);

	CheckForSerializableConflictOut(valid, relation, tuple, buffer, snapshot);

	LockBuffer(buffer, BUFFER_LOCK_UNLOCK);

	if (valid)
	{
		/*
		 * All checks passed, so return the tuple as valid. Caller is now
		 * responsible for releasing the buffer.
		 */
		*userbuf = buffer;

		/* Count the successful fetch against appropriate rel, if any */
		if (stats_relation != NULL)
			pgstat_count_heap_fetch(stats_relation);

		return true;
	}

	/* Tuple failed time qual, but maybe caller wants to see it anyway. */
	if (keep_buf)
		*userbuf = buffer;
	else
	{
		ReleaseBuffer(buffer);
		*userbuf = InvalidBuffer;
	}

	return false;
}

/*
 *	heap_hot_search_buffer	- search HOT chain for tuple satisfying snapshot
 *
 * On entry, *tid is the TID of a tuple (either a simple tuple, or the root
 * of a HOT chain), and buffer is the buffer holding this tuple.  We search
 * for the first chain member satisfying the given snapshot.  If one is
 * found, we update *tid to reference that tuple's offset number, and
 * return TRUE.  If no match, return FALSE without modifying *tid.
 *
 * heapTuple is a caller-supplied buffer.  When a match is found, we return
 * the tuple here, in addition to updating *tid.  If no match is found, the
 * contents of this buffer on return are undefined.
 *
 * If all_dead is not NULL, we check non-visible tuples to see if they are
 * globally dead; *all_dead is set TRUE if all members of the HOT chain
 * are vacuumable, FALSE if not.
 *
 * Unlike heap_fetch, the caller must already have pin and (at least) share
 * lock on the buffer; it is still pinned/locked at exit.  Also unlike
 * heap_fetch, we do not report any pgstats count; caller may do so if wanted.
 */
bool
heap_hot_search_buffer(ItemPointer tid, Relation relation, Buffer buffer,
					   Snapshot snapshot, HeapTuple heapTuple,
					   bool *all_dead, bool first_call)
{
	Page		dp = (Page) BufferGetPage(buffer);
	TransactionId prev_xmax = InvalidTransactionId;
	OffsetNumber offnum;
	bool		at_chain_start;
	bool		valid;
	bool		skip;

	/* If this is not the first call, previous call returned a (live!) tuple */
	if (all_dead)
		*all_dead = first_call;

	Assert(TransactionIdIsValid(RecentGlobalXmin));

	Assert(ItemPointerGetBlockNumber(tid) == BufferGetBlockNumber(buffer));
	offnum = ItemPointerGetOffsetNumber(tid);
	at_chain_start = first_call;
	skip = !first_call;

	heapTuple->t_self = *tid;

	/* Scan through possible multiple members of HOT-chain */
	for (;;)
	{
		ItemId		lp;

		/* check for bogus TID */
		if (offnum < FirstOffsetNumber || offnum > PageGetMaxOffsetNumber(dp))
			break;

		lp = PageGetItemId(dp, offnum);

		/* check for unused, dead, or redirected items */
		if (!ItemIdIsNormal(lp))
		{
			/* We should only see a redirect at start of chain */
			if (ItemIdIsRedirected(lp) && at_chain_start)
			{
				/* Follow the redirect */
				offnum = ItemIdGetRedirect(lp);
				at_chain_start = false;
				continue;
			}
			/* else must be end of chain */
			break;
		}

		heapTuple->t_data = (HeapTupleHeader) PageGetItem(dp, lp);
		heapTuple->t_len = ItemIdGetLength(lp);
#if 0
		heapTuple->t_tableOid = RelationGetRelid(relation);
#endif
		ItemPointerSetOffsetNumber(&heapTuple->t_self, offnum);

		/*
		 * Shouldn't see a HEAP_ONLY tuple at chain start.
		 */
		if (at_chain_start && HeapTupleIsHeapOnly(heapTuple))
			break;

		/*
		 * The xmin should match the previous xmax value, else chain is
		 * broken.
		 */
		if (TransactionIdIsValid(prev_xmax) &&
			!TransactionIdEquals(prev_xmax,
								 HeapTupleHeaderGetXmin(heapTuple->t_data)))
			break;

		/*
		 * When first_call is true (and thus, skip is initially false) we'll
		 * return the first tuple we find.  But on later passes, heapTuple
		 * will initially be pointing to the tuple we returned last time.
		 * Returning it again would be incorrect (and would loop forever), so
		 * we skip it and return the next match we find.
		 */
		if (!skip)
		{
			/*
			 * For the benefit of logical decoding, have t_self point at the
			 * element of the HOT chain we're currently investigating instead
			 * of the root tuple of the HOT chain. This is important because
			 * the *Satisfies routine for historical mvcc snapshots needs the
			 * correct tid to decide about the visibility in some cases.
			 */
			ItemPointerSet(&(heapTuple->t_self), BufferGetBlockNumber(buffer), offnum);

			/* If it's visible per the snapshot, we must return it */
			valid = HeapTupleSatisfiesVisibility(relation, heapTuple, snapshot, buffer);
			CheckForSerializableConflictOut(valid, relation, heapTuple,
											buffer, snapshot);
			/* reset to original, non-redirected, tid */
			heapTuple->t_self = *tid;

			if (valid)
			{
				ItemPointerSetOffsetNumber(tid, offnum);
				PredicateLockTuple(relation, heapTuple, snapshot);
				if (all_dead)
					*all_dead = false;
				return true;
			}
		}
		skip = false;

		/*
		 * If we can't see it, maybe no one else can either.  At caller
		 * request, check whether all chain members are dead to all
		 * transactions.
		 */
		if (all_dead && *all_dead &&
			!HeapTupleIsSurelyDead(heapTuple, RecentGlobalXmin))
			*all_dead = false;

		/*
		 * Check to see if HOT chain continues past this tuple; if so fetch
		 * the next offnum and loop around.
		 */
		if (HeapTupleIsHotUpdated(heapTuple))
		{
			Assert(ItemPointerGetBlockNumber(&heapTuple->t_data->t_ctid) ==
				   ItemPointerGetBlockNumber(tid));
			offnum = ItemPointerGetOffsetNumber(&heapTuple->t_data->t_ctid);
			at_chain_start = false;
			prev_xmax = HeapTupleHeaderGetUpdateXid(heapTuple->t_data);
		}
		else
			break;				/* end of chain */
	}

	return false;
}

/*
 *	heap_hot_search		- search HOT chain for tuple satisfying snapshot
 *
 * This has the same API as heap_hot_search_buffer, except that the caller
 * does not provide the buffer containing the page, rather we access it
 * locally.
 */
bool
heap_hot_search(ItemPointer tid, Relation relation, Snapshot snapshot,
				bool *all_dead)
{
	bool		result;
	Buffer		buffer;
	HeapTupleData heapTuple;

	buffer = ReadBuffer(relation, ItemPointerGetBlockNumber(tid));
	LockBuffer(buffer, BUFFER_LOCK_SHARE);
	result = heap_hot_search_buffer(tid, relation, buffer, snapshot,
									&heapTuple, all_dead, true);
	LockBuffer(buffer, BUFFER_LOCK_UNLOCK);
	ReleaseBuffer(buffer);
	return result;
}

/*
 *	heap_get_latest_tid -  get the latest tid of a specified tuple
 *
 * Actually, this gets the latest version that is visible according to
 * the passed snapshot.  You can pass SnapshotDirty to get the very latest,
 * possibly uncommitted version.
 *
 * *tid is both an input and an output parameter: it is updated to
 * show the latest version of the row.  Note that it will not be changed
 * if no version of the row passes the snapshot test.
 */
void
heap_get_latest_tid(Relation relation,
					Snapshot snapshot,
					ItemPointer tid)
{
	BlockNumber blk;
	ItemPointerData ctid;
	TransactionId priorXmax;

	/* this is to avoid Assert failures on bad input */
	if (!ItemPointerIsValid(tid))
		return;

	/*
	 * Since this can be called with user-supplied TID, don't trust the input
	 * too much.  (RelationGetNumberOfBlocks is an expensive check, so we
	 * don't check t_ctid links again this way.  Note that it would not do to
	 * call it just once and save the result, either.)
	 */
	blk = ItemPointerGetBlockNumber(tid);
	if (blk >= RelationGetNumberOfBlocks(relation))
		elog(ERROR, "block number %u is out of range for relation \"%s\"",
			 blk, RelationGetRelationName(relation));

	/*
	 * Loop to chase down t_ctid links.  At top of loop, ctid is the tuple we
	 * need to examine, and *tid is the TID we will return if ctid turns out
	 * to be bogus.
	 *
	 * Note that we will loop until we reach the end of the t_ctid chain.
	 * Depending on the snapshot passed, there might be at most one visible
	 * version of the row, but we don't try to optimize for that.
	 */
	ctid = *tid;
	priorXmax = InvalidTransactionId;	/* cannot check first XMIN */
	for (;;)
	{
		Buffer		buffer;
		Page		page;
		OffsetNumber offnum;
		ItemId		lp;
		HeapTupleData tp;
		bool		valid;

		/*
		 * Read, pin, and lock the page.
		 */
		buffer = ReadBuffer(relation, ItemPointerGetBlockNumber(&ctid));
		LockBuffer(buffer, BUFFER_LOCK_SHARE);
		page = BufferGetPage(buffer);
		TestForOldSnapshot(snapshot, relation, page);

		/*
		 * Check for bogus item number.  This is not treated as an error
		 * condition because it can happen while following a t_ctid link. We
		 * just assume that the prior tid is OK and return it unchanged.
		 */
		offnum = ItemPointerGetOffsetNumber(&ctid);
		if (offnum < FirstOffsetNumber || offnum > PageGetMaxOffsetNumber(page))
		{
			UnlockReleaseBuffer(buffer);
			break;
		}
		lp = PageGetItemId(page, offnum);
		if (!ItemIdIsNormal(lp))
		{
			UnlockReleaseBuffer(buffer);
			break;
		}

		/* OK to access the tuple */
		tp.t_self = ctid;
		tp.t_data = (HeapTupleHeader) PageGetItem(page, lp);
		tp.t_len = ItemIdGetLength(lp);
#if 0
		tp.t_tableOid = RelationGetRelid(relation);
#endif

		/*
		 * After following a t_ctid link, we might arrive at an unrelated
		 * tuple.  Check for XMIN match.
		 */
		if (TransactionIdIsValid(priorXmax) &&
		  !TransactionIdEquals(priorXmax, HeapTupleHeaderGetXmin(tp.t_data)))
		{
			UnlockReleaseBuffer(buffer);
			break;
		}

		/*
		 * Check time qualification of tuple; if visible, set it as the new
		 * result candidate.
		 */
		valid = HeapTupleSatisfiesVisibility(relation, &tp, snapshot, buffer);
		CheckForSerializableConflictOut(valid, relation, &tp, buffer, snapshot);
		if (valid)
			*tid = ctid;

		/*
		 * If there's a valid t_ctid link, follow it, else we're done.
		 */
		if ((tp.t_data->t_infomask & HEAP_XMAX_INVALID) ||
			HeapTupleHeaderIsOnlyLocked(tp.t_data) ||
			ItemPointerEquals(&tp.t_self, &tp.t_data->t_ctid))
		{
			UnlockReleaseBuffer(buffer);
			break;
		}

		ctid = tp.t_data->t_ctid;
		priorXmax = HeapTupleHeaderGetUpdateXid(tp.t_data);
		UnlockReleaseBuffer(buffer);
	}							/* end of loop */
}


/*
 * UpdateXmaxHintBits - update tuple hint bits after xmax transaction ends
 *
 * This is called after we have waited for the XMAX transaction to terminate.
 * If the transaction aborted, we guarantee the XMAX_INVALID hint bit will
 * be set on exit.  If the transaction committed, we set the XMAX_COMMITTED
 * hint bit if possible --- but beware that that may not yet be possible,
 * if the transaction committed asynchronously.
 *
 * Note that if the transaction was a locker only, we set HEAP_XMAX_INVALID
 * even if it commits.
 *
 * Hence callers should look only at XMAX_INVALID.
 *
 * Note this is not allowed for tuples whose xmax is a multixact.
 */
static void
UpdateXmaxHintBits(HeapTupleHeader tuple, Buffer buffer, TransactionId xid, Relation rel)
{
	Assert(TransactionIdEquals(HeapTupleHeaderGetRawXmax(tuple), xid));
	Assert(!(tuple->t_infomask & HEAP_XMAX_IS_MULTI));

	if (!(tuple->t_infomask & (HEAP_XMAX_COMMITTED | HEAP_XMAX_INVALID)))
	{
		if (!HEAP_XMAX_IS_LOCKED_ONLY(tuple->t_infomask) &&
			TransactionIdDidCommit(xid))
			HeapTupleSetHintBits(tuple, buffer, rel, HEAP_XMAX_COMMITTED,
								 xid);
		else
			HeapTupleSetHintBits(tuple, buffer, rel, HEAP_XMAX_INVALID,
								 InvalidTransactionId);
	}
}


/*
 * GetBulkInsertState - prepare status object for a bulk insert
 */
BulkInsertState
GetBulkInsertState(void)
{
	BulkInsertState bistate;

	bistate = (BulkInsertState) palloc(sizeof(BulkInsertStateData));
	bistate->strategy = GetAccessStrategy(BAS_BULKWRITE);
	bistate->current_buf = InvalidBuffer;
	return bistate;
}

/*
 * FreeBulkInsertState - clean up after finishing a bulk insert
 */
void
FreeBulkInsertState(BulkInsertState bistate)
{
	if (bistate->current_buf != InvalidBuffer)
		ReleaseBuffer(bistate->current_buf);
	FreeAccessStrategy(bistate->strategy);
	pfree(bistate);
}


/*
 *	heap_insert		- insert tuple into a heap
 *
 * The new tuple is stamped with current transaction ID and the specified
 * command ID.
 *
 * If the HEAP_INSERT_SKIP_WAL option is specified, the new tuple is not
 * logged in WAL, even for a non-temp relation.  Safe usage of this behavior
 * requires that we arrange that all new tuples go into new pages not
 * containing any tuples from other transactions, and that the relation gets
 * fsync'd before commit.  (See also heap_sync() comments)
 *
 * The HEAP_INSERT_SKIP_FSM option is passed directly to
 * RelationGetBufferForTuple, which see for more info.
 *
 * HEAP_INSERT_FROZEN should only be specified for inserts into
 * relfilenodes created during the current subtransaction and when
 * there are no prior snapshots or pre-existing portals open.
 * This causes rows to be frozen, which is an MVCC violation and
 * requires explicit options chosen by user.
 *
 * HEAP_INSERT_IS_SPECULATIVE is used on so-called "speculative insertions",
 * which can be backed out afterwards without aborting the whole transaction.
 * Other sessions can wait for the speculative insertion to be confirmed,
 * turning it into a regular tuple, or aborted, as if it never existed.
 * Speculatively inserted tuples behave as "value locks" of short duration,
 * used to implement INSERT .. ON CONFLICT.
 *
 * HEAP_INSERT_NO_LOGICAL force-disables the emitting of logical decoding
 * information for the tuple. This should solely be used during table rewrites
 * where RelationIsLogicallyLogged(relation) is not yet accurate for the new
 * relation.
 *
 * Note that most of these options will be applied when inserting into the
 * heap's TOAST table, too, if the tuple requires any out-of-line data.  Only
 * HEAP_INSERT_IS_SPECULATIVE is explicitly ignored, as the toast data does
 * not partake in speculative insertion.
 *
 * The BulkInsertState object (if any; bistate can be NULL for default
 * behavior) is also just passed through to RelationGetBufferForTuple.
 *
 * The return value is the OID assigned to the tuple (either here or by the
 * caller), or InvalidOid if no OID.  The header fields of *tup are updated
 * to match the stored tuple; in particular tup->t_self receives the actual
 * TID where the tuple was stored.  But note that any toasting of fields
 * within the tuple data is NOT reflected into *tup.
 */
Oid
heap_insert(Relation relation, HeapTuple tup, CommandId cid,
			int options, BulkInsertState bistate, TransactionId xid)
{
	bool		isFrozen = (xid == FrozenTransactionId);
	HeapTuple	heaptup;
	Buffer		buffer;
	Buffer		vmbuffer = InvalidBuffer;
	bool		all_visible_cleared = false;

	gp_expand_protect_catalog_changes(relation);

#ifdef FAULT_INJECTOR
	FaultInjector_InjectFaultIfSet("heap_insert", DDLNotSpecified, "",
								   RelationGetRelationName(relation));
#endif

	/*
	 * Fill in tuple header fields, assign an OID, and toast the tuple if
	 * necessary.
	 *
	 * Note: below this point, heaptup is the data we actually intend to store
	 * into the relation; tup is the caller's original untoasted data.
	 */
	heaptup = heap_prepare_insert(relation, tup, xid, cid, options, isFrozen);

	/*
	 * Find buffer to insert this tuple into.  If the page is all visible,
	 * this will also pin the requisite visibility map page.
	 */
	buffer = RelationGetBufferForTuple(relation, heaptup->t_len,
									   InvalidBuffer, options, bistate,
									   &vmbuffer, NULL);

	/*
	 * Find buffer to insert this tuple into.  If the page is all visible,
	 * this will also pin the requisite visibility map page.
	 */
	buffer = RelationGetBufferForTuple(relation, heaptup->t_len,
									   InvalidBuffer, options, bistate,
									   &vmbuffer, NULL);

	/*
	 * We're about to do the actual insert -- but check for conflict first, to
	 * avoid possibly having to roll back work we've just done.
	 *
	 * This is safe without a recheck as long as there is no possibility of
	 * another process scanning the page between this check and the insert
	 * being visible to the scan (i.e., an exclusive buffer content lock is
	 * continuously held from this point until the tuple insert is visible).
	 *
	 * For a heap insert, we only need to check for table-level SSI locks. Our
	 * new tuple can't possibly conflict with existing tuple locks, and heap
	 * page locks are only consolidated versions of tuple locks; they do not
	 * lock "gaps" as index page locks do.  So we don't need to specify a
	 * buffer when making the call, which makes for a faster check.
	 */
	CheckForSerializableConflictIn(relation, NULL, InvalidBuffer);

	/* NO EREPORT(ERROR) from here till changes are logged */
	START_CRIT_SECTION();

	RelationPutHeapTuple(relation, buffer, heaptup,
						 (options & HEAP_INSERT_SPECULATIVE) != 0);

	if (PageIsAllVisible(BufferGetPage(buffer)))
	{
		all_visible_cleared = true;
		PageClearAllVisible(BufferGetPage(buffer));
		visibilitymap_clear(relation,
							ItemPointerGetBlockNumber(&(heaptup->t_self)),
							vmbuffer, VISIBILITYMAP_VALID_BITS);
	}

	/*
	 * XXX Should we set PageSetPrunable on this page ?
	 *
	 * The inserting transaction may eventually abort thus making this tuple
	 * DEAD and hence available for pruning. Though we don't want to optimize
	 * for aborts, if no other tuple in this page is UPDATEd/DELETEd, the
	 * aborted tuple will never be pruned until next vacuum is triggered.
	 *
	 * If you do add PageSetPrunable here, add it in heap_xlog_insert too.
	 */

	MarkBufferDirty(buffer);

	/* XLOG stuff */
	if (!(options & HEAP_INSERT_SKIP_WAL) && RelationNeedsWAL(relation))
	{
		xl_heap_insert xlrec;
		xl_heap_header xlhdr;
		XLogRecPtr	recptr;
		Page		page = BufferGetPage(buffer);
		uint8		info = XLOG_HEAP_INSERT;
		int			bufflags = 0;

		/*
		 * If this is a catalog, we need to transmit combocids to properly
		 * decode, so log that as well.
		 */
		if (RelationIsAccessibleInLogicalDecoding(relation))
			log_heap_new_cid(relation, heaptup);

		/*
		 * If this is the single and first tuple on page, we can reinit the
		 * page instead of restoring the whole thing.  Set flag, and hide
		 * buffer references from XLogInsert.
		 */
		if (ItemPointerGetOffsetNumber(&(heaptup->t_self)) == FirstOffsetNumber &&
			PageGetMaxOffsetNumber(page) == FirstOffsetNumber)
		{
			info |= XLOG_HEAP_INIT_PAGE;
			bufflags |= REGBUF_WILL_INIT;
		}

		xlrec.offnum = ItemPointerGetOffsetNumber(&heaptup->t_self);
		xlrec.flags = 0;
		if (all_visible_cleared)
			xlrec.flags |= XLH_INSERT_ALL_VISIBLE_CLEARED;
		if (options & HEAP_INSERT_SPECULATIVE)
			xlrec.flags |= XLH_INSERT_IS_SPECULATIVE;
		Assert(ItemPointerGetBlockNumber(&heaptup->t_self) == BufferGetBlockNumber(buffer));

		/*
		 * For logical decoding, we need the tuple even if we're doing a full
		 * page write, so make sure it's included even if we take a full-page
		 * image. (XXX We could alternatively store a pointer into the FPW).
		 */
		if (RelationIsLogicallyLogged(relation) &&
			!(options & HEAP_INSERT_NO_LOGICAL))
		{
			xlrec.flags |= XLH_INSERT_CONTAINS_NEW_TUPLE;
			bufflags |= REGBUF_KEEP_DATA;
		}

		XLogBeginInsert();
		XLogRegisterData((char *) &xlrec, SizeOfHeapInsert);

		xlhdr.t_infomask2 = heaptup->t_data->t_infomask2;
		xlhdr.t_infomask = heaptup->t_data->t_infomask;
		xlhdr.t_hoff = heaptup->t_data->t_hoff;

		/*
		 * note we mark xlhdr as belonging to buffer; if XLogInsert decides to
		 * write the whole page to the xlog, we don't need to store
		 * xl_heap_header in the xlog.
		 */
		XLogRegisterBuffer(0, buffer, REGBUF_STANDARD | bufflags);
		XLogRegisterBufData(0, (char *) &xlhdr, SizeOfHeapHeader);
		/* PG73FORMAT: write bitmap [+ padding] [+ oid] + data */
		XLogRegisterBufData(0,
							(char *) heaptup->t_data + SizeofHeapTupleHeader,
							heaptup->t_len - SizeofHeapTupleHeader);

		/* filtering by origin on a row level is much more efficient */
		XLogIncludeOrigin();

		if (!isFrozen)
			recptr = XLogInsert(RM_HEAP_ID, info);
		else
			recptr = XLogInsert_OverrideXid(RM_HEAP_ID, info, FrozenTransactionId);

		PageSetLSN(page, recptr);
	}

	END_CRIT_SECTION();

	UnlockReleaseBuffer(buffer);
	if (vmbuffer != InvalidBuffer)
		ReleaseBuffer(vmbuffer);

	/*
	 * If tuple is cachable, mark it for invalidation from the caches in case
	 * we abort.  Note it is OK to do this after releasing the buffer, because
	 * the heaptup data structure is all in local memory, not in the shared
	 * buffer.
	 */
	if (IsSystemRelation(relation))
	{
		/*
		 * Also make note of the OID we used, so that it is dispatched to the
		 * segments, when this CREATE statement is dispatched.
		 */
		if (Gp_role == GP_ROLE_DISPATCH && relation->rd_rel->relhasoids)
			AddDispatchOidFromTuple(relation, heaptup);

		CacheInvalidateHeapTuple(relation, heaptup, NULL);
	}

	/* Note: speculative insertions are counted too, even if aborted later */
	pgstat_count_heap_insert(relation, 1);

	/*
	 * If heaptup is a private copy, release it.  Don't forget to copy t_self
	 * back to the caller's image, too.
	 */
	if (heaptup != tup)
	{
		tup->t_self = heaptup->t_self;
		heap_freetuple(heaptup);
	}

	return HeapTupleGetOid(tup);
}

/*
 * Subroutine for heap_insert(). Prepares a tuple for insertion. This sets the
 * tuple header fields, assigns an OID, and toasts the tuple if necessary.
 * Returns a toasted version of the tuple if it was toasted, or the original
 * tuple if not. Note that in any case, the header fields are also set in
 * the original tuple.
 */
static HeapTuple
heap_prepare_insert(Relation relation, HeapTuple tup, TransactionId xid,
					CommandId cid, int options, bool isFrozen)
{
	Insist(RelationIsHeap(relation));

	/*
	 * For now, parallel operations are required to be strictly read-only.
	 * Unlike heap_update() and heap_delete(), an insert should never create a
	 * combo CID, so it might be possible to relax this restriction, but not
	 * without more thought and testing.
	 */
	if (IsInParallelMode())
		ereport(ERROR,
				(errcode(ERRCODE_INVALID_TRANSACTION_STATE),
				 errmsg("cannot insert tuples during a parallel operation")));

	if (relation->rd_rel->relhasoids)
	{
#ifdef NOT_USED
		/* this is redundant with an Assert in HeapTupleSetOid */
		Assert(tup->t_data->t_infomask & HEAP_HASOID);
#endif

		/*
		 * If the object id of this tuple has already been assigned, trust the
		 * caller.  There are a couple of ways this can happen.  At initial db
		 * creation, the backend program sets oids for tuples. When we define
		 * an index, we set the oid.  Finally, in the future, we may allow
		 * users to set their own object ids in order to support a persistent
		 * object store (objects need to contain pointers to one another).
		 */
		if (!OidIsValid(HeapTupleGetOid(tup)))
		{
			Oid         oid = InvalidOid;

			if ((Gp_role == GP_ROLE_EXECUTE || IsBinaryUpgrade) && IsSystemRelation(relation))
				oid = GetPreassignedOidForTuple(relation, tup);

			if (!OidIsValid(oid))
				oid = GetNewOid(relation);

			HeapTupleSetOid(tup, oid);
		}
	}
	else
	{
		/* Check there is not space for an OID, since pgclass.relhasoids says
		 * there shouldn't be one.  The hidden "escape hatch" GUC is here so
		 * that we can revert to the old (no error) behavior in the unlikely
		 * event of an emergency in the field.
		 */
		if ( tup->t_data->t_infomask & HEAP_HASOID && gp_heap_require_relhasoids_match )
		{
			elog(ERROR, "tuple has oid, but schema does not");
		}
	}

	tup->t_data->t_infomask &= ~(HEAP_XACT_MASK);
	if (isFrozen)
		tup->t_data->t_infomask |= HEAP_XMIN_COMMITTED;
	tup->t_data->t_infomask2 &= ~(HEAP2_XACT_MASK);
	tup->t_data->t_infomask |= HEAP_XMAX_INVALID;
	HeapTupleHeaderSetXmin(tup->t_data, xid);
	if (options & HEAP_INSERT_FROZEN)
		HeapTupleHeaderSetXminFrozen(tup->t_data);

	HeapTupleHeaderSetCmin(tup->t_data, cid);
	HeapTupleHeaderSetXmax(tup->t_data, 0);		/* for cleanliness */

	/*
	 * If the new tuple is too big for storage or contains already toasted
	 * out-of-line attributes from some other relation, invoke the toaster.
	 */
	if (relation->rd_rel->relkind != RELKIND_RELATION &&
		relation->rd_rel->relkind != RELKIND_MATVIEW)
	{
		/* toast table entries should never be recursively toasted */
		Assert(!HeapTupleHasExternal(tup));
		return tup;
	}
	else if (HeapTupleHasExternal(tup) || tup->t_len > TOAST_TUPLE_THRESHOLD)
		return toast_insert_or_update(relation, tup, NULL,
									  TOAST_TUPLE_TARGET, isFrozen,
									  options);
	else
		return tup;
}

/*
 *	heap_multi_insert	- insert multiple tuple into a heap
 *
 * This is like heap_insert(), but inserts multiple tuples in one operation.
 * That's faster than calling heap_insert() in a loop, because when multiple
 * tuples can be inserted on a single page, we can write just a single WAL
 * record covering all of them, and only need to lock/unlock the page once.
 *
 * Note: this leaks memory into the current memory context. You can create a
 * temporary context before calling this, if that's a problem.
 */
void
heap_multi_insert(Relation relation, HeapTuple *tuples, int ntuples,
				  CommandId cid, int options, BulkInsertState bistate, TransactionId xid)
{
	bool        isFrozen = (xid == FrozenTransactionId);
	HeapTuple  *heaptuples;
	int			i;
	int			ndone;
	PGAlignedBlock scratch;
	Page		page;
	bool		needwal;
	Size		saveFreeSpace;
	bool		need_tuple_data = RelationIsLogicallyLogged(relation);
	bool		need_cids = RelationIsAccessibleInLogicalDecoding(relation);

	/* currently not needed (thus unsupported) for heap_multi_insert() */
	AssertArg(!(options & HEAP_INSERT_NO_LOGICAL));

	needwal = !(options & HEAP_INSERT_SKIP_WAL) && RelationNeedsWAL(relation);
	saveFreeSpace = RelationGetTargetPageFreeSpace(relation,
												   HEAP_DEFAULT_FILLFACTOR);

	/* Toast and set header data in all the tuples */
	heaptuples = palloc(ntuples * sizeof(HeapTuple));
	for (i = 0; i < ntuples; i++)
		heaptuples[i] = heap_prepare_insert(relation, tuples[i],
											xid, cid, options, isFrozen);

	/*
	 * We're about to do the actual inserts -- but check for conflict first,
	 * to minimize the possibility of having to roll back work we've just
	 * done.
	 *
	 * A check here does not definitively prevent a serialization anomaly;
	 * that check MUST be done at least past the point of acquiring an
	 * exclusive buffer content lock on every buffer that will be affected,
	 * and MAY be done after all inserts are reflected in the buffers and
	 * those locks are released; otherwise there race condition.  Since
	 * multiple buffers can be locked and unlocked in the loop below, and it
	 * would not be feasible to identify and lock all of those buffers before
	 * the loop, we must do a final check at the end.
	 *
	 * The check here could be omitted with no loss of correctness; it is
	 * present strictly as an optimization.
	 *
	 * For heap inserts, we only need to check for table-level SSI locks. Our
	 * new tuples can't possibly conflict with existing tuple locks, and heap
	 * page locks are only consolidated versions of tuple locks; they do not
	 * lock "gaps" as index page locks do.  So we don't need to specify a
	 * buffer when making the call, which makes for a faster check.
	 */
	CheckForSerializableConflictIn(relation, NULL, InvalidBuffer);

	ndone = 0;
	while (ndone < ntuples)
	{
		Buffer		buffer;
		Buffer		vmbuffer = InvalidBuffer;
		bool		all_visible_cleared = false;
		int			nthispage;

		CHECK_FOR_INTERRUPTS();

		/*
		 * Find buffer where at least the next tuple will fit.  If the page is
		 * all-visible, this will also pin the requisite visibility map page.
		 */
		buffer = RelationGetBufferForTuple(relation, heaptuples[ndone]->t_len,
										   InvalidBuffer, options, bistate,
										   &vmbuffer, NULL);
		page = BufferGetPage(buffer);

		/* NO EREPORT(ERROR) from here till changes are logged */
		START_CRIT_SECTION();

		/*
		 * RelationGetBufferForTuple has ensured that the first tuple fits.
		 * Put that on the page, and then as many other tuples as fit.
		 */
		RelationPutHeapTuple(relation, buffer, heaptuples[ndone], false);
		for (nthispage = 1; ndone + nthispage < ntuples; nthispage++)
		{
			HeapTuple	heaptup = heaptuples[ndone + nthispage];

			if (PageGetHeapFreeSpace(page) < MAXALIGN(heaptup->t_len) + saveFreeSpace)
				break;

			RelationPutHeapTuple(relation, buffer, heaptup, false);

			/*
			 * We don't use heap_multi_insert for catalog tuples yet, but
			 * better be prepared...
			 */
			if (needwal && need_cids)
				log_heap_new_cid(relation, heaptup);
		}

		if (PageIsAllVisible(page))
		{
			all_visible_cleared = true;
			PageClearAllVisible(page);
			visibilitymap_clear(relation,
								BufferGetBlockNumber(buffer),
								vmbuffer, VISIBILITYMAP_VALID_BITS);
		}

		/*
		 * XXX Should we set PageSetPrunable on this page ? See heap_insert()
		 */

		MarkBufferDirty(buffer);

		/* XLOG stuff */
		if (needwal)
		{
			XLogRecPtr	recptr;
			xl_heap_multi_insert *xlrec;
			uint8		info = XLOG_HEAP2_MULTI_INSERT;
			char	   *tupledata;
			int			totaldatalen;
			char	   *scratchptr = scratch.data;
			bool		init;
			int			bufflags = 0;

			/*
			 * If the page was previously empty, we can reinit the page
			 * instead of restoring the whole thing.
			 */
			init = (ItemPointerGetOffsetNumber(&(heaptuples[ndone]->t_self)) == FirstOffsetNumber &&
					PageGetMaxOffsetNumber(page) == FirstOffsetNumber + nthispage - 1);

			/* allocate xl_heap_multi_insert struct from the scratch area */
			xlrec = (xl_heap_multi_insert *) scratchptr;
			scratchptr += SizeOfHeapMultiInsert;

			/*
			 * Allocate offsets array. Unless we're reinitializing the page,
			 * in that case the tuples are stored in order starting at
			 * FirstOffsetNumber and we don't need to store the offsets
			 * explicitly.
			 */
			if (!init)
				scratchptr += nthispage * sizeof(OffsetNumber);

			/* the rest of the scratch space is used for tuple data */
			tupledata = scratchptr;

			xlrec->flags = all_visible_cleared ? XLH_INSERT_ALL_VISIBLE_CLEARED : 0;
			xlrec->ntuples = nthispage;

			/*
			 * Write out an xl_multi_insert_tuple and the tuple data itself
			 * for each tuple.
			 */
			for (i = 0; i < nthispage; i++)
			{
				HeapTuple	heaptup = heaptuples[ndone + i];
				xl_multi_insert_tuple *tuphdr;
				int			datalen;

				if (!init)
					xlrec->offsets[i] = ItemPointerGetOffsetNumber(&heaptup->t_self);
				/* xl_multi_insert_tuple needs two-byte alignment. */
				tuphdr = (xl_multi_insert_tuple *) SHORTALIGN(scratchptr);
				scratchptr = ((char *) tuphdr) + SizeOfMultiInsertTuple;

				tuphdr->t_infomask2 = heaptup->t_data->t_infomask2;
				tuphdr->t_infomask = heaptup->t_data->t_infomask;
				tuphdr->t_hoff = heaptup->t_data->t_hoff;

				/* write bitmap [+ padding] [+ oid] + data */
				datalen = heaptup->t_len - SizeofHeapTupleHeader;
				memcpy(scratchptr,
					   (char *) heaptup->t_data + SizeofHeapTupleHeader,
					   datalen);
				tuphdr->datalen = datalen;
				scratchptr += datalen;
			}
			totaldatalen = scratchptr - tupledata;
			Assert((scratchptr - scratch.data) < BLCKSZ);

			if (need_tuple_data)
				xlrec->flags |= XLH_INSERT_CONTAINS_NEW_TUPLE;

			/*
			 * Signal that this is the last xl_heap_multi_insert record
			 * emitted by this call to heap_multi_insert(). Needed for logical
			 * decoding so it knows when to cleanup temporary data.
			 */
			if (ndone + nthispage == ntuples)
				xlrec->flags |= XLH_INSERT_LAST_IN_MULTI;

			if (init)
			{
				info |= XLOG_HEAP_INIT_PAGE;
				bufflags |= REGBUF_WILL_INIT;
			}

			/*
			 * If we're doing logical decoding, include the new tuple data
			 * even if we take a full-page image of the page.
			 */
			if (need_tuple_data)
				bufflags |= REGBUF_KEEP_DATA;

			XLogBeginInsert();
			XLogRegisterData((char *) xlrec, tupledata - scratch.data);
			XLogRegisterBuffer(0, buffer, REGBUF_STANDARD | bufflags);

			XLogRegisterBufData(0, tupledata, totaldatalen);

			/* filtering by origin on a row level is much more efficient */
			XLogIncludeOrigin();

			recptr = XLogInsert(RM_HEAP2_ID, info);

			PageSetLSN(page, recptr);
		}

		END_CRIT_SECTION();

		UnlockReleaseBuffer(buffer);
		if (vmbuffer != InvalidBuffer)
			ReleaseBuffer(vmbuffer);

		ndone += nthispage;
	}

	/*
	 * We're done with the actual inserts.  Check for conflicts again, to
	 * ensure that all rw-conflicts in to these inserts are detected.  Without
	 * this final check, a sequential scan of the heap may have locked the
	 * table after the "before" check, missing one opportunity to detect the
	 * conflict, and then scanned the table before the new tuples were there,
	 * missing the other chance to detect the conflict.
	 *
	 * For heap inserts, we only need to check for table-level SSI locks. Our
	 * new tuples can't possibly conflict with existing tuple locks, and heap
	 * page locks are only consolidated versions of tuple locks; they do not
	 * lock "gaps" as index page locks do.  So we don't need to specify a
	 * buffer when making the call.
	 */
	CheckForSerializableConflictIn(relation, NULL, InvalidBuffer);

	/*
	 * If tuples are cachable, mark them for invalidation from the caches in
	 * case we abort.  Note it is OK to do this after releasing the buffer,
	 * because the heaptuples data structure is all in local memory, not in
	 * the shared buffer.
	 */
	if (IsCatalogRelation(relation))
	{
		for (i = 0; i < ntuples; i++)
			CacheInvalidateHeapTuple(relation, heaptuples[i], NULL);
	}

	/*
	 * Copy t_self fields back to the caller's original tuples. This does
	 * nothing for untoasted tuples (tuples[i] == heaptuples[i)], but it's
	 * probably faster to always copy than check.
	 */
	for (i = 0; i < ntuples; i++)
		tuples[i]->t_self = heaptuples[i]->t_self;

	pgstat_count_heap_insert(relation, ntuples);
}

/*
 *	simple_heap_insert - insert a tuple
 *
 * Currently, this routine differs from heap_insert only in supplying
 * a default command ID and not allowing access to the speedup options.
 *
 * This should be used rather than using heap_insert directly in most places
 * where we are modifying system catalogs.
 */
Oid
simple_heap_insert(Relation relation, HeapTuple tup)
{
	Oid result;

	result = heap_insert(relation, tup, GetCurrentCommandId(true),
						 0, NULL, GetCurrentTransactionId());

	return result;
}

/*
 *	frozen_heap_insert - insert a tuple and freeze it (always visible).
 *
 * Currently, this routine differs from heap_insert in supplying
 * a default command ID and a frozen transaction id. Also, the committed
 * bit of the tuple is set. This function is currently used for data that
 * goes into error tables and need to stay there even if transaction
 * aborts.
 */
Oid
frozen_heap_insert(Relation relation, HeapTuple tup)
{
	Oid result;

	result = heap_insert(relation, tup, GetCurrentCommandId(true),
						 0, NULL, FrozenTransactionId);

	return result;
}

/*
 * heap_trace_current_tuple
 *
 * Log a line showing the current tuple MVCC information.
 */
static void
heap_trace_current_tuple(char *caller, HeapTuple tuple)
{
	TupleVisibilitySummary tupleVisibilitySummary;
	char	   *summary;

	GetTupleVisibilitySummary(tuple,
							  &tupleVisibilitySummary);
	summary = GetTupleVisibilitySummaryString(&tupleVisibilitySummary);

	elog(LOG, "Current tuple for %s: %s",
		 caller, summary);

	pfree(summary);
}

/*
 * Given infomask/infomask2, compute the bits that must be saved in the
 * "infobits" field of xl_heap_delete, xl_heap_update, xl_heap_lock,
 * xl_heap_lock_updated WAL records.
 *
 * See fix_infomask_from_infobits.
 */
static uint8
compute_infobits(uint16 infomask, uint16 infomask2)
{
	return
		((infomask & HEAP_XMAX_IS_MULTI) != 0 ? XLHL_XMAX_IS_MULTI : 0) |
		((infomask & HEAP_XMAX_LOCK_ONLY) != 0 ? XLHL_XMAX_LOCK_ONLY : 0) |
		((infomask & HEAP_XMAX_EXCL_LOCK) != 0 ? XLHL_XMAX_EXCL_LOCK : 0) |
	/* note we ignore HEAP_XMAX_SHR_LOCK here */
		((infomask & HEAP_XMAX_KEYSHR_LOCK) != 0 ? XLHL_XMAX_KEYSHR_LOCK : 0) |
		((infomask2 & HEAP_KEYS_UPDATED) != 0 ?
		 XLHL_KEYS_UPDATED : 0);
}

/*
 * Given two versions of the same t_infomask for a tuple, compare them and
 * return whether the relevant status for a tuple Xmax has changed.  This is
 * used after a buffer lock has been released and reacquired: we want to ensure
 * that the tuple state continues to be the same it was when we previously
 * examined it.
 *
 * Note the Xmax field itself must be compared separately.
 */
static inline bool
xmax_infomask_changed(uint16 new_infomask, uint16 old_infomask)
{
	const uint16 interesting =
	HEAP_XMAX_IS_MULTI | HEAP_XMAX_LOCK_ONLY | HEAP_LOCK_MASK;

	if ((new_infomask & interesting) != (old_infomask & interesting))
		return true;

	return false;
}

/*
 *	heap_delete - delete a tuple
 *
 * NB: do not call this directly unless you are prepared to deal with
 * concurrent-update conditions.  Use simple_heap_delete instead.
 *
 *	relation - table to be modified (caller must hold suitable lock)
 *	tid - TID of tuple to be deleted
 *	cid - delete command ID (used for visibility test, and stored into
 *		cmax if successful)
 *	crosscheck - if not InvalidSnapshot, also check tuple against this
 *	wait - true if should wait for any conflicting update to commit/abort
 *	hufd - output parameter, filled in failure cases (see below)
 *
 * Normal, successful return value is HeapTupleMayBeUpdated, which
 * actually means we did delete it.  Failure return codes are
 * HeapTupleSelfUpdated, HeapTupleUpdated, or HeapTupleBeingUpdated
 * (the last only possible if wait == false).
 *
 * In the failure cases, the routine fills *hufd with the tuple's t_ctid,
 * t_xmax (resolving a possible MultiXact, if necessary), and t_cmax
 * (the last only for HeapTupleSelfUpdated, since we
 * cannot obtain cmax from a combocid generated by another transaction).
 * See comments for struct HeapUpdateFailureData for additional info.
 */
HTSU_Result
heap_delete(Relation relation, ItemPointer tid,
			CommandId cid, Snapshot crosscheck, bool wait,
			HeapUpdateFailureData *hufd)
{
	HTSU_Result result;
	TransactionId xid = GetCurrentTransactionId();
	ItemId		lp;
	HeapTupleData tp;
	Page		page;
	BlockNumber block;
	Buffer		buffer;
	Buffer		vmbuffer = InvalidBuffer;
	TransactionId new_xmax;
	uint16		new_infomask,
				new_infomask2;
	bool		have_tuple_lock = false;
	bool		iscombo;
	bool		all_visible_cleared = false;
	HeapTuple	old_key_tuple = NULL;	/* replica identity of the tuple */
	bool		old_key_copied = false;

	Assert(ItemPointerIsValid(tid));
	Assert(RelationIsHeap(relation));

	gp_expand_protect_catalog_changes(relation);

	/*
	 * Forbid this during a parallel operation, lest it allocate a combocid.
	 * Other workers might need that combocid for visibility checks, and we
	 * have no provision for broadcasting it to them.
	 */
	if (IsInParallelMode())
		ereport(ERROR,
				(errcode(ERRCODE_INVALID_TRANSACTION_STATE),
				 errmsg("cannot delete tuples during a parallel operation")));

	block = ItemPointerGetBlockNumber(tid);
	buffer = ReadBuffer(relation, block);
	page = BufferGetPage(buffer);

	/*
	 * Before locking the buffer, pin the visibility map page if it appears to
	 * be necessary.  Since we haven't got the lock yet, someone else might be
	 * in the middle of changing this, so we'll need to recheck after we have
	 * the lock.
	 */
	if (PageIsAllVisible(page))
		visibilitymap_pin(relation, block, &vmbuffer);

	LockBuffer(buffer, BUFFER_LOCK_EXCLUSIVE);

	/*
	 * If we didn't pin the visibility map page and the page has become all
	 * visible while we were busy locking the buffer, we'll have to unlock and
	 * re-lock, to avoid holding the buffer lock across an I/O.  That's a bit
	 * unfortunate, but hopefully shouldn't happen often.
	 */
	if (vmbuffer == InvalidBuffer && PageIsAllVisible(page))
	{
		LockBuffer(buffer, BUFFER_LOCK_UNLOCK);
		visibilitymap_pin(relation, block, &vmbuffer);
		LockBuffer(buffer, BUFFER_LOCK_EXCLUSIVE);
	}

	lp = PageGetItemId(page, ItemPointerGetOffsetNumber(tid));
	Assert(ItemIdIsNormal(lp));

#if 0
	tp.t_tableOid = RelationGetRelid(relation);
#endif
	tp.t_data = (HeapTupleHeader) PageGetItem(page, lp);
	tp.t_len = ItemIdGetLength(lp);
	tp.t_self = *tid;

l1:
	result = HeapTupleSatisfiesUpdate(relation, &tp, cid, buffer);

	if (result == HeapTupleInvisible)
	{
		UnlockReleaseBuffer(buffer);
		ereport(ERROR,
				(errcode(ERRCODE_OBJECT_NOT_IN_PREREQUISITE_STATE),
				 errmsg("attempted to delete invisible tuple")));
	}
	else if (result == HeapTupleBeingUpdated && wait)
	{
		TransactionId xwait;
		uint16		infomask;

		/* must copy state data before unlocking buffer */
		xwait = HeapTupleHeaderGetRawXmax(tp.t_data);
		infomask = tp.t_data->t_infomask;

		/*
		 * Sleep until concurrent transaction ends -- except when there's a
		 * single locker and it's our own transaction.  Note we don't care
		 * which lock mode the locker has, because we need the strongest one.
		 *
		 * Before sleeping, we need to acquire tuple lock to establish our
		 * priority for the tuple (see heap_lock_tuple).  LockTuple will
		 * release us when we are next-in-line for the tuple.
		 *
		 * If we are forced to "start over" below, we keep the tuple lock;
		 * this arranges that we stay at the head of the line while rechecking
		 * tuple state.
		 */
		if (infomask & HEAP_XMAX_IS_MULTI)
		{
			/* wait for multixact */
			if (DoesMultiXactIdConflict((MultiXactId) xwait, infomask,
										LockTupleExclusive))
			{
				LockBuffer(buffer, BUFFER_LOCK_UNLOCK);

				/* acquire tuple lock, if necessary */
				heap_acquire_tuplock(relation, &(tp.t_self), LockTupleExclusive,
									 LockWaitBlock, &have_tuple_lock);

				/* wait for multixact */
				MultiXactIdWait((MultiXactId) xwait, MultiXactStatusUpdate, infomask,
								relation, &(tp.t_self), XLTW_Delete,
								NULL);
				LockBuffer(buffer, BUFFER_LOCK_EXCLUSIVE);

				/*
				 * If xwait had just locked the tuple then some other xact
				 * could update this tuple before we get to this point.  Check
				 * for xmax change, and start over if so.
				 */
				if (xmax_infomask_changed(tp.t_data->t_infomask, infomask) ||
					!TransactionIdEquals(HeapTupleHeaderGetRawXmax(tp.t_data),
										 xwait))
					goto l1;
			}

			/*
			 * You might think the multixact is necessarily done here, but not
			 * so: it could have surviving members, namely our own xact or
			 * other subxacts of this backend.  It is legal for us to delete
			 * the tuple in either case, however (the latter case is
			 * essentially a situation of upgrading our former shared lock to
			 * exclusive).  We don't bother changing the on-disk hint bits
			 * since we are about to overwrite the xmax altogether.
			 */
		}
		else if (!TransactionIdIsCurrentTransactionId(xwait))
		{
			/*
			 * Wait for regular transaction to end; but first, acquire tuple
			 * lock.
			 */
			LockBuffer(buffer, BUFFER_LOCK_UNLOCK);
			heap_acquire_tuplock(relation, &(tp.t_self), LockTupleExclusive,
								 LockWaitBlock, &have_tuple_lock);
			XactLockTableWait(xwait, relation, &(tp.t_self), XLTW_Delete);
			LockBuffer(buffer, BUFFER_LOCK_EXCLUSIVE);

			/*
			 * xwait is done, but if xwait had just locked the tuple then some
			 * other xact could update this tuple before we get to this point.
			 * Check for xmax change, and start over if so.
			 */
			if (xmax_infomask_changed(tp.t_data->t_infomask, infomask) ||
				!TransactionIdEquals(HeapTupleHeaderGetRawXmax(tp.t_data),
									 xwait))
				goto l1;

			/* Otherwise check if it committed or aborted */
			UpdateXmaxHintBits(tp.t_data, buffer, xwait, relation);
		}

		/*
		 * We may overwrite if previous xmax aborted, or if it committed but
		 * only locked the tuple without updating it.
		 */
		if ((tp.t_data->t_infomask & HEAP_XMAX_INVALID) ||
			HEAP_XMAX_IS_LOCKED_ONLY(tp.t_data->t_infomask) ||
			HeapTupleHeaderIsOnlyLocked(tp.t_data))
			result = HeapTupleMayBeUpdated;
		else
			result = HeapTupleUpdated;
	}

	if (crosscheck != InvalidSnapshot && result == HeapTupleMayBeUpdated)
	{
		/* Perform additional check for transaction-snapshot mode RI updates */
		if (!HeapTupleSatisfiesVisibility(relation, &tp, crosscheck, buffer))
			result = HeapTupleUpdated;
	}

	if (result != HeapTupleMayBeUpdated)
	{
		Assert(result == HeapTupleSelfUpdated ||
			   result == HeapTupleUpdated ||
			   result == HeapTupleBeingUpdated);
		Assert(!(tp.t_data->t_infomask & HEAP_XMAX_INVALID));
		hufd->ctid = tp.t_data->t_ctid;
		hufd->xmax = HeapTupleHeaderGetUpdateXid(tp.t_data);
		if (result == HeapTupleSelfUpdated)
			hufd->cmax = HeapTupleHeaderGetCmax(tp.t_data);
		else
			hufd->cmax = InvalidCommandId;
		UnlockReleaseBuffer(buffer);
		if (have_tuple_lock)
			UnlockTupleTuplock(relation, &(tp.t_self), LockTupleExclusive);
		if (vmbuffer != InvalidBuffer)
			ReleaseBuffer(vmbuffer);
		return result;
	}

	/*
	 * We're about to do the actual delete -- check for conflict first, to
	 * avoid possibly having to roll back work we've just done.
	 *
	 * This is safe without a recheck as long as there is no possibility of
	 * another process scanning the page between this check and the delete
	 * being visible to the scan (i.e., an exclusive buffer content lock is
	 * continuously held from this point until the tuple delete is visible).
	 */
	CheckForSerializableConflictIn(relation, &tp, buffer);

	/* replace cid with a combo cid if necessary */
	HeapTupleHeaderAdjustCmax(tp.t_data, &cid, &iscombo);

	/*
	 * Compute replica identity tuple before entering the critical section so
	 * we don't PANIC upon a memory allocation failure.
	 */
	old_key_tuple = ExtractReplicaIdentity(relation, &tp, true, &old_key_copied);

	/*
	 * If this is the first possibly-multixact-able operation in the current
	 * transaction, set my per-backend OldestMemberMXactId setting. We can be
	 * certain that the transaction will never become a member of any older
	 * MultiXactIds than that.  (We have to do this even if we end up just
	 * using our own TransactionId below, since some other backend could
	 * incorporate our XID into a MultiXact immediately afterwards.)
	 */
	MultiXactIdSetOldestMember();

	compute_new_xmax_infomask(HeapTupleHeaderGetRawXmax(tp.t_data),
							  tp.t_data->t_infomask, tp.t_data->t_infomask2,
							  xid, LockTupleExclusive, true,
							  &new_xmax, &new_infomask, &new_infomask2);

	START_CRIT_SECTION();

	/*
	 * If this transaction commits, the tuple will become DEAD sooner or
	 * later.  Set flag that this page is a candidate for pruning once our xid
	 * falls below the OldestXmin horizon.  If the transaction finally aborts,
	 * the subsequent page pruning will be a no-op and the hint will be
	 * cleared.
	 */
	PageSetPrunable(page, xid);

	if (PageIsAllVisible(page))
	{
		all_visible_cleared = true;
		PageClearAllVisible(page);
		visibilitymap_clear(relation, BufferGetBlockNumber(buffer),
							vmbuffer, VISIBILITYMAP_VALID_BITS);
	}

	/* store transaction information of xact deleting the tuple */
	tp.t_data->t_infomask &= ~(HEAP_XMAX_BITS | HEAP_MOVED);
	tp.t_data->t_infomask2 &= ~HEAP_KEYS_UPDATED;
	tp.t_data->t_infomask |= new_infomask;
	tp.t_data->t_infomask2 |= new_infomask2;
	HeapTupleHeaderClearHotUpdated(tp.t_data);
	HeapTupleHeaderSetXmax(tp.t_data, new_xmax);
	HeapTupleHeaderSetCmax(tp.t_data, cid, iscombo);
	/* Make sure there is no forward chain link in t_ctid */
	tp.t_data->t_ctid = tp.t_self;

	MarkBufferDirty(buffer);

	/*
	 * XLOG stuff
	 *
	 * NB: heap_abort_speculative() uses the same xlog record and replay
	 * routines.
	 */
	if (RelationNeedsWAL(relation))
	{
		xl_heap_delete xlrec;
		XLogRecPtr	recptr;

		/* For logical decode we need combocids to properly decode the catalog */
		if (RelationIsAccessibleInLogicalDecoding(relation))
			log_heap_new_cid(relation, &tp);

		xlrec.flags = all_visible_cleared ? XLH_DELETE_ALL_VISIBLE_CLEARED : 0;
		xlrec.infobits_set = compute_infobits(tp.t_data->t_infomask,
											  tp.t_data->t_infomask2);
		xlrec.offnum = ItemPointerGetOffsetNumber(&tp.t_self);
		xlrec.xmax = new_xmax;

		if (old_key_tuple != NULL)
		{
			if (relation->rd_rel->relreplident == REPLICA_IDENTITY_FULL)
				xlrec.flags |= XLH_DELETE_CONTAINS_OLD_TUPLE;
			else
				xlrec.flags |= XLH_DELETE_CONTAINS_OLD_KEY;
		}

		XLogBeginInsert();
		XLogRegisterData((char *) &xlrec, SizeOfHeapDelete);

		XLogRegisterBuffer(0, buffer, REGBUF_STANDARD);

		/*
		 * Log replica identity of the deleted tuple if there is one
		 */
		if (old_key_tuple != NULL)
		{
			xl_heap_header xlhdr;

			xlhdr.t_infomask2 = old_key_tuple->t_data->t_infomask2;
			xlhdr.t_infomask = old_key_tuple->t_data->t_infomask;
			xlhdr.t_hoff = old_key_tuple->t_data->t_hoff;

			XLogRegisterData((char *) &xlhdr, SizeOfHeapHeader);
			XLogRegisterData((char *) old_key_tuple->t_data
							 + SizeofHeapTupleHeader,
							 old_key_tuple->t_len
							 - SizeofHeapTupleHeader);
		}

		/* filtering by origin on a row level is much more efficient */
		XLogIncludeOrigin();

		recptr = XLogInsert(RM_HEAP_ID, XLOG_HEAP_DELETE);

		PageSetLSN(page, recptr);
	}

	END_CRIT_SECTION();

	LockBuffer(buffer, BUFFER_LOCK_UNLOCK);

	if (vmbuffer != InvalidBuffer)
		ReleaseBuffer(vmbuffer);

	/*
	 * If the tuple has toasted out-of-line attributes, we need to delete
	 * those items too.  We have to do this before releasing the buffer
	 * because we need to look at the contents of the tuple, but it's OK to
	 * release the content lock on the buffer first.
	 */
	if (relation->rd_rel->relkind != RELKIND_RELATION &&
		relation->rd_rel->relkind != RELKIND_MATVIEW)
	{
		/* toast table entries should never be recursively toasted */
		Assert(!HeapTupleHasExternal(&tp));
	}
	else if (HeapTupleHasExternal(&tp))
		toast_delete(relation, (GenericTuple) &tp, NULL);

	/*
	 * Mark tuple for invalidation from system caches at next command
	 * boundary. We have to do this before releasing the buffer because we
	 * need to look at the contents of the tuple.
	 */
	CacheInvalidateHeapTuple(relation, &tp, NULL);

	/* Now we can release the buffer */
	ReleaseBuffer(buffer);

	/*
	 * Release the lmgr tuple lock, if we had it.
	 */
	if (have_tuple_lock)
		UnlockTupleTuplock(relation, &(tp.t_self), LockTupleExclusive);

	pgstat_count_heap_delete(relation);

	if (old_key_tuple != NULL && old_key_copied)
		heap_freetuple(old_key_tuple);

	return HeapTupleMayBeUpdated;
}

/*
 *	simple_heap_delete - delete a tuple
 *
 * This routine may be used to delete a tuple when concurrent updates of
 * the target tuple are not expected (for example, because we have a lock
 * on the relation associated with the tuple).  Any failure is reported
 * via ereport().
 */
void
simple_heap_delete(Relation relation, ItemPointer tid)
{
	HTSU_Result result;
	HeapUpdateFailureData hufd;

	result = heap_delete(relation, tid,
						 GetCurrentCommandId(true), InvalidSnapshot,
						 true /* wait for commit */ ,
						 &hufd);
	switch (result)
	{
		case HeapTupleSelfUpdated:
			/* Tuple was already updated in current command? */
			elog(ERROR, "tuple already updated by self");
			break;

		case HeapTupleMayBeUpdated:
			/* done successfully */
			break;

		case HeapTupleUpdated:
			elog(ERROR, "tuple concurrently updated");
			break;

		default:
			elog(ERROR, "unrecognized heap_delete status: %u", result);
			break;
	}
}

/*
 *	heap_update - replace a tuple
 *
 * NB: do not call this directly unless you are prepared to deal with
 * concurrent-update conditions.  Use simple_heap_update instead.
 *
 *	relation - table to be modified (caller must hold suitable lock)
 *	otid - TID of old tuple to be replaced
 *	newtup - newly constructed tuple data to store
 *	cid - update command ID (used for visibility test, and stored into
 *		cmax/cmin if successful)
 *	crosscheck - if not InvalidSnapshot, also check old tuple against this
 *	wait - true if should wait for any conflicting update to commit/abort
 *	hufd - output parameter, filled in failure cases (see below)
 *	lockmode - output parameter, filled with lock mode acquired on tuple
 *
 * Normal, successful return value is HeapTupleMayBeUpdated, which
 * actually means we *did* update it.  Failure return codes are
 * HeapTupleSelfUpdated, HeapTupleUpdated, or HeapTupleBeingUpdated
 * (the last only possible if wait == false).
 *
 * On success, the header fields of *newtup are updated to match the new
 * stored tuple; in particular, newtup->t_self is set to the TID where the
 * new tuple was inserted, and its HEAP_ONLY_TUPLE flag is set iff a HOT
 * update was done.  However, any TOAST changes in the new tuple's
 * data are not reflected into *newtup.
 *
 * In the failure cases, the routine fills *hufd with the tuple's t_ctid,
 * t_xmax (resolving a possible MultiXact, if necessary), and t_cmax
 * (the last only for HeapTupleSelfUpdated, since we
 * cannot obtain cmax from a combocid generated by another transaction).
 * See comments for struct HeapUpdateFailureData for additional info.
 */
static HTSU_Result
heap_update_internal(Relation relation, ItemPointer otid, HeapTuple newtup,
			CommandId cid, Snapshot crosscheck, bool wait,
			HeapUpdateFailureData *hufd, LockTupleMode *lockmode, bool simple)
{
	HTSU_Result result;
	TransactionId xid = GetCurrentTransactionId();
	Bitmapset  *hot_attrs;
	Bitmapset  *key_attrs;
	Bitmapset  *id_attrs;
	ItemId		lp;
	HeapTupleData oldtup;
	HeapTuple	heaptup;
	HeapTuple	old_key_tuple = NULL;
	bool		old_key_copied = false;
	Page		page;
	BlockNumber block;
	MultiXactStatus mxact_status;
	Buffer		buffer,
				newbuf,
				vmbuffer = InvalidBuffer,
				vmbuffer_new = InvalidBuffer;
	bool		need_toast;
	Size		newtupsize,
				pagefree;
	bool		have_tuple_lock = false;
	bool		iscombo;
	bool		satisfies_hot;
	bool		satisfies_key;
	bool		satisfies_id;
	bool		use_hot_update = false;
	bool		key_intact;
	bool		all_visible_cleared = false;
	bool		all_visible_cleared_new = false;
	bool		checked_lockers;
	bool		locker_remains;
	TransactionId xmax_new_tuple,
				xmax_old_tuple;
	uint16		infomask_old_tuple,
				infomask2_old_tuple,
				infomask_new_tuple,
				infomask2_new_tuple;

	Assert(ItemPointerIsValid(otid));
	Assert(!RelationIsAppendOptimized(relation));

	gp_expand_protect_catalog_changes(relation);

	/*
	 * Forbid this during a parallel operation, lest it allocate a combocid.
	 * Other workers might need that combocid for visibility checks, and we
	 * have no provision for broadcasting it to them.
	 */
	if (IsInParallelMode())
		ereport(ERROR,
				(errcode(ERRCODE_INVALID_TRANSACTION_STATE),
				 errmsg("cannot update tuples during a parallel operation")));

	/*
	 * Fetch the list of attributes to be checked for HOT update.  This is
	 * wasted effort if we fail to update or have to put the new tuple on a
	 * different page.  But we must compute the list before obtaining buffer
	 * lock --- in the worst case, if we are doing an update on one of the
	 * relevant system catalogs, we could deadlock if we try to fetch the list
	 * later.  In any case, the relcache caches the data so this is usually
	 * pretty cheap.
	 *
	 * Note that we get a copy here, so we need not worry about relcache flush
	 * happening midway through.
	 */
	hot_attrs = RelationGetIndexAttrBitmap(relation, INDEX_ATTR_BITMAP_ALL);
	key_attrs = RelationGetIndexAttrBitmap(relation, INDEX_ATTR_BITMAP_KEY);
	id_attrs = RelationGetIndexAttrBitmap(relation,
										  INDEX_ATTR_BITMAP_IDENTITY_KEY);

	block = ItemPointerGetBlockNumber(otid);
	buffer = ReadBuffer(relation, block);
	page = BufferGetPage(buffer);

	/*
	 * Before locking the buffer, pin the visibility map page if it appears to
	 * be necessary.  Since we haven't got the lock yet, someone else might be
	 * in the middle of changing this, so we'll need to recheck after we have
	 * the lock.
	 */
	if (PageIsAllVisible(page))
		visibilitymap_pin(relation, block, &vmbuffer);

	LockBuffer(buffer, BUFFER_LOCK_EXCLUSIVE);

	lp = PageGetItemId(page, ItemPointerGetOffsetNumber(otid));
	Assert(ItemIdIsNormal(lp));

	/*
	 * Fill in enough data in oldtup for HeapSatisfiesHOTandKeyUpdate to work
	 * properly.
	 */
	oldtup.t_data = (HeapTupleHeader) PageGetItem(page, lp);
	oldtup.t_len = ItemIdGetLength(lp);
	oldtup.t_self = *otid;

	/* Fill in OID for newtup */
	if (relation->rd_rel->relhasoids)
	{
#ifdef NOT_USED
		/* this is redundant with an Assert in HeapTupleSetOid */
		Assert(newtup->t_data->t_infomask & HEAP_HASOID);
#endif
		HeapTupleSetOid(newtup, HeapTupleGetOid(&oldtup));
	}
	else
	{
		/* check there is not space for an OID */
		Assert(!(newtup->t_data->t_infomask & HEAP_HASOID));
	}

	/*
	 * If we're not updating any "key" column, we can grab a weaker lock type.
	 * This allows for more concurrency when we are running simultaneously
	 * with foreign key checks.
	 *
	 * Note that if a column gets detoasted while executing the update, but
	 * the value ends up being the same, this test will fail and we will use
	 * the stronger lock.  This is acceptable; the important case to optimize
	 * is updates that don't manipulate key columns, not those that
	 * serendipitiously arrive at the same key values.
	 */
	HeapSatisfiesHOTandKeyUpdate(relation, hot_attrs, key_attrs, id_attrs,
								 &satisfies_hot, &satisfies_key,
								 &satisfies_id, &oldtup, newtup);
	if (satisfies_key)
	{
		*lockmode = LockTupleNoKeyExclusive;
		mxact_status = MultiXactStatusNoKeyUpdate;
		key_intact = true;

		/*
		 * If this is the first possibly-multixact-able operation in the
		 * current transaction, set my per-backend OldestMemberMXactId
		 * setting. We can be certain that the transaction will never become a
		 * member of any older MultiXactIds than that.  (We have to do this
		 * even if we end up just using our own TransactionId below, since
		 * some other backend could incorporate our XID into a MultiXact
		 * immediately afterwards.)
		 */
		MultiXactIdSetOldestMember();
	}
	else
	{
		*lockmode = LockTupleExclusive;
		mxact_status = MultiXactStatusUpdate;
		key_intact = false;
	}

	/*
	 * Note: beyond this point, use oldtup not otid to refer to old tuple.
	 * otid may very well point at newtup->t_self, which we will overwrite
	 * with the new tuple's location, so there's great risk of confusion if we
	 * use otid anymore.
	 */

l2:
	checked_lockers = false;
	locker_remains = false;
	result = HeapTupleSatisfiesUpdate(relation, &oldtup, cid, buffer);

	/* see below about the "no wait" case */
	Assert(result != HeapTupleBeingUpdated || wait);

	if (result == HeapTupleInvisible)
	{
		/* Trace current tuple information before we unlock the buffer */
		heap_trace_current_tuple("heap_update", &oldtup);
		
		UnlockReleaseBuffer(buffer);
		ereport(ERROR,
				(errcode(ERRCODE_OBJECT_NOT_IN_PREREQUISITE_STATE),
				 errmsg("attempted to update invisible tuple")));
	}
	else if (result == HeapTupleBeingUpdated && wait)
	{
		TransactionId xwait;
		uint16		infomask;
		bool		can_continue = false;

		/*
		 * XXX note that we don't consider the "no wait" case here.  This
		 * isn't a problem currently because no caller uses that case, but it
		 * should be fixed if such a caller is introduced.  It wasn't a
		 * problem previously because this code would always wait, but now
		 * that some tuple locks do not conflict with one of the lock modes we
		 * use, it is possible that this case is interesting to handle
		 * specially.
		 *
		 * This may cause failures with third-party code that calls
		 * heap_update directly.
		 */

		/* must copy state data before unlocking buffer */
		xwait = HeapTupleHeaderGetRawXmax(oldtup.t_data);
		infomask = oldtup.t_data->t_infomask;

		/*
		 * Now we have to do something about the existing locker.  If it's a
		 * multi, sleep on it; we might be awakened before it is completely
		 * gone (or even not sleep at all in some cases); we need to preserve
		 * it as locker, unless it is gone completely.
		 *
		 * If it's not a multi, we need to check for sleeping conditions
		 * before actually going to sleep.  If the update doesn't conflict
		 * with the locks, we just continue without sleeping (but making sure
		 * it is preserved).
		 *
		 * Before sleeping, we need to acquire tuple lock to establish our
		 * priority for the tuple (see heap_lock_tuple).  LockTuple will
		 * release us when we are next-in-line for the tuple.  Note we must
		 * not acquire the tuple lock until we're sure we're going to sleep;
		 * otherwise we're open for race conditions with other transactions
		 * holding the tuple lock which sleep on us.
		 *
		 * If we are forced to "start over" below, we keep the tuple lock;
		 * this arranges that we stay at the head of the line while rechecking
		 * tuple state.
		 */
		if (infomask & HEAP_XMAX_IS_MULTI)
		{
			TransactionId update_xact;
			int			remain;

			if (DoesMultiXactIdConflict((MultiXactId) xwait, infomask,
										*lockmode))
			{
				LockBuffer(buffer, BUFFER_LOCK_UNLOCK);

				/* acquire tuple lock, if necessary */
				heap_acquire_tuplock(relation, &(oldtup.t_self), *lockmode,
									 LockWaitBlock, &have_tuple_lock);

				/* wait for multixact */
				MultiXactIdWait((MultiXactId) xwait, mxact_status, infomask,
								relation, &oldtup.t_self, XLTW_Update,
								&remain);
				checked_lockers = true;
				locker_remains = remain != 0;
				LockBuffer(buffer, BUFFER_LOCK_EXCLUSIVE);

				/*
				 * If xwait had just locked the tuple then some other xact
				 * could update this tuple before we get to this point.  Check
				 * for xmax change, and start over if so.
				 */
				if (xmax_infomask_changed(oldtup.t_data->t_infomask,
										  infomask) ||
				!TransactionIdEquals(HeapTupleHeaderGetRawXmax(oldtup.t_data),
									 xwait))
					goto l2;
			}

			/*
			 * Note that the multixact may not be done by now.  It could have
			 * surviving members; our own xact or other subxacts of this
			 * backend, and also any other concurrent transaction that locked
			 * the tuple with KeyShare if we only got TupleLockUpdate.  If
			 * this is the case, we have to be careful to mark the updated
			 * tuple with the surviving members in Xmax.
			 *
			 * Note that there could have been another update in the
			 * MultiXact. In that case, we need to check whether it committed
			 * or aborted. If it aborted we are safe to update it again;
			 * otherwise there is an update conflict, and we have to return
			 * HeapTupleUpdated below.
			 *
			 * In the LockTupleExclusive case, we still need to preserve the
			 * surviving members: those would include the tuple locks we had
			 * before this one, which are important to keep in case this
			 * subxact aborts.
			 */
			if (!HEAP_XMAX_IS_LOCKED_ONLY(oldtup.t_data->t_infomask))
				update_xact = HeapTupleGetUpdateXid(oldtup.t_data);
			else
				update_xact = InvalidTransactionId;

			/*
			 * There was no UPDATE in the MultiXact; or it aborted. No
			 * TransactionIdIsInProgress() call needed here, since we called
			 * MultiXactIdWait() above.
			 */
			if (!TransactionIdIsValid(update_xact) ||
				TransactionIdDidAbort(update_xact))
				can_continue = true;
		}
		else if (TransactionIdIsCurrentTransactionId(xwait))
		{
			/*
			 * The only locker is ourselves; we can avoid grabbing the tuple
			 * lock here, but must preserve our locking information.
			 */
			checked_lockers = true;
			locker_remains = true;
			can_continue = true;
		}
		else if (HEAP_XMAX_IS_KEYSHR_LOCKED(infomask) && key_intact)
		{
			/*
			 * If it's just a key-share locker, and we're not changing the key
			 * columns, we don't need to wait for it to end; but we need to
			 * preserve it as locker.
			 */
			checked_lockers = true;
			locker_remains = true;
			can_continue = true;
		}
		else
		{
			/*
			 * Wait for regular transaction to end; but first, acquire tuple
			 * lock.
			 */
			LockBuffer(buffer, BUFFER_LOCK_UNLOCK);
			heap_acquire_tuplock(relation, &(oldtup.t_self), *lockmode,
								 LockWaitBlock, &have_tuple_lock);
			XactLockTableWait(xwait, relation, &oldtup.t_self,
							  XLTW_Update);
			checked_lockers = true;
			LockBuffer(buffer, BUFFER_LOCK_EXCLUSIVE);

			/*
			 * xwait is done, but if xwait had just locked the tuple then some
			 * other xact could update this tuple before we get to this point.
			 * Check for xmax change, and start over if so.
			 */
			if (xmax_infomask_changed(oldtup.t_data->t_infomask, infomask) ||
				!TransactionIdEquals(xwait,
								   HeapTupleHeaderGetRawXmax(oldtup.t_data)))
				goto l2;

			/* Otherwise check if it committed or aborted */
			UpdateXmaxHintBits(oldtup.t_data, buffer, xwait, relation);
			if (oldtup.t_data->t_infomask & HEAP_XMAX_INVALID)
				can_continue = true;
		}

		result = can_continue ? HeapTupleMayBeUpdated : HeapTupleUpdated;
	}

	if (crosscheck != InvalidSnapshot && result == HeapTupleMayBeUpdated)
	{
		/* Perform additional check for transaction-snapshot mode RI updates */
		if (!HeapTupleSatisfiesVisibility(relation, &oldtup, crosscheck, buffer))
			result = HeapTupleUpdated;
	}

	if (result != HeapTupleMayBeUpdated)
	{
		Assert(result == HeapTupleSelfUpdated ||
			   result == HeapTupleUpdated ||
			   result == HeapTupleBeingUpdated);
		Assert(!(oldtup.t_data->t_infomask & HEAP_XMAX_INVALID));
		hufd->ctid = oldtup.t_data->t_ctid;
		hufd->xmax = HeapTupleHeaderGetUpdateXid(oldtup.t_data);
		if (result == HeapTupleSelfUpdated)
			hufd->cmax = HeapTupleHeaderGetCmax(oldtup.t_data);
		else
			hufd->cmax = InvalidCommandId;

		if (simple)
		{
			/* GPDB: Trace current tuple information before we unlock the buffer */
			heap_trace_current_tuple("heap_update", &oldtup);
		}

		UnlockReleaseBuffer(buffer);
		if (have_tuple_lock)
			UnlockTupleTuplock(relation, &(oldtup.t_self), *lockmode);
		if (vmbuffer != InvalidBuffer)
			ReleaseBuffer(vmbuffer);
		bms_free(hot_attrs);
		bms_free(key_attrs);
		bms_free(id_attrs);
		return result;
	}

	/*
	 * If we didn't pin the visibility map page and the page has become all
	 * visible while we were busy locking the buffer, or during some
	 * subsequent window during which we had it unlocked, we'll have to unlock
	 * and re-lock, to avoid holding the buffer lock across an I/O.  That's a
	 * bit unfortunate, especially since we'll now have to recheck whether the
	 * tuple has been locked or updated under us, but hopefully it won't
	 * happen very often.
	 */
	if (vmbuffer == InvalidBuffer && PageIsAllVisible(page))
	{
		LockBuffer(buffer, BUFFER_LOCK_UNLOCK);
		visibilitymap_pin(relation, block, &vmbuffer);
		LockBuffer(buffer, BUFFER_LOCK_EXCLUSIVE);
		goto l2;
	}

	/* Fill in transaction status data */

	/*
	 * If the tuple we're updating is locked, we need to preserve the locking
	 * info in the old tuple's Xmax.  Prepare a new Xmax value for this.
	 */
	compute_new_xmax_infomask(HeapTupleHeaderGetRawXmax(oldtup.t_data),
							  oldtup.t_data->t_infomask,
							  oldtup.t_data->t_infomask2,
							  xid, *lockmode, true,
							  &xmax_old_tuple, &infomask_old_tuple,
							  &infomask2_old_tuple);

	/*
	 * And also prepare an Xmax value for the new copy of the tuple.  If there
	 * was no xmax previously, or there was one but all lockers are now gone,
	 * then use InvalidXid; otherwise, get the xmax from the old tuple.  (In
	 * rare cases that might also be InvalidXid and yet not have the
	 * HEAP_XMAX_INVALID bit set; that's fine.)
	 */
	if ((oldtup.t_data->t_infomask & HEAP_XMAX_INVALID) ||
		HEAP_LOCKED_UPGRADED(oldtup.t_data->t_infomask) ||
		(checked_lockers && !locker_remains))
		xmax_new_tuple = InvalidTransactionId;
	else
		xmax_new_tuple = HeapTupleHeaderGetRawXmax(oldtup.t_data);

	if (!TransactionIdIsValid(xmax_new_tuple))
	{
		infomask_new_tuple = HEAP_XMAX_INVALID;
		infomask2_new_tuple = 0;
	}
	else
	{
		/*
		 * If we found a valid Xmax for the new tuple, then the infomask bits
		 * to use on the new tuple depend on what was there on the old one.
		 * Note that since we're doing an update, the only possibility is that
		 * the lockers had FOR KEY SHARE lock.
		 */
		if (oldtup.t_data->t_infomask & HEAP_XMAX_IS_MULTI)
		{
			GetMultiXactIdHintBits(xmax_new_tuple, &infomask_new_tuple,
								   &infomask2_new_tuple);
		}
		else
		{
			infomask_new_tuple = HEAP_XMAX_KEYSHR_LOCK | HEAP_XMAX_LOCK_ONLY;
			infomask2_new_tuple = 0;
		}
	}

	/*
	 * Prepare the new tuple with the appropriate initial values of Xmin and
	 * Xmax, as well as initial infomask bits as computed above.
	 */
	newtup->t_data->t_infomask &= ~(HEAP_XACT_MASK);
	newtup->t_data->t_infomask2 &= ~(HEAP2_XACT_MASK);
	HeapTupleHeaderSetXmin(newtup->t_data, xid);
	HeapTupleHeaderSetCmin(newtup->t_data, cid);
	newtup->t_data->t_infomask |= HEAP_UPDATED | infomask_new_tuple;
	newtup->t_data->t_infomask2 |= infomask2_new_tuple;
	HeapTupleHeaderSetXmax(newtup->t_data, xmax_new_tuple);

	/*
	 * Replace cid with a combo cid if necessary.  Note that we already put
	 * the plain cid into the new tuple.
	 */
	HeapTupleHeaderAdjustCmax(oldtup.t_data, &cid, &iscombo);

	/*
	 * If the toaster needs to be activated, OR if the new tuple will not fit
	 * on the same page as the old, then we need to release the content lock
	 * (but not the pin!) on the old tuple's buffer while we are off doing
	 * TOAST and/or table-file-extension work.  We must mark the old tuple to
	 * show that it's locked, else other processes may try to update it
	 * themselves.
	 *
	 * We need to invoke the toaster if there are already any out-of-line
	 * toasted values present, or if the new tuple is over-threshold.
	 */
	if (relation->rd_rel->relkind != RELKIND_RELATION &&
		relation->rd_rel->relkind != RELKIND_MATVIEW)
	{
		/* toast table entries should never be recursively toasted */
		Assert(!HeapTupleHasExternal(&oldtup));
		Assert(!HeapTupleHasExternal(newtup));
		need_toast = false;
	}
	else
		need_toast = (HeapTupleHasExternal(&oldtup) ||
					  HeapTupleHasExternal(newtup) ||
					  newtup->t_len > TOAST_TUPLE_THRESHOLD);

	pagefree = PageGetHeapFreeSpace(page);

	newtupsize = MAXALIGN(newtup->t_len);

	if (need_toast || newtupsize > pagefree)
	{
		TransactionId xmax_lock_old_tuple;
		uint16		infomask_lock_old_tuple,
					infomask2_lock_old_tuple;
<<<<<<< HEAD

		/*
		 * To prevent concurrent sessions from updating the tuple, we have to
		 * temporarily mark it locked, while we release the page-level lock.
=======
		bool		cleared_all_frozen = false;

		/*
		 * To prevent concurrent sessions from updating the tuple, we have to
		 * temporarily mark it locked, while we release the lock.
>>>>>>> b5bce6c1
		 *
		 * To satisfy the rule that any xid potentially appearing in a buffer
		 * written out to disk, we unfortunately have to WAL log this
		 * temporary modification.  We can reuse xl_heap_lock for this
		 * purpose.  If we crash/error before following through with the
		 * actual update, xmax will be of an aborted transaction, allowing
		 * other sessions to proceed.
		 */

		/*
		 * Compute xmax / infomask appropriate for locking the tuple. This has
<<<<<<< HEAD
		 * to be done separately from the combo that's going to be used for
		 * updating, because the potentially created multixact would otherwise
		 * be wrong.
=======
		 * to be done separately from the lock, because the potentially
		 * created multixact would otherwise be wrong.
>>>>>>> b5bce6c1
		 */
		compute_new_xmax_infomask(HeapTupleHeaderGetRawXmax(oldtup.t_data),
								  oldtup.t_data->t_infomask,
								  oldtup.t_data->t_infomask2,
								  xid, *lockmode, false,
							  &xmax_lock_old_tuple, &infomask_lock_old_tuple,
								  &infomask2_lock_old_tuple);

		Assert(HEAP_XMAX_IS_LOCKED_ONLY(infomask_lock_old_tuple));

		START_CRIT_SECTION();

		/* Clear obsolete visibility flags ... */
		oldtup.t_data->t_infomask &= ~(HEAP_XMAX_BITS | HEAP_MOVED);
		oldtup.t_data->t_infomask2 &= ~HEAP_KEYS_UPDATED;
		HeapTupleClearHotUpdated(&oldtup);
		/* ... and store info about transaction updating this tuple */
		Assert(TransactionIdIsValid(xmax_lock_old_tuple));
		HeapTupleHeaderSetXmax(oldtup.t_data, xmax_lock_old_tuple);
		oldtup.t_data->t_infomask |= infomask_lock_old_tuple;
		oldtup.t_data->t_infomask2 |= infomask2_lock_old_tuple;
		HeapTupleHeaderSetCmax(oldtup.t_data, cid, iscombo);

		/* temporarily make it look not-updated, but locked */
		oldtup.t_data->t_ctid = oldtup.t_self;

<<<<<<< HEAD
=======
		/*
		 * Clear all-frozen bit on visibility map if needed. We could
		 * immediately reset ALL_VISIBLE, but given that the WAL logging
		 * overhead would be unchanged, that doesn't seem necessarily
		 * worthwhile.
		 */
		if (PageIsAllVisible(BufferGetPage(buffer)) &&
			visibilitymap_clear(relation, block, vmbuffer,
								VISIBILITYMAP_ALL_FROZEN))
			cleared_all_frozen = true;

>>>>>>> b5bce6c1
		MarkBufferDirty(buffer);

		if (RelationNeedsWAL(relation))
		{
			xl_heap_lock xlrec;
			XLogRecPtr	recptr;

			XLogBeginInsert();
			XLogRegisterBuffer(0, buffer, REGBUF_STANDARD);

			xlrec.offnum = ItemPointerGetOffsetNumber(&oldtup.t_self);
			xlrec.locking_xid = xmax_lock_old_tuple;
			xlrec.infobits_set = compute_infobits(oldtup.t_data->t_infomask,
												  oldtup.t_data->t_infomask2);
<<<<<<< HEAD
=======
			xlrec.flags =
				cleared_all_frozen ? XLH_LOCK_ALL_FROZEN_CLEARED : 0;
>>>>>>> b5bce6c1
			XLogRegisterData((char *) &xlrec, SizeOfHeapLock);
			recptr = XLogInsert(RM_HEAP_ID, XLOG_HEAP_LOCK);
			PageSetLSN(page, recptr);
		}

		END_CRIT_SECTION();

		LockBuffer(buffer, BUFFER_LOCK_UNLOCK);

		/*
		 * Let the toaster do its thing, if needed.
		 *
		 * Note: below this point, heaptup is the data we actually intend to
		 * store into the relation; newtup is the caller's original untoasted
		 * data.
		 */
		if (need_toast)
		{
			/* Note we always use WAL and FSM during updates */
			heaptup = toast_insert_or_update(relation, newtup, &oldtup,
											 TOAST_TUPLE_TARGET, false, 0);
			newtupsize = MAXALIGN(heaptup->t_len);
		}
		else
			heaptup = newtup;

		/*
		 * Now, do we need a new page for the tuple, or not?  This is a bit
		 * tricky since someone else could have added tuples to the page while
		 * we weren't looking.  We have to recheck the available space after
		 * reacquiring the buffer lock.  But don't bother to do that if the
		 * former amount of free space is still not enough; it's unlikely
		 * there's more free now than before.
		 *
		 * What's more, if we need to get a new page, we will need to acquire
		 * buffer locks on both old and new pages.  To avoid deadlock against
		 * some other backend trying to get the same two locks in the other
		 * order, we must be consistent about the order we get the locks in.
		 * We use the rule "lock the lower-numbered page of the relation
		 * first".  To implement this, we must do RelationGetBufferForTuple
		 * while not holding the lock on the old page, and we must rely on it
		 * to get the locks on both pages in the correct order.
		 */
		if (newtupsize > pagefree)
		{
			/* Assume there's no chance to put heaptup on same page. */
			newbuf = RelationGetBufferForTuple(relation, heaptup->t_len,
											   buffer, 0, NULL,
											   &vmbuffer_new, &vmbuffer);
		}
		else
		{
			/* Re-acquire the lock on the old tuple's page. */
			LockBuffer(buffer, BUFFER_LOCK_EXCLUSIVE);
			/* Re-check using the up-to-date free space */
			pagefree = PageGetHeapFreeSpace(page);
			if (newtupsize > pagefree)
			{
				/*
				 * Rats, it doesn't fit anymore.  We must now unlock and
				 * relock to avoid deadlock.  Fortunately, this path should
				 * seldom be taken.
				 */
				LockBuffer(buffer, BUFFER_LOCK_UNLOCK);
				newbuf = RelationGetBufferForTuple(relation, heaptup->t_len,
												   buffer, 0, NULL,
												   &vmbuffer_new, &vmbuffer);
			}
			else
			{
				/* OK, it fits here, so we're done. */
				newbuf = buffer;
			}
		}
	}
	else
	{
		/* No TOAST work needed, and it'll fit on same page */
		newbuf = buffer;
		heaptup = newtup;
	}

	/*
	 * We're about to do the actual update -- check for conflict first, to
	 * avoid possibly having to roll back work we've just done.
	 *
	 * This is safe without a recheck as long as there is no possibility of
	 * another process scanning the pages between this check and the update
	 * being visible to the scan (i.e., exclusive buffer content lock(s) are
	 * continuously held from this point until the tuple update is visible).
	 *
	 * For the new tuple the only check needed is at the relation level, but
	 * since both tuples are in the same relation and the check for oldtup
	 * will include checking the relation level, there is no benefit to a
	 * separate check for the new tuple.
	 */
	CheckForSerializableConflictIn(relation, &oldtup, buffer);

	/*
	 * At this point newbuf and buffer are both pinned and locked, and newbuf
	 * has enough space for the new tuple.  If they are the same buffer, only
	 * one pin is held.
	 */

	if (newbuf == buffer)
	{
		/*
		 * Since the new tuple is going into the same page, we might be able
		 * to do a HOT update.  Check if any of the index columns have been
		 * changed.  If not, then HOT update is possible.
		 */
		if (satisfies_hot)
			use_hot_update = true;
	}
	else
	{
		/* Set a hint that the old page could use prune/defrag */
		PageSetFull(page);
	}

	/*
	 * Compute replica identity tuple before entering the critical section so
	 * we don't PANIC upon a memory allocation failure.
	 * ExtractReplicaIdentity() will return NULL if nothing needs to be
	 * logged.
	 */
	old_key_tuple = ExtractReplicaIdentity(relation, &oldtup, !satisfies_id, &old_key_copied);

	/* NO EREPORT(ERROR) from here till changes are logged */
	START_CRIT_SECTION();

	/*
	 * If this transaction commits, the old tuple will become DEAD sooner or
	 * later.  Set flag that this page is a candidate for pruning once our xid
	 * falls below the OldestXmin horizon.  If the transaction finally aborts,
	 * the subsequent page pruning will be a no-op and the hint will be
	 * cleared.
	 *
	 * XXX Should we set hint on newbuf as well?  If the transaction aborts,
	 * there would be a prunable tuple in the newbuf; but for now we choose
	 * not to optimize for aborts.  Note that heap_xlog_update must be kept in
	 * sync if this decision changes.
	 */
	PageSetPrunable(page, xid);

	if (use_hot_update)
	{
		/* Mark the old tuple as HOT-updated */
		HeapTupleSetHotUpdated(&oldtup);
		/* And mark the new tuple as heap-only */
		HeapTupleSetHeapOnly(heaptup);
		/* Mark the caller's copy too, in case different from heaptup */
		HeapTupleSetHeapOnly(newtup);
	}
	else
	{
		/* Make sure tuples are correctly marked as not-HOT */
		HeapTupleClearHotUpdated(&oldtup);
		HeapTupleClearHeapOnly(heaptup);
		HeapTupleClearHeapOnly(newtup);
	}

	RelationPutHeapTuple(relation, newbuf, heaptup, false);		/* insert new tuple */


	/* Clear obsolete visibility flags, possibly set by ourselves above... */
	oldtup.t_data->t_infomask &= ~(HEAP_XMAX_BITS | HEAP_MOVED);
	oldtup.t_data->t_infomask2 &= ~HEAP_KEYS_UPDATED;
	/* ... and store info about transaction updating this tuple */
	Assert(TransactionIdIsValid(xmax_old_tuple));
	HeapTupleHeaderSetXmax(oldtup.t_data, xmax_old_tuple);
	oldtup.t_data->t_infomask |= infomask_old_tuple;
	oldtup.t_data->t_infomask2 |= infomask2_old_tuple;
	HeapTupleHeaderSetCmax(oldtup.t_data, cid, iscombo);

	/* record address of new tuple in t_ctid of old one */
	oldtup.t_data->t_ctid = heaptup->t_self;

	/* clear PD_ALL_VISIBLE flags, reset all visibilitymap bits */
	if (PageIsAllVisible(BufferGetPage(buffer)))
	{
		all_visible_cleared = true;
		PageClearAllVisible(BufferGetPage(buffer));
		visibilitymap_clear(relation, BufferGetBlockNumber(buffer),
							vmbuffer, VISIBILITYMAP_VALID_BITS);
	}
	if (newbuf != buffer && PageIsAllVisible(BufferGetPage(newbuf)))
	{
		all_visible_cleared_new = true;
		PageClearAllVisible(BufferGetPage(newbuf));
		visibilitymap_clear(relation, BufferGetBlockNumber(newbuf),
							vmbuffer_new, VISIBILITYMAP_VALID_BITS);
	}

	if (newbuf != buffer)
		MarkBufferDirty(newbuf);
	MarkBufferDirty(buffer);

	/* XLOG stuff */
	if (RelationNeedsWAL(relation))
	{
		XLogRecPtr	recptr;

		/*
		 * For logical decoding we need combocids to properly decode the
		 * catalog.
		 */
		if (RelationIsAccessibleInLogicalDecoding(relation))
		{
			log_heap_new_cid(relation, &oldtup);
			log_heap_new_cid(relation, heaptup);
		}

		recptr = log_heap_update(relation, buffer,
								 newbuf, &oldtup, heaptup,
								 old_key_tuple,
								 all_visible_cleared,
								 all_visible_cleared_new);
		if (newbuf != buffer)
		{
			PageSetLSN(BufferGetPage(newbuf), recptr);
		}
		PageSetLSN(BufferGetPage(buffer), recptr);
	}

	END_CRIT_SECTION();

	if (newbuf != buffer)
		LockBuffer(newbuf, BUFFER_LOCK_UNLOCK);
	LockBuffer(buffer, BUFFER_LOCK_UNLOCK);

	/*
	 * Mark old tuple for invalidation from system caches at next command
	 * boundary, and mark the new tuple for invalidation in case we abort. We
	 * have to do this before releasing the buffer because oldtup is in the
	 * buffer.  (heaptup is all in local memory, but it's necessary to process
	 * both tuple versions in one call to inval.c so we can avoid redundant
	 * sinval messages.)
	 */
	CacheInvalidateHeapTuple(relation, &oldtup, heaptup);

	/* Now we can release the buffer(s) */
	if (newbuf != buffer)
		ReleaseBuffer(newbuf);
	ReleaseBuffer(buffer);
	if (BufferIsValid(vmbuffer_new))
		ReleaseBuffer(vmbuffer_new);
	if (BufferIsValid(vmbuffer))
		ReleaseBuffer(vmbuffer);

	/*
	 * Release the lmgr tuple lock, if we had it.
	 */
	if (have_tuple_lock)
		UnlockTupleTuplock(relation, &(oldtup.t_self), *lockmode);

	pgstat_count_heap_update(relation, false);

	/*
	 * If heaptup is a private copy, release it.  Don't forget to copy t_self
	 * back to the caller's image, too.
	 */
	if (heaptup != newtup)
	{
		newtup->t_self = heaptup->t_self;
		heap_freetuple(heaptup);
	}

	if (old_key_tuple != NULL && old_key_copied)
		heap_freetuple(old_key_tuple);

	bms_free(hot_attrs);
	bms_free(key_attrs);
	bms_free(id_attrs);

	return HeapTupleMayBeUpdated;
}

HTSU_Result
heap_update(Relation relation, ItemPointer otid, HeapTuple newtup,
			CommandId cid, Snapshot crosscheck, bool wait,
			HeapUpdateFailureData *hufd, LockTupleMode *lockmode)
{
	HTSU_Result result;

	result = heap_update_internal(relation, otid, newtup,
								  cid, crosscheck, wait,
								  hufd, lockmode,
								  /* simple */ false);

	return result;
}

/*
 * Check if the specified attribute's value is same in both given tuples.
 * Subroutine for HeapSatisfiesHOTandKeyUpdate.
 */
static bool
heap_tuple_attr_equals(TupleDesc tupdesc, int attrnum,
					   HeapTuple tup1, HeapTuple tup2)
{
	Datum		value1,
				value2;
	bool		isnull1,
				isnull2;
	Form_pg_attribute att;

	/*
	 * If it's a whole-tuple reference, say "not equal".  It's not really
	 * worth supporting this case, since it could only succeed after a no-op
	 * update, which is hardly a case worth optimizing for.
	 */
	if (attrnum == 0)
		return false;

	/*
	 * Likewise, automatically say "not equal" for any system attribute other
	 * than OID and tableOID; we cannot expect these to be consistent in a HOT
	 * chain, or even to be set correctly yet in the new tuple.
	 */
	if (attrnum < 0)
	{
		if (attrnum != ObjectIdAttributeNumber &&
			attrnum != TableOidAttributeNumber)
			return false;
	}

	/*
	 * Extract the corresponding values.  XXX this is pretty inefficient if
	 * there are many indexed columns.  Should HeapSatisfiesHOTandKeyUpdate do
	 * a single heap_deform_tuple call on each tuple, instead?	But that
	 * doesn't work for system columns ...
	 */
	value1 = heap_getattr(tup1, attrnum, tupdesc, &isnull1);
	value2 = heap_getattr(tup2, attrnum, tupdesc, &isnull2);

	/*
	 * If one value is NULL and other is not, then they are certainly not
	 * equal
	 */
	if (isnull1 != isnull2)
		return false;

	/*
	 * If both are NULL, they can be considered equal.
	 */
	if (isnull1)
		return true;

	/*
	 * We do simple binary comparison of the two datums.  This may be overly
	 * strict because there can be multiple binary representations for the
	 * same logical value.  But we should be OK as long as there are no false
	 * positives.  Using a type-specific equality operator is messy because
	 * there could be multiple notions of equality in different operator
	 * classes; furthermore, we cannot safely invoke user-defined functions
	 * while holding exclusive buffer lock.
	 */
	if (attrnum <= 0)
	{
		/* The only allowed system columns are OIDs, so do this */
		return (DatumGetObjectId(value1) == DatumGetObjectId(value2));
	}
	else
	{
		Assert(attrnum <= tupdesc->natts);
		att = tupdesc->attrs[attrnum - 1];
		return datumIsEqual(value1, value2, att->attbyval, att->attlen);
	}
}

/*
 * Check which columns are being updated.
 *
 * This simultaneously checks conditions for HOT updates, for FOR KEY
 * SHARE updates, and REPLICA IDENTITY concerns.  Since much of the time they
 * will be checking very similar sets of columns, and doing the same tests on
 * them, it makes sense to optimize and do them together.
 *
 * We receive three bitmapsets comprising the three sets of columns we're
 * interested in.  Note these are destructively modified; that is OK since
 * this is invoked at most once in heap_update.
 *
 * hot_result is set to TRUE if it's okay to do a HOT update (i.e. it does not
 * modified indexed columns); key_result is set to TRUE if the update does not
 * modify columns used in the key; id_result is set to TRUE if the update does
 * not modify columns in any index marked as the REPLICA IDENTITY.
 */
static void
HeapSatisfiesHOTandKeyUpdate(Relation relation, Bitmapset *hot_attrs,
							 Bitmapset *key_attrs, Bitmapset *id_attrs,
							 bool *satisfies_hot, bool *satisfies_key,
							 bool *satisfies_id,
							 HeapTuple oldtup, HeapTuple newtup)
{
	int			next_hot_attnum;
	int			next_key_attnum;
	int			next_id_attnum;
	bool		hot_result = true;
	bool		key_result = true;
	bool		id_result = true;

	/* If REPLICA IDENTITY is set to FULL, id_attrs will be empty. */
	Assert(bms_is_subset(id_attrs, key_attrs));
	Assert(bms_is_subset(key_attrs, hot_attrs));

	/*
	 * If one of these sets contains no remaining bits, bms_first_member will
	 * return -1, and after adding FirstLowInvalidHeapAttributeNumber (which
	 * is negative!)  we'll get an attribute number that can't possibly be
	 * real, and thus won't match any actual attribute number.
	 */
	next_hot_attnum = bms_first_member(hot_attrs);
	next_hot_attnum += FirstLowInvalidHeapAttributeNumber;
	next_key_attnum = bms_first_member(key_attrs);
	next_key_attnum += FirstLowInvalidHeapAttributeNumber;
	next_id_attnum = bms_first_member(id_attrs);
	next_id_attnum += FirstLowInvalidHeapAttributeNumber;

	for (;;)
	{
		bool		changed;
		int			check_now;

		/*
		 * Since the HOT attributes are a superset of the key attributes and
		 * the key attributes are a superset of the id attributes, this logic
		 * is guaranteed to identify the next column that needs to be checked.
		 */
		if (hot_result && next_hot_attnum > FirstLowInvalidHeapAttributeNumber)
			check_now = next_hot_attnum;
		else if (key_result && next_key_attnum > FirstLowInvalidHeapAttributeNumber)
			check_now = next_key_attnum;
		else if (id_result && next_id_attnum > FirstLowInvalidHeapAttributeNumber)
			check_now = next_id_attnum;
		else
			break;

		/* See whether it changed. */
		changed = !heap_tuple_attr_equals(RelationGetDescr(relation),
										  check_now, oldtup, newtup);
		if (changed)
		{
			if (check_now == next_hot_attnum)
				hot_result = false;
			if (check_now == next_key_attnum)
				key_result = false;
			if (check_now == next_id_attnum)
				id_result = false;

			/* if all are false now, we can stop checking */
			if (!hot_result && !key_result && !id_result)
				break;
		}

		/*
		 * Advance the next attribute numbers for the sets that contain the
		 * attribute we just checked.  As we work our way through the columns,
		 * the next_attnum values will rise; but when each set becomes empty,
		 * bms_first_member() will return -1 and the attribute number will end
		 * up with a value less than FirstLowInvalidHeapAttributeNumber.
		 */
		if (hot_result && check_now == next_hot_attnum)
		{
			next_hot_attnum = bms_first_member(hot_attrs);
			next_hot_attnum += FirstLowInvalidHeapAttributeNumber;
		}
		if (key_result && check_now == next_key_attnum)
		{
			next_key_attnum = bms_first_member(key_attrs);
			next_key_attnum += FirstLowInvalidHeapAttributeNumber;
		}
		if (id_result && check_now == next_id_attnum)
		{
			next_id_attnum = bms_first_member(id_attrs);
			next_id_attnum += FirstLowInvalidHeapAttributeNumber;
		}
	}

	*satisfies_hot = hot_result;
	*satisfies_key = key_result;
	*satisfies_id = id_result;
}

/*
 *	simple_heap_update - replace a tuple
 *
 * This routine may be used to update a tuple when concurrent updates of
 * the target tuple are not expected (for example, because we have a lock
 * on the relation associated with the tuple).  Any failure is reported
 * via ereport().
 */
void
simple_heap_update(Relation relation, ItemPointer otid, HeapTuple tup)
{
	HTSU_Result result;
	HeapUpdateFailureData hufd;
	LockTupleMode lockmode;

	result = heap_update_internal(relation, otid, tup,
						 GetCurrentCommandId(true), InvalidSnapshot,
						 true /* wait for commit */ ,
						 &hufd, &lockmode,
						 /* simple */ true);
	switch (result)
	{
		case HeapTupleSelfUpdated:
			/* Tuple was already updated in current command? */
			elog(ERROR, "tuple already updated by self");
			break;

		case HeapTupleMayBeUpdated:
			/* done successfully */
			break;

		case HeapTupleUpdated:
			elog(ERROR, "tuple concurrently updated");
			break;

		default:
			elog(ERROR, "unrecognized heap_update status: %u", result);
			break;
	}
}


/*
 * Return the MultiXactStatus corresponding to the given tuple lock mode.
 */
static MultiXactStatus
get_mxact_status_for_lock(LockTupleMode mode, bool is_update)
{
	int			retval;

	if (is_update)
		retval = tupleLockExtraInfo[mode].updstatus;
	else
		retval = tupleLockExtraInfo[mode].lockstatus;

	if (retval == -1)
		elog(ERROR, "invalid lock tuple mode %d/%s", mode,
			 is_update ? "true" : "false");

	return (MultiXactStatus) retval;
}

/*
 *	heap_lock_tuple - lock a tuple in shared or exclusive mode
 *
 * Note that this acquires a buffer pin, which the caller must release.
 *
 * Input parameters:
 *	relation: relation containing tuple (caller must hold suitable lock)
 *	tuple->t_self: TID of tuple to lock (rest of struct need not be valid)
 *	cid: current command ID (used for visibility test, and stored into
 *		tuple's cmax if lock is successful)
 *	mode: indicates if shared or exclusive tuple lock is desired
 *	wait_policy: what to do if tuple lock is not available
 *	follow_updates: if true, follow the update chain to also lock descendant
 *		tuples.
 *
 * Output parameters:
 *	*tuple: all fields filled in
 *	*buffer: set to buffer holding tuple (pinned but not locked at exit)
 *	*hufd: filled in failure cases (see below)
 *
 * Function result may be:
 *	HeapTupleMayBeUpdated: lock was successfully acquired
 *	HeapTupleInvisible: lock failed because tuple was never visible to us
 *	HeapTupleSelfUpdated: lock failed because tuple updated by self
 *	HeapTupleUpdated: lock failed because tuple updated by other xact
 *	HeapTupleWouldBlock: lock couldn't be acquired and wait_policy is skip
 *
 * In the failure cases other than HeapTupleInvisible, the routine fills
 * *hufd with the tuple's t_ctid, t_xmax (resolving a possible MultiXact,
 * if necessary), and t_cmax (the last only for HeapTupleSelfUpdated,
 * since we cannot obtain cmax from a combocid generated by another
 * transaction).
 * See comments for struct HeapUpdateFailureData for additional info.
 *
 * See README.tuplock for a thorough explanation of this mechanism.
 */
HTSU_Result
heap_lock_tuple(Relation relation, HeapTuple tuple,
				CommandId cid, LockTupleMode mode, LockWaitPolicy wait_policy,
				bool follow_updates,
				Buffer *buffer, HeapUpdateFailureData *hufd)
{
	HTSU_Result result;
	ItemPointer tid = &(tuple->t_self);
	ItemId		lp;
	Page		page;
	Buffer		vmbuffer = InvalidBuffer;
	BlockNumber block;
	TransactionId xid,
				xmax;
	uint16		old_infomask,
				new_infomask,
				new_infomask2;
	bool		first_time = true;
	bool		have_tuple_lock = false;
	bool		cleared_all_frozen = false;

	*buffer = ReadBuffer(relation, ItemPointerGetBlockNumber(tid));
	block = ItemPointerGetBlockNumber(tid);

	/*
	 * Before locking the buffer, pin the visibility map page if it appears to
	 * be necessary.  Since we haven't got the lock yet, someone else might be
	 * in the middle of changing this, so we'll need to recheck after we have
	 * the lock.
	 */
	if (PageIsAllVisible(BufferGetPage(*buffer)))
		visibilitymap_pin(relation, block, &vmbuffer);

	LockBuffer(*buffer, BUFFER_LOCK_EXCLUSIVE);

	page = BufferGetPage(*buffer);
	lp = PageGetItemId(page, ItemPointerGetOffsetNumber(tid));
	Assert(ItemIdIsNormal(lp));

	tuple->t_data = (HeapTupleHeader) PageGetItem(page, lp);
	tuple->t_len = ItemIdGetLength(lp);

l3:
	result = HeapTupleSatisfiesUpdate(relation, tuple, cid, *buffer);

	if (result == HeapTupleInvisible)
	{
		/*
		 * This is possible, but only when locking a tuple for ON CONFLICT
		 * UPDATE.  We return this value here rather than throwing an error in
		 * order to give that case the opportunity to throw a more specific
		 * error.
		 */
		result = HeapTupleInvisible;
		goto out_locked;
	}
	else if (result == HeapTupleBeingUpdated || result == HeapTupleUpdated)
	{
		TransactionId xwait;
		uint16		infomask;
		uint16		infomask2;
		bool		require_sleep;
		ItemPointerData t_ctid;

		/* must copy state data before unlocking buffer */
		xwait = HeapTupleHeaderGetRawXmax(tuple->t_data);
		infomask = tuple->t_data->t_infomask;
		infomask2 = tuple->t_data->t_infomask2;
		ItemPointerCopy(&tuple->t_data->t_ctid, &t_ctid);

		LockBuffer(*buffer, BUFFER_LOCK_UNLOCK);

		/*
		 * If any subtransaction of the current top transaction already holds
		 * a lock as strong as or stronger than what we're requesting, we
		 * effectively hold the desired lock already.  We *must* succeed
		 * without trying to take the tuple lock, else we will deadlock
		 * against anyone wanting to acquire a stronger lock.
		 *
		 * Note we only do this the first time we loop on the HTSU result;
		 * there is no point in testing in subsequent passes, because
		 * evidently our own transaction cannot have acquired a new lock after
		 * the first time we checked.
		 */
		if (first_time)
		{
			first_time = false;

			if (infomask & HEAP_XMAX_IS_MULTI)
			{
				int			i;
				int			nmembers;
				MultiXactMember *members;

				/*
				 * We don't need to allow old multixacts here; if that had
				 * been the case, HeapTupleSatisfiesUpdate would have returned
				 * MayBeUpdated and we wouldn't be here.
				 */
				nmembers =
					GetMultiXactIdMembers(xwait, &members, false,
										  HEAP_XMAX_IS_LOCKED_ONLY(infomask));

				for (i = 0; i < nmembers; i++)
				{
					/* only consider members of our own transaction */
					if (!TransactionIdIsCurrentTransactionId(members[i].xid))
						continue;

					if (TUPLOCK_from_mxstatus(members[i].status) >= mode)
					{
						pfree(members);
						result = HeapTupleMayBeUpdated;
						goto out_unlocked;
					}
				}

				if (members)
					pfree(members);
			}
			else if (TransactionIdIsCurrentTransactionId(xwait))
			{
				switch (mode)
				{
					case LockTupleKeyShare:
						Assert(HEAP_XMAX_IS_KEYSHR_LOCKED(infomask) ||
							   HEAP_XMAX_IS_SHR_LOCKED(infomask) ||
							   HEAP_XMAX_IS_EXCL_LOCKED(infomask));
						result = HeapTupleMayBeUpdated;
						goto out_unlocked;
					case LockTupleShare:
						if (HEAP_XMAX_IS_SHR_LOCKED(infomask) ||
							HEAP_XMAX_IS_EXCL_LOCKED(infomask))
						{
							result = HeapTupleMayBeUpdated;
							goto out_unlocked;
						}
						break;
					case LockTupleNoKeyExclusive:
						if (HEAP_XMAX_IS_EXCL_LOCKED(infomask))
						{
							result = HeapTupleMayBeUpdated;
							goto out_unlocked;
						}
						break;
					case LockTupleExclusive:
						if (HEAP_XMAX_IS_EXCL_LOCKED(infomask) &&
							infomask2 & HEAP_KEYS_UPDATED)
						{
							result = HeapTupleMayBeUpdated;
							goto out_unlocked;
						}
						break;
				}
			}
		}

		/*
		 * Initially assume that we will have to wait for the locking
		 * transaction(s) to finish.  We check various cases below in which
		 * this can be turned off.
		 */
		require_sleep = true;
		if (mode == LockTupleKeyShare)
		{
			/*
			 * If we're requesting KeyShare, and there's no update present, we
			 * don't need to wait.  Even if there is an update, we can still
			 * continue if the key hasn't been modified.
			 *
			 * However, if there are updates, we need to walk the update chain
			 * to mark future versions of the row as locked, too.  That way,
			 * if somebody deletes that future version, we're protected
			 * against the key going away.  This locking of future versions
			 * could block momentarily, if a concurrent transaction is
			 * deleting a key; or it could return a value to the effect that
			 * the transaction deleting the key has already committed.  So we
			 * do this before re-locking the buffer; otherwise this would be
			 * prone to deadlocks.
			 *
			 * Note that the TID we're locking was grabbed before we unlocked
			 * the buffer.  For it to change while we're not looking, the
			 * other properties we're testing for below after re-locking the
			 * buffer would also change, in which case we would restart this
			 * loop above.
			 */
			if (!(infomask2 & HEAP_KEYS_UPDATED))
			{
				bool		updated;

				updated = !HEAP_XMAX_IS_LOCKED_ONLY(infomask);

				/*
				 * If there are updates, follow the update chain; bail out if
				 * that cannot be done.
				 */
				if (follow_updates && updated)
				{
					HTSU_Result res;

					res = heap_lock_updated_tuple(relation, tuple, &t_ctid,
												  GetCurrentTransactionId(),
												  mode);
					if (res != HeapTupleMayBeUpdated)
					{
						result = res;
						/* recovery code expects to have buffer lock held */
						LockBuffer(*buffer, BUFFER_LOCK_EXCLUSIVE);
						goto failed;
					}
				}

				LockBuffer(*buffer, BUFFER_LOCK_EXCLUSIVE);

				/*
				 * Make sure it's still an appropriate lock, else start over.
				 * Also, if it wasn't updated before we released the lock, but
				 * is updated now, we start over too; the reason is that we
				 * now need to follow the update chain to lock the new
				 * versions.
				 */
				if (!HeapTupleHeaderIsOnlyLocked(tuple->t_data) &&
					((tuple->t_data->t_infomask2 & HEAP_KEYS_UPDATED) ||
					 !updated))
					goto l3;

				/* Things look okay, so we can skip sleeping */
				require_sleep = false;

				/*
				 * Note we allow Xmax to change here; other updaters/lockers
				 * could have modified it before we grabbed the buffer lock.
				 * However, this is not a problem, because with the recheck we
				 * just did we ensure that they still don't conflict with the
				 * lock we want.
				 */
			}
		}
		else if (mode == LockTupleShare)
		{
			/*
			 * If we're requesting Share, we can similarly avoid sleeping if
			 * there's no update and no exclusive lock present.
			 */
			if (HEAP_XMAX_IS_LOCKED_ONLY(infomask) &&
				!HEAP_XMAX_IS_EXCL_LOCKED(infomask))
			{
				LockBuffer(*buffer, BUFFER_LOCK_EXCLUSIVE);

				/*
				 * Make sure it's still an appropriate lock, else start over.
				 * See above about allowing xmax to change.
				 */
				if (!HEAP_XMAX_IS_LOCKED_ONLY(tuple->t_data->t_infomask) ||
					HEAP_XMAX_IS_EXCL_LOCKED(tuple->t_data->t_infomask))
					goto l3;
				require_sleep = false;
			}
		}
		else if (mode == LockTupleNoKeyExclusive)
		{
			/*
			 * If we're requesting NoKeyExclusive, we might also be able to
			 * avoid sleeping; just ensure that there no conflicting lock
			 * already acquired.
			 */
			if (infomask & HEAP_XMAX_IS_MULTI)
			{
				if (!DoesMultiXactIdConflict((MultiXactId) xwait, infomask,
											 mode))
				{
					/*
					 * No conflict, but if the xmax changed under us in the
					 * meantime, start over.
					 */
					LockBuffer(*buffer, BUFFER_LOCK_EXCLUSIVE);
					if (xmax_infomask_changed(tuple->t_data->t_infomask, infomask) ||
						!TransactionIdEquals(HeapTupleHeaderGetRawXmax(tuple->t_data),
											 xwait))
						goto l3;

					/* otherwise, we're good */
					require_sleep = false;
				}
			}
			else if (HEAP_XMAX_IS_KEYSHR_LOCKED(infomask))
			{
				LockBuffer(*buffer, BUFFER_LOCK_EXCLUSIVE);

				/* if the xmax changed in the meantime, start over */
				if (xmax_infomask_changed(tuple->t_data->t_infomask, infomask) ||
					!TransactionIdEquals(
									HeapTupleHeaderGetRawXmax(tuple->t_data),
										 xwait))
					goto l3;
				/* otherwise, we're good */
				require_sleep = false;
			}
		}

		/*
		 * As a check independent from those above, we can also avoid sleeping
		 * if the current transaction is the sole locker of the tuple.  Note
		 * that the strength of the lock already held is irrelevant; this is
		 * not about recording the lock in Xmax (which will be done regardless
		 * of this optimization, below).  Also, note that the cases where we
		 * hold a lock stronger than we are requesting are already handled
		 * above by not doing anything.
		 *
		 * Note we only deal with the non-multixact case here; MultiXactIdWait
		 * is well equipped to deal with this situation on its own.
		 */
		if (require_sleep && !(infomask & HEAP_XMAX_IS_MULTI) &&
			TransactionIdIsCurrentTransactionId(xwait))
		{
			/* ... but if the xmax changed in the meantime, start over */
			LockBuffer(*buffer, BUFFER_LOCK_EXCLUSIVE);
			if (xmax_infomask_changed(tuple->t_data->t_infomask, infomask) ||
				!TransactionIdEquals(HeapTupleHeaderGetRawXmax(tuple->t_data),
									 xwait))
				goto l3;
			Assert(HEAP_XMAX_IS_LOCKED_ONLY(tuple->t_data->t_infomask));
			require_sleep = false;
		}

		/*
		 * Time to sleep on the other transaction/multixact, if necessary.
		 *
		 * If the other transaction is an update that's already committed,
		 * then sleeping cannot possibly do any good: if we're required to
		 * sleep, get out to raise an error instead.
		 *
		 * By here, we either have already acquired the buffer exclusive lock,
		 * or we must wait for the locking transaction or multixact; so below
		 * we ensure that we grab buffer lock after the sleep.
		 */
		if (require_sleep && result == HeapTupleUpdated)
		{
			LockBuffer(*buffer, BUFFER_LOCK_EXCLUSIVE);
			goto failed;
		}
		else if (require_sleep)
		{
			/*
			 * Acquire tuple lock to establish our priority for the tuple, or
			 * die trying.  LockTuple will release us when we are next-in-line
			 * for the tuple.  We must do this even if we are share-locking.
			 *
			 * If we are forced to "start over" below, we keep the tuple lock;
			 * this arranges that we stay at the head of the line while
			 * rechecking tuple state.
			 */
			if (!heap_acquire_tuplock(relation, tid, mode, wait_policy,
									  &have_tuple_lock))
			{
				/*
				 * This can only happen if wait_policy is Skip and the lock
				 * couldn't be obtained.
				 */
				result = HeapTupleWouldBlock;
				/* recovery code expects to have buffer lock held */
				LockBuffer(*buffer, BUFFER_LOCK_EXCLUSIVE);
				goto failed;
			}

			if (infomask & HEAP_XMAX_IS_MULTI)
			{
				MultiXactStatus status = get_mxact_status_for_lock(mode, false);

				/* We only ever lock tuples, never update them */
				if (status >= MultiXactStatusNoKeyUpdate)
					elog(ERROR, "invalid lock mode in heap_lock_tuple");

				/* wait for multixact to end, or die trying  */
				switch (wait_policy)
				{
					case LockWaitBlock:
						MultiXactIdWait((MultiXactId) xwait, status, infomask,
								  relation, &tuple->t_self, XLTW_Lock, NULL);
						break;
					case LockWaitSkip:
						if (!ConditionalMultiXactIdWait((MultiXactId) xwait,
												  status, infomask, relation,
														NULL))
						{
							result = HeapTupleWouldBlock;
							/* recovery code expects to have buffer lock held */
							LockBuffer(*buffer, BUFFER_LOCK_EXCLUSIVE);
							goto failed;
						}
						break;
					case LockWaitError:
						if (!ConditionalMultiXactIdWait((MultiXactId) xwait,
												  status, infomask, relation,
														NULL))
							ereport(ERROR,
									(errcode(ERRCODE_LOCK_NOT_AVAILABLE),
									 errmsg("could not obtain lock on row in relation \"%s\"",
										RelationGetRelationName(relation))));

						break;
				}

				/*
				 * Of course, the multixact might not be done here: if we're
				 * requesting a light lock mode, other transactions with light
				 * locks could still be alive, as well as locks owned by our
				 * own xact or other subxacts of this backend.  We need to
				 * preserve the surviving MultiXact members.  Note that it
				 * isn't absolutely necessary in the latter case, but doing so
				 * is simpler.
				 */
			}
			else
			{
				/* wait for regular transaction to end, or die trying */
				switch (wait_policy)
				{
					case LockWaitBlock:
						XactLockTableWait(xwait, relation, &tuple->t_self,
										  XLTW_Lock);
						break;
					case LockWaitSkip:
						if (!ConditionalXactLockTableWait(xwait))
						{
							result = HeapTupleWouldBlock;
							/* recovery code expects to have buffer lock held */
							LockBuffer(*buffer, BUFFER_LOCK_EXCLUSIVE);
							goto failed;
						}
						break;
					case LockWaitError:
						if (!ConditionalXactLockTableWait(xwait))
							ereport(ERROR,
									(errcode(ERRCODE_LOCK_NOT_AVAILABLE),
									 errmsg("could not obtain lock on row in relation \"%s\"",
										RelationGetRelationName(relation))));
						break;
				}
			}

			/* if there are updates, follow the update chain */
			if (follow_updates && !HEAP_XMAX_IS_LOCKED_ONLY(infomask))
			{
				HTSU_Result res;

				res = heap_lock_updated_tuple(relation, tuple, &t_ctid,
											  GetCurrentTransactionId(),
											  mode);
				if (res != HeapTupleMayBeUpdated)
				{
					result = res;
					/* recovery code expects to have buffer lock held */
					LockBuffer(*buffer, BUFFER_LOCK_EXCLUSIVE);
					goto failed;
				}
			}

			LockBuffer(*buffer, BUFFER_LOCK_EXCLUSIVE);

			/*
			 * xwait is done, but if xwait had just locked the tuple then some
			 * other xact could update this tuple before we get to this point.
			 * Check for xmax change, and start over if so.
			 */
			if (xmax_infomask_changed(tuple->t_data->t_infomask, infomask) ||
				!TransactionIdEquals(HeapTupleHeaderGetRawXmax(tuple->t_data),
									 xwait))
				goto l3;

			if (!(infomask & HEAP_XMAX_IS_MULTI))
			{
				/*
				 * Otherwise check if it committed or aborted.  Note we cannot
				 * be here if the tuple was only locked by somebody who didn't
				 * conflict with us; that would have been handled above.  So
				 * that transaction must necessarily be gone by now.  But
				 * don't check for this in the multixact case, because some
				 * locker transactions might still be running.
				 */
				UpdateXmaxHintBits(tuple->t_data, *buffer, xwait, relation);
			}
		}

		/* By here, we're certain that we hold buffer exclusive lock again */

		/*
		 * We may lock if previous xmax aborted, or if it committed but only
		 * locked the tuple without updating it; or if we didn't have to wait
		 * at all for whatever reason.
		 */
		if (!require_sleep ||
			(tuple->t_data->t_infomask & HEAP_XMAX_INVALID) ||
			HEAP_XMAX_IS_LOCKED_ONLY(tuple->t_data->t_infomask) ||
			HeapTupleHeaderIsOnlyLocked(tuple->t_data))
			result = HeapTupleMayBeUpdated;
		else
			result = HeapTupleUpdated;
	}

failed:
	if (result != HeapTupleMayBeUpdated)
	{
		Assert(result == HeapTupleSelfUpdated || result == HeapTupleUpdated ||
			   result == HeapTupleWouldBlock);
		Assert(!(tuple->t_data->t_infomask & HEAP_XMAX_INVALID));
		hufd->ctid = tuple->t_data->t_ctid;
		hufd->xmax = HeapTupleHeaderGetUpdateXid(tuple->t_data);
		if (result == HeapTupleSelfUpdated)
			hufd->cmax = HeapTupleHeaderGetCmax(tuple->t_data);
		else
			hufd->cmax = InvalidCommandId;
		goto out_locked;
	}

	/*
	 * If we didn't pin the visibility map page and the page has become all
	 * visible while we were busy locking the buffer, or during some
	 * subsequent window during which we had it unlocked, we'll have to unlock
	 * and re-lock, to avoid holding the buffer lock across I/O.  That's a bit
	 * unfortunate, especially since we'll now have to recheck whether the
	 * tuple has been locked or updated under us, but hopefully it won't
	 * happen very often.
	 */
	if (vmbuffer == InvalidBuffer && PageIsAllVisible(page))
	{
		LockBuffer(*buffer, BUFFER_LOCK_UNLOCK);
		visibilitymap_pin(relation, block, &vmbuffer);
		LockBuffer(*buffer, BUFFER_LOCK_EXCLUSIVE);
		goto l3;
	}

	xmax = HeapTupleHeaderGetRawXmax(tuple->t_data);
	old_infomask = tuple->t_data->t_infomask;

	/*
	 * If this is the first possibly-multixact-able operation in the current
	 * transaction, set my per-backend OldestMemberMXactId setting. We can be
	 * certain that the transaction will never become a member of any older
	 * MultiXactIds than that.  (We have to do this even if we end up just
	 * using our own TransactionId below, since some other backend could
	 * incorporate our XID into a MultiXact immediately afterwards.)
	 */
	MultiXactIdSetOldestMember();

	/*
	 * Compute the new xmax and infomask to store into the tuple.  Note we do
	 * not modify the tuple just yet, because that would leave it in the wrong
	 * state if multixact.c elogs.
	 */
	compute_new_xmax_infomask(xmax, old_infomask, tuple->t_data->t_infomask2,
							  GetCurrentTransactionId(), mode, false,
							  &xid, &new_infomask, &new_infomask2);

	START_CRIT_SECTION();

	/*
	 * Store transaction information of xact locking the tuple.
	 *
	 * Note: Cmax is meaningless in this context, so don't set it; this avoids
	 * possibly generating a useless combo CID.  Moreover, if we're locking a
	 * previously updated tuple, it's important to preserve the Cmax.
	 *
	 * Also reset the HOT UPDATE bit, but only if there's no update; otherwise
	 * we would break the HOT chain.
	 */
	tuple->t_data->t_infomask &= ~HEAP_XMAX_BITS;
	tuple->t_data->t_infomask2 &= ~HEAP_KEYS_UPDATED;
	tuple->t_data->t_infomask |= new_infomask;
	tuple->t_data->t_infomask2 |= new_infomask2;
	if (HEAP_XMAX_IS_LOCKED_ONLY(new_infomask))
		HeapTupleHeaderClearHotUpdated(tuple->t_data);
	HeapTupleHeaderSetXmax(tuple->t_data, xid);

	/*
	 * Make sure there is no forward chain link in t_ctid.  Note that in the
	 * cases where the tuple has been updated, we must not overwrite t_ctid,
	 * because it was set by the updater.  Moreover, if the tuple has been
	 * updated, we need to follow the update chain to lock the new versions of
	 * the tuple as well.
	 */
	if (HEAP_XMAX_IS_LOCKED_ONLY(new_infomask))
		tuple->t_data->t_ctid = *tid;

	/* Clear only the all-frozen bit on visibility map if needed */
	if (PageIsAllVisible(page) &&
		visibilitymap_clear(relation, block, vmbuffer,
							VISIBILITYMAP_ALL_FROZEN))
		cleared_all_frozen = true;


	MarkBufferDirty(*buffer);

	/*
	 * XLOG stuff.  You might think that we don't need an XLOG record because
	 * there is no state change worth restoring after a crash.  You would be
	 * wrong however: we have just written either a TransactionId or a
	 * MultiXactId that may never have been seen on disk before, and we need
	 * to make sure that there are XLOG entries covering those ID numbers.
	 * Else the same IDs might be re-used after a crash, which would be
	 * disastrous if this page made it to disk before the crash.  Essentially
	 * we have to enforce the WAL log-before-data rule even in this case.
	 * (Also, in a PITR log-shipping or 2PC environment, we have to have XLOG
	 * entries for everything anyway.)
	 */
	if (RelationNeedsWAL(relation))
	{
		xl_heap_lock xlrec;
		XLogRecPtr	recptr;

		XLogBeginInsert();
		XLogRegisterBuffer(0, *buffer, REGBUF_STANDARD);

		xlrec.offnum = ItemPointerGetOffsetNumber(&tuple->t_self);
		xlrec.locking_xid = xid;
		xlrec.infobits_set = compute_infobits(new_infomask,
											  tuple->t_data->t_infomask2);
		xlrec.flags = cleared_all_frozen ? XLH_LOCK_ALL_FROZEN_CLEARED : 0;
		XLogRegisterData((char *) &xlrec, SizeOfHeapLock);

		/* we don't decode row locks atm, so no need to log the origin */

		recptr = XLogInsert(RM_HEAP_ID, XLOG_HEAP_LOCK);

		PageSetLSN(page, recptr);
	}

	END_CRIT_SECTION();

	result = HeapTupleMayBeUpdated;

out_locked:
	LockBuffer(*buffer, BUFFER_LOCK_UNLOCK);

out_unlocked:
	if (BufferIsValid(vmbuffer))
		ReleaseBuffer(vmbuffer);

	/*
	 * Don't update the visibility map here. Locking a tuple doesn't change
	 * visibility info.
	 */

	/*
	 * Now that we have successfully marked the tuple as locked, we can
	 * release the lmgr tuple lock, if we had it.
	 */
	if (have_tuple_lock)
		UnlockTupleTuplock(relation, tid, mode);

	return result;
}

/*
 * Acquire heavyweight lock on the given tuple, in preparation for acquiring
 * its normal, Xmax-based tuple lock.
 *
 * have_tuple_lock is an input and output parameter: on input, it indicates
 * whether the lock has previously been acquired (and this function does
 * nothing in that case).  If this function returns success, have_tuple_lock
 * has been flipped to true.
 *
 * Returns false if it was unable to obtain the lock; this can only happen if
 * wait_policy is Skip.
 */
static bool
heap_acquire_tuplock(Relation relation, ItemPointer tid, LockTupleMode mode,
					 LockWaitPolicy wait_policy, bool *have_tuple_lock)
{
	if (*have_tuple_lock)
		return true;

	switch (wait_policy)
	{
		case LockWaitBlock:
			LockTupleTuplock(relation, tid, mode);
			break;

		case LockWaitSkip:
			if (!ConditionalLockTupleTuplock(relation, tid, mode))
				return false;
			break;

		case LockWaitError:
			if (!ConditionalLockTupleTuplock(relation, tid, mode))
				ereport(ERROR,
						(errcode(ERRCODE_LOCK_NOT_AVAILABLE),
					errmsg("could not obtain lock on row in relation \"%s\"",
						   RelationGetRelationName(relation))));
			break;
	}
	*have_tuple_lock = true;

	return true;
}

/*
 * Given an original set of Xmax and infomask, and a transaction (identified by
 * add_to_xmax) acquiring a new lock of some mode, compute the new Xmax and
 * corresponding infomasks to use on the tuple.
 *
 * Note that this might have side effects such as creating a new MultiXactId.
 *
 * Most callers will have called HeapTupleSatisfiesUpdate before this function;
 * that will have set the HEAP_XMAX_INVALID bit if the xmax was a MultiXactId
 * but it was not running anymore. There is a race condition, which is that the
 * MultiXactId may have finished since then, but that uncommon case is handled
 * either here, or within MultiXactIdExpand.
 *
 * There is a similar race condition possible when the old xmax was a regular
 * TransactionId.  We test TransactionIdIsInProgress again just to narrow the
 * window, but it's still possible to end up creating an unnecessary
 * MultiXactId.  Fortunately this is harmless.
 */
static void
compute_new_xmax_infomask(TransactionId xmax, uint16 old_infomask,
						  uint16 old_infomask2, TransactionId add_to_xmax,
						  LockTupleMode mode, bool is_update,
						  TransactionId *result_xmax, uint16 *result_infomask,
						  uint16 *result_infomask2)
{
	TransactionId new_xmax;
	uint16		new_infomask,
				new_infomask2;

	Assert(TransactionIdIsCurrentTransactionId(add_to_xmax));

l5:
	new_infomask = 0;
	new_infomask2 = 0;
	if (old_infomask & HEAP_XMAX_INVALID)
	{
		/*
		 * No previous locker; we just insert our own TransactionId.
		 *
		 * Note that it's critical that this case be the first one checked,
		 * because there are several blocks below that come back to this one
		 * to implement certain optimizations; old_infomask might contain
		 * other dirty bits in those cases, but we don't really care.
		 */
		if (is_update)
		{
			new_xmax = add_to_xmax;
			if (mode == LockTupleExclusive)
				new_infomask2 |= HEAP_KEYS_UPDATED;
		}
		else
		{
			new_infomask |= HEAP_XMAX_LOCK_ONLY;
			switch (mode)
			{
				case LockTupleKeyShare:
					new_xmax = add_to_xmax;
					new_infomask |= HEAP_XMAX_KEYSHR_LOCK;
					break;
				case LockTupleShare:
					new_xmax = add_to_xmax;
					new_infomask |= HEAP_XMAX_SHR_LOCK;
					break;
				case LockTupleNoKeyExclusive:
					new_xmax = add_to_xmax;
					new_infomask |= HEAP_XMAX_EXCL_LOCK;
					break;
				case LockTupleExclusive:
					new_xmax = add_to_xmax;
					new_infomask |= HEAP_XMAX_EXCL_LOCK;
					new_infomask2 |= HEAP_KEYS_UPDATED;
					break;
				default:
					new_xmax = InvalidTransactionId;	/* silence compiler */
					elog(ERROR, "invalid lock mode");
			}
		}
	}
	else if (old_infomask & HEAP_XMAX_IS_MULTI)
	{
		MultiXactStatus new_status;

		/*
		 * Currently we don't allow XMAX_COMMITTED to be set for multis, so
		 * cross-check.
		 */
		Assert(!(old_infomask & HEAP_XMAX_COMMITTED));

		/*
		 * A multixact together with LOCK_ONLY set but neither lock bit set
		 * (i.e. a pg_upgraded share locked tuple) cannot possibly be running
		 * anymore.  This check is critical for databases upgraded by
		 * pg_upgrade; both MultiXactIdIsRunning and MultiXactIdExpand assume
		 * that such multis are never passed.
		 */
		if (HEAP_LOCKED_UPGRADED(old_infomask))
		{
			old_infomask &= ~HEAP_XMAX_IS_MULTI;
			old_infomask |= HEAP_XMAX_INVALID;
			goto l5;
		}

		/*
		 * If the XMAX is already a MultiXactId, then we need to expand it to
		 * include add_to_xmax; but if all the members were lockers and are
		 * all gone, we can do away with the IS_MULTI bit and just set
		 * add_to_xmax as the only locker/updater.  If all lockers are gone
		 * and we have an updater that aborted, we can also do without a
		 * multi.
		 *
		 * The cost of doing GetMultiXactIdMembers would be paid by
		 * MultiXactIdExpand if we weren't to do this, so this check is not
		 * incurring extra work anyhow.
		 */
		if (!MultiXactIdIsRunning(xmax, HEAP_XMAX_IS_LOCKED_ONLY(old_infomask)))
		{
			if (HEAP_XMAX_IS_LOCKED_ONLY(old_infomask) ||
				!TransactionIdDidCommit(MultiXactIdGetUpdateXid(xmax,
															  old_infomask)))
			{
				/*
				 * Reset these bits and restart; otherwise fall through to
				 * create a new multi below.
				 */
				old_infomask &= ~HEAP_XMAX_IS_MULTI;
				old_infomask |= HEAP_XMAX_INVALID;
				goto l5;
			}
		}

		new_status = get_mxact_status_for_lock(mode, is_update);

		new_xmax = MultiXactIdExpand((MultiXactId) xmax, add_to_xmax,
									 new_status);
		GetMultiXactIdHintBits(new_xmax, &new_infomask, &new_infomask2);
	}
	else if (old_infomask & HEAP_XMAX_COMMITTED)
	{
		/*
		 * It's a committed update, so we need to preserve him as updater of
		 * the tuple.
		 */
		MultiXactStatus status;
		MultiXactStatus new_status;

		if (old_infomask2 & HEAP_KEYS_UPDATED)
			status = MultiXactStatusUpdate;
		else
			status = MultiXactStatusNoKeyUpdate;

		new_status = get_mxact_status_for_lock(mode, is_update);

		/*
		 * since it's not running, it's obviously impossible for the old
		 * updater to be identical to the current one, so we need not check
		 * for that case as we do in the block above.
		 */
		new_xmax = MultiXactIdCreate(xmax, status, add_to_xmax, new_status);
		GetMultiXactIdHintBits(new_xmax, &new_infomask, &new_infomask2);
	}
	else if (TransactionIdIsInProgress(xmax))
	{
		/*
		 * If the XMAX is a valid, in-progress TransactionId, then we need to
		 * create a new MultiXactId that includes both the old locker or
		 * updater and our own TransactionId.
		 */
		MultiXactStatus new_status;
		MultiXactStatus old_status;
		LockTupleMode old_mode;

		if (HEAP_XMAX_IS_LOCKED_ONLY(old_infomask))
		{
			if (HEAP_XMAX_IS_KEYSHR_LOCKED(old_infomask))
				old_status = MultiXactStatusForKeyShare;
			else if (HEAP_XMAX_IS_SHR_LOCKED(old_infomask))
				old_status = MultiXactStatusForShare;
			else if (HEAP_XMAX_IS_EXCL_LOCKED(old_infomask))
			{
				if (old_infomask2 & HEAP_KEYS_UPDATED)
					old_status = MultiXactStatusForUpdate;
				else
					old_status = MultiXactStatusForNoKeyUpdate;
			}
			else
			{
				/*
				 * LOCK_ONLY can be present alone only when a page has been
				 * upgraded by pg_upgrade.  But in that case,
				 * TransactionIdIsInProgress() should have returned false.  We
				 * assume it's no longer locked in this case.
				 */
				elog(WARNING, "LOCK_ONLY found for Xid in progress %u", xmax);
				old_infomask |= HEAP_XMAX_INVALID;
				old_infomask &= ~HEAP_XMAX_LOCK_ONLY;
				goto l5;
			}
		}
		else
		{
			/* it's an update, but which kind? */
			if (old_infomask2 & HEAP_KEYS_UPDATED)
				old_status = MultiXactStatusUpdate;
			else
				old_status = MultiXactStatusNoKeyUpdate;
		}

		old_mode = TUPLOCK_from_mxstatus(old_status);

		/*
		 * If the lock to be acquired is for the same TransactionId as the
		 * existing lock, there's an optimization possible: consider only the
		 * strongest of both locks as the only one present, and restart.
		 */
		if (xmax == add_to_xmax)
		{
			/*
			 * Note that it's not possible for the original tuple to be
			 * updated: we wouldn't be here because the tuple would have been
			 * invisible and we wouldn't try to update it.  As a subtlety,
			 * this code can also run when traversing an update chain to lock
			 * future versions of a tuple.  But we wouldn't be here either,
			 * because the add_to_xmax would be different from the original
			 * updater.
			 */
			Assert(HEAP_XMAX_IS_LOCKED_ONLY(old_infomask));

			/* acquire the strongest of both */
			if (mode < old_mode)
				mode = old_mode;
			/* mustn't touch is_update */

			old_infomask |= HEAP_XMAX_INVALID;
			goto l5;
		}

		/* otherwise, just fall back to creating a new multixact */
		new_status = get_mxact_status_for_lock(mode, is_update);
		new_xmax = MultiXactIdCreate(xmax, old_status,
									 add_to_xmax, new_status);
		GetMultiXactIdHintBits(new_xmax, &new_infomask, &new_infomask2);
	}
	else if (!HEAP_XMAX_IS_LOCKED_ONLY(old_infomask) &&
			 TransactionIdDidCommit(xmax))
	{
		/*
		 * It's a committed update, so we gotta preserve him as updater of the
		 * tuple.
		 */
		MultiXactStatus status;
		MultiXactStatus new_status;

		if (old_infomask2 & HEAP_KEYS_UPDATED)
			status = MultiXactStatusUpdate;
		else
			status = MultiXactStatusNoKeyUpdate;

		new_status = get_mxact_status_for_lock(mode, is_update);

		/*
		 * since it's not running, it's obviously impossible for the old
		 * updater to be identical to the current one, so we need not check
		 * for that case as we do in the block above.
		 */
		new_xmax = MultiXactIdCreate(xmax, status, add_to_xmax, new_status);
		GetMultiXactIdHintBits(new_xmax, &new_infomask, &new_infomask2);
	}
	else
	{
		/*
		 * Can get here iff the locking/updating transaction was running when
		 * the infomask was extracted from the tuple, but finished before
		 * TransactionIdIsInProgress got to run.  Deal with it as if there was
		 * no locker at all in the first place.
		 */
		old_infomask |= HEAP_XMAX_INVALID;
		goto l5;
	}

	*result_infomask = new_infomask;
	*result_infomask2 = new_infomask2;
	*result_xmax = new_xmax;
}

/*
 * Subroutine for heap_lock_updated_tuple_rec.
 *
 * Given a hypothetical multixact status held by the transaction identified
 * with the given xid, does the current transaction need to wait, fail, or can
 * it continue if it wanted to acquire a lock of the given mode?  "needwait"
 * is set to true if waiting is necessary; if it can continue, then
 * HeapTupleMayBeUpdated is returned.  If the lock is already held by the
 * current transaction, return HeapTupleSelfUpdated.  In case of a conflict
 * with another transaction, a different HeapTupleSatisfiesUpdate return code
 * is returned.
 *
 * The held status is said to be hypothetical because it might correspond to a
 * lock held by a single Xid, i.e. not a real MultiXactId; we express it this
 * way for simplicity of API.
 */
static HTSU_Result
test_lockmode_for_conflict(MultiXactStatus status, TransactionId xid,
						   LockTupleMode mode, bool *needwait)
{
	MultiXactStatus wantedstatus;

	*needwait = false;
	wantedstatus = get_mxact_status_for_lock(mode, false);

	/*
	 * Note: we *must* check TransactionIdIsInProgress before
	 * TransactionIdDidAbort/Commit; see comment at top of tqual.c for an
	 * explanation.
	 */
	if (TransactionIdIsCurrentTransactionId(xid))
	{
		/*
		 * The tuple has already been locked by our own transaction.  This is
		 * very rare but can happen if multiple transactions are trying to
		 * lock an ancient version of the same tuple.
		 */
		return HeapTupleSelfUpdated;
	}
	else if (TransactionIdIsInProgress(xid))
	{
		/*
		 * If the locking transaction is running, what we do depends on
		 * whether the lock modes conflict: if they do, then we must wait for
		 * it to finish; otherwise we can fall through to lock this tuple
		 * version without waiting.
		 */
		if (DoLockModesConflict(LOCKMODE_from_mxstatus(status),
								LOCKMODE_from_mxstatus(wantedstatus)))
		{
			*needwait = true;
		}

		/*
		 * If we set needwait above, then this value doesn't matter;
		 * otherwise, this value signals to caller that it's okay to proceed.
		 */
		return HeapTupleMayBeUpdated;
	}
	else if (TransactionIdDidAbort(xid))
		return HeapTupleMayBeUpdated;
	else if (TransactionIdDidCommit(xid))
	{
		/*
		 * The other transaction committed.  If it was only a locker, then the
		 * lock is completely gone now and we can return success; but if it
		 * was an update, then what we do depends on whether the two lock
		 * modes conflict.  If they conflict, then we must report error to
		 * caller. But if they don't, we can fall through to allow the current
		 * transaction to lock the tuple.
		 *
		 * Note: the reason we worry about ISUPDATE here is because as soon as
		 * a transaction ends, all its locks are gone and meaningless, and
		 * thus we can ignore them; whereas its updates persist.  In the
		 * TransactionIdIsInProgress case, above, we don't need to check
		 * because we know the lock is still "alive" and thus a conflict needs
		 * always be checked.
		 */
		if (!ISUPDATE_from_mxstatus(status))
			return HeapTupleMayBeUpdated;

		if (DoLockModesConflict(LOCKMODE_from_mxstatus(status),
								LOCKMODE_from_mxstatus(wantedstatus)))
			/* bummer */
			return HeapTupleUpdated;

		return HeapTupleMayBeUpdated;
	}

	/* Not in progress, not aborted, not committed -- must have crashed */
	return HeapTupleMayBeUpdated;
}


/*
 * Recursive part of heap_lock_updated_tuple
 *
 * Fetch the tuple pointed to by tid in rel, and mark it as locked by the given
 * xid with the given mode; if this tuple is updated, recurse to lock the new
 * version as well.
 */
static HTSU_Result
heap_lock_updated_tuple_rec(Relation rel, ItemPointer tid, TransactionId xid,
							LockTupleMode mode)
{
	HTSU_Result result;
	ItemPointerData tupid;
	HeapTupleData mytup;
	Buffer		buf;
	uint16		new_infomask,
				new_infomask2,
				old_infomask,
				old_infomask2;
	TransactionId xmax,
				new_xmax;
	TransactionId priorXmax = InvalidTransactionId;
	bool		cleared_all_frozen = false;
	Buffer		vmbuffer = InvalidBuffer;
	BlockNumber block;

	ItemPointerCopy(tid, &tupid);

	for (;;)
	{
		new_infomask = 0;
		new_xmax = InvalidTransactionId;
		block = ItemPointerGetBlockNumber(&tupid);
		ItemPointerCopy(&tupid, &(mytup.t_self));

		if (!heap_fetch(rel, SnapshotAny, &mytup, &buf, false, NULL))
		{
			/*
			 * if we fail to find the updated version of the tuple, it's
			 * because it was vacuumed/pruned away after its creator
			 * transaction aborted.  So behave as if we got to the end of the
			 * chain, and there's no further tuple to lock: return success to
			 * caller.
			 */
			return HeapTupleMayBeUpdated;
		}

l4:
		CHECK_FOR_INTERRUPTS();

		/*
		 * Before locking the buffer, pin the visibility map page if it
		 * appears to be necessary.  Since we haven't got the lock yet,
		 * someone else might be in the middle of changing this, so we'll need
		 * to recheck after we have the lock.
		 */
		if (PageIsAllVisible(BufferGetPage(buf)))
			visibilitymap_pin(rel, block, &vmbuffer);
		else
			vmbuffer = InvalidBuffer;

		LockBuffer(buf, BUFFER_LOCK_EXCLUSIVE);

		/*
		 * If we didn't pin the visibility map page and the page has become
		 * all visible while we were busy locking the buffer, we'll have to
		 * unlock and re-lock, to avoid holding the buffer lock across I/O.
		 * That's a bit unfortunate, but hopefully shouldn't happen often.
		 */
		if (vmbuffer == InvalidBuffer && PageIsAllVisible(BufferGetPage(buf)))
		{
			LockBuffer(buf, BUFFER_LOCK_UNLOCK);
			visibilitymap_pin(rel, block, &vmbuffer);
			LockBuffer(buf, BUFFER_LOCK_EXCLUSIVE);
		}

		/*
		 * Check the tuple XMIN against prior XMAX, if any.  If we reached the
		 * end of the chain, we're done, so return success.
		 */
		if (TransactionIdIsValid(priorXmax) &&
			!TransactionIdEquals(HeapTupleHeaderGetXmin(mytup.t_data),
								 priorXmax))
		{
			result = HeapTupleMayBeUpdated;
			goto out_locked;
		}

		/*
		 * Also check Xmin: if this tuple was created by an aborted
		 * (sub)transaction, then we already locked the last live one in the
		 * chain, thus we're done, so return success.
		 */
		if (TransactionIdDidAbort(HeapTupleHeaderGetXmin(mytup.t_data)))
		{
			UnlockReleaseBuffer(buf);
			return HeapTupleMayBeUpdated;
		}

		old_infomask = mytup.t_data->t_infomask;
		old_infomask2 = mytup.t_data->t_infomask2;
		xmax = HeapTupleHeaderGetRawXmax(mytup.t_data);

		/*
		 * If this tuple version has been updated or locked by some concurrent
		 * transaction(s), what we do depends on whether our lock mode
		 * conflicts with what those other transactions hold, and also on the
		 * status of them.
		 */
		if (!(old_infomask & HEAP_XMAX_INVALID))
		{
			TransactionId rawxmax;
			bool		needwait;

			rawxmax = HeapTupleHeaderGetRawXmax(mytup.t_data);
			if (old_infomask & HEAP_XMAX_IS_MULTI)
			{
				int			nmembers;
				int			i;
				MultiXactMember *members;

				/*
				 * We don't need a test for pg_upgrade'd tuples: this is only
				 * applied to tuples after the first in an update chain.  Said
				 * first tuple in the chain may well be locked-in-9.2-and-
				 * pg_upgraded, but that one was already locked by our caller,
				 * not us; and any subsequent ones cannot be because our
				 * caller must necessarily have obtained a snapshot later than
				 * the pg_upgrade itself.
				 */
				Assert(!HEAP_LOCKED_UPGRADED(mytup.t_data->t_infomask));

				nmembers = GetMultiXactIdMembers(rawxmax, &members, false,
									 HEAP_XMAX_IS_LOCKED_ONLY(old_infomask));
				for (i = 0; i < nmembers; i++)
				{
					result = test_lockmode_for_conflict(members[i].status,
														members[i].xid,
														mode, &needwait);

					/*
					 * If the tuple was already locked by ourselves in a
					 * previous iteration of this (say heap_lock_tuple was
					 * forced to restart the locking loop because of a change
					 * in xmax), then we hold the lock already on this tuple
					 * version and we don't need to do anything; and this is
					 * not an error condition either.  We just need to skip
					 * this tuple and continue locking the next version in the
					 * update chain.
					 */
					if (res == HeapTupleSelfUpdated)
					{
						pfree(members);
						goto next;
					}

					if (needwait)
					{
						LockBuffer(buf, BUFFER_LOCK_UNLOCK);
						XactLockTableWait(members[i].xid, rel,
										  &mytup.t_self,
										  XLTW_LockUpdated);
						pfree(members);
						goto l4;
					}
					if (result != HeapTupleMayBeUpdated)
					{
						pfree(members);
						goto out_locked;
					}
				}
				if (members)
					pfree(members);
			}
			else
			{
				MultiXactStatus status;

				/*
				 * For a non-multi Xmax, we first need to compute the
				 * corresponding MultiXactStatus by using the infomask bits.
				 */
				if (HEAP_XMAX_IS_LOCKED_ONLY(old_infomask))
				{
					if (HEAP_XMAX_IS_KEYSHR_LOCKED(old_infomask))
						status = MultiXactStatusForKeyShare;
					else if (HEAP_XMAX_IS_SHR_LOCKED(old_infomask))
						status = MultiXactStatusForShare;
					else if (HEAP_XMAX_IS_EXCL_LOCKED(old_infomask))
					{
						if (old_infomask2 & HEAP_KEYS_UPDATED)
							status = MultiXactStatusForUpdate;
						else
							status = MultiXactStatusForNoKeyUpdate;
					}
					else
					{
						/*
						 * LOCK_ONLY present alone (a pg_upgraded tuple marked
						 * as share-locked in the old cluster) shouldn't be
						 * seen in the middle of an update chain.
						 */
						elog(ERROR, "invalid lock status in tuple");
					}
				}
				else
				{
					/* it's an update, but which kind? */
					if (old_infomask2 & HEAP_KEYS_UPDATED)
						status = MultiXactStatusUpdate;
					else
						status = MultiXactStatusNoKeyUpdate;
				}

<<<<<<< HEAD
				res = test_lockmode_for_conflict(status, rawxmax, mode,
												 &needwait);

				/*
				 * If the tuple was already locked by ourselves in a previous
				 * iteration of this (say heap_lock_tuple was forced to
				 * restart the locking loop because of a change in xmax), then
				 * we hold the lock already on this tuple version and we don't
				 * need to do anything; and this is not an error condition
				 * either.  We just need to skip this tuple and continue
				 * locking the next version in the update chain.
				 */
				if (res == HeapTupleSelfUpdated)
					goto next;

=======
				result = test_lockmode_for_conflict(status, rawxmax, mode,
													&needwait);
>>>>>>> b5bce6c1
				if (needwait)
				{
					LockBuffer(buf, BUFFER_LOCK_UNLOCK);
					XactLockTableWait(rawxmax, rel, &mytup.t_self,
									  XLTW_LockUpdated);
					goto l4;
				}
				if (result != HeapTupleMayBeUpdated)
				{
					goto out_locked;
				}
			}
		}

		/* compute the new Xmax and infomask values for the tuple ... */
		compute_new_xmax_infomask(xmax, old_infomask, mytup.t_data->t_infomask2,
								  xid, mode, false,
								  &new_xmax, &new_infomask, &new_infomask2);

		if (PageIsAllVisible(BufferGetPage(buf)) &&
			visibilitymap_clear(rel, block, vmbuffer,
								VISIBILITYMAP_ALL_FROZEN))
			cleared_all_frozen = true;

		START_CRIT_SECTION();

		/* ... and set them */
		HeapTupleHeaderSetXmax(mytup.t_data, new_xmax);
		mytup.t_data->t_infomask &= ~HEAP_XMAX_BITS;
		mytup.t_data->t_infomask2 &= ~HEAP_KEYS_UPDATED;
		mytup.t_data->t_infomask |= new_infomask;
		mytup.t_data->t_infomask2 |= new_infomask2;

		MarkBufferDirty(buf);

		/* XLOG stuff */
		if (RelationNeedsWAL(rel))
		{
			xl_heap_lock_updated xlrec;
			XLogRecPtr	recptr;
			Page		page = BufferGetPage(buf);

			XLogBeginInsert();
			XLogRegisterBuffer(0, buf, REGBUF_STANDARD);

			xlrec.offnum = ItemPointerGetOffsetNumber(&mytup.t_self);
			xlrec.xmax = new_xmax;
			xlrec.infobits_set = compute_infobits(new_infomask, new_infomask2);
			xlrec.flags =
				cleared_all_frozen ? XLH_LOCK_ALL_FROZEN_CLEARED : 0;

			XLogRegisterData((char *) &xlrec, SizeOfHeapLockUpdated);

			recptr = XLogInsert(RM_HEAP2_ID, XLOG_HEAP2_LOCK_UPDATED);

			PageSetLSN(page, recptr);
		}

		END_CRIT_SECTION();

next:
		/* if we find the end of update chain, we're done. */
		if (mytup.t_data->t_infomask & HEAP_XMAX_INVALID ||
			ItemPointerEquals(&mytup.t_self, &mytup.t_data->t_ctid) ||
			HeapTupleHeaderIsOnlyLocked(mytup.t_data))
		{
			result = HeapTupleMayBeUpdated;
			goto out_locked;
		}

		/* tail recursion */
		priorXmax = HeapTupleHeaderGetUpdateXid(mytup.t_data);
		ItemPointerCopy(&(mytup.t_data->t_ctid), &tupid);
		UnlockReleaseBuffer(buf);
		if (vmbuffer != InvalidBuffer)
			ReleaseBuffer(vmbuffer);
	}

	result = HeapTupleMayBeUpdated;

out_locked:
	UnlockReleaseBuffer(buf);

	if (vmbuffer != InvalidBuffer)
		ReleaseBuffer(vmbuffer);

	return result;

}

/*
 * heap_lock_updated_tuple
 *		Follow update chain when locking an updated tuple, acquiring locks (row
 *		marks) on the updated versions.
 *
 * The initial tuple is assumed to be already locked.
 *
 * This function doesn't check visibility, it just unconditionally marks the
 * tuple(s) as locked.  If any tuple in the updated chain is being deleted
 * concurrently (or updated with the key being modified), sleep until the
 * transaction doing it is finished.
 *
 * Note that we don't acquire heavyweight tuple locks on the tuples we walk
 * when we have to wait for other transactions to release them, as opposed to
 * what heap_lock_tuple does.  The reason is that having more than one
 * transaction walking the chain is probably uncommon enough that risk of
 * starvation is not likely: one of the preconditions for being here is that
 * the snapshot in use predates the update that created this tuple (because we
 * started at an earlier version of the tuple), but at the same time such a
 * transaction cannot be using repeatable read or serializable isolation
 * levels, because that would lead to a serializability failure.
 */
static HTSU_Result
heap_lock_updated_tuple(Relation rel, HeapTuple tuple, ItemPointer ctid,
						TransactionId xid, LockTupleMode mode)
{
	if (!ItemPointerEquals(&tuple->t_self, ctid))
	{
		/*
		 * If this is the first possibly-multixact-able operation in the
		 * current transaction, set my per-backend OldestMemberMXactId
		 * setting. We can be certain that the transaction will never become a
		 * member of any older MultiXactIds than that.  (We have to do this
		 * even if we end up just using our own TransactionId below, since
		 * some other backend could incorporate our XID into a MultiXact
		 * immediately afterwards.)
		 */
		MultiXactIdSetOldestMember();

		return heap_lock_updated_tuple_rec(rel, ctid, xid, mode);
	}

	/* nothing to lock */
	return HeapTupleMayBeUpdated;
}

/*
 *	heap_finish_speculative - mark speculative insertion as successful
 *
 * To successfully finish a speculative insertion we have to clear speculative
 * token from tuple.  To do so the t_ctid field, which will contain a
 * speculative token value, is modified in place to point to the tuple itself,
 * which is characteristic of a newly inserted ordinary tuple.
 *
 * NB: It is not ok to commit without either finishing or aborting a
 * speculative insertion.  We could treat speculative tuples of committed
 * transactions implicitly as completed, but then we would have to be prepared
 * to deal with speculative tokens on committed tuples.  That wouldn't be
 * difficult - no-one looks at the ctid field of a tuple with invalid xmax -
 * but clearing the token at completion isn't very expensive either.
 * An explicit confirmation WAL record also makes logical decoding simpler.
 */
void
heap_finish_speculative(Relation relation, HeapTuple tuple)
{
	Buffer		buffer;
	Page		page;
	OffsetNumber offnum;
	ItemId		lp = NULL;
	HeapTupleHeader htup;

	buffer = ReadBuffer(relation, ItemPointerGetBlockNumber(&(tuple->t_self)));
	LockBuffer(buffer, BUFFER_LOCK_EXCLUSIVE);
	page = (Page) BufferGetPage(buffer);

	offnum = ItemPointerGetOffsetNumber(&(tuple->t_self));
	if (PageGetMaxOffsetNumber(page) >= offnum)
		lp = PageGetItemId(page, offnum);

	if (PageGetMaxOffsetNumber(page) < offnum || !ItemIdIsNormal(lp))
		elog(ERROR, "invalid lp");

	htup = (HeapTupleHeader) PageGetItem(page, lp);

	/* SpecTokenOffsetNumber should be distinguishable from any real offset */
	StaticAssertStmt(MaxOffsetNumber < SpecTokenOffsetNumber,
					 "invalid speculative token constant");

	/* NO EREPORT(ERROR) from here till changes are logged */
	START_CRIT_SECTION();

	Assert(HeapTupleHeaderIsSpeculative(tuple->t_data));

	MarkBufferDirty(buffer);

	/*
	 * Replace the speculative insertion token with a real t_ctid, pointing to
	 * itself like it does on regular tuples.
	 */
	htup->t_ctid = tuple->t_self;

	/* XLOG stuff */
	if (RelationNeedsWAL(relation))
	{
		xl_heap_confirm xlrec;
		XLogRecPtr	recptr;

		xlrec.offnum = ItemPointerGetOffsetNumber(&tuple->t_self);

		XLogBeginInsert();

		/* We want the same filtering on this as on a plain insert */
		XLogIncludeOrigin();

		XLogRegisterData((char *) &xlrec, SizeOfHeapConfirm);
		XLogRegisterBuffer(0, buffer, REGBUF_STANDARD);

		recptr = XLogInsert(RM_HEAP_ID, XLOG_HEAP_CONFIRM);

		PageSetLSN(page, recptr);
	}

	END_CRIT_SECTION();

	UnlockReleaseBuffer(buffer);
}

/*
 *	heap_abort_speculative - kill a speculatively inserted tuple
 *
 * Marks a tuple that was speculatively inserted in the same command as dead,
 * by setting its xmin as invalid.  That makes it immediately appear as dead
 * to all transactions, including our own.  In particular, it makes
 * HeapTupleSatisfiesDirty() regard the tuple as dead, so that another backend
 * inserting a duplicate key value won't unnecessarily wait for our whole
 * transaction to finish (it'll just wait for our speculative insertion to
 * finish).
 *
 * Killing the tuple prevents "unprincipled deadlocks", which are deadlocks
 * that arise due to a mutual dependency that is not user visible.  By
 * definition, unprincipled deadlocks cannot be prevented by the user
 * reordering lock acquisition in client code, because the implementation level
 * lock acquisitions are not under the user's direct control.  If speculative
 * inserters did not take this precaution, then under high concurrency they
 * could deadlock with each other, which would not be acceptable.
 *
 * This is somewhat redundant with heap_delete, but we prefer to have a
 * dedicated routine with stripped down requirements.
 *
 * This routine does not affect logical decoding as it only looks at
 * confirmation records.
 */
void
heap_abort_speculative(Relation relation, HeapTuple tuple)
{
	TransactionId xid = GetCurrentTransactionId();
	ItemPointer tid = &(tuple->t_self);
	ItemId		lp;
	HeapTupleData tp;
	Page		page;
	BlockNumber block;
	Buffer		buffer;

	Assert(ItemPointerIsValid(tid));

	block = ItemPointerGetBlockNumber(tid);
	buffer = ReadBuffer(relation, block);
	page = BufferGetPage(buffer);

	LockBuffer(buffer, BUFFER_LOCK_EXCLUSIVE);

	/*
	 * Page can't be all visible, we just inserted into it, and are still
	 * running.
	 */
	Assert(!PageIsAllVisible(page));

	lp = PageGetItemId(page, ItemPointerGetOffsetNumber(tid));
	Assert(ItemIdIsNormal(lp));

#if 0
	tp.t_tableOid = RelationGetRelid(relation);
#endif
	tp.t_data = (HeapTupleHeader) PageGetItem(page, lp);
	tp.t_len = ItemIdGetLength(lp);
	tp.t_self = *tid;

	/*
	 * Sanity check that the tuple really is a speculatively inserted tuple,
	 * inserted by us.
	 */
	if (tp.t_data->t_choice.t_heap.t_xmin != xid)
		elog(ERROR, "attempted to kill a tuple inserted by another transaction");
	if (!HeapTupleHeaderIsSpeculative(tp.t_data))
		elog(ERROR, "attempted to kill a non-speculative tuple");
	Assert(!HeapTupleHeaderIsHeapOnly(tp.t_data));

	/*
	 * No need to check for serializable conflicts here.  There is never a
	 * need for a combocid, either.  No need to extract replica identity, or
	 * do anything special with infomask bits.
	 */

	START_CRIT_SECTION();

	/*
	 * The tuple will become DEAD immediately.  Flag that this page
	 * immediately is a candidate for pruning by setting xmin to
	 * RecentGlobalXmin.  That's not pretty, but it doesn't seem worth
	 * inventing a nicer API for this.
	 */
	Assert(TransactionIdIsValid(RecentGlobalXmin));
	PageSetPrunable(page, RecentGlobalXmin);

	/* store transaction information of xact deleting the tuple */
	tp.t_data->t_infomask &= ~(HEAP_XMAX_BITS | HEAP_MOVED);
	tp.t_data->t_infomask2 &= ~HEAP_KEYS_UPDATED;

	/*
	 * Set the tuple header xmin to InvalidTransactionId.  This makes the
	 * tuple immediately invisible everyone.  (In particular, to any
	 * transactions waiting on the speculative token, woken up later.)
	 */
	HeapTupleHeaderSetXmin(tp.t_data, InvalidTransactionId);

	/* Clear the speculative insertion token too */
	tp.t_data->t_ctid = tp.t_self;

	MarkBufferDirty(buffer);

	/*
	 * XLOG stuff
	 *
	 * The WAL records generated here match heap_delete().  The same recovery
	 * routines are used.
	 */
	if (RelationNeedsWAL(relation))
	{
		xl_heap_delete xlrec;
		XLogRecPtr	recptr;

		xlrec.flags = XLH_DELETE_IS_SUPER;
		xlrec.infobits_set = compute_infobits(tp.t_data->t_infomask,
											  tp.t_data->t_infomask2);
		xlrec.offnum = ItemPointerGetOffsetNumber(&tp.t_self);
		xlrec.xmax = xid;

		XLogBeginInsert();
		XLogRegisterData((char *) &xlrec, SizeOfHeapDelete);
		XLogRegisterBuffer(0, buffer, REGBUF_STANDARD);

		/* No replica identity & replication origin logged */

		recptr = XLogInsert(RM_HEAP_ID, XLOG_HEAP_DELETE);

		PageSetLSN(page, recptr);
	}

	END_CRIT_SECTION();

	LockBuffer(buffer, BUFFER_LOCK_UNLOCK);

	if (HeapTupleHasExternal(&tp))
		toast_delete(relation, (GenericTuple) &tp, NULL);

	/*
	 * Never need to mark tuple for invalidation, since catalogs don't support
	 * speculative insertion
	 */

	/* Now we can release the buffer */
	ReleaseBuffer(buffer);

	/* count deletion, as we counted the insertion too */
	pgstat_count_heap_delete(relation);
}

/*
 * heap_inplace_update - update a tuple "in place" (ie, overwrite it)
 *
 * Overwriting violates both MVCC and transactional safety, so the uses
 * of this function in Postgres are extremely limited.  Nonetheless we
 * find some places to use it.
 *
 * The tuple cannot change size, and therefore it's reasonable to assume
 * that its null bitmap (if any) doesn't change either.  So we just
 * overwrite the data portion of the tuple without touching the null
 * bitmap or any of the header fields.
 *
 * tuple is an in-memory tuple structure containing the data to be written
 * over the target tuple.  Also, tuple->t_self identifies the target tuple.
 */
void
heap_inplace_update(Relation relation, HeapTuple tuple)
{
	Buffer		buffer;
	Page		page;
	OffsetNumber offnum;
	ItemId		lp = NULL;
	HeapTupleHeader htup;
	uint32		oldlen;
	uint32		newlen;

	/*
	 * For now, parallel operations are required to be strictly read-only.
	 * Unlike a regular update, this should never create a combo CID, so it
	 * might be possible to relax this restriction, but not without more
	 * thought and testing.  It's not clear that it would be useful, anyway.
	 */
	if (IsInParallelMode())
		ereport(ERROR,
				(errcode(ERRCODE_INVALID_TRANSACTION_STATE),
				 errmsg("cannot update tuples during a parallel operation")));

	buffer = ReadBuffer(relation, ItemPointerGetBlockNumber(&(tuple->t_self)));
	LockBuffer(buffer, BUFFER_LOCK_EXCLUSIVE);
	page = (Page) BufferGetPage(buffer);

	offnum = ItemPointerGetOffsetNumber(&(tuple->t_self));
	if (PageGetMaxOffsetNumber(page) >= offnum)
		lp = PageGetItemId(page, offnum);

	if (PageGetMaxOffsetNumber(page) < offnum || !ItemIdIsNormal(lp))
		elog(ERROR, "invalid lp");

	htup = (HeapTupleHeader) PageGetItem(page, lp);

	oldlen = ItemIdGetLength(lp) - htup->t_hoff;
	newlen = tuple->t_len - tuple->t_data->t_hoff;
	if (oldlen != newlen || htup->t_hoff != tuple->t_data->t_hoff)
		elog(ERROR, "wrong tuple length");

	/* NO EREPORT(ERROR) from here till changes are logged */
	START_CRIT_SECTION();

	memcpy((char *) htup + htup->t_hoff,
		   (char *) tuple->t_data + tuple->t_data->t_hoff,
		   newlen);

	MarkBufferDirty(buffer);

	/* XLOG stuff */
	if (RelationNeedsWAL(relation))
	{
		xl_heap_inplace xlrec;
		XLogRecPtr	recptr;

		xlrec.offnum = ItemPointerGetOffsetNumber(&tuple->t_self);

		XLogBeginInsert();
		XLogRegisterData((char *) &xlrec, SizeOfHeapInplace);

		XLogRegisterBuffer(0, buffer, REGBUF_STANDARD);
		XLogRegisterBufData(0, (char *) htup + htup->t_hoff, newlen);

		/* inplace updates aren't decoded atm, don't log the origin */

		recptr = XLogInsert(RM_HEAP_ID, XLOG_HEAP_INPLACE);

		PageSetLSN(page, recptr);
	}

	END_CRIT_SECTION();

	UnlockReleaseBuffer(buffer);

	/*
	 * Send out shared cache inval if necessary.  Note that because we only
	 * pass the new version of the tuple, this mustn't be used for any
	 * operations that could change catcache lookup keys.  But we aren't
	 * bothering with index updates either, so that's true a fortiori.
	 */
	if (!IsBootstrapProcessingMode())
		CacheInvalidateHeapTuple(relation, tuple, NULL);
}

#define		FRM_NOOP				0x0001
#define		FRM_INVALIDATE_XMAX		0x0002
#define		FRM_RETURN_IS_XID		0x0004
#define		FRM_RETURN_IS_MULTI		0x0008
#define		FRM_MARK_COMMITTED		0x0010

/*
 * FreezeMultiXactId
 *		Determine what to do during freezing when a tuple is marked by a
 *		MultiXactId.
 *
 * NB -- this might have the side-effect of creating a new MultiXactId!
 *
 * "flags" is an output value; it's used to tell caller what to do on return.
 * Possible flags are:
 * FRM_NOOP
 *		don't do anything -- keep existing Xmax
 * FRM_INVALIDATE_XMAX
 *		mark Xmax as InvalidTransactionId and set XMAX_INVALID flag.
 * FRM_RETURN_IS_XID
 *		The Xid return value is a single update Xid to set as xmax.
 * FRM_MARK_COMMITTED
 *		Xmax can be marked as HEAP_XMAX_COMMITTED
 * FRM_RETURN_IS_MULTI
 *		The return value is a new MultiXactId to set as new Xmax.
 *		(caller must obtain proper infomask bits using GetMultiXactIdHintBits)
 */
static TransactionId
FreezeMultiXactId(MultiXactId multi, uint16 t_infomask,
				  TransactionId relfrozenxid, TransactionId relminmxid,
				  TransactionId cutoff_xid, MultiXactId cutoff_multi,
				  uint16 *flags)
{
	TransactionId xid = InvalidTransactionId;
	int			i;
	MultiXactMember *members;
	int			nmembers;
	bool		need_replace;
	int			nnewmembers;
	MultiXactMember *newmembers;
	bool		has_lockers;
	TransactionId update_xid;
	bool		update_committed;

	*flags = 0;

	/* We should only be called in Multis */
	Assert(t_infomask & HEAP_XMAX_IS_MULTI);

	if (!MultiXactIdIsValid(multi) ||
		HEAP_LOCKED_UPGRADED(t_infomask))
	{
		/* Ensure infomask bits are appropriately set/reset */
		*flags |= FRM_INVALIDATE_XMAX;
		return InvalidTransactionId;
	}
	else if (MultiXactIdPrecedes(multi, relminmxid))
		ereport(ERROR,
				(errcode(ERRCODE_DATA_CORRUPTED),
				 errmsg_internal("found multixact %u from before relminmxid %u",
								 multi, relminmxid)));
	else if (MultiXactIdPrecedes(multi, cutoff_multi))
	{
		/*
<<<<<<< HEAD
		 * This old multi cannot possibly have members still running, but
		 * verify just in case.  If it was a locker only, it can be removed
		 * without any further consideration; but if it contained an update, we
		 * might need to preserve it.
		 */
		if (MultiXactIdIsRunning(multi,
								 HEAP_XMAX_IS_LOCKED_ONLY(t_infomask)))
			ereport(ERROR,
					(errcode(ERRCODE_DATA_CORRUPTED),
					 errmsg_internal("multixact %u from before cutoff %u found to be still running",
									 multi, cutoff_multi)));

=======
		 * This old multi cannot possibly have members still running.  If it
		 * was a locker only, it can be removed without any further
		 * consideration; but if it contained an update, we might need to
		 * preserve it.
		 */
		Assert(!MultiXactIdIsRunning(multi,
									 HEAP_XMAX_IS_LOCKED_ONLY(t_infomask)));
>>>>>>> b5bce6c1
		if (HEAP_XMAX_IS_LOCKED_ONLY(t_infomask))
		{
			*flags |= FRM_INVALIDATE_XMAX;
			xid = InvalidTransactionId; /* not strictly necessary */
		}
		else
		{
			/* replace multi by update xid */
			xid = MultiXactIdGetUpdateXid(multi, t_infomask);

			/* wasn't only a lock, xid needs to be valid */
			Assert(TransactionIdIsValid(xid));

			if (TransactionIdPrecedes(xid, relfrozenxid))
				ereport(ERROR,
						(errcode(ERRCODE_DATA_CORRUPTED),
						 errmsg_internal("found update xid %u from before relfrozenxid %u",
										 xid, relfrozenxid)));

			/*
			 * If the xid is older than the cutoff, it has to have aborted,
			 * otherwise the tuple would have gotten pruned away.
			 */
			if (TransactionIdPrecedes(xid, cutoff_xid))
			{
				if (TransactionIdDidCommit(xid))
					ereport(ERROR,
							(errcode(ERRCODE_DATA_CORRUPTED),
							 errmsg_internal("cannot freeze committed update xid %u", xid)));
				*flags |= FRM_INVALIDATE_XMAX;
				xid = InvalidTransactionId;		/* not strictly necessary */
			}
			else
			{
				*flags |= FRM_RETURN_IS_XID;
			}
		}

		return xid;
	}

	/*
	 * This multixact might have or might not have members still running, but
	 * we know it's valid and is newer than the cutoff point for multis.
	 * However, some member(s) of it may be below the cutoff for Xids, so we
	 * need to walk the whole members array to figure out what to do, if
	 * anything.
	 */

	nmembers =
		GetMultiXactIdMembers(multi, &members, false,
							  HEAP_XMAX_IS_LOCKED_ONLY(t_infomask));
	if (nmembers <= 0)
	{
		/* Nothing worth keeping */
		*flags |= FRM_INVALIDATE_XMAX;
		return InvalidTransactionId;
	}

	/* is there anything older than the cutoff? */
	need_replace = false;
	for (i = 0; i < nmembers; i++)
	{
		if (TransactionIdPrecedes(members[i].xid, cutoff_xid))
		{
			need_replace = true;
			break;
		}
	}

	/*
	 * In the simplest case, there is no member older than the cutoff; we can
	 * keep the existing MultiXactId as is.
	 */
	if (!need_replace)
	{
		*flags |= FRM_NOOP;
		pfree(members);
		return InvalidTransactionId;
	}

	/*
	 * If the multi needs to be updated, figure out which members do we need
	 * to keep.
	 */
	nnewmembers = 0;
	newmembers = palloc(sizeof(MultiXactMember) * nmembers);
	has_lockers = false;
	update_xid = InvalidTransactionId;
	update_committed = false;

	for (i = 0; i < nmembers; i++)
	{
		/*
		 * Determine whether to keep this member or ignore it.
		 */
		if (ISUPDATE_from_mxstatus(members[i].status))
		{
			TransactionId xid = members[i].xid;

			Assert(TransactionIdIsValid(xid));
			if (TransactionIdPrecedes(xid, relfrozenxid))
				ereport(ERROR,
						(errcode(ERRCODE_DATA_CORRUPTED),
						 errmsg_internal("found update xid %u from before relfrozenxid %u",
										 xid, relfrozenxid)));

			/*
			 * It's an update; should we keep it?  If the transaction is known
			 * aborted or crashed then it's okay to ignore it, otherwise not.
			 * Note that an updater older than cutoff_xid cannot possibly be
			 * committed, because HeapTupleSatisfiesVacuum would have returned
			 * HEAPTUPLE_DEAD and we would not be trying to freeze the tuple.
			 *
			 * As with all tuple visibility routines, it's critical to test
			 * TransactionIdIsInProgress before TransactionIdDidCommit,
			 * because of race conditions explained in detail in tqual.c.
			 */
			if (TransactionIdIsCurrentTransactionId(xid) ||
				TransactionIdIsInProgress(xid))
			{
				Assert(!TransactionIdIsValid(update_xid));
				update_xid = xid;
			}
			else if (TransactionIdDidCommit(xid))
			{
				/*
				 * The transaction committed, so we can tell caller to set
				 * HEAP_XMAX_COMMITTED.  (We can only do this because we know
				 * the transaction is not running.)
				 */
				Assert(!TransactionIdIsValid(update_xid));
				update_committed = true;
				update_xid = xid;
			}
			else
			{
				/*
				 * Not in progress, not committed -- must be aborted or crashed;
				 * we can ignore it.
				 */
			}

			/*
			 * Since the tuple wasn't marked HEAPTUPLE_DEAD by vacuum, the
			 * update Xid cannot possibly be older than the xid cutoff. The
			 * presence of such a tuple would cause corruption, so be paranoid
			 * and check.
			 */
			if (TransactionIdIsValid(update_xid) &&
				TransactionIdPrecedes(update_xid, cutoff_xid))
				ereport(ERROR,
						(errcode(ERRCODE_DATA_CORRUPTED),
						 errmsg_internal("found update xid %u from before xid cutoff %u",
										 update_xid, cutoff_xid)));

			/*
			 * Not in progress, not committed -- must be aborted or crashed;
			 * we can ignore it.
			 */

			/*
			 * Since the tuple wasn't marked HEAPTUPLE_DEAD by vacuum, the
			 * update Xid cannot possibly be older than the xid cutoff.
			 */
			Assert(!TransactionIdIsValid(update_xid) ||
				   !TransactionIdPrecedes(update_xid, cutoff_xid));

			/*
			 * If we determined that it's an Xid corresponding to an update
			 * that must be retained, additionally add it to the list of
			 * members of the new Multi, in case we end up using that.  (We
			 * might still decide to use only an update Xid and not a multi,
			 * but it's easier to maintain the list as we walk the old members
			 * list.)
			 */
			if (TransactionIdIsValid(update_xid))
				newmembers[nnewmembers++] = members[i];
		}
		else
		{
			/* We only keep lockers if they are still running */
			if (TransactionIdIsCurrentTransactionId(members[i].xid) ||
				TransactionIdIsInProgress(members[i].xid))
			{
				/* running locker cannot possibly be older than the cutoff */
				Assert(!TransactionIdPrecedes(members[i].xid, cutoff_xid));
				newmembers[nnewmembers++] = members[i];
				has_lockers = true;
			}
		}
	}

	pfree(members);

	if (nnewmembers == 0)
	{
		/* nothing worth keeping!? Tell caller to remove the whole thing */
		*flags |= FRM_INVALIDATE_XMAX;
		xid = InvalidTransactionId;
	}
	else if (TransactionIdIsValid(update_xid) && !has_lockers)
	{
		/*
		 * If there's a single member and it's an update, pass it back alone
		 * without creating a new Multi.  (XXX we could do this when there's a
		 * single remaining locker, too, but that would complicate the API too
		 * much; moreover, the case with the single updater is more
		 * interesting, because those are longer-lived.)
		 */
		Assert(nnewmembers == 1);
		*flags |= FRM_RETURN_IS_XID;
		if (update_committed)
			*flags |= FRM_MARK_COMMITTED;
		xid = update_xid;
	}
	else
	{
		/*
		 * Create a new multixact with the surviving members of the previous
		 * one, to set as new Xmax in the tuple.
		 */
		xid = MultiXactIdCreateFromMembers(nnewmembers, newmembers);
		*flags |= FRM_RETURN_IS_MULTI;
	}

	pfree(newmembers);

	return xid;
}

/*
 * heap_prepare_freeze_tuple
 *
 * Check to see whether any of the XID fields of a tuple (xmin, xmax, xvac)
 * are older than the specified cutoff XID and cutoff MultiXactId.  If so,
 * setup enough state (in the *frz output argument) to later execute and
 * WAL-log what we would need to do, and return TRUE.  Return FALSE if nothing
 * is to be changed.  In addition, set *totally_frozen_p to true if the tuple
 * will be totally frozen after these operations are performed and false if
 * more freezing will eventually be required.
 *
 * Caller is responsible for setting the offset field, if appropriate.
 *
 * It is assumed that the caller has checked the tuple with
 * HeapTupleSatisfiesVacuum() and determined that it is not HEAPTUPLE_DEAD
 * (else we should be removing the tuple, not freezing it).
 *
 * NB: cutoff_xid *must* be <= the current global xmin, to ensure that any
 * XID older than it could neither be running nor seen as running by any
 * open transaction.  This ensures that the replacement will not change
 * anyone's idea of the tuple state.
 * Similarly, cutoff_multi must be less than or equal to the smallest
 * MultiXactId used by any transaction currently open.
 *
 * If the tuple is in a shared buffer, caller must hold an exclusive lock on
 * that buffer.
 *
 * NB: It is not enough to set hint bits to indicate something is
 * committed/invalid -- they might not be set on a standby, or after crash
 * recovery.  We really need to remove old xids.
 */
bool
<<<<<<< HEAD
heap_prepare_freeze_tuple(HeapTupleHeader tuple,
						  TransactionId relfrozenxid, TransactionId relminmxid,
						  TransactionId cutoff_xid, TransactionId cutoff_multi,
						  xl_heap_freeze_tuple *frz)

=======
heap_prepare_freeze_tuple(HeapTupleHeader tuple, TransactionId cutoff_xid,
						  TransactionId cutoff_multi,
						  xl_heap_freeze_tuple *frz, bool *totally_frozen_p)
>>>>>>> b5bce6c1
{
	bool		changed = false;
	bool		freeze_xmax = false;
	TransactionId xid;
	bool		totally_frozen = true;

	frz->frzflags = 0;
	frz->t_infomask2 = tuple->t_infomask2;
	frz->t_infomask = tuple->t_infomask;
	frz->xmax = HeapTupleHeaderGetRawXmax(tuple);

	/* Process xmin */
	xid = HeapTupleHeaderGetXmin(tuple);
	if (TransactionIdIsNormal(xid))
	{
<<<<<<< HEAD
		if (TransactionIdPrecedes(xid, relfrozenxid))
			ereport(ERROR,
					(errcode(ERRCODE_DATA_CORRUPTED),
					 errmsg_internal("found xmin %u from before relfrozenxid %u",
									 xid, relfrozenxid)));

		if (TransactionIdPrecedes(xid, cutoff_xid))
		{
			if (!TransactionIdDidCommit(xid))
				ereport(ERROR,
						(errcode(ERRCODE_DATA_CORRUPTED),
						 errmsg_internal("uncommitted xmin %u from before xid cutoff %u needs to be frozen",
										 xid, cutoff_xid)));

			frz->t_infomask |= HEAP_XMIN_FROZEN;
			changed = true;
		}
=======
		if (TransactionIdPrecedes(xid, cutoff_xid))
		{
			frz->t_infomask |= HEAP_XMIN_FROZEN;
			changed = true;
		}
		else
			totally_frozen = false;
>>>>>>> b5bce6c1
	}

	/*
	 * Process xmax.  To thoroughly examine the current Xmax value we need to
	 * resolve a MultiXactId to its member Xids, in case some of them are
	 * below the given cutoff for Xids.  In that case, those values might need
	 * freezing, too.  Also, if a multi needs freezing, we cannot simply take
	 * it out --- if there's a live updater Xid, it needs to be kept.
	 *
	 * Make sure to keep heap_tuple_needs_freeze in sync with this.
	 */
	xid = HeapTupleHeaderGetRawXmax(tuple);

	if (tuple->t_infomask & HEAP_XMAX_IS_MULTI)
	{
		TransactionId newxmax;
		uint16		flags;

		newxmax = FreezeMultiXactId(xid, tuple->t_infomask,
									relfrozenxid, relminmxid,
									cutoff_xid, cutoff_multi, &flags);

		if (flags & FRM_INVALIDATE_XMAX)
			freeze_xmax = true;
		else if (flags & FRM_RETURN_IS_XID)
		{
			/*
			 * NB -- some of these transformations are only valid because we
			 * know the return Xid is a tuple updater (i.e. not merely a
			 * locker.) Also note that the only reason we don't explicitly
			 * worry about HEAP_KEYS_UPDATED is because it lives in
			 * t_infomask2 rather than t_infomask.
			 */
			frz->t_infomask &= ~HEAP_XMAX_BITS;
			frz->xmax = newxmax;
			if (flags & FRM_MARK_COMMITTED)
				frz->t_infomask |= HEAP_XMAX_COMMITTED;
			changed = true;
			totally_frozen = false;
		}
		else if (flags & FRM_RETURN_IS_MULTI)
		{
			uint16		newbits;
			uint16		newbits2;

			/*
			 * We can't use GetMultiXactIdHintBits directly on the new multi
			 * here; that routine initializes the masks to all zeroes, which
			 * would lose other bits we need.  Doing it this way ensures all
			 * unrelated bits remain untouched.
			 */
			frz->t_infomask &= ~HEAP_XMAX_BITS;
			frz->t_infomask2 &= ~HEAP_KEYS_UPDATED;
			GetMultiXactIdHintBits(newxmax, &newbits, &newbits2);
			frz->t_infomask |= newbits;
			frz->t_infomask2 |= newbits2;

			frz->xmax = newxmax;

			changed = true;
			totally_frozen = false;
		}
		else
		{
			Assert(flags & FRM_NOOP);
		}
	}
	else if (TransactionIdIsNormal(xid))
	{
<<<<<<< HEAD
		if (TransactionIdPrecedes(xid, relfrozenxid))
			ereport(ERROR,
					(errcode(ERRCODE_DATA_CORRUPTED),
					 errmsg_internal("found xmax %u from before relfrozenxid %u",
									 xid, relfrozenxid)));

		if (TransactionIdPrecedes(xid, cutoff_xid))
		{
			/*
			 * If we freeze xmax, make absolutely sure that it's not an XID
			 * that is important.  (Note, a lock-only xmax can be removed
			 * independent of committedness, since a committed lock holder has
			 * released the lock).
			 */
			if (!HEAP_XMAX_IS_LOCKED_ONLY(tuple->t_infomask) &&
				TransactionIdDidCommit(xid))
				ereport(ERROR,
						(errcode(ERRCODE_DATA_CORRUPTED),
						 errmsg_internal("cannot freeze committed xmax %u",
										 xid)));
			freeze_xmax = true;
		}
=======
		if (TransactionIdPrecedes(xid, cutoff_xid))
			freeze_xmax = true;
		else
			totally_frozen = false;
>>>>>>> b5bce6c1
	}

	if (freeze_xmax)
	{
		frz->xmax = InvalidTransactionId;

		/*
		 * The tuple might be marked either XMAX_INVALID or XMAX_COMMITTED +
		 * LOCKED.  Normalize to INVALID just to be sure no one gets confused.
		 * Also get rid of the HEAP_KEYS_UPDATED bit.
		 */
		frz->t_infomask &= ~HEAP_XMAX_BITS;
		frz->t_infomask |= HEAP_XMAX_INVALID;
		frz->t_infomask2 &= ~HEAP_HOT_UPDATED;
		frz->t_infomask2 &= ~HEAP_KEYS_UPDATED;
		changed = true;
	}

	/*
	 * Old-style VACUUM FULL is gone, but we have to keep this code as long as
	 * we support having MOVED_OFF/MOVED_IN tuples in the database.
	 */
	if (tuple->t_infomask & HEAP_MOVED)
	{
		xid = HeapTupleHeaderGetXvac(tuple);

		/*
		 * For Xvac, we ignore the cutoff_xid and just always perform the
		 * freeze operation.  The oldest release in which such a value can
		 * actually be set is PostgreSQL 8.4, because old-style VACUUM FULL
		 * was removed in PostgreSQL 9.0.  Note that if we were to respect
		 * cutoff_xid here, we'd need to make surely to clear totally_frozen
		 * when we skipped freezing on that basis.
		 */
		if (TransactionIdIsNormal(xid))
		{
			/*
			 * If a MOVED_OFF tuple is not dead, the xvac transaction must
			 * have failed; whereas a non-dead MOVED_IN tuple must mean the
			 * xvac transaction succeeded.
			 */
			if (tuple->t_infomask & HEAP_MOVED_OFF)
				frz->frzflags |= XLH_INVALID_XVAC;
			else
				frz->frzflags |= XLH_FREEZE_XVAC;

			/*
			 * Might as well fix the hint bits too; usually XMIN_COMMITTED
			 * will already be set here, but there's a small chance not.
			 */
			Assert(!(tuple->t_infomask & HEAP_XMIN_INVALID));
			frz->t_infomask |= HEAP_XMIN_COMMITTED;
			changed = true;
		}
	}

	*totally_frozen_p = totally_frozen;
	return changed;
}

/*
 * heap_execute_freeze_tuple
 *		Execute the prepared freezing of a tuple.
 *
 * Caller is responsible for ensuring that no other backend can access the
 * storage underlying this tuple, either by holding an exclusive lock on the
 * buffer containing it (which is what lazy VACUUM does), or by having it be
 * in private storage (which is what CLUSTER and friends do).
 *
 * Note: it might seem we could make the changes without exclusive lock, since
 * TransactionId read/write is assumed atomic anyway.  However there is a race
 * condition: someone who just fetched an old XID that we overwrite here could
 * conceivably not finish checking the XID against pg_clog before we finish
 * the VACUUM and perhaps truncate off the part of pg_clog he needs.  Getting
 * exclusive lock ensures no other backend is in process of checking the
 * tuple status.  Also, getting exclusive lock makes it safe to adjust the
 * infomask bits.
 *
 * NB: All code in here must be safe to execute during crash recovery!
 */
void
heap_execute_freeze_tuple(HeapTupleHeader tuple, xl_heap_freeze_tuple *frz)
{
	HeapTupleHeaderSetXmax(tuple, frz->xmax);

	if (frz->frzflags & XLH_FREEZE_XVAC)
		HeapTupleHeaderSetXvac(tuple, FrozenTransactionId);

	if (frz->frzflags & XLH_INVALID_XVAC)
		HeapTupleHeaderSetXvac(tuple, InvalidTransactionId);

	tuple->t_infomask = frz->t_infomask;
	tuple->t_infomask2 = frz->t_infomask2;
}

/*
 * heap_freeze_tuple
 *		Freeze tuple in place, without WAL logging.
 *
 * Useful for callers like CLUSTER that perform their own WAL logging.
 */
bool
heap_freeze_tuple(HeapTupleHeader tuple,
				  TransactionId relfrozenxid, TransactionId relminmxid,
				  TransactionId cutoff_xid, TransactionId cutoff_multi)
{
	xl_heap_freeze_tuple frz;
	bool		do_freeze;
	bool		tuple_totally_frozen;

<<<<<<< HEAD
	do_freeze = heap_prepare_freeze_tuple(tuple,
										  relfrozenxid, relminmxid,
										  cutoff_xid, cutoff_multi,
										  &frz);
=======
	do_freeze = heap_prepare_freeze_tuple(tuple, cutoff_xid, cutoff_multi,
										  &frz, &tuple_totally_frozen);
>>>>>>> b5bce6c1

	/*
	 * Note that because this is not a WAL-logged operation, we don't need to
	 * fill in the offset in the freeze record.
	 */

	if (do_freeze)
		heap_execute_freeze_tuple(tuple, &frz);
	return do_freeze;
}

/*
 * For a given MultiXactId, return the hint bits that should be set in the
 * tuple's infomask.
 *
 * Normally this should be called for a multixact that was just created, and
 * so is on our local cache, so the GetMembers call is fast.
 */
static void
GetMultiXactIdHintBits(MultiXactId multi, uint16 *new_infomask,
					   uint16 *new_infomask2)
{
	int			nmembers;
	MultiXactMember *members;
	int			i;
	uint16		bits = HEAP_XMAX_IS_MULTI;
	uint16		bits2 = 0;
	bool		has_update = false;
	LockTupleMode strongest = LockTupleKeyShare;

	/*
	 * We only use this in multis we just created, so they cannot be values
	 * pre-pg_upgrade.
	 */
	nmembers = GetMultiXactIdMembers(multi, &members, false, false);

	for (i = 0; i < nmembers; i++)
	{
		LockTupleMode mode;

		/*
		 * Remember the strongest lock mode held by any member of the
		 * multixact.
		 */
		mode = TUPLOCK_from_mxstatus(members[i].status);
		if (mode > strongest)
			strongest = mode;

		/* See what other bits we need */
		switch (members[i].status)
		{
			case MultiXactStatusForKeyShare:
			case MultiXactStatusForShare:
			case MultiXactStatusForNoKeyUpdate:
				break;

			case MultiXactStatusForUpdate:
				bits2 |= HEAP_KEYS_UPDATED;
				break;

			case MultiXactStatusNoKeyUpdate:
				has_update = true;
				break;

			case MultiXactStatusUpdate:
				bits2 |= HEAP_KEYS_UPDATED;
				has_update = true;
				break;
		}
	}

	if (strongest == LockTupleExclusive ||
		strongest == LockTupleNoKeyExclusive)
		bits |= HEAP_XMAX_EXCL_LOCK;
	else if (strongest == LockTupleShare)
		bits |= HEAP_XMAX_SHR_LOCK;
	else if (strongest == LockTupleKeyShare)
		bits |= HEAP_XMAX_KEYSHR_LOCK;

	if (!has_update)
		bits |= HEAP_XMAX_LOCK_ONLY;

	if (nmembers > 0)
		pfree(members);

	*new_infomask = bits;
	*new_infomask2 = bits2;
}

/*
 * MultiXactIdGetUpdateXid
 *
 * Given a multixact Xmax and corresponding infomask, which does not have the
 * HEAP_XMAX_LOCK_ONLY bit set, obtain and return the Xid of the updating
 * transaction.
 *
 * Caller is expected to check the status of the updating transaction, if
 * necessary.
 */
static TransactionId
MultiXactIdGetUpdateXid(TransactionId xmax, uint16 t_infomask)
{
	TransactionId update_xact = InvalidTransactionId;
	MultiXactMember *members;
	int			nmembers;

	Assert(!(t_infomask & HEAP_XMAX_LOCK_ONLY));
	Assert(t_infomask & HEAP_XMAX_IS_MULTI);

	/*
	 * Since we know the LOCK_ONLY bit is not set, this cannot be a multi from
	 * pre-pg_upgrade.
	 */
	nmembers = GetMultiXactIdMembers(xmax, &members, false, false);

	if (nmembers > 0)
	{
		int			i;

		for (i = 0; i < nmembers; i++)
		{
			/* Ignore lockers */
			if (!ISUPDATE_from_mxstatus(members[i].status))
				continue;

			/* there can be at most one updater */
			Assert(update_xact == InvalidTransactionId);
			update_xact = members[i].xid;
#ifndef USE_ASSERT_CHECKING

			/*
			 * in an assert-enabled build, walk the whole array to ensure
			 * there's no other updater.
			 */
			break;
#endif
		}

		pfree(members);
	}

	return update_xact;
}

/*
 * HeapTupleGetUpdateXid
 *		As above, but use a HeapTupleHeader
 *
 * See also HeapTupleHeaderGetUpdateXid, which can be used without previously
 * checking the hint bits.
 */
TransactionId
HeapTupleGetUpdateXid(HeapTupleHeader tuple)
{
	return MultiXactIdGetUpdateXid(HeapTupleHeaderGetRawXmax(tuple),
								   tuple->t_infomask);
}

/*
 * Does the given multixact conflict with the current transaction grabbing a
 * tuple lock of the given strength?
 *
 * The passed infomask pairs up with the given multixact in the tuple header.
 */
static bool
DoesMultiXactIdConflict(MultiXactId multi, uint16 infomask,
						LockTupleMode lockmode)
{
<<<<<<< HEAD
	int		nmembers;
=======
	int			nmembers;
>>>>>>> b5bce6c1
	MultiXactMember *members;
	bool	result = false;
	LOCKMODE wanted = tupleLockExtraInfo[lockmode].hwlock;

	if (HEAP_LOCKED_UPGRADED(infomask))
		return false;

<<<<<<< HEAD
=======
	if (HEAP_LOCKED_UPGRADED(infomask))
		return false;

>>>>>>> b5bce6c1
	nmembers = GetMultiXactIdMembers(multi, &members, false,
									 HEAP_XMAX_IS_LOCKED_ONLY(infomask));
	if (nmembers >= 0)
	{
		int			i;

		for (i = 0; i < nmembers; i++)
		{
			TransactionId memxid;
			LOCKMODE	memlockmode;

			memlockmode = LOCKMODE_from_mxstatus(members[i].status);

			/* ignore members that don't conflict with the lock we want */
			if (!DoLockModesConflict(memlockmode, wanted))
				continue;

			/* ignore members from current xact */
			memxid = members[i].xid;
			if (TransactionIdIsCurrentTransactionId(memxid))
				continue;

			if (ISUPDATE_from_mxstatus(members[i].status))
			{
				/* ignore aborted updaters */
				if (TransactionIdDidAbort(memxid))
					continue;
			}
			else
			{
				/* ignore lockers-only that are no longer in progress */
				if (!TransactionIdIsInProgress(memxid))
					continue;
			}

			/*
			 * Whatever remains are either live lockers that conflict with our
			 * wanted lock, and updaters that are not aborted.  Those conflict
			 * with what we want, so return true.
			 */
			result = true;
			break;
		}
		pfree(members);
	}

	return result;
}

/*
 * Do_MultiXactIdWait
 *		Actual implementation for the two functions below.
 *
 * 'multi', 'status' and 'infomask' indicate what to sleep on (the status is
 * needed to ensure we only sleep on conflicting members, and the infomask is
 * used to optimize multixact access in case it's a lock-only multi); 'nowait'
 * indicates whether to use conditional lock acquisition, to allow callers to
 * fail if lock is unavailable.  'rel', 'ctid' and 'oper' are used to set up
 * context information for error messages.  'remaining', if not NULL, receives
 * the number of members that are still running, including any (non-aborted)
 * subtransactions of our own transaction.
 *
 * We do this by sleeping on each member using XactLockTableWait.  Any
 * members that belong to the current backend are *not* waited for, however;
 * this would not merely be useless but would lead to Assert failure inside
 * XactLockTableWait.  By the time this returns, it is certain that all
 * transactions *of other backends* that were members of the MultiXactId
 * that conflict with the requested status are dead (and no new ones can have
 * been added, since it is not legal to add members to an existing
 * MultiXactId).
 *
 * But by the time we finish sleeping, someone else may have changed the Xmax
 * of the containing tuple, so the caller needs to iterate on us somehow.
 *
 * Note that in case we return false, the number of remaining members is
 * not to be trusted.
 */
static bool
Do_MultiXactIdWait(MultiXactId multi, MultiXactStatus status,
				   uint16 infomask, bool nowait,
				   Relation rel, ItemPointer ctid, XLTW_Oper oper,
				   int *remaining)
{
	bool		result = true;
	MultiXactMember *members;
	int			nmembers;
	int			remain = 0;

	/* for pre-pg_upgrade tuples, no need to sleep at all */
	nmembers = HEAP_LOCKED_UPGRADED(infomask) ? -1 :
		GetMultiXactIdMembers(multi, &members, false,
							  HEAP_XMAX_IS_LOCKED_ONLY(infomask));

	if (nmembers >= 0)
	{
		int			i;

		for (i = 0; i < nmembers; i++)
		{
			TransactionId memxid = members[i].xid;
			MultiXactStatus memstatus = members[i].status;

			if (TransactionIdIsCurrentTransactionId(memxid))
			{
				remain++;
				continue;
			}

			if (!DoLockModesConflict(LOCKMODE_from_mxstatus(memstatus),
									 LOCKMODE_from_mxstatus(status)))
			{
				if (remaining && TransactionIdIsInProgress(memxid))
					remain++;
				continue;
			}

			/*
			 * This member conflicts with our multi, so we have to sleep (or
			 * return failure, if asked to avoid waiting.)
			 *
			 * Note that we don't set up an error context callback ourselves,
			 * but instead we pass the info down to XactLockTableWait.  This
			 * might seem a bit wasteful because the context is set up and
			 * tore down for each member of the multixact, but in reality it
			 * should be barely noticeable, and it avoids duplicate code.
			 */
			if (nowait)
			{
				result = ConditionalXactLockTableWait(memxid);
				if (!result)
					break;
			}
			else
				XactLockTableWait(memxid, rel, ctid, oper);
		}

		pfree(members);
	}

	if (remaining)
		*remaining = remain;

	return result;
}

/*
 * MultiXactIdWait
 *		Sleep on a MultiXactId.
 *
 * By the time we finish sleeping, someone else may have changed the Xmax
 * of the containing tuple, so the caller needs to iterate on us somehow.
 *
 * We return (in *remaining, if not NULL) the number of members that are still
 * running, including any (non-aborted) subtransactions of our own transaction.
 */
static void
MultiXactIdWait(MultiXactId multi, MultiXactStatus status, uint16 infomask,
				Relation rel, ItemPointer ctid, XLTW_Oper oper,
				int *remaining)
{
	(void) Do_MultiXactIdWait(multi, status, infomask, false,
							  rel, ctid, oper, remaining);
}

/*
 * ConditionalMultiXactIdWait
 *		As above, but only lock if we can get the lock without blocking.
 *
 * By the time we finish sleeping, someone else may have changed the Xmax
 * of the containing tuple, so the caller needs to iterate on us somehow.
 *
 * If the multixact is now all gone, return true.  Returns false if some
 * transactions might still be running.
 *
 * We return (in *remaining, if not NULL) the number of members that are still
 * running, including any (non-aborted) subtransactions of our own transaction.
 */
static bool
ConditionalMultiXactIdWait(MultiXactId multi, MultiXactStatus status,
						   uint16 infomask, Relation rel, int *remaining)
{
	return Do_MultiXactIdWait(multi, status, infomask, true,
							  rel, NULL, XLTW_None, remaining);
}

/*
 * heap_tuple_needs_eventual_freeze
 *
 * Check to see whether any of the XID fields of a tuple (xmin, xmax, xvac)
 * will eventually require freezing.  Similar to heap_tuple_needs_freeze,
 * but there's no cutoff, since we're trying to figure out whether freezing
 * will ever be needed, not whether it's needed now.
 */
bool
heap_tuple_needs_eventual_freeze(HeapTupleHeader tuple)
{
	TransactionId xid;

	/*
	 * If xmin is a normal transaction ID, this tuple is definitely not
	 * frozen.
	 */
	xid = HeapTupleHeaderGetXmin(tuple);
	if (TransactionIdIsNormal(xid))
		return true;

	/*
	 * If xmax is a valid xact or multixact, this tuple is also not frozen.
	 */
	if (tuple->t_infomask & HEAP_XMAX_IS_MULTI)
	{
		MultiXactId multi;

		multi = HeapTupleHeaderGetRawXmax(tuple);
		if (MultiXactIdIsValid(multi))
			return true;
	}
	else
	{
		xid = HeapTupleHeaderGetRawXmax(tuple);
		if (TransactionIdIsNormal(xid))
			return true;
	}

	if (tuple->t_infomask & HEAP_MOVED)
	{
		xid = HeapTupleHeaderGetXvac(tuple);
		if (TransactionIdIsNormal(xid))
			return true;
	}

	return false;
}

/*
 * heap_tuple_needs_freeze
 *
 * Check to see whether any of the XID fields of a tuple (xmin, xmax, xvac)
 * are older than the specified cutoff XID or MultiXactId.  If so, return TRUE.
 *
 * It doesn't matter whether the tuple is alive or dead, we are checking
 * to see if a tuple needs to be removed or frozen to avoid wraparound.
 *
 * NB: Cannot rely on hint bits here, they might not be set after a crash or
 * on a standby.
 */
bool
heap_tuple_needs_freeze(HeapTupleHeader tuple, TransactionId cutoff_xid,
						MultiXactId cutoff_multi, Buffer buf)
{
	TransactionId xid;

	xid = HeapTupleHeaderGetXmin(tuple);
	if (TransactionIdIsNormal(xid) &&
		TransactionIdPrecedes(xid, cutoff_xid))
		return true;

	/*
	 * The considerations for multixacts are complicated; look at
	 * heap_prepare_freeze_tuple for justifications.  This routine had better
	 * be in sync with that one!
	 */
	if (tuple->t_infomask & HEAP_XMAX_IS_MULTI)
	{
		MultiXactId multi;

		multi = HeapTupleHeaderGetRawXmax(tuple);
		if (!MultiXactIdIsValid(multi))
		{
			/* no xmax set, ignore */
			;
		}
		else if (HEAP_LOCKED_UPGRADED(tuple->t_infomask))
			return true;
		else if (MultiXactIdPrecedes(multi, cutoff_multi))
			return true;
		else
		{
			MultiXactMember *members;
			int			nmembers;
			int			i;

			/* need to check whether any member of the mxact is too old */

			nmembers = GetMultiXactIdMembers(multi, &members, false,
								HEAP_XMAX_IS_LOCKED_ONLY(tuple->t_infomask));

			for (i = 0; i < nmembers; i++)
			{
				if (TransactionIdPrecedes(members[i].xid, cutoff_xid))
				{
					pfree(members);
					return true;
				}
			}
			if (nmembers > 0)
				pfree(members);
		}
	}
	else
	{
		xid = HeapTupleHeaderGetRawXmax(tuple);
		if (TransactionIdIsNormal(xid) &&
			TransactionIdPrecedes(xid, cutoff_xid))
			return true;
	}

	if (tuple->t_infomask & HEAP_MOVED)
	{
		xid = HeapTupleHeaderGetXvac(tuple);
		if (TransactionIdIsNormal(xid) &&
			TransactionIdPrecedes(xid, cutoff_xid))
			return true;
	}

	return false;
}

/*
 * If 'tuple' contains any visible XID greater than latestRemovedXid,
 * ratchet forwards latestRemovedXid to the greatest one found.
 * This is used as the basis for generating Hot Standby conflicts, so
 * if a tuple was never visible then removing it should not conflict
 * with queries.
 */
void
HeapTupleHeaderAdvanceLatestRemovedXid(HeapTupleHeader tuple,
									   TransactionId *latestRemovedXid)
{
	TransactionId xmin = HeapTupleHeaderGetXmin(tuple);
	TransactionId xmax = HeapTupleHeaderGetUpdateXid(tuple);
	TransactionId xvac = HeapTupleHeaderGetXvac(tuple);

	if (tuple->t_infomask & HEAP_MOVED)
	{
		if (TransactionIdPrecedes(*latestRemovedXid, xvac))
			*latestRemovedXid = xvac;
	}

	/*
	 * Ignore tuples inserted by an aborted transaction or if the tuple was
	 * updated/deleted by the inserting transaction.
	 *
	 * Look for a committed hint bit, or if no xmin bit is set, check clog.
	 * This needs to work on both master and standby, where it is used to
	 * assess btree delete records.
	 */
	if (HeapTupleHeaderXminCommitted(tuple) ||
		(!HeapTupleHeaderXminInvalid(tuple) && TransactionIdDidCommit(xmin)))
	{
		if (xmax != xmin &&
			TransactionIdFollows(xmax, *latestRemovedXid))
			*latestRemovedXid = xmax;
	}

	/* *latestRemovedXid may still be invalid at end */
}

/*
 * Perform XLogInsert to register a heap cleanup info message. These
 * messages are sent once per VACUUM and are required because
 * of the phasing of removal operations during a lazy VACUUM.
 * see comments for vacuum_log_cleanup_info().
 */
XLogRecPtr
log_heap_cleanup_info(RelFileNode rnode, TransactionId latestRemovedXid)
{
	xl_heap_cleanup_info xlrec;
	XLogRecPtr	recptr;

	xlrec.node = rnode;
	xlrec.latestRemovedXid = latestRemovedXid;

	XLogBeginInsert();
	XLogRegisterData((char *) &xlrec, SizeOfHeapCleanupInfo);

	recptr = XLogInsert(RM_HEAP2_ID, XLOG_HEAP2_CLEANUP_INFO);

	return recptr;
}

/*
 * Perform XLogInsert for a heap-clean operation.  Caller must already
 * have modified the buffer and marked it dirty.
 *
 * Note: prior to Postgres 8.3, the entries in the nowunused[] array were
 * zero-based tuple indexes.  Now they are one-based like other uses
 * of OffsetNumber.
 *
 * We also include latestRemovedXid, which is the greatest XID present in
 * the removed tuples. That allows recovery processing to cancel or wait
 * for long standby queries that can still see these tuples.
 */
XLogRecPtr
log_heap_clean(Relation reln, Buffer buffer,
			   OffsetNumber *redirected, int nredirected,
			   OffsetNumber *nowdead, int ndead,
			   OffsetNumber *nowunused, int nunused,
			   TransactionId latestRemovedXid)
{
	xl_heap_clean xlrec;
	XLogRecPtr	recptr;

	/* Caller should not call me on a non-WAL-logged relation */
	Assert(RelationNeedsWAL(reln));

	xlrec.latestRemovedXid = latestRemovedXid;
	xlrec.nredirected = nredirected;
	xlrec.ndead = ndead;

	XLogBeginInsert();
	XLogRegisterData((char *) &xlrec, SizeOfHeapClean);

	XLogRegisterBuffer(0, buffer, REGBUF_STANDARD);

	/*
	 * The OffsetNumber arrays are not actually in the buffer, but we pretend
	 * that they are.  When XLogInsert stores the whole buffer, the offset
	 * arrays need not be stored too.  Note that even if all three arrays are
	 * empty, we want to expose the buffer as a candidate for whole-page
	 * storage, since this record type implies a defragmentation operation
	 * even if no item pointers changed state.
	 */
	if (nredirected > 0)
		XLogRegisterBufData(0, (char *) redirected,
							nredirected * sizeof(OffsetNumber) * 2);

	if (ndead > 0)
		XLogRegisterBufData(0, (char *) nowdead,
							ndead * sizeof(OffsetNumber));

	if (nunused > 0)
		XLogRegisterBufData(0, (char *) nowunused,
							nunused * sizeof(OffsetNumber));

	recptr = XLogInsert(RM_HEAP2_ID, XLOG_HEAP2_CLEAN);

	return recptr;
}

/*
 * Perform XLogInsert for a heap-freeze operation.  Caller must have already
 * modified the buffer and marked it dirty.
 */
XLogRecPtr
log_heap_freeze(Relation reln, Buffer buffer, TransactionId cutoff_xid,
				xl_heap_freeze_tuple *tuples, int ntuples)
{
	xl_heap_freeze_page xlrec;
	XLogRecPtr	recptr;

	/* Caller should not call me on a non-WAL-logged relation */
	Assert(RelationNeedsWAL(reln));
	/* nor when there are no tuples to freeze */
	Assert(ntuples > 0);

	xlrec.cutoff_xid = cutoff_xid;
	xlrec.ntuples = ntuples;

	XLogBeginInsert();
	XLogRegisterData((char *) &xlrec, SizeOfHeapFreezePage);

	/*
	 * The freeze plan array is not actually in the buffer, but pretend that
	 * it is.  When XLogInsert stores the whole buffer, the freeze plan need
	 * not be stored too.
	 */
	XLogRegisterBuffer(0, buffer, REGBUF_STANDARD);
	XLogRegisterBufData(0, (char *) tuples,
						ntuples * sizeof(xl_heap_freeze_tuple));

	recptr = XLogInsert(RM_HEAP2_ID, XLOG_HEAP2_FREEZE_PAGE);

	return recptr;
}

/*
 * Perform XLogInsert for a heap-visible operation.  'block' is the block
 * being marked all-visible, and vm_buffer is the buffer containing the
 * corresponding visibility map block.  Both should have already been modified
 * and dirtied.
 *
 * If checksums are enabled, we also generate a full-page image of
 * heap_buffer, if necessary.
 */
XLogRecPtr
log_heap_visible(RelFileNode rnode, Buffer heap_buffer, Buffer vm_buffer,
				 TransactionId cutoff_xid, uint8 vmflags)
{
	xl_heap_visible xlrec;
	XLogRecPtr	recptr;
	uint8		flags;

	Assert(BufferIsValid(heap_buffer));
	Assert(BufferIsValid(vm_buffer));

	xlrec.cutoff_xid = cutoff_xid;
	xlrec.flags = vmflags;
	XLogBeginInsert();
	XLogRegisterData((char *) &xlrec, SizeOfHeapVisible);

	XLogRegisterBuffer(0, vm_buffer, 0);

	flags = REGBUF_STANDARD;
	if (!XLogHintBitIsNeeded())
		flags |= REGBUF_NO_IMAGE;
	XLogRegisterBuffer(1, heap_buffer, flags);

	recptr = XLogInsert(RM_HEAP2_ID, XLOG_HEAP2_VISIBLE);

	return recptr;
}

/*
 * Perform XLogInsert for a heap-update operation.  Caller must already
 * have modified the buffer(s) and marked them dirty.
 */
static XLogRecPtr
log_heap_update(Relation reln, Buffer oldbuf,
				Buffer newbuf, HeapTuple oldtup, HeapTuple newtup,
				HeapTuple old_key_tuple,
				bool all_visible_cleared, bool new_all_visible_cleared)
{
	xl_heap_update xlrec;
	xl_heap_header xlhdr;
	xl_heap_header xlhdr_idx;
	uint8		info;
	uint16		prefix_suffix[2];
	uint16		prefixlen = 0,
				suffixlen = 0;
	XLogRecPtr	recptr;
	Page		page = BufferGetPage(newbuf);
	bool		need_tuple_data = RelationIsLogicallyLogged(reln);
	bool		init;
	int			bufflags;

	/* Caller should not call me on a non-WAL-logged relation */
	Assert(RelationNeedsWAL(reln));

	XLogBeginInsert();

	if (HeapTupleIsHeapOnly(newtup))
		info = XLOG_HEAP_HOT_UPDATE;
	else
		info = XLOG_HEAP_UPDATE;

	/*
	 * If the old and new tuple are on the same page, we only need to log the
	 * parts of the new tuple that were changed.  That saves on the amount of
	 * WAL we need to write.  Currently, we just count any unchanged bytes in
	 * the beginning and end of the tuple.  That's quick to check, and
	 * perfectly covers the common case that only one field is updated.
	 *
	 * We could do this even if the old and new tuple are on different pages,
	 * but only if we don't make a full-page image of the old page, which is
	 * difficult to know in advance.  Also, if the old tuple is corrupt for
	 * some reason, it would allow the corruption to propagate the new page,
	 * so it seems best to avoid.  Under the general assumption that most
	 * updates tend to create the new tuple version on the same page, there
	 * isn't much to be gained by doing this across pages anyway.
	 *
	 * Skip this if we're taking a full-page image of the new page, as we
	 * don't include the new tuple in the WAL record in that case.  Also
	 * disable if wal_level='logical', as logical decoding needs to be able to
	 * read the new tuple in whole from the WAL record alone.
	 */
	if (oldbuf == newbuf && !need_tuple_data &&
		!XLogCheckBufferNeedsBackup(newbuf))
	{
		char	   *oldp = (char *) oldtup->t_data + oldtup->t_data->t_hoff;
		char	   *newp = (char *) newtup->t_data + newtup->t_data->t_hoff;
		int			oldlen = oldtup->t_len - oldtup->t_data->t_hoff;
		int			newlen = newtup->t_len - newtup->t_data->t_hoff;

		/* Check for common prefix between old and new tuple */
		for (prefixlen = 0; prefixlen < Min(oldlen, newlen); prefixlen++)
		{
			if (newp[prefixlen] != oldp[prefixlen])
				break;
		}

		/*
		 * Storing the length of the prefix takes 2 bytes, so we need to save
		 * at least 3 bytes or there's no point.
		 */
		if (prefixlen < 3)
			prefixlen = 0;

		/* Same for suffix */
		for (suffixlen = 0; suffixlen < Min(oldlen, newlen) - prefixlen; suffixlen++)
		{
			if (newp[newlen - suffixlen - 1] != oldp[oldlen - suffixlen - 1])
				break;
		}
		if (suffixlen < 3)
			suffixlen = 0;
	}

	/* Prepare main WAL data chain */
	xlrec.flags = 0;
	if (all_visible_cleared)
		xlrec.flags |= XLH_UPDATE_OLD_ALL_VISIBLE_CLEARED;
	if (new_all_visible_cleared)
		xlrec.flags |= XLH_UPDATE_NEW_ALL_VISIBLE_CLEARED;
	if (prefixlen > 0)
		xlrec.flags |= XLH_UPDATE_PREFIX_FROM_OLD;
	if (suffixlen > 0)
		xlrec.flags |= XLH_UPDATE_SUFFIX_FROM_OLD;
	if (need_tuple_data)
	{
		xlrec.flags |= XLH_UPDATE_CONTAINS_NEW_TUPLE;
		if (old_key_tuple)
		{
			if (reln->rd_rel->relreplident == REPLICA_IDENTITY_FULL)
				xlrec.flags |= XLH_UPDATE_CONTAINS_OLD_TUPLE;
			else
				xlrec.flags |= XLH_UPDATE_CONTAINS_OLD_KEY;
		}
	}

	/* If new tuple is the single and first tuple on page... */
	if (ItemPointerGetOffsetNumber(&(newtup->t_self)) == FirstOffsetNumber &&
		PageGetMaxOffsetNumber(page) == FirstOffsetNumber)
	{
		info |= XLOG_HEAP_INIT_PAGE;
		init = true;
	}
	else
		init = false;

	/* Prepare WAL data for the old page */
	xlrec.old_offnum = ItemPointerGetOffsetNumber(&oldtup->t_self);
	xlrec.old_xmax = HeapTupleHeaderGetRawXmax(oldtup->t_data);
	xlrec.old_infobits_set = compute_infobits(oldtup->t_data->t_infomask,
											  oldtup->t_data->t_infomask2);

	/* Prepare WAL data for the new page */
	xlrec.new_offnum = ItemPointerGetOffsetNumber(&newtup->t_self);
	xlrec.new_xmax = HeapTupleHeaderGetRawXmax(newtup->t_data);

	bufflags = REGBUF_STANDARD;
	if (init)
		bufflags |= REGBUF_WILL_INIT;
	if (need_tuple_data)
		bufflags |= REGBUF_KEEP_DATA;

	XLogRegisterBuffer(0, newbuf, bufflags);
	if (oldbuf != newbuf)
		XLogRegisterBuffer(1, oldbuf, REGBUF_STANDARD);

	XLogRegisterData((char *) &xlrec, SizeOfHeapUpdate);

	/*
	 * Prepare WAL data for the new tuple.
	 */
	if (prefixlen > 0 || suffixlen > 0)
	{
		if (prefixlen > 0 && suffixlen > 0)
		{
			prefix_suffix[0] = prefixlen;
			prefix_suffix[1] = suffixlen;
			XLogRegisterBufData(0, (char *) &prefix_suffix, sizeof(uint16) * 2);
		}
		else if (prefixlen > 0)
		{
			XLogRegisterBufData(0, (char *) &prefixlen, sizeof(uint16));
		}
		else
		{
			XLogRegisterBufData(0, (char *) &suffixlen, sizeof(uint16));
		}
	}

	xlhdr.t_infomask2 = newtup->t_data->t_infomask2;
	xlhdr.t_infomask = newtup->t_data->t_infomask;
	xlhdr.t_hoff = newtup->t_data->t_hoff;
	Assert(SizeofHeapTupleHeader + prefixlen + suffixlen <= newtup->t_len);

	/*
	 * PG73FORMAT: write bitmap [+ padding] [+ oid] + data
	 *
	 * The 'data' doesn't include the common prefix or suffix.
	 */
	XLogRegisterBufData(0, (char *) &xlhdr, SizeOfHeapHeader);
	if (prefixlen == 0)
	{
		XLogRegisterBufData(0,
							((char *) newtup->t_data) + SizeofHeapTupleHeader,
						  newtup->t_len - SizeofHeapTupleHeader - suffixlen);
	}
	else
	{
		/*
		 * Have to write the null bitmap and data after the common prefix as
		 * two separate rdata entries.
		 */
		/* bitmap [+ padding] [+ oid] */
		if (newtup->t_data->t_hoff - SizeofHeapTupleHeader > 0)
		{
			XLogRegisterBufData(0,
						   ((char *) newtup->t_data) + SizeofHeapTupleHeader,
							 newtup->t_data->t_hoff - SizeofHeapTupleHeader);
		}

		/* data after common prefix */
		XLogRegisterBufData(0,
			  ((char *) newtup->t_data) + newtup->t_data->t_hoff + prefixlen,
			 newtup->t_len - newtup->t_data->t_hoff - prefixlen - suffixlen);
	}

	/* We need to log a tuple identity */
	if (need_tuple_data && old_key_tuple)
	{
		/* don't really need this, but its more comfy to decode */
		xlhdr_idx.t_infomask2 = old_key_tuple->t_data->t_infomask2;
		xlhdr_idx.t_infomask = old_key_tuple->t_data->t_infomask;
		xlhdr_idx.t_hoff = old_key_tuple->t_data->t_hoff;

		XLogRegisterData((char *) &xlhdr_idx, SizeOfHeapHeader);

		/* PG73FORMAT: write bitmap [+ padding] [+ oid] + data */
		XLogRegisterData((char *) old_key_tuple->t_data + SizeofHeapTupleHeader,
						 old_key_tuple->t_len - SizeofHeapTupleHeader);
	}

	/* filtering by origin on a row level is much more efficient */
	XLogIncludeOrigin();

	recptr = XLogInsert(RM_HEAP_ID, info);

	return recptr;
}

/*
 * Perform XLogInsert of an XLOG_HEAP2_NEW_CID record
 *
 * This is only used in wal_level >= WAL_LEVEL_LOGICAL, and only for catalog
 * tuples.
 */
static XLogRecPtr
log_heap_new_cid(Relation relation, HeapTuple tup)
{
	xl_heap_new_cid xlrec;

	XLogRecPtr	recptr;
	HeapTupleHeader hdr = tup->t_data;

	Assert(ItemPointerIsValid(&tup->t_self));
#if 0
	Assert(tup->t_tableOid != InvalidOid);
#endif

	xlrec.top_xid = GetTopTransactionId();
	xlrec.target_node = relation->rd_node;
	xlrec.target_tid = tup->t_self;

	/*
	 * If the tuple got inserted & deleted in the same TX we definitely have a
	 * combocid, set cmin and cmax.
	 */
	if (hdr->t_infomask & HEAP_COMBOCID)
	{
		Assert(!(hdr->t_infomask & HEAP_XMAX_INVALID));
		Assert(!HeapTupleHeaderXminInvalid(hdr));
		xlrec.cmin = HeapTupleHeaderGetCmin(hdr);
		xlrec.cmax = HeapTupleHeaderGetCmax(hdr);
		xlrec.combocid = HeapTupleHeaderGetRawCommandId(hdr);
	}
	/* No combocid, so only cmin or cmax can be set by this TX */
	else
	{
		/*
		 * Tuple inserted.
		 *
		 * We need to check for LOCK ONLY because multixacts might be
		 * transferred to the new tuple in case of FOR KEY SHARE updates in
		 * which case there will be an xmax, although the tuple just got
		 * inserted.
		 */
		if (hdr->t_infomask & HEAP_XMAX_INVALID ||
			HEAP_XMAX_IS_LOCKED_ONLY(hdr->t_infomask))
		{
			xlrec.cmin = HeapTupleHeaderGetRawCommandId(hdr);
			xlrec.cmax = InvalidCommandId;
		}
		/* Tuple from a different tx updated or deleted. */
		else
		{
			xlrec.cmin = InvalidCommandId;
			xlrec.cmax = HeapTupleHeaderGetRawCommandId(hdr);

		}
		xlrec.combocid = InvalidCommandId;
	}

	/*
	 * Note that we don't need to register the buffer here, because this
	 * operation does not modify the page. The insert/update/delete that
	 * called us certainly did, but that's WAL-logged separately.
	 */
	XLogBeginInsert();
	XLogRegisterData((char *) &xlrec, SizeOfHeapNewCid);

	/* will be looked at irrespective of origin */

	recptr = XLogInsert(RM_HEAP2_ID, XLOG_HEAP2_NEW_CID);

	return recptr;
}

/*
 * Build a heap tuple representing the configured REPLICA IDENTITY to represent
 * the old tuple in a UPDATE or DELETE.
 *
 * Returns NULL if there's no need to log an identity or if there's no suitable
 * key in the Relation relation.
 */
static HeapTuple
ExtractReplicaIdentity(Relation relation, HeapTuple tp, bool key_changed, bool *copy)
{
	TupleDesc	desc = RelationGetDescr(relation);
	Oid			replidindex;
	Relation	idx_rel;
	TupleDesc	idx_desc;
	char		replident = relation->rd_rel->relreplident;
	HeapTuple	key_tuple = NULL;
	bool		nulls[MaxHeapAttributeNumber];
	Datum		values[MaxHeapAttributeNumber];
	int			natt;

	*copy = false;

	if (!RelationIsLogicallyLogged(relation))
		return NULL;

	if (replident == REPLICA_IDENTITY_NOTHING)
		return NULL;

	if (replident == REPLICA_IDENTITY_FULL)
	{
		/*
		 * When logging the entire old tuple, it very well could contain
		 * toasted columns. If so, force them to be inlined.
		 */
		if (HeapTupleHasExternal(tp))
		{
			*copy = true;
			tp = toast_flatten_tuple(tp, RelationGetDescr(relation));
		}
		return tp;
	}

	/* if the key hasn't changed and we're only logging the key, we're done */
	if (!key_changed)
		return NULL;

	/* find the replica identity index */
	replidindex = RelationGetReplicaIndex(relation);
	if (!OidIsValid(replidindex))
	{
		elog(DEBUG4, "could not find configured replica identity for table \"%s\"",
			 RelationGetRelationName(relation));
		return NULL;
	}

	idx_rel = RelationIdGetRelation(replidindex);
	idx_desc = RelationGetDescr(idx_rel);

	/* deform tuple, so we have fast access to columns */
	heap_deform_tuple(tp, desc, values, nulls);

	/* set all columns to NULL, regardless of whether they actually are */
	memset(nulls, 1, sizeof(nulls));

	/*
	 * Now set all columns contained in the index to NOT NULL, they cannot
	 * currently be NULL.
	 */
	for (natt = 0; natt < idx_desc->natts; natt++)
	{
		int			attno = idx_rel->rd_index->indkey.values[natt];

		if (attno < 0)
		{
			/*
			 * The OID column can appear in an index definition, but that's
			 * OK, because we always copy the OID if present (see below).
			 * Other system columns may not.
			 */
			if (attno == ObjectIdAttributeNumber)
				continue;
			elog(ERROR, "system column in index");
		}
		nulls[attno - 1] = false;
	}

	key_tuple = heap_form_tuple(desc, values, nulls);
	*copy = true;
	RelationClose(idx_rel);

	/*
	 * Always copy oids if the table has them, even if not included in the
	 * index. The space in the logged tuple is used anyway, so there's little
	 * point in not including the information.
	 */
	if (relation->rd_rel->relhasoids)
		HeapTupleSetOid(key_tuple, HeapTupleGetOid(tp));

	/*
	 * If the tuple, which by here only contains indexed columns, still has
	 * toasted columns, force them to be inlined. This is somewhat unlikely
	 * since there's limits on the size of indexed columns, so we don't
	 * duplicate toast_flatten_tuple()s functionality in the above loop over
	 * the indexed columns, even if it would be more efficient.
	 */
	if (HeapTupleHasExternal(key_tuple))
	{
		HeapTuple	oldtup = key_tuple;

		key_tuple = toast_flatten_tuple(oldtup, RelationGetDescr(relation));
		heap_freetuple(oldtup);
	}

	return key_tuple;
}

/*
 * Handles CLEANUP_INFO
 */
static void
heap_xlog_cleanup_info(XLogReaderState *record)
{
	xl_heap_cleanup_info *xlrec = (xl_heap_cleanup_info *) XLogRecGetData(record);

	if (InHotStandby)
		ResolveRecoveryConflictWithSnapshot(xlrec->latestRemovedXid, xlrec->node);

	/*
	 * Actual operation is a no-op. Record type exists to provide a means for
	 * conflict processing to occur before we begin index vacuum actions. see
	 * vacuumlazy.c and also comments in btvacuumpage()
	 */

	/* Backup blocks are not used in cleanup_info records */
	Assert(!XLogRecHasAnyBlockRefs(record));
}

/*
 * Handles HEAP2_CLEAN record type
 */
static void
heap_xlog_clean(XLogReaderState *record)
{
	XLogRecPtr	lsn = record->EndRecPtr;
	xl_heap_clean *xlrec = (xl_heap_clean *) XLogRecGetData(record);
	Buffer		buffer;
	Size		freespace = 0;
	RelFileNode rnode;
	BlockNumber blkno;
	XLogRedoAction action;

	XLogRecGetBlockTag(record, 0, &rnode, NULL, &blkno);

	/*
	 * We're about to remove tuples. In Hot Standby mode, ensure that there's
	 * no queries running for which the removed tuples are still visible.
	 *
	 * Not all HEAP2_CLEAN records remove tuples with xids, so we only want to
	 * conflict on the records that cause MVCC failures for user queries. If
	 * latestRemovedXid is invalid, skip conflict processing.
	 */
	if (InHotStandby && TransactionIdIsValid(xlrec->latestRemovedXid))
		ResolveRecoveryConflictWithSnapshot(xlrec->latestRemovedXid, rnode);

	/*
	 * If we have a full-page image, restore it (using a cleanup lock) and
	 * we're done.
	 */
	action = XLogReadBufferForRedoExtended(record, 0, RBM_NORMAL, true,
										   &buffer);
	if (action == BLK_NEEDS_REDO)
	{
		Page		page = (Page) BufferGetPage(buffer);
		OffsetNumber *end;
		OffsetNumber *redirected;
		OffsetNumber *nowdead;
		OffsetNumber *nowunused;
		int			nredirected;
		int			ndead;
		int			nunused;
		Size		datalen;

		redirected = (OffsetNumber *) XLogRecGetBlockData(record, 0, &datalen);

		nredirected = xlrec->nredirected;
		ndead = xlrec->ndead;
		end = (OffsetNumber *) ((char *) redirected + datalen);
		nowdead = redirected + (nredirected * 2);
		nowunused = nowdead + ndead;
		nunused = (end - nowunused);
		Assert(nunused >= 0);

		/* Update all item pointers per the record, and repair fragmentation */
		heap_page_prune_execute(buffer,
								redirected, nredirected,
								nowdead, ndead,
								nowunused, nunused);

		freespace = PageGetHeapFreeSpace(page); /* needed to update FSM below */

		/*
		 * Note: we don't worry about updating the page's prunability hints.
		 * At worst this will cause an extra prune cycle to occur soon.
		 */

		PageSetLSN(page, lsn);
		MarkBufferDirty(buffer);
	}
	if (BufferIsValid(buffer))
		UnlockReleaseBuffer(buffer);

	/*
	 * Update the FSM as well.
	 *
	 * XXX: Don't do this if the page was restored from full page image. We
	 * don't bother to update the FSM in that case, it doesn't need to be
	 * totally accurate anyway.
	 */
	if (action == BLK_NEEDS_REDO)
		XLogRecordPageWithFreeSpace(rnode, blkno, freespace);
}

/*
 * Replay XLOG_HEAP2_VISIBLE record.
 *
 * The critical integrity requirement here is that we must never end up with
 * a situation where the visibility map bit is set, and the page-level
 * PD_ALL_VISIBLE bit is clear.  If that were to occur, then a subsequent
 * page modification would fail to clear the visibility map bit.
 */
static void
heap_xlog_visible(XLogReaderState *record)
{
	XLogRecPtr	lsn = record->EndRecPtr;
	xl_heap_visible *xlrec = (xl_heap_visible *) XLogRecGetData(record);
	Buffer		vmbuffer = InvalidBuffer;
	Buffer		buffer;
	Page		page;
	RelFileNode rnode;
	BlockNumber blkno;
	XLogRedoAction action;

	XLogRecGetBlockTag(record, 1, &rnode, NULL, &blkno);

	/*
	 * If there are any Hot Standby transactions running that have an xmin
	 * horizon old enough that this page isn't all-visible for them, they
	 * might incorrectly decide that an index-only scan can skip a heap fetch.
	 *
	 * NB: It might be better to throw some kind of "soft" conflict here that
	 * forces any index-only scan that is in flight to perform heap fetches,
	 * rather than killing the transaction outright.
	 */
	if (InHotStandby)
		ResolveRecoveryConflictWithSnapshot(xlrec->cutoff_xid, rnode);

	/*
	 * Read the heap page, if it still exists. If the heap file has dropped or
	 * truncated later in recovery, we don't need to update the page, but we'd
	 * better still update the visibility map.
	 */
	action = XLogReadBufferForRedo(record, 1, &buffer);
	if (action == BLK_NEEDS_REDO)
	{
		/*
		 * We don't bump the LSN of the heap page when setting the visibility
		 * map bit (unless checksums or wal_hint_bits is enabled, in which
		 * case we must), because that would generate an unworkable volume of
		 * full-page writes.  This exposes us to torn page hazards, but since
		 * we're not inspecting the existing page contents in any way, we
		 * don't care.
		 *
		 * However, all operations that clear the visibility map bit *do* bump
		 * the LSN, and those operations will only be replayed if the XLOG LSN
		 * follows the page LSN.  Thus, if the page LSN has advanced past our
		 * XLOG record's LSN, we mustn't mark the page all-visible, because
		 * the subsequent update won't be replayed to clear the flag.
		 */
		page = BufferGetPage(buffer);

		PageSetAllVisible(page);

		MarkBufferDirty(buffer);
	}
	else if (action == BLK_RESTORED)
	{
		/*
		 * If heap block was backed up, we already restored it and there's
		 * nothing more to do. (This can only happen with checksums or
		 * wal_log_hints enabled.)
		 */
	}
	if (BufferIsValid(buffer))
		UnlockReleaseBuffer(buffer);

	/*
	 * Even if we skipped the heap page update due to the LSN interlock, it's
	 * still safe to update the visibility map.  Any WAL record that clears
	 * the visibility map bit does so before checking the page LSN, so any
	 * bits that need to be cleared will still be cleared.
	 */
	if (XLogReadBufferForRedoExtended(record, 0, RBM_ZERO_ON_ERROR, false,
									  &vmbuffer) == BLK_NEEDS_REDO)
	{
		Page		vmpage = BufferGetPage(vmbuffer);
		Relation	reln;

		/* initialize the page if it was read as zeros */
		if (PageIsNew(vmpage))
			PageInit(vmpage, BLCKSZ, 0);

		/*
		 * XLogReadBufferForRedoExtended locked the buffer. But
		 * visibilitymap_set will handle locking itself.
		 */
		LockBuffer(vmbuffer, BUFFER_LOCK_UNLOCK);

		reln = CreateFakeRelcacheEntry(rnode);
		visibilitymap_pin(reln, blkno, &vmbuffer);

		/*
		 * Don't set the bit if replay has already passed this point.
		 *
		 * It might be safe to do this unconditionally; if replay has passed
		 * this point, we'll replay at least as far this time as we did
		 * before, and if this bit needs to be cleared, the record responsible
		 * for doing so should be again replayed, and clear it.  For right
		 * now, out of an abundance of conservatism, we use the same test here
		 * we did for the heap page.  If this results in a dropped bit, no
		 * real harm is done; and the next VACUUM will fix it.
		 */

		/*
		 * CDB: don't use PageGetLSN here, GPDB PageGetLSN checks the buffer
		 * is locked. But here vmbuffer is in function visibilitymap_set().
		 *
		 * if (lsn > PageGetLSN(vmpage))
		 * 		visibilitymap_set(reln, blkno, InvalidBuffer, lsn, vmbuffer,
		 * 				xlrec->cutoff_xid);
		 */
		if (lsn > PageXLogRecPtrGet(((PageHeader) vmpage)->pd_lsn))
			visibilitymap_set(reln, blkno, InvalidBuffer, lsn, vmbuffer,
							  xlrec->cutoff_xid, xlrec->flags);

		ReleaseBuffer(vmbuffer);
		FreeFakeRelcacheEntry(reln);
	}
	else if (BufferIsValid(vmbuffer))
		UnlockReleaseBuffer(vmbuffer);
}

/*
 * Replay XLOG_HEAP2_FREEZE_PAGE records
 */
static void
heap_xlog_freeze_page(XLogReaderState *record)
{
	XLogRecPtr	lsn = record->EndRecPtr;
	xl_heap_freeze_page *xlrec = (xl_heap_freeze_page *) XLogRecGetData(record);
	TransactionId cutoff_xid = xlrec->cutoff_xid;
	Buffer		buffer;
	int			ntup;

	/*
	 * In Hot Standby mode, ensure that there's no queries running which still
	 * consider the frozen xids as running.
	 */
	if (InHotStandby)
	{
		RelFileNode rnode;
		TransactionId latestRemovedXid = cutoff_xid;

		TransactionIdRetreat(latestRemovedXid);

		XLogRecGetBlockTag(record, 0, &rnode, NULL, NULL);
		ResolveRecoveryConflictWithSnapshot(latestRemovedXid, rnode);
	}

	if (XLogReadBufferForRedo(record, 0, &buffer) == BLK_NEEDS_REDO)
	{
		Page		page = BufferGetPage(buffer);
		xl_heap_freeze_tuple *tuples;

		tuples = (xl_heap_freeze_tuple *) XLogRecGetBlockData(record, 0, NULL);

		/* now execute freeze plan for each frozen tuple */
		for (ntup = 0; ntup < xlrec->ntuples; ntup++)
		{
			xl_heap_freeze_tuple *xlrec_tp;
			ItemId		lp;
			HeapTupleHeader tuple;

			xlrec_tp = &tuples[ntup];
			lp = PageGetItemId(page, xlrec_tp->offset); /* offsets are one-based */
			tuple = (HeapTupleHeader) PageGetItem(page, lp);

			heap_execute_freeze_tuple(tuple, xlrec_tp);
		}

		PageSetLSN(page, lsn);
		MarkBufferDirty(buffer);
	}
	if (BufferIsValid(buffer))
		UnlockReleaseBuffer(buffer);
}

/*
 * Given an "infobits" field from an XLog record, set the correct bits in the
 * given infomask and infomask2 for the tuple touched by the record.
 *
 * (This is the reverse of compute_infobits).
 */
static void
fix_infomask_from_infobits(uint8 infobits, uint16 *infomask, uint16 *infomask2)
{
	*infomask &= ~(HEAP_XMAX_IS_MULTI | HEAP_XMAX_LOCK_ONLY |
				   HEAP_XMAX_KEYSHR_LOCK | HEAP_XMAX_EXCL_LOCK);
	*infomask2 &= ~HEAP_KEYS_UPDATED;

	if (infobits & XLHL_XMAX_IS_MULTI)
		*infomask |= HEAP_XMAX_IS_MULTI;
	if (infobits & XLHL_XMAX_LOCK_ONLY)
		*infomask |= HEAP_XMAX_LOCK_ONLY;
	if (infobits & XLHL_XMAX_EXCL_LOCK)
		*infomask |= HEAP_XMAX_EXCL_LOCK;
	/* note HEAP_XMAX_SHR_LOCK isn't considered here */
	if (infobits & XLHL_XMAX_KEYSHR_LOCK)
		*infomask |= HEAP_XMAX_KEYSHR_LOCK;

	if (infobits & XLHL_KEYS_UPDATED)
		*infomask2 |= HEAP_KEYS_UPDATED;
}

static void
heap_xlog_delete(XLogReaderState *record)
{
	XLogRecPtr	lsn = record->EndRecPtr;
	xl_heap_delete *xlrec = (xl_heap_delete *) XLogRecGetData(record);
	Buffer		buffer;
	Page		page;
	ItemId		lp = NULL;
	HeapTupleHeader htup;
	BlockNumber blkno;
	RelFileNode target_node;
	ItemPointerData target_tid;

	XLogRecGetBlockTag(record, 0, &target_node, NULL, &blkno);
	ItemPointerSetBlockNumber(&target_tid, blkno);
	ItemPointerSetOffsetNumber(&target_tid, xlrec->offnum);

	/*
	 * The visibility map may need to be fixed even if the heap page is
	 * already up-to-date.
	 */
	if (xlrec->flags & XLH_DELETE_ALL_VISIBLE_CLEARED)
	{
		Relation	reln = CreateFakeRelcacheEntry(target_node);
		Buffer		vmbuffer = InvalidBuffer;

		visibilitymap_pin(reln, blkno, &vmbuffer);
		visibilitymap_clear(reln, blkno, vmbuffer, VISIBILITYMAP_VALID_BITS);
		ReleaseBuffer(vmbuffer);
		FreeFakeRelcacheEntry(reln);
	}

	if (XLogReadBufferForRedo(record, 0, &buffer) == BLK_NEEDS_REDO)
	{
		page = BufferGetPage(buffer);

		if (PageGetMaxOffsetNumber(page) >= xlrec->offnum)
			lp = PageGetItemId(page, xlrec->offnum);

		if (PageGetMaxOffsetNumber(page) < xlrec->offnum || !ItemIdIsNormal(lp))
			elog(PANIC, "invalid lp");

		htup = (HeapTupleHeader) PageGetItem(page, lp);

		htup->t_infomask &= ~(HEAP_XMAX_BITS | HEAP_MOVED);
		htup->t_infomask2 &= ~HEAP_KEYS_UPDATED;
		HeapTupleHeaderClearHotUpdated(htup);
		fix_infomask_from_infobits(xlrec->infobits_set,
								   &htup->t_infomask, &htup->t_infomask2);
		if (!(xlrec->flags & XLH_DELETE_IS_SUPER))
			HeapTupleHeaderSetXmax(htup, xlrec->xmax);
		else
			HeapTupleHeaderSetXmin(htup, InvalidTransactionId);
		HeapTupleHeaderSetCmax(htup, FirstCommandId, false);

		/* Mark the page as a candidate for pruning */
		PageSetPrunable(page, XLogRecGetXid(record));

		if (xlrec->flags & XLH_DELETE_ALL_VISIBLE_CLEARED)
			PageClearAllVisible(page);

		/* Make sure there is no forward chain link in t_ctid */
		htup->t_ctid = target_tid;
		PageSetLSN(page, lsn);
		MarkBufferDirty(buffer);
	}
	if (BufferIsValid(buffer))
		UnlockReleaseBuffer(buffer);
}

static void
heap_xlog_insert(XLogReaderState *record)
{
	XLogRecPtr	lsn = record->EndRecPtr;
	xl_heap_insert *xlrec = (xl_heap_insert *) XLogRecGetData(record);
	Buffer		buffer;
	Page		page;
	union
	{
		HeapTupleHeaderData hdr;
		char		data[MaxHeapTupleSize];
	}			tbuf;
	HeapTupleHeader htup;
	xl_heap_header xlhdr;
	uint32		newlen;
	Size		freespace = 0;
	RelFileNode target_node;
	BlockNumber blkno;
	ItemPointerData target_tid;
	XLogRedoAction action;

	XLogRecGetBlockTag(record, 0, &target_node, NULL, &blkno);
	ItemPointerSetBlockNumber(&target_tid, blkno);
	ItemPointerSetOffsetNumber(&target_tid, xlrec->offnum);

	/*
	 * The visibility map may need to be fixed even if the heap page is
	 * already up-to-date.
	 */
	if (xlrec->flags & XLH_INSERT_ALL_VISIBLE_CLEARED)
	{
		Relation	reln = CreateFakeRelcacheEntry(target_node);
		Buffer		vmbuffer = InvalidBuffer;

		visibilitymap_pin(reln, blkno, &vmbuffer);
		visibilitymap_clear(reln, blkno, vmbuffer, VISIBILITYMAP_VALID_BITS);
		ReleaseBuffer(vmbuffer);
		FreeFakeRelcacheEntry(reln);
	}

	/*
	 * If we inserted the first and only tuple on the page, re-initialize the
	 * page from scratch.
	 */
	if (XLogRecGetInfo(record) & XLOG_HEAP_INIT_PAGE)
	{
		buffer = XLogInitBufferForRedo(record, 0);
		page = BufferGetPage(buffer);
		PageInit(page, BufferGetPageSize(buffer), 0);
		action = BLK_NEEDS_REDO;
	}
	else
		action = XLogReadBufferForRedo(record, 0, &buffer);
	if (action == BLK_NEEDS_REDO)
	{
		Size		datalen;
		char	   *data;

		page = BufferGetPage(buffer);

		if (PageGetMaxOffsetNumber(page) + 1 < xlrec->offnum)
			elog(PANIC, "invalid max offset number");

		data = XLogRecGetBlockData(record, 0, &datalen);

		newlen = datalen - SizeOfHeapHeader;
		Assert(datalen > SizeOfHeapHeader && newlen <= MaxHeapTupleSize);
		memcpy((char *) &xlhdr, data, SizeOfHeapHeader);
		data += SizeOfHeapHeader;

		htup = &tbuf.hdr;
		MemSet((char *) htup, 0, SizeofHeapTupleHeader);
		/* PG73FORMAT: get bitmap [+ padding] [+ oid] + data */
		memcpy((char *) htup + SizeofHeapTupleHeader,
			   data,
			   newlen);
		newlen += SizeofHeapTupleHeader;
		htup->t_infomask2 = xlhdr.t_infomask2;
		htup->t_infomask = xlhdr.t_infomask;
		htup->t_hoff = xlhdr.t_hoff;
		HeapTupleHeaderSetXmin(htup, XLogRecGetXid(record));
		HeapTupleHeaderSetCmin(htup, FirstCommandId);
		htup->t_ctid = target_tid;

		if (PageAddItem(page, (Item) htup, newlen, xlrec->offnum,
						true, true) == InvalidOffsetNumber)
			elog(PANIC, "failed to add tuple");

		freespace = PageGetHeapFreeSpace(page); /* needed to update FSM below */

		PageSetLSN(page, lsn);

		if (xlrec->flags & XLH_INSERT_ALL_VISIBLE_CLEARED)
			PageClearAllVisible(page);

		MarkBufferDirty(buffer);
	}
	if (BufferIsValid(buffer))
		UnlockReleaseBuffer(buffer);

	/*
	 * If the page is running low on free space, update the FSM as well.
	 * Arbitrarily, our definition of "low" is less than 20%. We can't do much
	 * better than that without knowing the fill-factor for the table.
	 *
	 * XXX: Don't do this if the page was restored from full page image. We
	 * don't bother to update the FSM in that case, it doesn't need to be
	 * totally accurate anyway.
	 */
	if (action == BLK_NEEDS_REDO && freespace < BLCKSZ / 5)
		XLogRecordPageWithFreeSpace(target_node, blkno, freespace);
}

/*
 * Handles MULTI_INSERT record type.
 */
static void
heap_xlog_multi_insert(XLogReaderState *record)
{
	XLogRecPtr	lsn = record->EndRecPtr;
	xl_heap_multi_insert *xlrec;
	RelFileNode rnode;
	BlockNumber blkno;
	Buffer		buffer;
	Page		page;
	union
	{
		HeapTupleHeaderData hdr;
		char		data[MaxHeapTupleSize];
	}			tbuf;
	HeapTupleHeader htup;
	uint32		newlen;
	Size		freespace = 0;
	int			i;
	bool		isinit = (XLogRecGetInfo(record) & XLOG_HEAP_INIT_PAGE) != 0;
	XLogRedoAction action;

	/*
	 * Insertion doesn't overwrite MVCC data, so no conflict processing is
	 * required.
	 */
	xlrec = (xl_heap_multi_insert *) XLogRecGetData(record);

	XLogRecGetBlockTag(record, 0, &rnode, NULL, &blkno);

	/*
	 * The visibility map may need to be fixed even if the heap page is
	 * already up-to-date.
	 */
	if (xlrec->flags & XLH_INSERT_ALL_VISIBLE_CLEARED)
	{
		Relation	reln = CreateFakeRelcacheEntry(rnode);
		Buffer		vmbuffer = InvalidBuffer;

		visibilitymap_pin(reln, blkno, &vmbuffer);
		visibilitymap_clear(reln, blkno, vmbuffer, VISIBILITYMAP_VALID_BITS);
		ReleaseBuffer(vmbuffer);
		FreeFakeRelcacheEntry(reln);
	}

	if (isinit)
	{
		buffer = XLogInitBufferForRedo(record, 0);
		page = BufferGetPage(buffer);
		PageInit(page, BufferGetPageSize(buffer), 0);
		action = BLK_NEEDS_REDO;
	}
	else
		action = XLogReadBufferForRedo(record, 0, &buffer);
	if (action == BLK_NEEDS_REDO)
	{
		char	   *tupdata;
		char	   *endptr;
		Size		len;

		/* Tuples are stored as block data */
		tupdata = XLogRecGetBlockData(record, 0, &len);
		endptr = tupdata + len;

		page = (Page) BufferGetPage(buffer);

		for (i = 0; i < xlrec->ntuples; i++)
		{
			OffsetNumber offnum;
			xl_multi_insert_tuple *xlhdr;

			/*
			 * If we're reinitializing the page, the tuples are stored in
			 * order from FirstOffsetNumber. Otherwise there's an array of
			 * offsets in the WAL record, and the tuples come after that.
			 */
			if (isinit)
				offnum = FirstOffsetNumber + i;
			else
				offnum = xlrec->offsets[i];
			if (PageGetMaxOffsetNumber(page) + 1 < offnum)
				elog(PANIC, "invalid max offset number");

			xlhdr = (xl_multi_insert_tuple *) SHORTALIGN(tupdata);
			tupdata = ((char *) xlhdr) + SizeOfMultiInsertTuple;

			newlen = xlhdr->datalen;
			Assert(newlen <= MaxHeapTupleSize);
			htup = &tbuf.hdr;
			MemSet((char *) htup, 0, SizeofHeapTupleHeader);
			/* PG73FORMAT: get bitmap [+ padding] [+ oid] + data */
			memcpy((char *) htup + SizeofHeapTupleHeader,
				   (char *) tupdata,
				   newlen);
			tupdata += newlen;

			newlen += SizeofHeapTupleHeader;
			htup->t_infomask2 = xlhdr->t_infomask2;
			htup->t_infomask = xlhdr->t_infomask;
			htup->t_hoff = xlhdr->t_hoff;
			HeapTupleHeaderSetXmin(htup, XLogRecGetXid(record));
			HeapTupleHeaderSetCmin(htup, FirstCommandId);
			ItemPointerSetBlockNumber(&htup->t_ctid, blkno);
			ItemPointerSetOffsetNumber(&htup->t_ctid, offnum);

			offnum = PageAddItem(page, (Item) htup, newlen, offnum, true, true);
			if (offnum == InvalidOffsetNumber)
				elog(PANIC, "failed to add tuple");
		}
		if (tupdata != endptr)
			elog(PANIC, "total tuple length mismatch");

		freespace = PageGetHeapFreeSpace(page); /* needed to update FSM below */

		PageSetLSN(page, lsn);

		if (xlrec->flags & XLH_INSERT_ALL_VISIBLE_CLEARED)
			PageClearAllVisible(page);

		MarkBufferDirty(buffer);
	}
	if (BufferIsValid(buffer))
		UnlockReleaseBuffer(buffer);

	/*
	 * If the page is running low on free space, update the FSM as well.
	 * Arbitrarily, our definition of "low" is less than 20%. We can't do much
	 * better than that without knowing the fill-factor for the table.
	 *
	 * XXX: Don't do this if the page was restored from full page image. We
	 * don't bother to update the FSM in that case, it doesn't need to be
	 * totally accurate anyway.
	 */
	if (action == BLK_NEEDS_REDO && freespace < BLCKSZ / 5)
		XLogRecordPageWithFreeSpace(rnode, blkno, freespace);
}

/*
 * Handles UPDATE and HOT_UPDATE
 */
static void
heap_xlog_update(XLogReaderState *record, bool hot_update)
{
	XLogRecPtr	lsn = record->EndRecPtr;
	xl_heap_update *xlrec = (xl_heap_update *) XLogRecGetData(record);
	RelFileNode rnode;
	BlockNumber oldblk;
	BlockNumber newblk;
	ItemPointerData newtid;
	Buffer		obuffer,
				nbuffer;
	Page		page;
	OffsetNumber offnum;
	ItemId		lp = NULL;
	HeapTupleData oldtup;
	HeapTupleHeader htup;
	uint16		prefixlen = 0,
				suffixlen = 0;
	char	   *newp;
	union
	{
		HeapTupleHeaderData hdr;
		char		data[MaxHeapTupleSize];
	}			tbuf;
	xl_heap_header xlhdr;
	uint32		newlen;
	Size		freespace = 0;
	XLogRedoAction oldaction;
	XLogRedoAction newaction;

	/* initialize to keep the compiler quiet */
	oldtup.t_data = NULL;
	oldtup.t_len = 0;

	XLogRecGetBlockTag(record, 0, &rnode, NULL, &newblk);
	if (XLogRecGetBlockTag(record, 1, NULL, NULL, &oldblk))
	{
		/* HOT updates are never done across pages */
		Assert(!hot_update);
	}
	else
		oldblk = newblk;

	ItemPointerSet(&newtid, newblk, xlrec->new_offnum);

	/*
	 * The visibility map may need to be fixed even if the heap page is
	 * already up-to-date.
	 */
	if (xlrec->flags & XLH_UPDATE_OLD_ALL_VISIBLE_CLEARED)
	{
		Relation	reln = CreateFakeRelcacheEntry(rnode);
		Buffer		vmbuffer = InvalidBuffer;

		visibilitymap_pin(reln, oldblk, &vmbuffer);
		visibilitymap_clear(reln, oldblk, vmbuffer, VISIBILITYMAP_VALID_BITS);
		ReleaseBuffer(vmbuffer);
		FreeFakeRelcacheEntry(reln);
	}

	/*
	 * In normal operation, it is important to lock the two pages in
	 * page-number order, to avoid possible deadlocks against other update
	 * operations going the other way.  However, during WAL replay there can
	 * be no other update happening, so we don't need to worry about that. But
	 * we *do* need to worry that we don't expose an inconsistent state to Hot
	 * Standby queries --- so the original page can't be unlocked before we've
	 * added the new tuple to the new page.
	 */

	/* Deal with old tuple version */
	oldaction = XLogReadBufferForRedo(record, (oldblk == newblk) ? 0 : 1,
									  &obuffer);
	if (oldaction == BLK_NEEDS_REDO)
	{
		page = BufferGetPage(obuffer);
		offnum = xlrec->old_offnum;
		if (PageGetMaxOffsetNumber(page) >= offnum)
			lp = PageGetItemId(page, offnum);

		if (PageGetMaxOffsetNumber(page) < offnum || !ItemIdIsNormal(lp))
			elog(PANIC, "invalid lp");

		htup = (HeapTupleHeader) PageGetItem(page, lp);

		oldtup.t_data = htup;
		oldtup.t_len = ItemIdGetLength(lp);

		htup->t_infomask &= ~(HEAP_XMAX_BITS | HEAP_MOVED);
		htup->t_infomask2 &= ~HEAP_KEYS_UPDATED;
		if (hot_update)
			HeapTupleHeaderSetHotUpdated(htup);
		else
			HeapTupleHeaderClearHotUpdated(htup);
		fix_infomask_from_infobits(xlrec->old_infobits_set, &htup->t_infomask,
								   &htup->t_infomask2);
		HeapTupleHeaderSetXmax(htup, xlrec->old_xmax);
		HeapTupleHeaderSetCmax(htup, FirstCommandId, false);
		/* Set forward chain link in t_ctid */
		htup->t_ctid = newtid;

		/* Mark the page as a candidate for pruning */
		PageSetPrunable(page, XLogRecGetXid(record));

		if (xlrec->flags & XLH_UPDATE_OLD_ALL_VISIBLE_CLEARED)
			PageClearAllVisible(page);

		PageSetLSN(page, lsn);
		MarkBufferDirty(obuffer);
	}

	/*
	 * Read the page the new tuple goes into, if different from old.
	 */
	if (oldblk == newblk)
	{
		nbuffer = obuffer;
		newaction = oldaction;
	}
	else if (XLogRecGetInfo(record) & XLOG_HEAP_INIT_PAGE)
	{
		nbuffer = XLogInitBufferForRedo(record, 0);
		page = (Page) BufferGetPage(nbuffer);
		PageInit(page, BufferGetPageSize(nbuffer), 0);
		newaction = BLK_NEEDS_REDO;
	}
	else
		newaction = XLogReadBufferForRedo(record, 0, &nbuffer);

	/*
	 * The visibility map may need to be fixed even if the heap page is
	 * already up-to-date.
	 */
	if (xlrec->flags & XLH_UPDATE_NEW_ALL_VISIBLE_CLEARED)
	{
		Relation	reln = CreateFakeRelcacheEntry(rnode);
		Buffer		vmbuffer = InvalidBuffer;

		visibilitymap_pin(reln, newblk, &vmbuffer);
		visibilitymap_clear(reln, newblk, vmbuffer, VISIBILITYMAP_VALID_BITS);
		ReleaseBuffer(vmbuffer);
		FreeFakeRelcacheEntry(reln);
	}

	/* Deal with new tuple */
	if (newaction == BLK_NEEDS_REDO)
	{
		char	   *recdata;
		char	   *recdata_end;
		Size		datalen;
		Size		tuplen;

		recdata = XLogRecGetBlockData(record, 0, &datalen);
		recdata_end = recdata + datalen;

		page = BufferGetPage(nbuffer);

		offnum = xlrec->new_offnum;
		if (PageGetMaxOffsetNumber(page) + 1 < offnum)
			elog(PANIC, "invalid max offset number");

		if (xlrec->flags & XLH_UPDATE_PREFIX_FROM_OLD)
		{
			Assert(newblk == oldblk);
			memcpy(&prefixlen, recdata, sizeof(uint16));
			recdata += sizeof(uint16);
		}
		if (xlrec->flags & XLH_UPDATE_SUFFIX_FROM_OLD)
		{
			Assert(newblk == oldblk);
			memcpy(&suffixlen, recdata, sizeof(uint16));
			recdata += sizeof(uint16);
		}

		memcpy((char *) &xlhdr, recdata, SizeOfHeapHeader);
		recdata += SizeOfHeapHeader;

		tuplen = recdata_end - recdata;
		Assert(tuplen <= MaxHeapTupleSize);

		htup = &tbuf.hdr;
		MemSet((char *) htup, 0, SizeofHeapTupleHeader);

		/*
		 * Reconstruct the new tuple using the prefix and/or suffix from the
		 * old tuple, and the data stored in the WAL record.
		 */
		newp = (char *) htup + SizeofHeapTupleHeader;
		if (prefixlen > 0)
		{
			int			len;

			/* copy bitmap [+ padding] [+ oid] from WAL record */
			len = xlhdr.t_hoff - SizeofHeapTupleHeader;
			memcpy(newp, recdata, len);
			recdata += len;
			newp += len;

			/* copy prefix from old tuple */
			memcpy(newp, (char *) oldtup.t_data + oldtup.t_data->t_hoff, prefixlen);
			newp += prefixlen;

			/* copy new tuple data from WAL record */
			len = tuplen - (xlhdr.t_hoff - SizeofHeapTupleHeader);
			memcpy(newp, recdata, len);
			recdata += len;
			newp += len;
		}
		else
		{
			/*
			 * copy bitmap [+ padding] [+ oid] + data from record, all in one
			 * go
			 */
			memcpy(newp, recdata, tuplen);
			recdata += tuplen;
			newp += tuplen;
		}
		Assert(recdata == recdata_end);

		/* copy suffix from old tuple */
		if (suffixlen > 0)
			memcpy(newp, (char *) oldtup.t_data + oldtup.t_len - suffixlen, suffixlen);

		newlen = SizeofHeapTupleHeader + tuplen + prefixlen + suffixlen;
		htup->t_infomask2 = xlhdr.t_infomask2;
		htup->t_infomask = xlhdr.t_infomask;
		htup->t_hoff = xlhdr.t_hoff;

		HeapTupleHeaderSetXmin(htup, XLogRecGetXid(record));
		HeapTupleHeaderSetCmin(htup, FirstCommandId);
		HeapTupleHeaderSetXmax(htup, xlrec->new_xmax);
		/* Make sure there is no forward chain link in t_ctid */
		htup->t_ctid = newtid;

		offnum = PageAddItem(page, (Item) htup, newlen, offnum, true, true);
		if (offnum == InvalidOffsetNumber)
			elog(PANIC, "failed to add tuple");

		if (xlrec->flags & XLH_UPDATE_NEW_ALL_VISIBLE_CLEARED)
			PageClearAllVisible(page);

		freespace = PageGetHeapFreeSpace(page); /* needed to update FSM below */

		PageSetLSN(page, lsn);
		MarkBufferDirty(nbuffer);
	}

	if (BufferIsValid(nbuffer) && nbuffer != obuffer)
		UnlockReleaseBuffer(nbuffer);
	if (BufferIsValid(obuffer))
		UnlockReleaseBuffer(obuffer);

	/*
	 * If the new page is running low on free space, update the FSM as well.
	 * Arbitrarily, our definition of "low" is less than 20%. We can't do much
	 * better than that without knowing the fill-factor for the table.
	 *
	 * However, don't update the FSM on HOT updates, because after crash
	 * recovery, either the old or the new tuple will certainly be dead and
	 * prunable. After pruning, the page will have roughly as much free space
	 * as it did before the update, assuming the new tuple is about the same
	 * size as the old one.
	 *
	 * XXX: Don't do this if the page was restored from full page image. We
	 * don't bother to update the FSM in that case, it doesn't need to be
	 * totally accurate anyway.
	 */
	if (newaction == BLK_NEEDS_REDO && !hot_update && freespace < BLCKSZ / 5)
		XLogRecordPageWithFreeSpace(rnode, newblk, freespace);
}

static void
heap_xlog_confirm(XLogReaderState *record)
{
	XLogRecPtr	lsn = record->EndRecPtr;
	xl_heap_confirm *xlrec = (xl_heap_confirm *) XLogRecGetData(record);
	Buffer		buffer;
	Page		page;
	OffsetNumber offnum;
	ItemId		lp = NULL;
	HeapTupleHeader htup;

	if (XLogReadBufferForRedo(record, 0, &buffer) == BLK_NEEDS_REDO)
	{
		page = BufferGetPage(buffer);

		offnum = xlrec->offnum;
		if (PageGetMaxOffsetNumber(page) >= offnum)
			lp = PageGetItemId(page, offnum);

		if (PageGetMaxOffsetNumber(page) < offnum || !ItemIdIsNormal(lp))
			elog(PANIC, "invalid lp");

		htup = (HeapTupleHeader) PageGetItem(page, lp);

		/*
		 * Confirm tuple as actually inserted
		 */
		ItemPointerSet(&htup->t_ctid, BufferGetBlockNumber(buffer), offnum);

		PageSetLSN(page, lsn);
		MarkBufferDirty(buffer);
	}
	if (BufferIsValid(buffer))
		UnlockReleaseBuffer(buffer);
}

static void
heap_xlog_lock(XLogReaderState *record)
{
	XLogRecPtr	lsn = record->EndRecPtr;
	xl_heap_lock *xlrec = (xl_heap_lock *) XLogRecGetData(record);
	Buffer		buffer;
	Page		page;
	OffsetNumber offnum;
	ItemId		lp = NULL;
	HeapTupleHeader htup;

	/*
	 * The visibility map may need to be fixed even if the heap page is
	 * already up-to-date.
	 */
	if (xlrec->flags & XLH_LOCK_ALL_FROZEN_CLEARED)
	{
		RelFileNode rnode;
		Buffer		vmbuffer = InvalidBuffer;
		BlockNumber block;
		Relation	reln;

		XLogRecGetBlockTag(record, 0, &rnode, NULL, &block);
		reln = CreateFakeRelcacheEntry(rnode);

		visibilitymap_pin(reln, block, &vmbuffer);
		visibilitymap_clear(reln, block, vmbuffer, VISIBILITYMAP_ALL_FROZEN);

		ReleaseBuffer(vmbuffer);
		FreeFakeRelcacheEntry(reln);
	}

	if (XLogReadBufferForRedo(record, 0, &buffer) == BLK_NEEDS_REDO)
	{
		page = (Page) BufferGetPage(buffer);

		offnum = xlrec->offnum;
		if (PageGetMaxOffsetNumber(page) >= offnum)
			lp = PageGetItemId(page, offnum);

		if (PageGetMaxOffsetNumber(page) < offnum || !ItemIdIsNormal(lp))
<<<<<<< HEAD
			elog(PANIC, "heap_xlog_lock: invalid lp");
=======
			elog(PANIC, "invalid lp");
>>>>>>> b5bce6c1

		htup = (HeapTupleHeader) PageGetItem(page, lp);

		htup->t_infomask &= ~(HEAP_XMAX_BITS | HEAP_MOVED);
		htup->t_infomask2 &= ~HEAP_KEYS_UPDATED;
		fix_infomask_from_infobits(xlrec->infobits_set, &htup->t_infomask,
								   &htup->t_infomask2);

		/*
		 * Clear relevant update flags, but only if the modified infomask says
		 * there's no update.
		 */
		if (HEAP_XMAX_IS_LOCKED_ONLY(htup->t_infomask))
		{
			HeapTupleHeaderClearHotUpdated(htup);
			/* Make sure there is no forward chain link in t_ctid */
			ItemPointerSet(&htup->t_ctid,
						   BufferGetBlockNumber(buffer),
						   offnum);
		}
		HeapTupleHeaderSetXmax(htup, xlrec->locking_xid);
		HeapTupleHeaderSetCmax(htup, FirstCommandId, false);
		PageSetLSN(page, lsn);
		MarkBufferDirty(buffer);
	}
	if (BufferIsValid(buffer))
		UnlockReleaseBuffer(buffer);
}

static void
heap_xlog_lock_updated(XLogReaderState *record)
{
	XLogRecPtr	lsn = record->EndRecPtr;
	xl_heap_lock_updated *xlrec;
	Buffer		buffer;
	Page		page;
	OffsetNumber offnum;
	ItemId		lp = NULL;
	HeapTupleHeader htup;

	xlrec = (xl_heap_lock_updated *) XLogRecGetData(record);

	/*
	 * The visibility map may need to be fixed even if the heap page is
	 * already up-to-date.
	 */
	if (xlrec->flags & XLH_LOCK_ALL_FROZEN_CLEARED)
	{
		RelFileNode rnode;
		Buffer		vmbuffer = InvalidBuffer;
		BlockNumber block;
		Relation	reln;

		XLogRecGetBlockTag(record, 0, &rnode, NULL, &block);
		reln = CreateFakeRelcacheEntry(rnode);

		visibilitymap_pin(reln, block, &vmbuffer);
		visibilitymap_clear(reln, block, vmbuffer, VISIBILITYMAP_ALL_FROZEN);

		ReleaseBuffer(vmbuffer);
		FreeFakeRelcacheEntry(reln);
	}

	if (XLogReadBufferForRedo(record, 0, &buffer) == BLK_NEEDS_REDO)
	{
		page = BufferGetPage(buffer);

		offnum = xlrec->offnum;
		if (PageGetMaxOffsetNumber(page) >= offnum)
			lp = PageGetItemId(page, offnum);

		if (PageGetMaxOffsetNumber(page) < offnum || !ItemIdIsNormal(lp))
			elog(PANIC, "invalid lp");

		htup = (HeapTupleHeader) PageGetItem(page, lp);

		htup->t_infomask &= ~(HEAP_XMAX_BITS | HEAP_MOVED);
		htup->t_infomask2 &= ~HEAP_KEYS_UPDATED;
		fix_infomask_from_infobits(xlrec->infobits_set, &htup->t_infomask,
								   &htup->t_infomask2);
		HeapTupleHeaderSetXmax(htup, xlrec->xmax);

		PageSetLSN(page, lsn);
		MarkBufferDirty(buffer);
	}
	if (BufferIsValid(buffer))
		UnlockReleaseBuffer(buffer);
}

static void
heap_xlog_inplace(XLogReaderState *record)
{
	XLogRecPtr	lsn = record->EndRecPtr;
	xl_heap_inplace *xlrec = (xl_heap_inplace *) XLogRecGetData(record);
	Buffer		buffer;
	Page		page;
	OffsetNumber offnum;
	ItemId		lp = NULL;
	HeapTupleHeader htup;
	uint32		oldlen;
	Size		newlen;

	if (XLogReadBufferForRedo(record, 0, &buffer) == BLK_NEEDS_REDO)
	{
		char	   *newtup = XLogRecGetBlockData(record, 0, &newlen);

		page = BufferGetPage(buffer);

		offnum = xlrec->offnum;
		if (PageGetMaxOffsetNumber(page) >= offnum)
			lp = PageGetItemId(page, offnum);

		if (PageGetMaxOffsetNumber(page) < offnum || !ItemIdIsNormal(lp))
			elog(PANIC, "invalid lp");

		htup = (HeapTupleHeader) PageGetItem(page, lp);

		oldlen = ItemIdGetLength(lp) - htup->t_hoff;
		if (oldlen != newlen)
			elog(PANIC, "wrong tuple length");

		memcpy((char *) htup + htup->t_hoff, newtup, newlen);

		PageSetLSN(page, lsn);
		MarkBufferDirty(buffer);
	}
	if (BufferIsValid(buffer))
		UnlockReleaseBuffer(buffer);
}

void
heap_redo(XLogReaderState *record)
{
	uint8		info = XLogRecGetInfo(record) & ~XLR_INFO_MASK;

	/*
	 * These operations don't overwrite MVCC data so no conflict processing is
	 * required. The ones in heap2 rmgr do.
	 */

	switch (info & XLOG_HEAP_OPMASK)
	{
		case XLOG_HEAP_INSERT:
			heap_xlog_insert(record);
			break;
		case XLOG_HEAP_DELETE:
			heap_xlog_delete(record);
			break;
		case XLOG_HEAP_UPDATE:
			heap_xlog_update(record, false);
			break;
		case XLOG_HEAP_HOT_UPDATE:
			heap_xlog_update(record, true);
			break;
		case XLOG_HEAP_CONFIRM:
			heap_xlog_confirm(record);
			break;
		case XLOG_HEAP_LOCK:
			heap_xlog_lock(record);
			break;
		case XLOG_HEAP_INPLACE:
			heap_xlog_inplace(record);
			break;
		default:
			elog(PANIC, "heap_redo: unknown op code %u", info);
	}
}

void
heap2_redo(XLogReaderState *record)
{
	uint8		info = XLogRecGetInfo(record) & ~XLR_INFO_MASK;

	switch (info & XLOG_HEAP_OPMASK)
	{
		case XLOG_HEAP2_CLEAN:
			heap_xlog_clean(record);
			break;
		case XLOG_HEAP2_FREEZE_PAGE:
			heap_xlog_freeze_page(record);
			break;
		case XLOG_HEAP2_CLEANUP_INFO:
			heap_xlog_cleanup_info(record);
			break;
		case XLOG_HEAP2_VISIBLE:
			heap_xlog_visible(record);
			break;
		case XLOG_HEAP2_MULTI_INSERT:
			heap_xlog_multi_insert(record);
			break;
		case XLOG_HEAP2_LOCK_UPDATED:
			heap_xlog_lock_updated(record);
			break;
		case XLOG_HEAP2_NEW_CID:

			/*
			 * Nothing to do on a real replay, only used during logical
			 * decoding.
			 */
			break;
		case XLOG_HEAP2_REWRITE:
			heap_xlog_logical_rewrite(record);
			break;
		default:
			elog(PANIC, "heap2_redo: unknown op code %u", info);
	}
}

/*
 *	heap_sync		- sync a heap, for use when no WAL has been written
 *
 * This forces the heap contents (including TOAST heap if any) down to disk.
 * If we skipped using WAL, and WAL is otherwise needed, we must force the
 * relation down to disk before it's safe to commit the transaction.  This
 * requires writing out any dirty buffers and then doing a forced fsync.
 *
 * Indexes are not touched.  (Currently, index operations associated with
 * the commands that use this are WAL-logged and so do not need fsync.
 * That behavior might change someday, but in any case it's likely that
 * any fsync decisions required would be per-index and hence not appropriate
 * to be done here.)
 */
void
heap_sync(Relation rel)
{
	/* non-WAL-logged tables never need fsync */
	if (!RelationNeedsWAL(rel))
		return;

	/* main heap */
	FlushRelationBuffers(rel);
	/* FlushRelationBuffers will have opened rd_smgr */
	smgrimmedsync(rel->rd_smgr, MAIN_FORKNUM);

	/* FSM is not critical, don't bother syncing it */

	/* toast heap, if any */
	if (OidIsValid(rel->rd_rel->reltoastrelid))
	{
		Relation	toastrel;

		toastrel = heap_open(rel->rd_rel->reltoastrelid, AccessShareLock);
		FlushRelationBuffers(toastrel);
		smgrimmedsync(toastrel->rd_smgr, MAIN_FORKNUM);
		heap_close(toastrel, AccessShareLock);
	}
}

/*
 * Mask a heap page before performing consistency checks on it.
 */
void
heap_mask(char *pagedata, BlockNumber blkno)
{
	Page		page = (Page) pagedata;
	OffsetNumber off;

	mask_page_lsn_and_checksum(page);

	mask_page_hint_bits(page);
	mask_unused_space(page);

	for (off = 1; off <= PageGetMaxOffsetNumber(page); off++)
	{
		ItemId		iid = PageGetItemId(page, off);
		char	   *page_item;

		page_item = (char *) (page + ItemIdGetOffset(iid));

		if (ItemIdIsNormal(iid))
		{

			HeapTupleHeader page_htup = (HeapTupleHeader) page_item;

			/*
			 * During normal operation, the ctid is used to follow the update
			 * chain, to find the latest tuple version, if a READ COMMITTED
			 * transaction tries to update the updated tuple. But after
			 * restart and WAL replay, there cannot be any live transactions
			 * that would see the old tuple version. That's why during WAL
			 * redo ctid is just set to itself. Hence for MOVED case set
			 * t_ctid to current block number and self offset number to ignore
			 * any inconsistency.
			 */
			if (page_htup->t_infomask & HEAP_MOVED)
			{
				ItemPointerSet(&page_htup->t_ctid, blkno, off);
			}

			/*
			 * If xmin of a tuple is not yet frozen, we should ignore
			 * differences in hint bits, since they can be set without
			 * emitting WAL.
			 */
			if (!(((page_htup)->t_infomask & (HEAP_XMIN_FROZEN)) == HEAP_XMIN_FROZEN))
				page_htup->t_infomask &= ~HEAP_XACT_MASK;
			else
			{
				/* Still we need to mask xmax hint bits. */
				page_htup->t_infomask &= ~HEAP_XMAX_INVALID;
				page_htup->t_infomask &= ~HEAP_XMAX_COMMITTED;
			}

			/* mask out GPDB specific hint-bits */
			page_htup->t_infomask2 &= ~HEAP_XMIN_DISTRIBUTED_SNAPSHOT_IGNORE;
			page_htup->t_infomask2 &= ~HEAP_XMAX_DISTRIBUTED_SNAPSHOT_IGNORE;

			/*
			 * During replay, we set Command Id to FirstCommandId. Hence, mask
			 * it. See heap_xlog_insert() for details.
			 */
			page_htup->t_choice.t_heap.t_field3.t_cid = MASK_MARKER;

#if PG_VERSION_NUM >= 90500
			/*
			 * For a speculative tuple, heap_insert() does not set ctid in the
			 * caller-passed heap tuple itself, leaving the ctid field to
			 * contain a speculative token value - a per-backend monotonically
			 * increasing identifier. Besides, it does not WAL-log ctid under
			 * any circumstances.
			 *
			 * During redo, heap_xlog_insert() sets t_ctid to current block
			 * number and self offset number. It doesn't care about any
			 * speculative insertions in master. Hence, we set t_ctid to
			 * current block number and self offset number to ignore any
			 * inconsistency.
			 */
			if (HeapTupleHeaderIsSpeculative(page_htup))
				ItemPointerSet(&page_htup->t_ctid, blkno, off);
#endif
		}

		/*
		 * Ignore any padding bytes after the tuple, when the length of the
		 * item is not MAXALIGNed.
		 */
		if (ItemIdHasStorage(iid))
		{
			int			len = ItemIdGetLength(iid);
			int			padlen = MAXALIGN(len) - len;

			if (padlen > 0)
				memset(page_item + len, MASK_MARKER, padlen);
		}
	}
}<|MERGE_RESOLUTION|>--- conflicted
+++ resolved
@@ -1196,11 +1196,7 @@
 	/* Make note that we've accessed a temporary relation */
 	if (RelationUsesLocalBuffers(r))
 		MyXactAccessedTempRel = true;
-<<<<<<< HEAD
-	}
 #endif
-=======
->>>>>>> b5bce6c1
 
 	pgstat_initstats(r);
 
@@ -1269,11 +1265,7 @@
 	/* Make note that we've accessed a temporary relation */
 	if (RelationUsesLocalBuffers(r))
 		MyXactAccessedTempRel = true;
-<<<<<<< HEAD
-	}
 #endif
-=======
->>>>>>> b5bce6c1
 
 	pgstat_initstats(r);
 
@@ -2702,14 +2694,6 @@
 	 * into the relation; tup is the caller's original untoasted data.
 	 */
 	heaptup = heap_prepare_insert(relation, tup, xid, cid, options, isFrozen);
-
-	/*
-	 * Find buffer to insert this tuple into.  If the page is all visible,
-	 * this will also pin the requisite visibility map page.
-	 */
-	buffer = RelationGetBufferForTuple(relation, heaptup->t_len,
-									   InvalidBuffer, options, bistate,
-									   &vmbuffer, NULL);
 
 	/*
 	 * Find buffer to insert this tuple into.  If the page is all visible,
@@ -4342,18 +4326,11 @@
 		TransactionId xmax_lock_old_tuple;
 		uint16		infomask_lock_old_tuple,
 					infomask2_lock_old_tuple;
-<<<<<<< HEAD
+		bool		cleared_all_frozen = false;
 
 		/*
 		 * To prevent concurrent sessions from updating the tuple, we have to
 		 * temporarily mark it locked, while we release the page-level lock.
-=======
-		bool		cleared_all_frozen = false;
-
-		/*
-		 * To prevent concurrent sessions from updating the tuple, we have to
-		 * temporarily mark it locked, while we release the lock.
->>>>>>> b5bce6c1
 		 *
 		 * To satisfy the rule that any xid potentially appearing in a buffer
 		 * written out to disk, we unfortunately have to WAL log this
@@ -4365,14 +4342,9 @@
 
 		/*
 		 * Compute xmax / infomask appropriate for locking the tuple. This has
-<<<<<<< HEAD
 		 * to be done separately from the combo that's going to be used for
 		 * updating, because the potentially created multixact would otherwise
 		 * be wrong.
-=======
-		 * to be done separately from the lock, because the potentially
-		 * created multixact would otherwise be wrong.
->>>>>>> b5bce6c1
 		 */
 		compute_new_xmax_infomask(HeapTupleHeaderGetRawXmax(oldtup.t_data),
 								  oldtup.t_data->t_infomask,
@@ -4399,8 +4371,6 @@
 		/* temporarily make it look not-updated, but locked */
 		oldtup.t_data->t_ctid = oldtup.t_self;
 
-<<<<<<< HEAD
-=======
 		/*
 		 * Clear all-frozen bit on visibility map if needed. We could
 		 * immediately reset ALL_VISIBLE, but given that the WAL logging
@@ -4412,7 +4382,6 @@
 								VISIBILITYMAP_ALL_FROZEN))
 			cleared_all_frozen = true;
 
->>>>>>> b5bce6c1
 		MarkBufferDirty(buffer);
 
 		if (RelationNeedsWAL(relation))
@@ -4427,11 +4396,8 @@
 			xlrec.locking_xid = xmax_lock_old_tuple;
 			xlrec.infobits_set = compute_infobits(oldtup.t_data->t_infomask,
 												  oldtup.t_data->t_infomask2);
-<<<<<<< HEAD
-=======
 			xlrec.flags =
 				cleared_all_frozen ? XLH_LOCK_ALL_FROZEN_CLEARED : 0;
->>>>>>> b5bce6c1
 			XLogRegisterData((char *) &xlrec, SizeOfHeapLock);
 			recptr = XLogInsert(RM_HEAP_ID, XLOG_HEAP_LOCK);
 			PageSetLSN(page, recptr);
@@ -6238,7 +6204,7 @@
 					 * this tuple and continue locking the next version in the
 					 * update chain.
 					 */
-					if (res == HeapTupleSelfUpdated)
+					if (result == HeapTupleSelfUpdated)
 					{
 						pfree(members);
 						goto next;
@@ -6302,9 +6268,8 @@
 						status = MultiXactStatusNoKeyUpdate;
 				}
 
-<<<<<<< HEAD
-				res = test_lockmode_for_conflict(status, rawxmax, mode,
-												 &needwait);
+				result = test_lockmode_for_conflict(status, rawxmax, mode,
+													&needwait);
 
 				/*
 				 * If the tuple was already locked by ourselves in a previous
@@ -6315,13 +6280,9 @@
 				 * either.  We just need to skip this tuple and continue
 				 * locking the next version in the update chain.
 				 */
-				if (res == HeapTupleSelfUpdated)
+				if (result == HeapTupleSelfUpdated)
 					goto next;
 
-=======
-				result = test_lockmode_for_conflict(status, rawxmax, mode,
-													&needwait);
->>>>>>> b5bce6c1
 				if (needwait)
 				{
 					LockBuffer(buf, BUFFER_LOCK_UNLOCK);
@@ -6852,7 +6813,6 @@
 	else if (MultiXactIdPrecedes(multi, cutoff_multi))
 	{
 		/*
-<<<<<<< HEAD
 		 * This old multi cannot possibly have members still running, but
 		 * verify just in case.  If it was a locker only, it can be removed
 		 * without any further consideration; but if it contained an update, we
@@ -6865,15 +6825,6 @@
 					 errmsg_internal("multixact %u from before cutoff %u found to be still running",
 									 multi, cutoff_multi)));
 
-=======
-		 * This old multi cannot possibly have members still running.  If it
-		 * was a locker only, it can be removed without any further
-		 * consideration; but if it contained an update, we might need to
-		 * preserve it.
-		 */
-		Assert(!MultiXactIdIsRunning(multi,
-									 HEAP_XMAX_IS_LOCKED_ONLY(t_infomask)));
->>>>>>> b5bce6c1
 		if (HEAP_XMAX_IS_LOCKED_ONLY(t_infomask))
 		{
 			*flags |= FRM_INVALIDATE_XMAX;
@@ -7137,22 +7088,16 @@
  * recovery.  We really need to remove old xids.
  */
 bool
-<<<<<<< HEAD
 heap_prepare_freeze_tuple(HeapTupleHeader tuple,
 						  TransactionId relfrozenxid, TransactionId relminmxid,
 						  TransactionId cutoff_xid, TransactionId cutoff_multi,
-						  xl_heap_freeze_tuple *frz)
-
-=======
-heap_prepare_freeze_tuple(HeapTupleHeader tuple, TransactionId cutoff_xid,
-						  TransactionId cutoff_multi,
 						  xl_heap_freeze_tuple *frz, bool *totally_frozen_p)
->>>>>>> b5bce6c1
 {
 	bool		changed = false;
-	bool		freeze_xmax = false;
+	bool		xmax_already_frozen = false;
+	bool		xmin_frozen;
+	bool		freeze_xmax;
 	TransactionId xid;
-	bool		totally_frozen = true;
 
 	frz->frzflags = 0;
 	frz->t_infomask2 = tuple->t_infomask2;
@@ -7163,7 +7108,6 @@
 	xid = HeapTupleHeaderGetXmin(tuple);
 	if (TransactionIdIsNormal(xid))
 	{
-<<<<<<< HEAD
 		if (TransactionIdPrecedes(xid, relfrozenxid))
 			ereport(ERROR,
 					(errcode(ERRCODE_DATA_CORRUPTED),
@@ -7180,16 +7124,8 @@
 
 			frz->t_infomask |= HEAP_XMIN_FROZEN;
 			changed = true;
-		}
-=======
-		if (TransactionIdPrecedes(xid, cutoff_xid))
-		{
-			frz->t_infomask |= HEAP_XMIN_FROZEN;
-			changed = true;
-		}
-		else
-			totally_frozen = false;
->>>>>>> b5bce6c1
+			xmin_frozen = true;
+		}
 	}
 
 	/*
@@ -7212,9 +7148,9 @@
 									relfrozenxid, relminmxid,
 									cutoff_xid, cutoff_multi, &flags);
 
-		if (flags & FRM_INVALIDATE_XMAX)
-			freeze_xmax = true;
-		else if (flags & FRM_RETURN_IS_XID)
+		freeze_xmax = (flags & FRM_INVALIDATE_XMAX);
+
+		if (flags & FRM_RETURN_IS_XID)
 		{
 			/*
 			 * NB -- some of these transformations are only valid because we
@@ -7228,8 +7164,7 @@
 			if (flags & FRM_MARK_COMMITTED)
 				frz->t_infomask |= HEAP_XMAX_COMMITTED;
 			changed = true;
-			totally_frozen = false;
-		}
+			}
 		else if (flags & FRM_RETURN_IS_MULTI)
 		{
 			uint16		newbits;
@@ -7250,16 +7185,10 @@
 			frz->xmax = newxmax;
 
 			changed = true;
-			totally_frozen = false;
-		}
-		else
-		{
-			Assert(flags & FRM_NOOP);
 		}
 	}
 	else if (TransactionIdIsNormal(xid))
 	{
-<<<<<<< HEAD
 		if (TransactionIdPrecedes(xid, relfrozenxid))
 			ereport(ERROR,
 					(errcode(ERRCODE_DATA_CORRUPTED),
@@ -7282,16 +7211,25 @@
 										 xid)));
 			freeze_xmax = true;
 		}
-=======
-		if (TransactionIdPrecedes(xid, cutoff_xid))
-			freeze_xmax = true;
 		else
-			totally_frozen = false;
->>>>>>> b5bce6c1
-	}
+			freeze_xmax = false;
+	}
+	else if ((tuple->t_infomask & HEAP_XMAX_INVALID) ||
+			 !TransactionIdIsValid(HeapTupleHeaderGetRawXmax(tuple)))
+	{
+		freeze_xmax = false;
+		xmax_already_frozen = true;
+	}
+	else
+		ereport(ERROR,
+				(errcode(ERRCODE_DATA_CORRUPTED),
+				 errmsg_internal("found xmax %u (infomask 0x%04x) not frozen, not multi, not normal",
+								 xid, tuple->t_infomask)));
 
 	if (freeze_xmax)
 	{
+		Assert(!xmax_already_frozen);
+
 		frz->xmax = InvalidTransactionId;
 
 		/*
@@ -7344,7 +7282,8 @@
 		}
 	}
 
-	*totally_frozen_p = totally_frozen;
+	*totally_frozen_p = (xmin_frozen &&
+						 (freeze_xmax || xmax_already_frozen));
 	return changed;
 }
 
@@ -7398,15 +7337,10 @@
 	bool		do_freeze;
 	bool		tuple_totally_frozen;
 
-<<<<<<< HEAD
 	do_freeze = heap_prepare_freeze_tuple(tuple,
 										  relfrozenxid, relminmxid,
 										  cutoff_xid, cutoff_multi,
-										  &frz);
-=======
-	do_freeze = heap_prepare_freeze_tuple(tuple, cutoff_xid, cutoff_multi,
 										  &frz, &tuple_totally_frozen);
->>>>>>> b5bce6c1
 
 	/*
 	 * Note that because this is not a WAL-logged operation, we don't need to
@@ -7575,11 +7509,7 @@
 DoesMultiXactIdConflict(MultiXactId multi, uint16 infomask,
 						LockTupleMode lockmode)
 {
-<<<<<<< HEAD
-	int		nmembers;
-=======
 	int			nmembers;
->>>>>>> b5bce6c1
 	MultiXactMember *members;
 	bool	result = false;
 	LOCKMODE wanted = tupleLockExtraInfo[lockmode].hwlock;
@@ -7587,12 +7517,6 @@
 	if (HEAP_LOCKED_UPGRADED(infomask))
 		return false;
 
-<<<<<<< HEAD
-=======
-	if (HEAP_LOCKED_UPGRADED(infomask))
-		return false;
-
->>>>>>> b5bce6c1
 	nmembers = GetMultiXactIdMembers(multi, &members, false,
 									 HEAP_XMAX_IS_LOCKED_ONLY(infomask));
 	if (nmembers >= 0)
@@ -9510,11 +9434,7 @@
 			lp = PageGetItemId(page, offnum);
 
 		if (PageGetMaxOffsetNumber(page) < offnum || !ItemIdIsNormal(lp))
-<<<<<<< HEAD
-			elog(PANIC, "heap_xlog_lock: invalid lp");
-=======
 			elog(PANIC, "invalid lp");
->>>>>>> b5bce6c1
 
 		htup = (HeapTupleHeader) PageGetItem(page, lp);
 
