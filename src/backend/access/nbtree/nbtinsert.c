/*-------------------------------------------------------------------------
 *
 * nbtinsert.c
 *	  Item insertion in Lehman and Yao btrees for Postgres.
 *
 * Portions Copyright (c) 1996-2013, PostgreSQL Global Development Group
 * Portions Copyright (c) 1994, Regents of the University of California
 *
 *
 * IDENTIFICATION
 *	  src/backend/access/nbtree/nbtinsert.c
 *
 *-------------------------------------------------------------------------
 */

#include "postgres.h"

#include "access/heapam.h"
#include "access/nbtree.h"
#include "access/transam.h"
#include "cdb/cdbappendonlyam.h"
#include "cdb/cdbaocsam.h"
#include "miscadmin.h"
#include "storage/lmgr.h"
#include "storage/predicate.h"
#include "utils/inval.h"
#include "utils/tqual.h"


typedef struct
{
	/* context data for _bt_checksplitloc */
	Size		newitemsz;		/* size of new item to be inserted */
	int			fillfactor;		/* needed when splitting rightmost page */
	bool		is_leaf;		/* T if splitting a leaf page */
	bool		is_rightmost;	/* T if splitting a rightmost page */
	OffsetNumber newitemoff;	/* where the new item is to be inserted */
	int			leftspace;		/* space available for items on left page */
	int			rightspace;		/* space available for items on right page */
	int			olddataitemstotal;		/* space taken by old items */

	bool		have_split;		/* found a valid split? */

	/* these fields valid only if have_split is true */
	bool		newitemonleft;	/* new item on left or right of best split */
	OffsetNumber firstright;	/* best split point */
	int			best_delta;		/* best size delta so far */
} FindSplitData;


static Buffer _bt_newroot(Relation rel, Buffer lbuf, Buffer rbuf);

static TransactionId _bt_check_unique(Relation rel, IndexTuple itup,
				 Relation heapRel, Buffer buf, OffsetNumber offset,
				 ScanKey itup_scankey,
				 IndexUniqueCheck checkUnique, bool *is_unique);
static void _bt_findinsertloc(Relation rel,
				  Buffer *bufptr,
				  OffsetNumber *offsetptr,
				  int keysz,
				  ScanKey scankey,
				  IndexTuple newtup,
				  Relation heapRel);
static void _bt_insertonpg(Relation rel, Buffer buf,
			   BTStack stack,
			   IndexTuple itup,
			   OffsetNumber newitemoff,
			   bool split_only_page);
static Buffer _bt_split(Relation rel, Buffer buf, OffsetNumber firstright,
		  OffsetNumber newitemoff, Size newitemsz,
		  IndexTuple newitem, bool newitemonleft);
static OffsetNumber _bt_findsplitloc(Relation rel, Page page,
				 OffsetNumber newitemoff,
				 Size newitemsz,
				 bool *newitemonleft);
static void _bt_checksplitloc(FindSplitData *state,
				  OffsetNumber firstoldonright, bool newitemonleft,
				  int dataitemstoleft, Size firstoldonrightsz);
static bool _bt_pgaddtup(Page page, Size itemsize, IndexTuple itup,
			 OffsetNumber itup_off);
static bool _bt_isequal(TupleDesc itupdesc, Page page, OffsetNumber offnum,
			int keysz, ScanKey scankey);
static void _bt_vacuum_one_page(Relation rel, Buffer buffer, Relation heapRel);


/*
 *	_bt_doinsert() -- Handle insertion of a single index tuple in the tree.
 *
 *		This routine is called by the public interface routines, btbuild
 *		and btinsert.  By here, itup is filled in, including the TID.
 *
 *		If checkUnique is UNIQUE_CHECK_NO or UNIQUE_CHECK_PARTIAL, this
 *		will allow duplicates.	Otherwise (UNIQUE_CHECK_YES or
 *		UNIQUE_CHECK_EXISTING) it will throw error for a duplicate.
 *		For UNIQUE_CHECK_EXISTING we merely run the duplicate check, and
 *		don't actually insert.
 *
 *		The result value is only significant for UNIQUE_CHECK_PARTIAL:
 *		it must be TRUE if the entry is known unique, else FALSE.
 *		(In the current implementation we'll also return TRUE after a
 *		successful UNIQUE_CHECK_YES or UNIQUE_CHECK_EXISTING call, but
 *		that's just a coding artifact.)
 */
bool
_bt_doinsert(Relation rel, IndexTuple itup,
			 IndexUniqueCheck checkUnique, Relation heapRel)
{
	bool		is_unique = false;
	int			natts = rel->rd_rel->relnatts;
	ScanKey		itup_scankey;
	BTStack		stack;
	Buffer		buf;
	OffsetNumber offset;

	/* we need an insertion scan key to do our search, so build one */
	itup_scankey = _bt_mkscankey(rel, itup);

top:
	/* find the first page containing this key */
	stack = _bt_search(rel, natts, itup_scankey, false, &buf, BT_WRITE);

	offset = InvalidOffsetNumber;

	/* trade in our read lock for a write lock */
	LockBuffer(buf, BUFFER_LOCK_UNLOCK);
	LockBuffer(buf, BT_WRITE);

	/*
	 * If the page was split between the time that we surrendered our read
	 * lock and acquired our write lock, then this page may no longer be the
	 * right place for the key we want to insert.  In this case, we need to
	 * move right in the tree.	See Lehman and Yao for an excruciatingly
	 * precise description.
	 */
	buf = _bt_moveright(rel, buf, natts, itup_scankey, false, BT_WRITE);

	/*
	 * If we're not allowing duplicates, make sure the key isn't already in
	 * the index.
	 *
	 * NOTE: obviously, _bt_check_unique can only detect keys that are already
	 * in the index; so it cannot defend against concurrent insertions of the
	 * same key.  We protect against that by means of holding a write lock on
	 * the target page.  Any other would-be inserter of the same key must
	 * acquire a write lock on the same target page, so only one would-be
	 * inserter can be making the check at one time.  Furthermore, once we are
	 * past the check we hold write locks continuously until we have performed
	 * our insertion, so no later inserter can fail to see our insertion.
	 * (This requires some care in _bt_insertonpg.)
	 *
	 * If we must wait for another xact, we release the lock while waiting,
	 * and then must start over completely.
	 *
	 * For a partial uniqueness check, we don't wait for the other xact. Just
	 * let the tuple in and return false for possibly non-unique, or true for
	 * definitely unique.
	 */
	if (checkUnique != UNIQUE_CHECK_NO)
	{
		TransactionId xwait;

		offset = _bt_binsrch(rel, buf, natts, itup_scankey, false);
		xwait = _bt_check_unique(rel, itup, heapRel, buf, offset, itup_scankey,
								 checkUnique, &is_unique);

		if (TransactionIdIsValid(xwait))
		{
			/* Have to wait for the other guy ... */
			_bt_relbuf(rel, buf);
			/*
			 * We have to unlock it to resume interrupts.  In case we wait for
			 * the lock in XactLockTableWait and a cancellation is requested,
			 * we should be able to respond it.
			 */
			XactLockTableWait(xwait);
			/* start over... */
			_bt_freestack(stack);
			goto top;
		}
	}

	if (checkUnique != UNIQUE_CHECK_EXISTING)
	{
		/*
		 * The only conflict predicate locking cares about for indexes is when
		 * an index tuple insert conflicts with an existing lock.  Since the
		 * actual location of the insert is hard to predict because of the
		 * random search used to prevent O(N^2) performance when there are
		 * many duplicate entries, we can just use the "first valid" page.
		 */
		CheckForSerializableConflictIn(rel, NULL, buf);
		/* do the insertion */
		_bt_findinsertloc(rel, &buf, &offset, natts, itup_scankey, itup, heapRel);
		_bt_insertonpg(rel, buf, stack, itup, offset, false);
	}
	else
	{
		/* just release the buffer */
		_bt_relbuf(rel, buf);
	}

	/* be tidy */
	_bt_freestack(stack);
	_bt_freeskey(itup_scankey);

	return is_unique;
}

/*
 * _bt_ao_check_unique -- Check for violation of unique index constraint
 *  for AO/CO tables.
 *
 * Returns InvalidTransactionId if there is no conflict, else an xact ID
 * we must wait for to see if it commits a conflicting tuple.	If an actual
 * conflict is detected, no return --- just ereport().
 */
static TransactionId
_bt_ao_check_unique(Relation rel, Relation aoRel, ItemPointer tid)
{
	SnapshotData SnapshotDirty;
	TransactionId xwait = InvalidTransactionId;
	
	Assert(RelationIsAppendOptimized(aoRel));

	InitDirtySnapshot(SnapshotDirty);
	
	if (RelationIsAoRows(aoRel))
	{
		AppendOnlyFetchDesc aoFetchDesc =
			appendonly_fetch_init(aoRel, &SnapshotDirty, &SnapshotDirty);

		if (appendonly_fetch(aoFetchDesc, (AOTupleId*)tid, NULL))
		{
			xwait =
				(TransactionIdIsValid(SnapshotDirty.xmin)) ?
				SnapshotDirty.xmin : SnapshotDirty.xmax;

			/*
			 * If this tuple is not being updated by other transaction,
			 * then we have a definite conflict. Ereport here.
			 */
			if (!TransactionIdIsValid(xwait))
				ereport(ERROR,
						(errcode(ERRCODE_UNIQUE_VIOLATION),
						 errmsg("duplicate key violates unique constraint \"%s\"",
								RelationGetRelationName(rel))));
		}
	
		appendonly_fetch_finish(aoFetchDesc);
		pfree(aoFetchDesc);
	}
	else
	{
		TupleDesc tupleDesc = RelationGetDescr(aoRel);
		bool *proj = palloc0(tupleDesc->natts * sizeof(bool));
		AOCSFetchDesc aocsFetchDesc;
		
		/* Just set the first column */
		proj[0] = true;
		aocsFetchDesc =	aocs_fetch_init(aoRel, &SnapshotDirty, &SnapshotDirty, proj);

		if (aocs_fetch(aocsFetchDesc, (AOTupleId*)tid, NULL))
		{
			xwait =
				(TransactionIdIsValid(SnapshotDirty.xmin)) ?
				SnapshotDirty.xmin : SnapshotDirty.xmax;

			/*
			 * If this tuple is not being updated by other transaction,
			 * then we have a definite conflict. Ereport here.
			 */
			if (!TransactionIdIsValid(xwait))
				ereport(ERROR,
						(errcode(ERRCODE_UNIQUE_VIOLATION),
						 errmsg("duplicate key violates unique constraint \"%s\"",
								RelationGetRelationName(rel))));
		}
	
		pfree(proj);
		aocs_fetch_finish(aocsFetchDesc);
		pfree(aocsFetchDesc);
	}

	return xwait;
}

/*
 *	_bt_check_unique() -- Check for violation of unique index constraint
 *
 * offset points to the first possible item that could conflict. It can
 * also point to end-of-page, which means that the first tuple to check
 * is the first tuple on the next page.
 *
 * Returns InvalidTransactionId if there is no conflict, else an xact ID
 * we must wait for to see if it commits a conflicting tuple.	If an actual
 * conflict is detected, no return --- just ereport().
 *
 * However, if checkUnique == UNIQUE_CHECK_PARTIAL, we always return
 * InvalidTransactionId because we don't want to wait.  In this case we
 * set *is_unique to false if there is a potential conflict, and the
 * core code must redo the uniqueness check later.
 */
static TransactionId
_bt_check_unique(Relation rel, IndexTuple itup, Relation heapRel,
				 Buffer buf, OffsetNumber offset, ScanKey itup_scankey,
				 IndexUniqueCheck checkUnique, bool *is_unique)
{
	TupleDesc	itupdesc = RelationGetDescr(rel);
	int			natts = rel->rd_rel->relnatts;
	SnapshotData SnapshotDirty;
	OffsetNumber maxoff;
	Page		page;
	BTPageOpaque opaque;
	Buffer		nbuf = InvalidBuffer;
	bool		found = false;

	/* Assume unique until we find a duplicate */
	*is_unique = true;

	InitDirtySnapshot(SnapshotDirty);

	page = BufferGetPage(buf);
	opaque = (BTPageOpaque) PageGetSpecialPointer(page);
	maxoff = PageGetMaxOffsetNumber(page);

	/*
	 * Scan over all equal tuples, looking for live conflicts.
	 */
	for (;;)
	{
		ItemId		curitemid;
		IndexTuple	curitup;
		BlockNumber nblkno;

		/*
		 * make sure the offset points to an actual item before trying to
		 * examine it...
		 */
		if (offset <= maxoff)
		{
			curitemid = PageGetItemId(page, offset);

			/*
			 * We can skip items that are marked killed.
			 *
			 * Formerly, we applied _bt_isequal() before checking the kill
			 * flag, so as to fall out of the item loop as soon as possible.
			 * However, in the presence of heavy update activity an index may
			 * contain many killed items with the same key; running
			 * _bt_isequal() on each killed item gets expensive. Furthermore
			 * it is likely that the non-killed version of each key appears
			 * first, so that we didn't actually get to exit any sooner
			 * anyway. So now we just advance over killed items as quickly as
			 * we can. We only apply _bt_isequal() when we get to a non-killed
			 * item or the end of the page.
			 */
			if (!ItemIdIsDead(curitemid))
			{
				ItemPointerData htid;
				bool		all_dead;

				/*
				 * _bt_compare returns 0 for (1,NULL) and (1,NULL) - this's
				 * how we handling NULLs - and so we must not use _bt_compare
				 * in real comparison, but only for ordering/finding items on
				 * pages. - vadim 03/24/97
				 */
				if (!_bt_isequal(itupdesc, page, offset, natts, itup_scankey))
					break;		/* we're past all the equal tuples */

				/* okay, we gotta fetch the heap tuple ... */
				curitup = (IndexTuple) PageGetItem(page, curitemid);

				/*
				 * If the parent relation is an AO/CO table, we have to find out
				 * if this tuple is actually in the table.
				 */
				if (RelationIsAppendOptimized(heapRel))
				{
					TransactionId xwait =
						_bt_ao_check_unique(rel, heapRel, &curitup->t_tid);

					if (TransactionIdIsValid(xwait))
						return xwait;
				}
				else
				{
					htid = curitup->t_tid;

					/*
					 * If we are doing a recheck, we expect to find the tuple we
					 * are rechecking.  It's not a duplicate, but we have to keep
					 * scanning.
					 */
					if (checkUnique == UNIQUE_CHECK_EXISTING &&
						ItemPointerCompare(&htid, &itup->t_tid) == 0)
					{
						found = true;
					}

					/*
					 * We check the whole HOT-chain to see if there is any tuple
					 * that satisfies SnapshotDirty.  This is necessary because we
					 * have just a single index entry for the entire chain.
					 */
					else if (heap_hot_search(&htid, heapRel, &SnapshotDirty, &all_dead))
					{
						TransactionId xwait;

						/*
						 * It is a duplicate. If we are only doing a partial
						 * check, then don't bother checking if the tuple is being
						 * updated in another transaction. Just return the fact
						 * that it is a potential conflict and leave the full
						 * check till later.
						 */
						if (checkUnique == UNIQUE_CHECK_PARTIAL)
						{
							if (nbuf != InvalidBuffer)
								_bt_relbuf(rel, nbuf);
							*is_unique = false;
							return InvalidTransactionId;
						}

						/*
						 * If this tuple is being updated by other transaction
						 * then we have to wait for its commit/abort.
						 */
						xwait = (TransactionIdIsValid(SnapshotDirty.xmin)) ?
							SnapshotDirty.xmin : SnapshotDirty.xmax;

						if (TransactionIdIsValid(xwait))
						{
							if (nbuf != InvalidBuffer)
								_bt_relbuf(rel, nbuf);
							/* Tell _bt_doinsert to wait... */
							return xwait;
						}
						
						/*
						 * Otherwise we have a definite conflict.  But before
						 * complaining, look to see if the tuple we want to insert
						 * is itself now committed dead --- if so, don't complain.
						 * This is a waste of time in normal scenarios but we must
						 * do it to support CREATE INDEX CONCURRENTLY.
						 *
						 * We must follow HOT-chains here because during
						 * concurrent index build, we insert the root TID though
						 * the actual tuple may be somewhere in the HOT-chain.
						 * While following the chain we might not stop at the
						 * exact tuple which triggered the insert, but that's OK
						 * because if we find a live tuple anywhere in this chain,
						 * we have a unique key conflict.  The other live tuple is
						 * not part of this chain because it had a different index
						 * entry.
						 */
						htid = itup->t_tid;
						if (heap_hot_search(&htid, heapRel, SnapshotSelf, NULL))
						{
							/* Normal case --- it's still live */
						}
						else
						{
							/*
							 * It's been deleted, so no error, and no need to
							 * continue searching.
							 */
							break;
						}

						/*
						 * This is a definite conflict.  Break the tuple down into
						 * datums and report the error.  But first, make sure we
						 * release the buffer locks we're holding ---
						 * BuildIndexValueDescription could make catalog accesses,
						 * which in the worst case might touch this same index and
						 * cause deadlocks.
						 */
						if (nbuf != InvalidBuffer)
							_bt_relbuf(rel, nbuf);
						_bt_relbuf(rel, buf);
	
						{
							Datum	values[INDEX_MAX_KEYS];
							bool	isnull[INDEX_MAX_KEYS];
	
							index_deform_tuple(itup, RelationGetDescr(rel),
											   values, isnull);
							ereport(ERROR,
									(errcode(ERRCODE_UNIQUE_VIOLATION),
									 errmsg("duplicate key value violates unique constraint \"%s\"",
											RelationGetRelationName(rel)),
									 errdetail("Key %s already exists.",
											   BuildIndexValueDescription(rel,
																values, isnull))));						
						}
					}
					else if (all_dead)
					{
<<<<<<< HEAD
						/*
						 * The conflicting tuple (or whole HOT chain) is dead to
						 * everyone, so we may as well mark the index entry
						 * killed.
						 */
						ItemIdMarkDead(curitemid);
						opaque->btpo_flags |= BTP_HAS_GARBAGE;
						/* be sure to mark the proper buffer dirty... */
						if (nbuf != InvalidBuffer)
							MarkBufferDirtyHint(nbuf);
						else
							MarkBufferDirtyHint(buf);
					}
				}
=======
						Datum		values[INDEX_MAX_KEYS];
						bool		isnull[INDEX_MAX_KEYS];

						index_deform_tuple(itup, RelationGetDescr(rel),
										   values, isnull);
						ereport(ERROR,
								(errcode(ERRCODE_UNIQUE_VIOLATION),
								 errmsg("duplicate key value violates unique constraint \"%s\"",
										RelationGetRelationName(rel)),
								 errdetail("Key %s already exists.",
										   BuildIndexValueDescription(rel,
															values, isnull)),
								 errtableconstraint(heapRel,
											 RelationGetRelationName(rel))));
					}
				}
				else if (all_dead)
				{
					/*
					 * The conflicting tuple (or whole HOT chain) is dead to
					 * everyone, so we may as well mark the index entry
					 * killed.
					 */
					ItemIdMarkDead(curitemid);
					opaque->btpo_flags |= BTP_HAS_GARBAGE;

					/*
					 * Mark buffer with a dirty hint, since state is not
					 * crucial. Be sure to mark the proper buffer dirty.
					 */
					if (nbuf != InvalidBuffer)
						MarkBufferDirtyHint(nbuf);
					else
						MarkBufferDirtyHint(buf);
				}
>>>>>>> e472b921
			}
		}

		/*
		 * Advance to next tuple to continue checking.
		 */
		if (offset < maxoff)
			offset = OffsetNumberNext(offset);
		else
		{
			/* If scankey == hikey we gotta check the next page too */
			if (P_RIGHTMOST(opaque))
				break;
			if (!_bt_isequal(itupdesc, page, P_HIKEY,
							 natts, itup_scankey))
				break;
			/* Advance to next non-dead page --- there must be one */
			for (;;)
			{
				nblkno = opaque->btpo_next;
				nbuf = _bt_relandgetbuf(rel, nbuf, nblkno, BT_READ);
				page = BufferGetPage(nbuf);
				opaque = (BTPageOpaque) PageGetSpecialPointer(page);
				if (!P_IGNORE(opaque))
					break;
				if (P_RIGHTMOST(opaque))
					elog(ERROR, "fell off the end of index \"%s\"",
						 RelationGetRelationName(rel));
			}
			maxoff = PageGetMaxOffsetNumber(page);
			offset = P_FIRSTDATAKEY(opaque);
		}
	}

	/*
	 * If we are doing a recheck then we should have found the tuple we are
	 * checking.  Otherwise there's something very wrong --- probably, the
	 * index is on a non-immutable expression.
	 */
	if (checkUnique == UNIQUE_CHECK_EXISTING && !found)
		ereport(ERROR,
				(errcode(ERRCODE_INTERNAL_ERROR),
				 errmsg("failed to re-find tuple within index \"%s\"",
						RelationGetRelationName(rel)),
		 errhint("This may be because of a non-immutable index expression."),
				 errtableconstraint(heapRel,
									RelationGetRelationName(rel))));

	if (nbuf != InvalidBuffer)
		_bt_relbuf(rel, nbuf);

	return InvalidTransactionId;
}


/*
 *	_bt_findinsertloc() -- Finds an insert location for a tuple
 *
 *		If the new key is equal to one or more existing keys, we can
 *		legitimately place it anywhere in the series of equal keys --- in fact,
 *		if the new key is equal to the page's "high key" we can place it on
 *		the next page.	If it is equal to the high key, and there's not room
 *		to insert the new tuple on the current page without splitting, then
 *		we can move right hoping to find more free space and avoid a split.
 *		(We should not move right indefinitely, however, since that leads to
 *		O(N^2) insertion behavior in the presence of many equal keys.)
 *		Once we have chosen the page to put the key on, we'll insert it before
 *		any existing equal keys because of the way _bt_binsrch() works.
 *
 *		If there's not enough room in the space, we try to make room by
 *		removing any LP_DEAD tuples.
 *
 *		On entry, *buf and *offsetptr point to the first legal position
 *		where the new tuple could be inserted.	The caller should hold an
 *		exclusive lock on *buf.  *offsetptr can also be set to
 *		InvalidOffsetNumber, in which case the function will search for the
 *		right location within the page if needed.  On exit, they point to the
 *		chosen insert location.  If _bt_findinsertloc decides to move right,
 *		the lock and pin on the original page will be released and the new
 *		page returned to the caller is exclusively locked instead.
 *
 *		newtup is the new tuple we're inserting, and scankey is an insertion
 *		type scan key for it.
 */
static void
_bt_findinsertloc(Relation rel,
				  Buffer *bufptr,
				  OffsetNumber *offsetptr,
				  int keysz,
				  ScanKey scankey,
				  IndexTuple newtup,
				  Relation heapRel)
{
	Buffer		buf = *bufptr;
	Page		page = BufferGetPage(buf);
	Size		itemsz;
	BTPageOpaque lpageop;
	bool		movedright,
				vacuumed;
	OffsetNumber newitemoff;
	OffsetNumber firstlegaloff = *offsetptr;

	lpageop = (BTPageOpaque) PageGetSpecialPointer(page);

	itemsz = IndexTupleDSize(*newtup);
	itemsz = MAXALIGN(itemsz);	/* be safe, PageAddItem will do this but we
								 * need to be consistent */

	/*
	 * Check whether the item can fit on a btree page at all. (Eventually, we
	 * ought to try to apply TOAST methods if not.) We actually need to be
	 * able to fit three items on every page, so restrict any one item to 1/3
	 * the per-page available space. Note that at this point, itemsz doesn't
	 * include the ItemId.
	 *
	 * NOTE: if you change this, see also the similar code in _bt_buildadd().
	 */
	if (itemsz > BTMaxItemSize(page))
		ereport(ERROR,
				(errcode(ERRCODE_PROGRAM_LIMIT_EXCEEDED),
			errmsg("index row size %lu exceeds maximum %lu for index \"%s\"",
				   (unsigned long) itemsz,
				   (unsigned long) BTMaxItemSize(page),
				   RelationGetRelationName(rel)),
		errhint("Values larger than 1/3 of a buffer page cannot be indexed.\n"
				"Consider a function index of an MD5 hash of the value, "
				"or use full text indexing."),
				 errtableconstraint(heapRel,
									RelationGetRelationName(rel))));

	/*----------
	 * If we will need to split the page to put the item on this page,
	 * check whether we can put the tuple somewhere to the right,
	 * instead.  Keep scanning right until we
	 *		(a) find a page with enough free space,
	 *		(b) reach the last page where the tuple can legally go, or
	 *		(c) get tired of searching.
	 * (c) is not flippant; it is important because if there are many
	 * pages' worth of equal keys, it's better to split one of the early
	 * pages than to scan all the way to the end of the run of equal keys
	 * on every insert.  We implement "get tired" as a random choice,
	 * since stopping after scanning a fixed number of pages wouldn't work
	 * well (we'd never reach the right-hand side of previously split
	 * pages).	Currently the probability of moving right is set at 0.99,
	 * which may seem too high to change the behavior much, but it does an
	 * excellent job of preventing O(N^2) behavior with many equal keys.
	 *----------
	 */
	movedright = false;
	vacuumed = false;
	while (PageGetFreeSpace(page) < itemsz)
	{
		Buffer		rbuf;

		/*
		 * before considering moving right, see if we can obtain enough space
		 * by erasing LP_DEAD items
		 */
		if (P_ISLEAF(lpageop) && P_HAS_GARBAGE(lpageop))
		{
			_bt_vacuum_one_page(rel, buf, heapRel);

			/*
			 * remember that we vacuumed this page, because that makes the
			 * hint supplied by the caller invalid
			 */
			vacuumed = true;

			if (PageGetFreeSpace(page) >= itemsz)
				break;			/* OK, now we have enough space */
		}

		/*
		 * nope, so check conditions (b) and (c) enumerated above
		 */
		if (P_RIGHTMOST(lpageop) ||
			_bt_compare(rel, keysz, scankey, page, P_HIKEY) != 0 ||
			random() <= (MAX_RANDOM_VALUE / 100))
			break;

		/*
		 * step right to next non-dead page
		 *
		 * must write-lock that page before releasing write lock on current
		 * page; else someone else's _bt_check_unique scan could fail to see
		 * our insertion.  write locks on intermediate dead pages won't do
		 * because we don't know when they will get de-linked from the tree.
		 */
		rbuf = InvalidBuffer;

		for (;;)
		{
			BlockNumber rblkno = lpageop->btpo_next;

			rbuf = _bt_relandgetbuf(rel, rbuf, rblkno, BT_WRITE);
			page = BufferGetPage(rbuf);
			lpageop = (BTPageOpaque) PageGetSpecialPointer(page);
			if (!P_IGNORE(lpageop))
				break;
			if (P_RIGHTMOST(lpageop))
				elog(ERROR, "fell off the end of index \"%s\"",
					 RelationGetRelationName(rel));
		}
		_bt_relbuf(rel, buf);
		buf = rbuf;
		movedright = true;
		vacuumed = false;
	}

	/*
	 * Now we are on the right page, so find the insert position. If we moved
	 * right at all, we know we should insert at the start of the page. If we
	 * didn't move right, we can use the firstlegaloff hint if the caller
	 * supplied one, unless we vacuumed the page which might have moved tuples
	 * around making the hint invalid. If we didn't move right or can't use
	 * the hint, find the position by searching.
	 */
	if (movedright)
		newitemoff = P_FIRSTDATAKEY(lpageop);
	else if (firstlegaloff != InvalidOffsetNumber && !vacuumed)
		newitemoff = firstlegaloff;
	else
		newitemoff = _bt_binsrch(rel, buf, keysz, scankey, false);

	*bufptr = buf;
	*offsetptr = newitemoff;
}

/*----------
 *	_bt_insertonpg() -- Insert a tuple on a particular page in the index.
 *
 *		This recursive procedure does the following things:
 *
 *			+  if necessary, splits the target page (making sure that the
 *			   split is equitable as far as post-insert free space goes).
 *			+  inserts the tuple.
 *			+  if the page was split, pops the parent stack, and finds the
 *			   right place to insert the new child pointer (by walking
 *			   right using information stored in the parent stack).
 *			+  invokes itself with the appropriate tuple for the right
 *			   child page on the parent.
 *			+  updates the metapage if a true root or fast root is split.
 *
 *		On entry, we must have the right buffer in which to do the
 *		insertion, and the buffer must be pinned and write-locked.	On return,
 *		we will have dropped both the pin and the lock on the buffer.
 *
 *		The locking interactions in this code are critical.  You should
 *		grok Lehman and Yao's paper before making any changes.  In addition,
 *		you need to understand how we disambiguate duplicate keys in this
 *		implementation, in order to be able to find our location using
 *		L&Y "move right" operations.  Since we may insert duplicate user
 *		keys, and since these dups may propagate up the tree, we use the
 *		'afteritem' parameter to position ourselves correctly for the
 *		insertion on internal pages.
 *----------
 */
static void
_bt_insertonpg(Relation rel,
			   Buffer buf,
			   BTStack stack,
			   IndexTuple itup,
			   OffsetNumber newitemoff,
			   bool split_only_page)
{
	Page		page;
	BTPageOpaque lpageop;
	OffsetNumber firstright = InvalidOffsetNumber;
	Size		itemsz;

	page = BufferGetPage(buf);
	lpageop = (BTPageOpaque) PageGetSpecialPointer(page);

	itemsz = IndexTupleDSize(*itup);
	itemsz = MAXALIGN(itemsz);	/* be safe, PageAddItem will do this but we
								 * need to be consistent */

	/*
	 * Do we need to split the page to fit the item on it?
	 *
	 * Note: PageGetFreeSpace() subtracts sizeof(ItemIdData) from its result,
	 * so this comparison is correct even though we appear to be accounting
	 * only for the item and not for its line pointer.
	 */
	if (PageGetFreeSpace(page) < itemsz)
	{
		bool		is_root = P_ISROOT(lpageop);
		bool		is_only = P_LEFTMOST(lpageop) && P_RIGHTMOST(lpageop);
		bool		newitemonleft;
		Buffer		rbuf;

		/* Choose the split point */
		firstright = _bt_findsplitloc(rel, page,
									  newitemoff, itemsz,
									  &newitemonleft);

		/* split the buffer into left and right halves */
		rbuf = _bt_split(rel, buf, firstright,
						 newitemoff, itemsz, itup, newitemonleft);
		PredicateLockPageSplit(rel,
							   BufferGetBlockNumber(buf),
							   BufferGetBlockNumber(rbuf));

		/*----------
		 * By here,
		 *
		 *		+  our target page has been split;
		 *		+  the original tuple has been inserted;
		 *		+  we have write locks on both the old (left half)
		 *		   and new (right half) buffers, after the split; and
		 *		+  we know the key we want to insert into the parent
		 *		   (it's the "high key" on the left child page).
		 *
		 * We're ready to do the parent insertion.  We need to hold onto the
		 * locks for the child pages until we locate the parent, but we can
		 * release them before doing the actual insertion (see Lehman and Yao
		 * for the reasoning).
		 *----------
		 */
		_bt_insert_parent(rel, buf, rbuf, stack, is_root, is_only);
	}
	else
	{
		Buffer		metabuf = InvalidBuffer;
		Page		metapg = NULL;
		BTMetaPageData *metad = NULL;
		OffsetNumber itup_off;
		BlockNumber itup_blkno;

		itup_off = newitemoff;
		itup_blkno = BufferGetBlockNumber(buf);

		/*
		 * If we are doing this insert because we split a page that was the
		 * only one on its tree level, but was not the root, it may have been
		 * the "fast root".  We need to ensure that the fast root link points
		 * at or above the current page.  We can safely acquire a lock on the
		 * metapage here --- see comments for _bt_newroot().
		 */
		if (split_only_page)
		{
			Assert(!P_ISLEAF(lpageop));

			metabuf = _bt_getbuf(rel, BTREE_METAPAGE, BT_WRITE);
			metapg = BufferGetPage(metabuf);
			metad = BTPageGetMeta(metapg);

			if (metad->btm_fastlevel >= lpageop->btpo.level)
			{
				/* no update wanted */
				_bt_relbuf(rel, metabuf);
				metabuf = InvalidBuffer;
			}
		}

		/* Do the update.  No ereport(ERROR) until changes are logged */
		START_CRIT_SECTION();

		if (!_bt_pgaddtup(page, itemsz, itup, newitemoff))
			elog(PANIC, "failed to add new item to block %u in index \"%s\"",
				 itup_blkno, RelationGetRelationName(rel));

		MarkBufferDirty(buf);

		if (BufferIsValid(metabuf))
		{
			metad->btm_fastroot = itup_blkno;
			metad->btm_fastlevel = lpageop->btpo.level;
			MarkBufferDirty(metabuf);
		}

		/* XLOG stuff */
		if (RelationNeedsWAL(rel))
		{
			xl_btree_insert xlrec;
			BlockNumber xldownlink;
			xl_btree_metadata xlmeta;
			uint8		xlinfo;
			XLogRecPtr	recptr;
			XLogRecData rdata[4];
			XLogRecData *nextrdata;
			IndexTupleData trunctuple;

			xlrec.target.node = rel->rd_node;
			ItemPointerSet(&(xlrec.target.tid), itup_blkno, itup_off);

			rdata[0].data = (char *) &xlrec;
			rdata[0].len = SizeOfBtreeInsert;
			rdata[0].buffer = InvalidBuffer;
			rdata[0].next = nextrdata = &(rdata[1]);

			if (P_ISLEAF(lpageop))
				xlinfo = XLOG_BTREE_INSERT_LEAF;
			else
			{
				xldownlink = ItemPointerGetBlockNumber(&(itup->t_tid));
				Assert(ItemPointerGetOffsetNumber(&(itup->t_tid)) == P_HIKEY);

				nextrdata->data = (char *) &xldownlink;
				nextrdata->len = sizeof(BlockNumber);
				nextrdata->buffer = InvalidBuffer;
				nextrdata->next = nextrdata + 1;
				nextrdata++;

				xlinfo = XLOG_BTREE_INSERT_UPPER;
			}

			if (BufferIsValid(metabuf))
			{
				xlmeta.root = metad->btm_root;
				xlmeta.level = metad->btm_level;
				xlmeta.fastroot = metad->btm_fastroot;
				xlmeta.fastlevel = metad->btm_fastlevel;

				nextrdata->data = (char *) &xlmeta;
				nextrdata->len = sizeof(xl_btree_metadata);
				nextrdata->buffer = InvalidBuffer;
				nextrdata->next = nextrdata + 1;
				nextrdata++;

				xlinfo = XLOG_BTREE_INSERT_META;
			}

			/* Read comments in _bt_pgaddtup */
			if (!P_ISLEAF(lpageop) && newitemoff == P_FIRSTDATAKEY(lpageop))
			{
				trunctuple = *itup;
				trunctuple.t_info = sizeof(IndexTupleData);
				nextrdata->data = (char *) &trunctuple;
				nextrdata->len = sizeof(IndexTupleData);
			}
			else
			{
				nextrdata->data = (char *) itup;
				nextrdata->len = IndexTupleDSize(*itup);
			}
			nextrdata->buffer = buf;
			nextrdata->buffer_std = true;
			nextrdata->next = NULL;

			recptr = XLogInsert(RM_BTREE_ID, xlinfo, rdata);

			if (BufferIsValid(metabuf))
			{
				PageSetLSN(metapg, recptr);
			}

			PageSetLSN(page, recptr);
		}

		END_CRIT_SECTION();

		/* release buffers; send out relcache inval if metapage changed */
		if (BufferIsValid(metabuf))
		{
			if (!InRecovery)
				CacheInvalidateRelcache(rel);
			_bt_relbuf(rel, metabuf);
		}

		_bt_relbuf(rel, buf);
	}
}

/*
 *	_bt_split() -- split a page in the btree.
 *
 *		On entry, buf is the page to split, and is pinned and write-locked.
 *		firstright is the item index of the first item to be moved to the
 *		new right page.  newitemoff etc. tell us about the new item that
 *		must be inserted along with the data from the old page.
 *
 *		Returns the new right sibling of buf, pinned and write-locked.
 *		The pin and lock on buf are maintained.
 */
static Buffer
_bt_split(Relation rel, Buffer buf, OffsetNumber firstright,
		  OffsetNumber newitemoff, Size newitemsz, IndexTuple newitem,
		  bool newitemonleft)
{
	Buffer		rbuf;
	Page		origpage;
	Page		leftpage,
				rightpage;
	BlockNumber origpagenumber,
				rightpagenumber;
	BTPageOpaque ropaque,
				lopaque,
				oopaque;
	Buffer		sbuf = InvalidBuffer;
	Page		spage = NULL;
	BTPageOpaque sopaque = NULL;
	Size		itemsz;
	ItemId		itemid;
	IndexTuple	item;
	OffsetNumber leftoff,
				rightoff;
	OffsetNumber maxoff;
	OffsetNumber i;
	bool		isroot;

	/* Acquire a new page to split into */
	rbuf = _bt_getbuf(rel, P_NEW, BT_WRITE);

	/*
	 * origpage is the original page to be split.  leftpage is a temporary
	 * buffer that receives the left-sibling data, which will be copied back
	 * into origpage on success.  rightpage is the new page that receives the
	 * right-sibling data.	If we fail before reaching the critical section,
	 * origpage hasn't been modified and leftpage is only workspace. In
	 * principle we shouldn't need to worry about rightpage either, because it
	 * hasn't been linked into the btree page structure; but to avoid leaving
	 * possibly-confusing junk behind, we are careful to rewrite rightpage as
	 * zeroes before throwing any error.
	 */
	origpage = BufferGetPage(buf);
	leftpage = PageGetTempPage(origpage);
	rightpage = BufferGetPage(rbuf);

	origpagenumber = BufferGetBlockNumber(buf);
	rightpagenumber = BufferGetBlockNumber(rbuf);

	_bt_pageinit(leftpage, BufferGetPageSize(buf));
	/* rightpage was already initialized by _bt_getbuf */

	/*
	 * Copy the original page's LSN and TLI into leftpage, which will become
	 * the updated version of the page.  We need this because XLogInsert will
	 * examine these fields and possibly dump them in a page image.
	 */
	PageSetLSN(leftpage, PageGetLSN(origpage));

	/* init btree private data */
	oopaque = (BTPageOpaque) PageGetSpecialPointer(origpage);
	lopaque = (BTPageOpaque) PageGetSpecialPointer(leftpage);
	ropaque = (BTPageOpaque) PageGetSpecialPointer(rightpage);

	isroot = P_ISROOT(oopaque);

	/* if we're splitting this page, it won't be the root when we're done */
	/* also, clear the SPLIT_END and HAS_GARBAGE flags in both pages */
	lopaque->btpo_flags = oopaque->btpo_flags;
	lopaque->btpo_flags &= ~(BTP_ROOT | BTP_SPLIT_END | BTP_HAS_GARBAGE);
	ropaque->btpo_flags = lopaque->btpo_flags;
	lopaque->btpo_prev = oopaque->btpo_prev;
	lopaque->btpo_next = rightpagenumber;
	ropaque->btpo_prev = origpagenumber;
	ropaque->btpo_next = oopaque->btpo_next;
	lopaque->btpo.level = ropaque->btpo.level = oopaque->btpo.level;
	/* Since we already have write-lock on both pages, ok to read cycleid */
	lopaque->btpo_cycleid = _bt_vacuum_cycleid(rel);
	ropaque->btpo_cycleid = lopaque->btpo_cycleid;

	/*
	 * If the page we're splitting is not the rightmost page at its level in
	 * the tree, then the first entry on the page is the high key for the
	 * page.  We need to copy that to the right half.  Otherwise (meaning the
	 * rightmost page case), all the items on the right half will be user
	 * data.
	 */
	rightoff = P_HIKEY;

	if (!P_RIGHTMOST(oopaque))
	{
		itemid = PageGetItemId(origpage, P_HIKEY);
		itemsz = ItemIdGetLength(itemid);
		item = (IndexTuple) PageGetItem(origpage, itemid);
		if (PageAddItem(rightpage, (Item) item, itemsz, rightoff,
						false, false) == InvalidOffsetNumber)
		{
			memset(rightpage, 0, BufferGetPageSize(rbuf));
			elog(ERROR, "failed to add hikey to the right sibling"
				 " while splitting block %u of index \"%s\"",
				 origpagenumber, RelationGetRelationName(rel));
		}
		rightoff = OffsetNumberNext(rightoff);
	}

	/*
	 * The "high key" for the new left page will be the first key that's going
	 * to go into the new right page.  This might be either the existing data
	 * item at position firstright, or the incoming tuple.
	 */
	leftoff = P_HIKEY;
	if (!newitemonleft && newitemoff == firstright)
	{
		/* incoming tuple will become first on right page */
		itemsz = newitemsz;
		item = newitem;
	}
	else
	{
		/* existing item at firstright will become first on right page */
		itemid = PageGetItemId(origpage, firstright);
		itemsz = ItemIdGetLength(itemid);
		item = (IndexTuple) PageGetItem(origpage, itemid);
	}
	if (PageAddItem(leftpage, (Item) item, itemsz, leftoff,
					false, false) == InvalidOffsetNumber)
	{
		memset(rightpage, 0, BufferGetPageSize(rbuf));
		elog(ERROR, "failed to add hikey to the left sibling"
			 " while splitting block %u of index \"%s\"",
			 origpagenumber, RelationGetRelationName(rel));
	}
	leftoff = OffsetNumberNext(leftoff);

	/*
	 * Now transfer all the data items to the appropriate page.
	 *
	 * Note: we *must* insert at least the right page's items in item-number
	 * order, for the benefit of _bt_restore_page().
	 */
	maxoff = PageGetMaxOffsetNumber(origpage);

	for (i = P_FIRSTDATAKEY(oopaque); i <= maxoff; i = OffsetNumberNext(i))
	{
		itemid = PageGetItemId(origpage, i);
		itemsz = ItemIdGetLength(itemid);
		item = (IndexTuple) PageGetItem(origpage, itemid);

		/* does new item belong before this one? */
		if (i == newitemoff)
		{
			if (newitemonleft)
			{
				if (!_bt_pgaddtup(leftpage, newitemsz, newitem, leftoff))
				{
					memset(rightpage, 0, BufferGetPageSize(rbuf));
					elog(ERROR, "failed to add new item to the left sibling"
						 " while splitting block %u of index \"%s\"",
						 origpagenumber, RelationGetRelationName(rel));
				}
				leftoff = OffsetNumberNext(leftoff);
			}
			else
			{
				if (!_bt_pgaddtup(rightpage, newitemsz, newitem, rightoff))
				{
					memset(rightpage, 0, BufferGetPageSize(rbuf));
					elog(ERROR, "failed to add new item to the right sibling"
						 " while splitting block %u of index \"%s\"",
						 origpagenumber, RelationGetRelationName(rel));
				}
				rightoff = OffsetNumberNext(rightoff);
			}
		}

		/* decide which page to put it on */
		if (i < firstright)
		{
			if (!_bt_pgaddtup(leftpage, itemsz, item, leftoff))
			{
				memset(rightpage, 0, BufferGetPageSize(rbuf));
				elog(ERROR, "failed to add old item to the left sibling"
					 " while splitting block %u of index \"%s\"",
					 origpagenumber, RelationGetRelationName(rel));
			}
			leftoff = OffsetNumberNext(leftoff);
		}
		else
		{
			if (!_bt_pgaddtup(rightpage, itemsz, item, rightoff))
			{
				memset(rightpage, 0, BufferGetPageSize(rbuf));
				elog(ERROR, "failed to add old item to the right sibling"
					 " while splitting block %u of index \"%s\"",
					 origpagenumber, RelationGetRelationName(rel));
			}
			rightoff = OffsetNumberNext(rightoff);
		}
	}

	/* cope with possibility that newitem goes at the end */
	if (i <= newitemoff)
	{
		/*
		 * Can't have newitemonleft here; that would imply we were told to put
		 * *everything* on the left page, which cannot fit (if it could, we'd
		 * not be splitting the page).
		 */
		Assert(!newitemonleft);
		if (!_bt_pgaddtup(rightpage, newitemsz, newitem, rightoff))
		{
			memset(rightpage, 0, BufferGetPageSize(rbuf));
			elog(ERROR, "failed to add new item to the right sibling"
				 " while splitting block %u of index \"%s\"",
				 origpagenumber, RelationGetRelationName(rel));
		}
		rightoff = OffsetNumberNext(rightoff);
	}

	/*
	 * We have to grab the right sibling (if any) and fix the prev pointer
	 * there. We are guaranteed that this is deadlock-free since no other
	 * writer will be holding a lock on that page and trying to move left, and
	 * all readers release locks on a page before trying to fetch its
	 * neighbors.
	 */

	if (!P_RIGHTMOST(oopaque))
	{
		sbuf = _bt_getbuf(rel, oopaque->btpo_next, BT_WRITE);
		spage = BufferGetPage(sbuf);
		sopaque = (BTPageOpaque) PageGetSpecialPointer(spage);
		if (sopaque->btpo_prev != origpagenumber)
		{
			memset(rightpage, 0, BufferGetPageSize(rbuf));
			elog(ERROR, "right sibling's left-link doesn't match: "
			   "block %u links to %u instead of expected %u in index \"%s\"",
				 oopaque->btpo_next, sopaque->btpo_prev, origpagenumber,
				 RelationGetRelationName(rel));
		}

		/*
		 * Check to see if we can set the SPLIT_END flag in the right-hand
		 * split page; this can save some I/O for vacuum since it need not
		 * proceed to the right sibling.  We can set the flag if the right
		 * sibling has a different cycleid: that means it could not be part of
		 * a group of pages that were all split off from the same ancestor
		 * page.  If you're confused, imagine that page A splits to A B and
		 * then again, yielding A C B, while vacuum is in progress.  Tuples
		 * originally in A could now be in either B or C, hence vacuum must
		 * examine both pages.	But if D, our right sibling, has a different
		 * cycleid then it could not contain any tuples that were in A when
		 * the vacuum started.
		 */
		if (sopaque->btpo_cycleid != ropaque->btpo_cycleid)
			ropaque->btpo_flags |= BTP_SPLIT_END;
	}

	/*
	 * Right sibling is locked, new siblings are prepared, but original page
	 * is not updated yet.
	 *
	 * NO EREPORT(ERROR) till right sibling is updated.  We can get away with
	 * not starting the critical section till here because we haven't been
	 * scribbling on the original page yet; see comments above.
	 */
	START_CRIT_SECTION();

	/*
	 * By here, the original data page has been split into two new halves, and
	 * these are correct.  The algorithm requires that the left page never
	 * move during a split, so we copy the new left page back on top of the
	 * original.  Note that this is not a waste of time, since we also require
	 * (in the page management code) that the center of a page always be
	 * clean, and the most efficient way to guarantee this is just to compact
	 * the data by reinserting it into a new left page.  (XXX the latter
	 * comment is probably obsolete; but in any case it's good to not scribble
	 * on the original page until we enter the critical section.)
	 *
	 * We need to do this before writing the WAL record, so that XLogInsert
	 * can WAL log an image of the page if necessary.
	 */
	PageRestoreTempPage(leftpage, origpage);
	/* leftpage, lopaque must not be used below here */

	MarkBufferDirty(buf);
	MarkBufferDirty(rbuf);

	if (!P_RIGHTMOST(ropaque))
	{
		sopaque->btpo_prev = rightpagenumber;
		MarkBufferDirty(sbuf);
	}

	/* XLOG stuff */
	if (RelationNeedsWAL(rel))
	{
		xl_btree_split xlrec;
		uint8		xlinfo;
		XLogRecPtr	recptr;
		XLogRecData rdata[7];
		XLogRecData *lastrdata;

		xlrec.node = rel->rd_node;
		xlrec.leftsib = origpagenumber;
		xlrec.rightsib = rightpagenumber;
		xlrec.rnext = ropaque->btpo_next;
		xlrec.level = ropaque->btpo.level;
		xlrec.firstright = firstright;

		rdata[0].data = (char *) &xlrec;
		rdata[0].len = SizeOfBtreeSplit;
		rdata[0].buffer = InvalidBuffer;

		lastrdata = &rdata[0];

		if (ropaque->btpo.level > 0)
		{
			/* Log downlink on non-leaf pages */
			lastrdata->next = lastrdata + 1;
			lastrdata++;

			lastrdata->data = (char *) &newitem->t_tid.ip_blkid;
			lastrdata->len = sizeof(BlockIdData);
			lastrdata->buffer = InvalidBuffer;

			/*
			 * We must also log the left page's high key, because the right
			 * page's leftmost key is suppressed on non-leaf levels.  Show it
			 * as belonging to the left page buffer, so that it is not stored
			 * if XLogInsert decides it needs a full-page image of the left
			 * page.
			 */
			lastrdata->next = lastrdata + 1;
			lastrdata++;

			itemid = PageGetItemId(origpage, P_HIKEY);
			item = (IndexTuple) PageGetItem(origpage, itemid);
			lastrdata->data = (char *) item;
			lastrdata->len = MAXALIGN(IndexTupleSize(item));
			lastrdata->buffer = buf;	/* backup block 1 */
			lastrdata->buffer_std = true;
		}

		/*
		 * Log the new item and its offset, if it was inserted on the left
		 * page. (If it was put on the right page, we don't need to explicitly
		 * WAL log it because it's included with all the other items on the
		 * right page.) Show the new item as belonging to the left page
		 * buffer, so that it is not stored if XLogInsert decides it needs a
		 * full-page image of the left page.  We store the offset anyway,
		 * though, to support archive compression of these records.
		 */
		if (newitemonleft)
		{
			lastrdata->next = lastrdata + 1;
			lastrdata++;

			lastrdata->data = (char *) &newitemoff;
			lastrdata->len = sizeof(OffsetNumber);
			lastrdata->buffer = InvalidBuffer;

			lastrdata->next = lastrdata + 1;
			lastrdata++;

			lastrdata->data = (char *) newitem;
			lastrdata->len = MAXALIGN(newitemsz);
			lastrdata->buffer = buf;	/* backup block 1 */
			lastrdata->buffer_std = true;
		}
		else if (ropaque->btpo.level == 0)
		{
			/*
			 * Although we don't need to WAL-log the new item, we still need
			 * XLogInsert to consider storing a full-page image of the left
			 * page, so make an empty entry referencing that buffer. This also
			 * ensures that the left page is always backup block 1.
			 */
			lastrdata->next = lastrdata + 1;
			lastrdata++;

			lastrdata->data = NULL;
			lastrdata->len = 0;
			lastrdata->buffer = buf;	/* backup block 1 */
			lastrdata->buffer_std = true;
		}

		/*
		 * Log the contents of the right page in the format understood by
		 * _bt_restore_page(). We set lastrdata->buffer to InvalidBuffer,
		 * because we're going to recreate the whole page anyway, so it should
		 * never be stored by XLogInsert.
		 *
		 * Direct access to page is not good but faster - we should implement
		 * some new func in page API.  Note we only store the tuples
		 * themselves, knowing that they were inserted in item-number order
		 * and so the item pointers can be reconstructed.  See comments for
		 * _bt_restore_page().
		 */
		lastrdata->next = lastrdata + 1;
		lastrdata++;

		lastrdata->data = (char *) rightpage +
			((PageHeader) rightpage)->pd_upper;
		lastrdata->len = ((PageHeader) rightpage)->pd_special -
			((PageHeader) rightpage)->pd_upper;
		lastrdata->buffer = InvalidBuffer;

		/* Log the right sibling, because we've changed its' prev-pointer. */
		if (!P_RIGHTMOST(ropaque))
		{
			lastrdata->next = lastrdata + 1;
			lastrdata++;

			lastrdata->data = NULL;
			lastrdata->len = 0;
			lastrdata->buffer = sbuf;	/* backup block 2 */
			lastrdata->buffer_std = true;
		}

		lastrdata->next = NULL;

		if (isroot)
			xlinfo = newitemonleft ? XLOG_BTREE_SPLIT_L_ROOT : XLOG_BTREE_SPLIT_R_ROOT;
		else
			xlinfo = newitemonleft ? XLOG_BTREE_SPLIT_L : XLOG_BTREE_SPLIT_R;

		recptr = XLogInsert(RM_BTREE_ID, xlinfo, rdata);

		PageSetLSN(origpage, recptr);
		PageSetLSN(rightpage, recptr);
		if (!P_RIGHTMOST(ropaque))
		{
			PageSetLSN(spage, recptr);
		}
	}

	END_CRIT_SECTION();

	/* release the old right sibling */
	if (!P_RIGHTMOST(ropaque))
		_bt_relbuf(rel, sbuf);

	/* split's done */
	return rbuf;
}

/*
 *	_bt_findsplitloc() -- find an appropriate place to split a page.
 *
 * The idea here is to equalize the free space that will be on each split
 * page, *after accounting for the inserted tuple*.  (If we fail to account
 * for it, we might find ourselves with too little room on the page that
 * it needs to go into!)
 *
 * If the page is the rightmost page on its level, we instead try to arrange
 * to leave the left split page fillfactor% full.  In this way, when we are
 * inserting successively increasing keys (consider sequences, timestamps,
 * etc) we will end up with a tree whose pages are about fillfactor% full,
 * instead of the 50% full result that we'd get without this special case.
 * This is the same as nbtsort.c produces for a newly-created tree.  Note
 * that leaf and nonleaf pages use different fillfactors.
 *
 * We are passed the intended insert position of the new tuple, expressed as
 * the offsetnumber of the tuple it must go in front of.  (This could be
 * maxoff+1 if the tuple is to go at the end.)
 *
 * We return the index of the first existing tuple that should go on the
 * righthand page, plus a boolean indicating whether the new tuple goes on
 * the left or right page.	The bool is necessary to disambiguate the case
 * where firstright == newitemoff.
 */
static OffsetNumber
_bt_findsplitloc(Relation rel,
				 Page page,
				 OffsetNumber newitemoff,
				 Size newitemsz,
				 bool *newitemonleft)
{
	BTPageOpaque opaque;
	OffsetNumber offnum;
	OffsetNumber maxoff;
	ItemId		itemid;
	FindSplitData state;
	int			leftspace,
				rightspace,
				goodenough,
				olddataitemstotal,
				olddataitemstoleft;
	bool		goodenoughfound;

	opaque = (BTPageOpaque) PageGetSpecialPointer(page);

	/* Passed-in newitemsz is MAXALIGNED but does not include line pointer */
	newitemsz += sizeof(ItemIdData);

	/* Total free space available on a btree page, after fixed overhead */
	leftspace = rightspace =
		PageGetPageSize(page) - SizeOfPageHeaderData -
		MAXALIGN(sizeof(BTPageOpaqueData));

	/* The right page will have the same high key as the old page */
	if (!P_RIGHTMOST(opaque))
	{
		itemid = PageGetItemId(page, P_HIKEY);
		rightspace -= (int) (MAXALIGN(ItemIdGetLength(itemid)) +
							 sizeof(ItemIdData));
	}

	/* Count up total space in data items without actually scanning 'em */
	olddataitemstotal = rightspace - (int) PageGetExactFreeSpace(page);

	state.newitemsz = newitemsz;
	state.is_leaf = P_ISLEAF(opaque);
	state.is_rightmost = P_RIGHTMOST(opaque);
	state.have_split = false;
	if (state.is_leaf)
		state.fillfactor = RelationGetFillFactor(rel,
												 BTREE_DEFAULT_FILLFACTOR);
	else
		state.fillfactor = BTREE_NONLEAF_FILLFACTOR;
	state.newitemonleft = false;	/* these just to keep compiler quiet */
	state.firstright = 0;
	state.best_delta = 0;
	state.leftspace = leftspace;
	state.rightspace = rightspace;
	state.olddataitemstotal = olddataitemstotal;
	state.newitemoff = newitemoff;

	/*
	 * Finding the best possible split would require checking all the possible
	 * split points, because of the high-key and left-key special cases.
	 * That's probably more work than it's worth; instead, stop as soon as we
	 * find a "good-enough" split, where good-enough is defined as an
	 * imbalance in free space of no more than pagesize/16 (arbitrary...) This
	 * should let us stop near the middle on most pages, instead of plowing to
	 * the end.
	 */
	goodenough = leftspace / 16;

	/*
	 * Scan through the data items and calculate space usage for a split at
	 * each possible position.
	 */
	olddataitemstoleft = 0;
	goodenoughfound = false;
	maxoff = PageGetMaxOffsetNumber(page);

	for (offnum = P_FIRSTDATAKEY(opaque);
		 offnum <= maxoff;
		 offnum = OffsetNumberNext(offnum))
	{
		Size		itemsz;

		itemid = PageGetItemId(page, offnum);
		itemsz = MAXALIGN(ItemIdGetLength(itemid)) + sizeof(ItemIdData);

		/*
		 * Will the new item go to left or right of split?
		 */
		if (offnum > newitemoff)
			_bt_checksplitloc(&state, offnum, true,
							  olddataitemstoleft, itemsz);

		else if (offnum < newitemoff)
			_bt_checksplitloc(&state, offnum, false,
							  olddataitemstoleft, itemsz);
		else
		{
			/* need to try it both ways! */
			_bt_checksplitloc(&state, offnum, true,
							  olddataitemstoleft, itemsz);

			_bt_checksplitloc(&state, offnum, false,
							  olddataitemstoleft, itemsz);
		}

		/* Abort scan once we find a good-enough choice */
		if (state.have_split && state.best_delta <= goodenough)
		{
			goodenoughfound = true;
			break;
		}

		olddataitemstoleft += itemsz;
	}

	/* If the new item goes as the last item, check for splitting so that
	 * all the old items go to the left page and the new item goes to the
	 * right page.
	 */
	if (newitemoff > maxoff && !goodenoughfound)
		_bt_checksplitloc(&state, newitemoff, false, olddataitemstotal, 0);

	/*
	 * If the new item goes as the last item, check for splitting so that all
	 * the old items go to the left page and the new item goes to the right
	 * page.
	 */
	if (newitemoff > maxoff && !goodenoughfound)
		_bt_checksplitloc(&state, newitemoff, false, olddataitemstotal, 0);

	/*
	 * I believe it is not possible to fail to find a feasible split, but just
	 * in case ...
	 */
	if (!state.have_split)
		elog(ERROR, "could not find a feasible split point for index \"%s\"",
			 RelationGetRelationName(rel));

	*newitemonleft = state.newitemonleft;
	return state.firstright;
}

/*
 * Subroutine to analyze a particular possible split choice (ie, firstright
 * and newitemonleft settings), and record the best split so far in *state.
 *
 * firstoldonright is the offset of the first item on the original page
 * that goes to the right page, and firstoldonrightsz is the size of that
 * tuple. firstoldonright can be > max offset, which means that all the old
 * items go to the left page and only the new item goes to the right page.
 * In that case, firstoldonrightsz is not used.
 *
 * olddataitemstoleft is the total size of all old items to the left of
 * firstoldonright.
 */
static void
_bt_checksplitloc(FindSplitData *state,
				  OffsetNumber firstoldonright,
				  bool newitemonleft,
				  int olddataitemstoleft,
				  Size firstoldonrightsz)
{
	int			leftfree,
				rightfree;
	Size		firstrightitemsz;
	bool		newitemisfirstonright;

	/* Is the new item going to be the first item on the right page? */
	newitemisfirstonright = (firstoldonright == state->newitemoff
							 && !newitemonleft);

	if (newitemisfirstonright)
		firstrightitemsz = state->newitemsz;
	else
		firstrightitemsz = firstoldonrightsz;

	/* Account for all the old tuples */
	leftfree = state->leftspace - olddataitemstoleft;
	rightfree = state->rightspace -
		(state->olddataitemstotal - olddataitemstoleft);

	/*
	 * The first item on the right page becomes the high key of the left page;
	 * therefore it counts against left space as well as right space.
	 */
	leftfree -= firstrightitemsz;

	/* account for the new item */
	if (newitemonleft)
		leftfree -= (int) state->newitemsz;
	else
		rightfree -= (int) state->newitemsz;

	/*
	 * If we are not on the leaf level, we will be able to discard the key
	 * data from the first item that winds up on the right page.
	 */
	if (!state->is_leaf)
		rightfree += (int) firstrightitemsz -
			(int) (MAXALIGN(sizeof(IndexTupleData)) + sizeof(ItemIdData));

	/*
	 * If feasible split point, remember best delta.
	 */
	if (leftfree >= 0 && rightfree >= 0)
	{
		int			delta;

		if (state->is_rightmost)
		{
			/*
			 * If splitting a rightmost page, try to put (100-fillfactor)% of
			 * free space on left page. See comments for _bt_findsplitloc.
			 */
			delta = (state->fillfactor * leftfree)
				- ((100 - state->fillfactor) * rightfree);
		}
		else
		{
			/* Otherwise, aim for equal free space on both sides */
			delta = leftfree - rightfree;
		}

		if (delta < 0)
			delta = -delta;
		if (!state->have_split || delta < state->best_delta)
		{
			state->have_split = true;
			state->newitemonleft = newitemonleft;
			state->firstright = firstoldonright;
			state->best_delta = delta;
		}
	}
}

/*
 * _bt_insert_parent() -- Insert downlink into parent after a page split.
 *
 * On entry, buf and rbuf are the left and right split pages, which we
 * still hold write locks on per the L&Y algorithm.  We release the
 * write locks once we have write lock on the parent page.	(Any sooner,
 * and it'd be possible for some other process to try to split or delete
 * one of these pages, and get confused because it cannot find the downlink.)
 *
 * stack - stack showing how we got here.  May be NULL in cases that don't
 *			have to be efficient (concurrent ROOT split, WAL recovery)
 * is_root - we split the true root
 * is_only - we split a page alone on its level (might have been fast root)
 *
 * This is exported so it can be called by nbtxlog.c.
 */
void
_bt_insert_parent(Relation rel,
				  Buffer buf,
				  Buffer rbuf,
				  BTStack stack,
				  bool is_root,
				  bool is_only)
{
	/*
	 * Here we have to do something Lehman and Yao don't talk about: deal with
	 * a root split and construction of a new root.  If our stack is empty
	 * then we have just split a node on what had been the root level when we
	 * descended the tree.	If it was still the root then we perform a
	 * new-root construction.  If it *wasn't* the root anymore, search to find
	 * the next higher level that someone constructed meanwhile, and find the
	 * right place to insert as for the normal case.
	 *
	 * If we have to search for the parent level, we do so by re-descending
	 * from the root.  This is not super-efficient, but it's rare enough not
	 * to matter.  (This path is also taken when called from WAL recovery ---
	 * we have no stack in that case.)
	 */
	if (is_root)
	{
		Buffer		rootbuf;

		Assert(stack == NULL);
		Assert(is_only);
		/* create a new root node and update the metapage */
		rootbuf = _bt_newroot(rel, buf, rbuf);
		/* release the split buffers */
		_bt_relbuf(rel, rootbuf);
		_bt_relbuf(rel, rbuf);
		_bt_relbuf(rel, buf);
	}
	else
	{
		BlockNumber bknum = BufferGetBlockNumber(buf);
		BlockNumber rbknum = BufferGetBlockNumber(rbuf);
		Page		page = BufferGetPage(buf);
		IndexTuple	new_item;
		BTStackData fakestack;
		IndexTuple	ritem;
		Buffer		pbuf;

		if (stack == NULL)
		{
			BTPageOpaque lpageop;

			if (!InRecovery)
				elog(DEBUG2, "concurrent ROOT page split");
			lpageop = (BTPageOpaque) PageGetSpecialPointer(page);
			/* Find the leftmost page at the next level up */
			pbuf = _bt_get_endpoint(rel, lpageop->btpo.level + 1, false);
			/* Set up a phony stack entry pointing there */
			stack = &fakestack;
			stack->bts_blkno = BufferGetBlockNumber(pbuf);
			stack->bts_offset = InvalidOffsetNumber;
			/* bts_btentry will be initialized below */
			stack->bts_parent = NULL;
			_bt_relbuf(rel, pbuf);
		}

		/* get high key from left page == lowest key on new right page */
		ritem = (IndexTuple) PageGetItem(page,
										 PageGetItemId(page, P_HIKEY));

		/* form an index tuple that points at the new right page */
		new_item = CopyIndexTuple(ritem);
		ItemPointerSet(&(new_item->t_tid), rbknum, P_HIKEY);

		/*
		 * Find the parent buffer and get the parent page.
		 *
		 * Oops - if we were moved right then we need to change stack item! We
		 * want to find parent pointing to where we are, right ?	- vadim
		 * 05/27/97
		 */
		ItemPointerSet(&(stack->bts_btentry.t_tid), bknum, P_HIKEY);

		pbuf = _bt_getstackbuf(rel, stack, BT_WRITE);

		/* Now we can unlock the children */
		_bt_relbuf(rel, rbuf);
		_bt_relbuf(rel, buf);

		/* Check for error only after writing children */
		if (pbuf == InvalidBuffer)
			elog(ERROR, "failed to re-find parent key in index \"%s\" for split pages %u/%u",
				 RelationGetRelationName(rel), bknum, rbknum);

		/* Recursively update the parent */
		_bt_insertonpg(rel, pbuf, stack->bts_parent,
					   new_item, stack->bts_offset + 1,
					   is_only);

		/* be tidy */
		pfree(new_item);
	}
}

/*
 *	_bt_getstackbuf() -- Walk back up the tree one step, and find the item
 *						 we last looked at in the parent.
 *
 *		This is possible because we save the downlink from the parent item,
 *		which is enough to uniquely identify it.  Insertions into the parent
 *		level could cause the item to move right; deletions could cause it
 *		to move left, but not left of the page we previously found it in.
 *
 *		Adjusts bts_blkno & bts_offset if changed.
 *
 *		Returns InvalidBuffer if item not found (should not happen).
 */
Buffer
_bt_getstackbuf(Relation rel, BTStack stack, int access)
{
	BlockNumber blkno;
	OffsetNumber start;

	blkno = stack->bts_blkno;
	start = stack->bts_offset;

	for (;;)
	{
		Buffer		buf;
		Page		page;
		BTPageOpaque opaque;

		buf = _bt_getbuf(rel, blkno, access);
		page = BufferGetPage(buf);
		opaque = (BTPageOpaque) PageGetSpecialPointer(page);

		if (!P_IGNORE(opaque))
		{
			OffsetNumber offnum,
						minoff,
						maxoff;
			ItemId		itemid;
			IndexTuple	item;

			minoff = P_FIRSTDATAKEY(opaque);
			maxoff = PageGetMaxOffsetNumber(page);

			/*
			 * start = InvalidOffsetNumber means "search the whole page". We
			 * need this test anyway due to possibility that page has a high
			 * key now when it didn't before.
			 */
			if (start < minoff)
				start = minoff;

			/*
			 * Need this check too, to guard against possibility that page
			 * split since we visited it originally.
			 */
			if (start > maxoff)
				start = OffsetNumberNext(maxoff);

			/*
			 * These loops will check every item on the page --- but in an
			 * order that's attuned to the probability of where it actually
			 * is.	Scan to the right first, then to the left.
			 */
			for (offnum = start;
				 offnum <= maxoff;
				 offnum = OffsetNumberNext(offnum))
			{
				itemid = PageGetItemId(page, offnum);
				item = (IndexTuple) PageGetItem(page, itemid);
				if (BTEntrySame(item, &stack->bts_btentry))
				{
					/* Return accurate pointer to where link is now */
					stack->bts_blkno = blkno;
					stack->bts_offset = offnum;
					return buf;
				}
			}

			for (offnum = OffsetNumberPrev(start);
				 offnum >= minoff;
				 offnum = OffsetNumberPrev(offnum))
			{
				itemid = PageGetItemId(page, offnum);
				item = (IndexTuple) PageGetItem(page, itemid);
				if (BTEntrySame(item, &stack->bts_btentry))
				{
					/* Return accurate pointer to where link is now */
					stack->bts_blkno = blkno;
					stack->bts_offset = offnum;
					return buf;
				}
			}
		}

		/*
		 * The item we're looking for moved right at least one page.
		 */
		if (P_RIGHTMOST(opaque))
		{
			_bt_relbuf(rel, buf);
			return InvalidBuffer;
		}
		blkno = opaque->btpo_next;
		start = InvalidOffsetNumber;
		_bt_relbuf(rel, buf);
	}
}

/*
 *	_bt_newroot() -- Create a new root page for the index.
 *
 *		We've just split the old root page and need to create a new one.
 *		In order to do this, we add a new root page to the file, then lock
 *		the metadata page and update it.  This is guaranteed to be deadlock-
 *		free, because all readers release their locks on the metadata page
 *		before trying to lock the root, and all writers lock the root before
 *		trying to lock the metadata page.  We have a write lock on the old
 *		root page, so we have not introduced any cycles into the waits-for
 *		graph.
 *
 *		On entry, lbuf (the old root) and rbuf (its new peer) are write-
 *		locked. On exit, a new root page exists with entries for the
 *		two new children, metapage is updated and unlocked/unpinned.
 *		The new root buffer is returned to caller which has to unlock/unpin
 *		lbuf, rbuf & rootbuf.
 */
static Buffer
_bt_newroot(Relation rel, Buffer lbuf, Buffer rbuf)
{
	Buffer		rootbuf;
	Page		lpage,
				rootpage;
	BlockNumber lbkno,
				rbkno;
	BlockNumber rootblknum;
	BTPageOpaque rootopaque;
	ItemId		itemid;
	IndexTuple	item;
	Size		itemsz;
	IndexTuple	new_item;
	Buffer		metabuf;
	Page		metapg;
	BTMetaPageData *metad;

	lbkno = BufferGetBlockNumber(lbuf);
	rbkno = BufferGetBlockNumber(rbuf);
	lpage = BufferGetPage(lbuf);

	/* get a new root page */
	rootbuf = _bt_getbuf(rel, P_NEW, BT_WRITE);
	rootpage = BufferGetPage(rootbuf);
	rootblknum = BufferGetBlockNumber(rootbuf);

	/* acquire lock on the metapage */
	metabuf = _bt_getbuf(rel, BTREE_METAPAGE, BT_WRITE);
	metapg = BufferGetPage(metabuf);
	metad = BTPageGetMeta(metapg);

	/* NO EREPORT(ERROR) from here till newroot op is logged */
	START_CRIT_SECTION();

	/* set btree special data */
	rootopaque = (BTPageOpaque) PageGetSpecialPointer(rootpage);
	rootopaque->btpo_prev = rootopaque->btpo_next = P_NONE;
	rootopaque->btpo_flags = BTP_ROOT;
	rootopaque->btpo.level =
		((BTPageOpaque) PageGetSpecialPointer(lpage))->btpo.level + 1;
	rootopaque->btpo_cycleid = 0;

	/* update metapage data */
	metad->btm_root = rootblknum;
	metad->btm_level = rootopaque->btpo.level;
	metad->btm_fastroot = rootblknum;
	metad->btm_fastlevel = rootopaque->btpo.level;

	/*
	 * Create downlink item for left page (old root).  Since this will be the
	 * first item in a non-leaf page, it implicitly has minus-infinity key
	 * value, so we need not store any actual key in it.
	 */
	itemsz = sizeof(IndexTupleData);
	new_item = (IndexTuple) palloc(itemsz);
	new_item->t_info = itemsz;
	ItemPointerSet(&(new_item->t_tid), lbkno, P_HIKEY);

	/*
	 * Insert the left page pointer into the new root page.  The root page is
	 * the rightmost page on its level so there is no "high key" in it; the
	 * two items will go into positions P_HIKEY and P_FIRSTKEY.
	 *
	 * Note: we *must* insert the two items in item-number order, for the
	 * benefit of _bt_restore_page().
	 */
	if (PageAddItem(rootpage, (Item) new_item, itemsz, P_HIKEY,
					false, false) == InvalidOffsetNumber)
		elog(PANIC, "failed to add leftkey to new root page"
			 " while splitting block %u of index \"%s\"",
			 BufferGetBlockNumber(lbuf), RelationGetRelationName(rel));
	pfree(new_item);

	/*
	 * Create downlink item for right page.  The key for it is obtained from
	 * the "high key" position in the left page.
	 */
	itemid = PageGetItemId(lpage, P_HIKEY);
	itemsz = ItemIdGetLength(itemid);
	item = (IndexTuple) PageGetItem(lpage, itemid);
	new_item = CopyIndexTuple(item);
	ItemPointerSet(&(new_item->t_tid), rbkno, P_HIKEY);

	/*
	 * insert the right page pointer into the new root page.
	 */
	if (PageAddItem(rootpage, (Item) new_item, itemsz, P_FIRSTKEY,
					false, false) == InvalidOffsetNumber)
		elog(PANIC, "failed to add rightkey to new root page"
			 " while splitting block %u of index \"%s\"",
			 BufferGetBlockNumber(lbuf), RelationGetRelationName(rel));
	pfree(new_item);

	MarkBufferDirty(rootbuf);
	MarkBufferDirty(metabuf);

	/* XLOG stuff */
	if (RelationNeedsWAL(rel))
	{
		xl_btree_newroot xlrec;
		XLogRecPtr	recptr;
		XLogRecData rdata[2];

		xlrec.node = rel->rd_node;
		xlrec.rootblk = rootblknum;
		xlrec.level = metad->btm_level;

		rdata[0].data = (char *) &xlrec;
		rdata[0].len = SizeOfBtreeNewroot;
		rdata[0].buffer = InvalidBuffer;
		rdata[0].next = &(rdata[1]);

		/*
		 * Direct access to page is not good but faster - we should implement
		 * some new func in page API.
		 */
		rdata[1].data = (char *) rootpage + ((PageHeader) rootpage)->pd_upper;
		rdata[1].len = ((PageHeader) rootpage)->pd_special -
			((PageHeader) rootpage)->pd_upper;
		rdata[1].buffer = InvalidBuffer;
		rdata[1].next = NULL;

		recptr = XLogInsert(RM_BTREE_ID, XLOG_BTREE_NEWROOT, rdata);

		PageSetLSN(rootpage, recptr);
		PageSetLSN(metapg, recptr);
	}

	END_CRIT_SECTION();

	/* send out relcache inval for metapage change */
	if (!InRecovery)
		CacheInvalidateRelcache(rel);

	/* done with metapage */
	_bt_relbuf(rel, metabuf);

	return rootbuf;
}

/*
 *	_bt_pgaddtup() -- add a tuple to a particular page in the index.
 *
 *		This routine adds the tuple to the page as requested.  It does
 *		not affect pin/lock status, but you'd better have a write lock
 *		and pin on the target buffer!  Don't forget to write and release
 *		the buffer afterwards, either.
 *
 *		The main difference between this routine and a bare PageAddItem call
 *		is that this code knows that the leftmost index tuple on a non-leaf
 *		btree page doesn't need to have a key.  Therefore, it strips such
 *		tuples down to just the tuple header.  CAUTION: this works ONLY if
 *		we insert the tuples in order, so that the given itup_off does
 *		represent the final position of the tuple!
 */
static bool
_bt_pgaddtup(Page page,
			 Size itemsize,
			 IndexTuple itup,
			 OffsetNumber itup_off)
{
	BTPageOpaque opaque = (BTPageOpaque) PageGetSpecialPointer(page);
	IndexTupleData trunctuple;

	if (!P_ISLEAF(opaque) && itup_off == P_FIRSTDATAKEY(opaque))
	{
		trunctuple = *itup;
		trunctuple.t_info = sizeof(IndexTupleData);
		itup = &trunctuple;
		itemsize = sizeof(IndexTupleData);
	}

	if (PageAddItem(page, (Item) itup, itemsize, itup_off,
					false, false) == InvalidOffsetNumber)
		return false;

	return true;
}

/*
 * _bt_isequal - used in _bt_doinsert in check for duplicates.
 *
 * This is very similar to _bt_compare, except for NULL handling.
 * Rule is simple: NOT_NULL not equal NULL, NULL not equal NULL too.
 */
static bool
_bt_isequal(TupleDesc itupdesc, Page page, OffsetNumber offnum,
			int keysz, ScanKey scankey)
{
	IndexTuple	itup;
	int			i;

	/* Better be comparing to a leaf item */
	Assert(P_ISLEAF((BTPageOpaque) PageGetSpecialPointer(page)));

	itup = (IndexTuple) PageGetItem(page, PageGetItemId(page, offnum));

	for (i = 1; i <= keysz; i++)
	{
		AttrNumber	attno;
		Datum		datum;
		bool		isNull;
		int32		result;

		attno = scankey->sk_attno;
		Assert(attno == i);
		datum = index_getattr(itup, attno, itupdesc, &isNull);

		/* NULLs are never equal to anything */
		if (isNull || (scankey->sk_flags & SK_ISNULL))
			return false;

		result = DatumGetInt32(FunctionCall2Coll(&scankey->sk_func,
												 scankey->sk_collation,
												 datum,
												 scankey->sk_argument));

		if (result != 0)
			return false;

		scankey++;
	}

	/* if we get here, the keys are equal */
	return true;
}

/*
 * _bt_vacuum_one_page - vacuum just one index page.
 *
 * Try to remove LP_DEAD items from the given page.  The passed buffer
 * must be exclusive-locked, but unlike a real VACUUM, we don't need a
 * super-exclusive "cleanup" lock (see nbtree/README).
 */
static void
_bt_vacuum_one_page(Relation rel, Buffer buffer, Relation heapRel)
{
	OffsetNumber deletable[MaxOffsetNumber];
	int			ndeletable = 0;
	OffsetNumber offnum,
				minoff,
				maxoff;
	Page		page = BufferGetPage(buffer);
	BTPageOpaque opaque = (BTPageOpaque) PageGetSpecialPointer(page);

	/*
	 * Scan over all items to see which ones need to be deleted according to
	 * LP_DEAD flags.
	 */
	minoff = P_FIRSTDATAKEY(opaque);
	maxoff = PageGetMaxOffsetNumber(page);
	for (offnum = minoff;
		 offnum <= maxoff;
		 offnum = OffsetNumberNext(offnum))
	{
		ItemId		itemId = PageGetItemId(page, offnum);

		if (ItemIdIsDead(itemId))
			deletable[ndeletable++] = offnum;
	}

	if (ndeletable > 0)
		_bt_delitems_delete(rel, buffer, deletable, ndeletable, heapRel);

	/*
	 * Note: if we didn't find any LP_DEAD items, then the page's
	 * BTP_HAS_GARBAGE hint bit is falsely set.  We do not bother expending a
	 * separate write to clear it, however.  We will clear it when we split
	 * the page.
	 */
}<|MERGE_RESOLUTION|>--- conflicted
+++ resolved
@@ -497,7 +497,6 @@
 					}
 					else if (all_dead)
 					{
-<<<<<<< HEAD
 						/*
 						 * The conflicting tuple (or whole HOT chain) is dead to
 						 * everyone, so we may as well mark the index entry
@@ -505,50 +504,17 @@
 						 */
 						ItemIdMarkDead(curitemid);
 						opaque->btpo_flags |= BTP_HAS_GARBAGE;
-						/* be sure to mark the proper buffer dirty... */
+
+						/*
+						 * Mark buffer with a dirty hint, since state is not
+						 * crucial. Be sure to mark the proper buffer dirty.
+						 */
 						if (nbuf != InvalidBuffer)
 							MarkBufferDirtyHint(nbuf);
 						else
 							MarkBufferDirtyHint(buf);
 					}
 				}
-=======
-						Datum		values[INDEX_MAX_KEYS];
-						bool		isnull[INDEX_MAX_KEYS];
-
-						index_deform_tuple(itup, RelationGetDescr(rel),
-										   values, isnull);
-						ereport(ERROR,
-								(errcode(ERRCODE_UNIQUE_VIOLATION),
-								 errmsg("duplicate key value violates unique constraint \"%s\"",
-										RelationGetRelationName(rel)),
-								 errdetail("Key %s already exists.",
-										   BuildIndexValueDescription(rel,
-															values, isnull)),
-								 errtableconstraint(heapRel,
-											 RelationGetRelationName(rel))));
-					}
-				}
-				else if (all_dead)
-				{
-					/*
-					 * The conflicting tuple (or whole HOT chain) is dead to
-					 * everyone, so we may as well mark the index entry
-					 * killed.
-					 */
-					ItemIdMarkDead(curitemid);
-					opaque->btpo_flags |= BTP_HAS_GARBAGE;
-
-					/*
-					 * Mark buffer with a dirty hint, since state is not
-					 * crucial. Be sure to mark the proper buffer dirty.
-					 */
-					if (nbuf != InvalidBuffer)
-						MarkBufferDirtyHint(nbuf);
-					else
-						MarkBufferDirtyHint(buf);
-				}
->>>>>>> e472b921
 			}
 		}
 
