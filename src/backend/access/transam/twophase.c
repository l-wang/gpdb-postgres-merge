/*-------------------------------------------------------------------------
 *
 * twophase.c
 *		Two-phase commit support functions.
 *
 * Portions Copyright (c) 1996-2012, PostgreSQL Global Development Group
 * Portions Copyright (c) 1994, Regents of the University of California
 *
 * IDENTIFICATION
 *		src/backend/access/transam/twophase.c
 *
 * NOTES
 *		Each global transaction is associated with a global transaction
 *		identifier (GID). The client assigns a GID to a postgres
 *		transaction with the PREPARE TRANSACTION command.
 *
 *		We keep all active global transactions in a shared memory array.
 *		When the PREPARE TRANSACTION command is issued, the GID is
 *		reserved for the transaction in the array. This is done before
 *		a WAL entry is made, because the reservation checks for duplicate
 *		GIDs and aborts the transaction if there already is a global
 *		transaction in prepared state with the same GID.
 *
 *		A global transaction (gxact) also has dummy PGXACT and PGPROC; this is
 *		what keeps the XID considered running by TransactionIdIsInProgress.
 *		It is also convenient as a PGPROC to hook the gxact's locks to.
 *
 *		In order to survive crashes and shutdowns, all prepared
 *		transactions must be stored in permanent storage. This includes
 *		locking information, pending notifications etc. All that state
 *		information is written to the per-transaction state file in
 *		the pg_twophase directory.
 *
 *-------------------------------------------------------------------------
 */
#include "postgres.h"

#include <fcntl.h>
#include <sys/stat.h>
#include <sys/types.h>
#include <time.h>
#include <unistd.h>

#include "access/distributedlog.h"
#include "access/heapam.h"
#include "access/htup.h"
#include "access/subtrans.h"
#include "access/transam.h"
#include "access/twophase.h"
#include "access/twophase_rmgr.h"
#include "access/xact.h"
#include "access/xlogutils.h"
#include "catalog/pg_type.h"
#include "catalog/storage.h"
#include "funcapi.h"
#include "miscadmin.h"
#include "pg_trace.h"
#include "pgstat.h"
#include "replication/walsender.h"
#include "replication/syncrep.h"
#include "storage/backendid.h"
#include "storage/fd.h"
#include "storage/ipc.h"
#include "storage/predicate.h"
#include "storage/procarray.h"
#include "storage/sinvaladt.h"
#include "storage/smgr.h"
#include "utils/builtins.h"
#include "utils/faultinjector.h"
#include "utils/guc.h"
#include "utils/memutils.h"
#include "utils/timestamp.h"

#include "cdb/cdbtm.h"
#include "cdb/cdbvars.h"

/* GUC variable, can't be changed after startup */
int			max_prepared_xacts = 0;

/*
 * This struct describes one global transaction that is in prepared state
 * or attempting to become prepared.
 *
 * The lifecycle of a global transaction is:
 *
 * 1. After checking that the requested GID is not in use, set up an entry in
 * the TwoPhaseState->prepXacts array with the correct GID and valid = false,
 * and mark it as locked by my backend.
 *
 * 2. After successfully completing prepare, set valid = true and enter the
 * referenced PGPROC into the global ProcArray.
 *
 * 3. To begin COMMIT PREPARED or ROLLBACK PREPARED, check that the entry is
 * valid and not locked, then mark the entry as locked by storing my current
 * backend ID into locking_backend.  This prevents concurrent attempts to
 * commit or rollback the same prepared xact.
 *
 * 4. On completion of COMMIT PREPARED or ROLLBACK PREPARED, remove the entry
 * from the ProcArray and the TwoPhaseState->prepXacts array and return it to
 * the freelist.
 *
 * Note that if the preparing transaction fails between steps 1 and 2, the
 * entry must be removed so that the GID and the GlobalTransaction struct
 * can be reused.  See AtAbort_Twophase().
 *
 * typedef struct GlobalTransactionData *GlobalTransaction appears in
 * twophase.h
 */
#define GIDSIZE 200

extern List *expectedTLIs;

typedef struct GlobalTransactionData
{
	GlobalTransaction next;
	int			pgprocno;		/* dummy proc */
	BackendId	dummyBackendId; /* similar to backend id for backends */
	TimestampTz prepared_at;	/* time of preparation */
	XLogRecPtr  prepare_begin_lsn;  /* XLOG begging offset of prepare record */
	XLogRecPtr	prepare_lsn;	/* XLOG offset of prepare record */
	Oid			owner;			/* ID of user that executed the xact */
	BackendId	locking_backend; /* backend currently working on the xact */
	bool		valid;			/* TRUE if PGPROC entry is in proc array */
	char		gid[GIDSIZE];	/* The GID assigned to the prepared xact */
}	GlobalTransactionData;

/*
 * Two Phase Commit shared state.  Access to this struct is protected
 * by TwoPhaseStateLock.
 */
typedef struct TwoPhaseStateData
{
	/* Head of linked list of free GlobalTransactionData structs */
	GlobalTransaction freeGXacts;

	/* Number of valid prepXacts entries. */
	int			numPrepXacts;

	/*
	 * There are max_prepared_xacts items in this array, but C wants a
	 * fixed-size array.
	 */
	GlobalTransaction prepXacts[1];		/* VARIABLE LENGTH ARRAY */
} TwoPhaseStateData;			/* VARIABLE LENGTH STRUCT */

static TwoPhaseStateData *TwoPhaseState;


/*
 * The following list is
 */
static HTAB *crashRecoverPostCheckpointPreparedTransactions_map_ht = NULL;

static void add_recover_post_checkpoint_prepared_transactions_map_entry(TransactionId xid, XLogRecPtr *m, char *caller);

static void remove_recover_post_checkpoint_prepared_transactions_map_entry(TransactionId xid, char *caller);

static TwoPhaseStateData *TwoPhaseState;

/*
 * Global transaction entry currently locked by us, if any.
 */
static GlobalTransaction MyLockedGxact = NULL;

static bool twophaseExitRegistered = false;

static void RecordTransactionCommitPrepared(TransactionId xid,
								const char *gid,
								int nchildren,
								TransactionId *children,
								int nrels,
								RelFileNodeWithStorageType *rels,
								int ninvalmsgs,
								SharedInvalidationMessage *invalmsgs,
								bool initfileinval);
static void RecordTransactionAbortPrepared(TransactionId xid,
							   int nchildren,
							   TransactionId *children,
							   int nrels,
							   RelFileNodeWithStorageType *rels);
static void ProcessRecords(char *bufptr, TransactionId xid,
                           const TwoPhaseCallback callbacks[]);
static void RemoveGXact(GlobalTransaction gxact);

/*
 * Generic initialisation of hash table.
 */
static HTAB *
init_hash(const char *name, Size keysize, Size entrysize, int initialSize)
{
  HASHCTL ctl;

  memset(&ctl, 0, sizeof(ctl));
  ctl.keysize = keysize;
  ctl.entrysize = entrysize;
  ctl.hash = tag_hash;
  return hash_create(name,
                     initialSize,
                     &ctl,
                     HASH_ELEM | HASH_FUNCTION);


}  /* end init_hash */


/*
 * Add a new mapping to the recover post checkpoint prepared transactions hash table.
 */
static void
add_recover_post_checkpoint_prepared_transactions_map_entry(TransactionId xid, XLogRecPtr *m, char *caller)
{
  prpt_map *entry = NULL;
  bool      found = false;

  /*
   * The table is lazily initialised.
   */
  if (crashRecoverPostCheckpointPreparedTransactions_map_ht == NULL)
    {
    crashRecoverPostCheckpointPreparedTransactions_map_ht
                     = init_hash("two phase post checkpoint prepared transactions map",
                                 sizeof(TransactionId), /* keysize */
                                 sizeof(prpt_map),
                                 10 /* initialize for 10 entries */);
    }

  entry = hash_search(crashRecoverPostCheckpointPreparedTransactions_map_ht,
                      &xid,
                      HASH_ENTER,
                      &found);

  /*
   * KAS should probably put out an error if found == true (i.e. it already exists).
   */

  /*
   * If this is a new entry, we need to add the data, if we found
   * an entry, we need to update it, so just copy our data
   * right over the top.
   */
  memcpy(&entry->xlogrecptr, m, sizeof(XLogRecPtr));

}  /* end add_recover_post_checkpoint_prepared_transactions_map_entry */

/*
 * Remove a mapping from the recover post checkpoint prepared transactions hash table.
 */
static void
remove_recover_post_checkpoint_prepared_transactions_map_entry(TransactionId xid, char *caller)
{
  bool      found = false;;

  if (crashRecoverPostCheckpointPreparedTransactions_map_ht != NULL)
  {
	  (void) hash_search(crashRecoverPostCheckpointPreparedTransactions_map_ht,
						 &xid,
						 HASH_REMOVE,
						 &found);
  }
}  /* end remove_recover_post_checkpoint_prepared_transactions_map_entry */


/*
 * Initialization of shared memory
 */
Size
TwoPhaseShmemSize(void)
{
	Size		size;

	/* Need the fixed struct, the array of pointers, and the GTD structs */
	size = offsetof(TwoPhaseStateData, prepXacts);
	size = add_size(size, mul_size(max_prepared_xacts,
								   sizeof(GlobalTransaction)));
	size = MAXALIGN(size);
	size = add_size(size, mul_size(max_prepared_xacts,
								   sizeof(GlobalTransactionData)));

	return size;
}

void
TwoPhaseShmemInit(void)
{
	bool		found;

	TwoPhaseState = ShmemInitStruct("Prepared Transaction Table",
									TwoPhaseShmemSize(),
									&found);
	if (!IsUnderPostmaster)
	{
		GlobalTransaction gxacts;
		int			i;

		Assert(!found);
		TwoPhaseState->freeGXacts = NULL;
		TwoPhaseState->numPrepXacts = 0;

		/*
		 * Initialize the linked list of free GlobalTransactionData structs
		 */
		gxacts = (GlobalTransaction)
			((char *) TwoPhaseState +
			 MAXALIGN(offsetof(TwoPhaseStateData, prepXacts) +
					  sizeof(GlobalTransaction) * max_prepared_xacts));
		for (i = 0; i < max_prepared_xacts; i++)
		{
			gxacts[i].pgprocno = PreparedXactProcs[i].pgprocno;
			gxacts[i].next = TwoPhaseState->freeGXacts;
			TwoPhaseState->freeGXacts = &gxacts[i];

			/*
			 * Assign a unique ID for each dummy proc, so that the range of
			 * dummy backend IDs immediately follows the range of normal
			 * backend IDs. We don't dare to assign a real backend ID to dummy
			 * procs, because prepared transactions don't take part in cache
			 * invalidation like a real backend ID would imply, but having a
			 * unique ID for them is nevertheless handy. This arrangement
			 * allows you to allocate an array of size (MaxBackends +
			 * max_prepared_xacts + 1), and have a slot for every backend and
			 * prepared transaction. Currently multixact.c uses that
			 * technique.
			 */
			gxacts[i].dummyBackendId = MaxBackends + 1 + i;
		}
	}
	else
	{
		Assert(found);
	}
}

/*
 * Exit hook to unlock the global transaction entry we're working on.
 */
static void
AtProcExit_Twophase(int code, Datum arg)
{
	/* same logic as abort */
	AtAbort_Twophase();
}

/*
 * Abort hook to unlock the global transaction entry we're working on.
 */
void
AtAbort_Twophase(void)
{
	if (MyLockedGxact == NULL)
		return;

	/*
	 * What to do with the locked global transaction entry?  If we were in
	 * the process of preparing the transaction, but haven't written the WAL
	 * record and state file yet, the transaction must not be considered as
	 * prepared.  Likewise, if we are in the process of finishing an
	 * already-prepared transaction, and fail after having already written
	 * the 2nd phase commit or rollback record to the WAL, the transaction
	 * should not be considered as prepared anymore.  In those cases, just
	 * remove the entry from shared memory.
	 *
	 * Otherwise, the entry must be left in place so that the transaction
	 * can be finished later, so just unlock it.
	 *
	 * If we abort during prepare, after having written the WAL record, we
	 * might not have transfered all locks and other state to the prepared
	 * transaction yet.  Likewise, if we abort during commit or rollback,
	 * after having written the WAL record, we might not have released
	 * all the resources held by the transaction yet.  In those cases, the
	 * in-memory state can be wrong, but it's too late to back out.
	 */
	if (!MyLockedGxact->valid)
	{
		RemoveGXact(MyLockedGxact);
	}
	else
	{
		LWLockAcquire(TwoPhaseStateLock, LW_EXCLUSIVE);

		MyLockedGxact->locking_backend = InvalidBackendId;

		LWLockRelease(TwoPhaseStateLock);
	}
	MyLockedGxact = NULL;
}

/*
 * This is called after we have finished transfering state to the prepared
 * PGXACT entry.
 */
void
PostPrepare_Twophase()
{
	LWLockAcquire(TwoPhaseStateLock, LW_EXCLUSIVE);
	MyLockedGxact->locking_backend = InvalidBackendId;
	LWLockRelease(TwoPhaseStateLock);

	MyLockedGxact = NULL;
}


/*
 * MarkAsPreparing
 *		Reserve the GID for the given transaction.
 *
 * Internally, this creates a gxact struct and puts it into the active array.
 * NOTE: this is also used when reloading a gxact after a crash; so avoid
 * assuming that we can use very much backend context.
 */
GlobalTransaction
MarkAsPreparing(TransactionId xid,
				LocalDistribXactData *localDistribXactRef,
				const char *gid,
				TimestampTz prepared_at, Oid owner, Oid databaseid
                , XLogRecPtr *xlogrecptr)
{
	GlobalTransaction gxact;
	int	i;
	int	idlen = strlen(gid);
	PGPROC	   *proc;
	PGXACT	   *pgxact;

	/* on first call, register the exit hook */
	if (!twophaseExitRegistered)
	{
		on_shmem_exit(AtProcExit_Twophase, 0);
		twophaseExitRegistered = true;
	}

	if (idlen >= GIDSIZE)
		ereport(ERROR,
				(errcode(ERRCODE_INVALID_PARAMETER_VALUE),
				 errmsg("transaction identifier \"%s\" is too long (%d > %d max)",
					 gid, idlen, GIDSIZE)));

	/* fail immediately if feature is disabled */
	if (max_prepared_xacts == 0)
		ereport(ERROR,
				(errcode(ERRCODE_OBJECT_NOT_IN_PREREQUISITE_STATE),
				 errmsg("prepared transactions are disabled"),
			  errhint("Set max_prepared_transactions to a nonzero value.")));

	LWLockAcquire(TwoPhaseStateLock, LW_EXCLUSIVE);

	/* Check for conflicting GID */
	for (i = 0; i < TwoPhaseState->numPrepXacts; i++)
	{
		gxact = TwoPhaseState->prepXacts[i];
		if (strcmp(gxact->gid, gid) == 0)
		{
			ereport(ERROR,
					(errcode(ERRCODE_DUPLICATE_OBJECT),
					 errmsg("transaction identifier \"%s\" is already in use",
						 gid)));
		}
	}

	/* Get a free gxact from the freelist */
	if (TwoPhaseState->freeGXacts == NULL)
		ereport(ERROR,
				(errcode(ERRCODE_OUT_OF_MEMORY),
				 errmsg("maximum number of prepared transactions reached"),
				 errhint("Increase max_prepared_transactions (currently %d).",
						 max_prepared_xacts)));
	gxact = TwoPhaseState->freeGXacts;
	TwoPhaseState->freeGXacts = (GlobalTransaction) gxact->next;

	proc = &ProcGlobal->allProcs[gxact->pgprocno];
	pgxact = &ProcGlobal->allPgXact[gxact->pgprocno];

	/* Initialize the PGPROC entry */
	MemSet(proc, 0, sizeof(PGPROC));
	proc->pgprocno = gxact->pgprocno;
	SHMQueueElemInit(&(proc->links));
	proc->waitStatus = STATUS_OK;
	/* We set up the gxact's VXID as InvalidBackendId/XID */
	proc->lxid = (LocalTransactionId) xid;
	pgxact->xid = xid;
	pgxact->xmin = InvalidTransactionId;
	pgxact->inCommit = false;
	pgxact->vacuumFlags = 0;
	proc->pid = 0;
	proc->backendId = InvalidBackendId;
	proc->databaseId = databaseid;
	proc->roleId = owner;
	proc->lwWaiting = false;
	proc->lwWaitMode = 0;
	proc->lwWaitLink = NULL;
	proc->waitLock = NULL;
	proc->waitProcLock = NULL;
	proc->serializableIsoLevel = false;
	proc->inDropTransaction = false;

	proc->localDistribXactData = *localDistribXactRef;

	for (i = 0; i < NUM_LOCK_PARTITIONS; i++)
		SHMQueueInit(&(proc->myProcLocks[i]));
	/* subxid data must be filled later by GXactLoadSubxactData */
	pgxact->overflowed = false;
	pgxact->nxids = 0;

	gxact->prepared_at = prepared_at;
	/* initialize LSN to 0 (start of WAL) */
	gxact->prepare_lsn.xlogid = 0;
	gxact->prepare_lsn.xrecoff = 0;
	if (xlogrecptr == NULL)
	{
		gxact->prepare_begin_lsn.xlogid = 0;
		gxact->prepare_begin_lsn.xrecoff = 0;
	}
	else
	{
		gxact->prepare_begin_lsn.xlogid = xlogrecptr->xlogid;
		gxact->prepare_begin_lsn.xrecoff = xlogrecptr->xrecoff;
		/* Assert(xlogrecptr->xrecoff > 0 || xlogrecptr->xlogid > 0); */
	}
	gxact->owner = owner;
	gxact->locking_backend = MyBackendId;
	gxact->valid = false;
	strcpy(gxact->gid, gid);

	/* And insert it into the active array */
	Assert(TwoPhaseState->numPrepXacts < max_prepared_xacts);
	TwoPhaseState->prepXacts[TwoPhaseState->numPrepXacts++] = gxact;

	/*
	 * Remember that we have this GlobalTransaction entry locked for us.
	 * If we abort after this, we must release it.
	 */
	MyLockedGxact = gxact;

	LWLockRelease(TwoPhaseStateLock);

	return gxact;
}

/*
 * GXactLoadSubxactData
 *
 * If the transaction being persisted had any subtransactions, this must
 * be called before MarkAsPrepared() to load information into the dummy
 * PGPROC.
 */
static void
GXactLoadSubxactData(GlobalTransaction gxact, int nsubxacts,
					 TransactionId *children)
{
	PGPROC	   *proc = &ProcGlobal->allProcs[gxact->pgprocno];
	PGXACT	   *pgxact = &ProcGlobal->allPgXact[gxact->pgprocno];

	/* We need no extra lock since the GXACT isn't valid yet */
	if (nsubxacts > PGPROC_MAX_CACHED_SUBXIDS)
	{
		pgxact->overflowed = true;
		nsubxacts = PGPROC_MAX_CACHED_SUBXIDS;
	}
	if (nsubxacts > 0)
	{
		memcpy(proc->subxids.xids, children,
			   nsubxacts * sizeof(TransactionId));
		pgxact->nxids = nsubxacts;
	}
}

/*
 * MarkAsPrepared
 *		Mark the GXACT as fully valid, and enter it into the global ProcArray.
 */
static void
MarkAsPrepared(GlobalTransaction gxact)
{
	/* Lock here may be overkill, but I'm not convinced of that ... */
	LWLockAcquire(TwoPhaseStateLock, LW_EXCLUSIVE);
	Assert(!gxact->valid);
	gxact->valid = true;
	LWLockRelease(TwoPhaseStateLock);

	elog((Debug_print_full_dtm ? LOG : DEBUG5),"MarkAsPrepared marking GXACT gid = %s as valid (prepared)",
		 gxact->gid);

	LocalDistribXact_ChangeState(gxact->pgprocno,
								 LOCALDISTRIBXACT_STATE_PREPARED);

	/*
	 * Put it into the global ProcArray so TransactionIdIsInProgress considers
	 * the XID as still running.
	 */
	ProcArrayAdd(&ProcGlobal->allProcs[gxact->pgprocno]);
}

/*
 * LockGXact
 *		Locate the prepared transaction and mark it busy for COMMIT or PREPARE.
 */
static GlobalTransaction
LockGXact(const char *gid, Oid user, bool raiseErrorIfNotFound)
{
	int			i;

	elog((Debug_print_full_dtm ? LOG : DEBUG5),"LockGXact called to lock identifier = %s.",gid);
	/* on first call, register the exit hook */
	if (!twophaseExitRegistered)
	{
		on_shmem_exit(AtProcExit_Twophase, 0);
		twophaseExitRegistered = true;
	}

	LWLockAcquire(TwoPhaseStateLock, LW_EXCLUSIVE);

	for (i = 0; i < TwoPhaseState->numPrepXacts; i++)
	{
		GlobalTransaction gxact = TwoPhaseState->prepXacts[i];
		PGPROC	   *proc = &ProcGlobal->allProcs[gxact->pgprocno];

		elog((Debug_print_full_dtm ? LOG : DEBUG5), "LockGXact checking identifier = %s.",gxact->gid);

		/* Ignore not-yet-valid GIDs */
		if (!gxact->valid)
			continue;
		if (strcmp(gxact->gid, gid) != 0)
			continue;

		/* Found it, but has someone else got it locked? */
		if (gxact->locking_backend != InvalidBackendId)
			ereport(ERROR,
					(errcode(ERRCODE_OBJECT_NOT_IN_PREREQUISITE_STATE),
					 errmsg("prepared transaction with identifier \"%s\" is busy",
						 gid)));

		if (user != gxact->owner && !superuser_arg(user))
		{
			LWLockRelease(TwoPhaseStateLock);
			ereport(ERROR,
					(errcode(ERRCODE_INSUFFICIENT_PRIVILEGE),
					 errmsg("permission denied to finish prepared transaction"),
					 errhint("Must be superuser or the user that prepared the transaction.")));
		}

		/*
		 * Note: it probably would be possible to allow committing from
		 * another database; but at the moment NOTIFY is known not to work and
		 * there may be some other issues as well.	Hence disallow until
		 * someone gets motivated to make it work.
		 */
		if (MyDatabaseId != proc->databaseId &&  (Gp_role != GP_ROLE_EXECUTE))
			ereport(ERROR,
					(errcode(ERRCODE_FEATURE_NOT_SUPPORTED),
				  errmsg("prepared transaction belongs to another database"),
					 errhint("Connect to the database where the transaction was prepared to finish it.")));

		/* OK for me to lock it */
		/* we *must* have it locked with a valid xid here! */
		Assert(MyBackendId != InvalidBackendId);
		gxact->locking_backend = MyBackendId;
		MyLockedGxact = gxact;

		LWLockRelease(TwoPhaseStateLock);


		return gxact;
	}
	LWLockRelease(TwoPhaseStateLock);

	if (raiseErrorIfNotFound)
	{
		ereport(ERROR,
				(errcode(ERRCODE_UNDEFINED_OBJECT),
				 errmsg("prepared transaction with identifier \"%s\" does not exist",
					 gid)));
	}

	return NULL;
}

/*
 * RemoveGXact
 *		Remove the prepared transaction from the shared memory array.
 *
 * NB: caller should have already removed it from ProcArray
 */
static void
RemoveGXact(GlobalTransaction gxact)
{
	int			i;

	LWLockAcquire(TwoPhaseStateLock, LW_EXCLUSIVE);

	for (i = 0; i < TwoPhaseState->numPrepXacts; i++)
	{
		if (gxact == TwoPhaseState->prepXacts[i])
		{
			/* remove from the active array */
			TwoPhaseState->numPrepXacts--;
			TwoPhaseState->prepXacts[i] = TwoPhaseState->prepXacts[TwoPhaseState->numPrepXacts];

			/* and put it back in the freelist */
			gxact->next = TwoPhaseState->freeGXacts;
			TwoPhaseState->freeGXacts = gxact;

			LWLockRelease(TwoPhaseStateLock);

			return;
		}
	}

	LWLockRelease(TwoPhaseStateLock);

	elog(ERROR, "failed to find %p in GlobalTransaction array", gxact);
}

/*
 * Returns an array of all prepared transactions for the user-level
 * function pg_prepared_xact.
 *
 * The returned array and all its elements are copies of internal data
 * structures, to minimize the time we need to hold the TwoPhaseStateLock.
 *
 * WARNING -- we return even those transactions that are not fully prepared
 * yet.  The caller should filter them out if he doesn't want them.
 *
 * The returned array is palloc'd.
 */
static int
GetPreparedTransactionList(GlobalTransaction *gxacts)
{
	GlobalTransaction array;
	int			num;
	int			i;

	LWLockAcquire(TwoPhaseStateLock, LW_SHARED);

	if (TwoPhaseState->numPrepXacts == 0)
	{
		LWLockRelease(TwoPhaseStateLock);

		*gxacts = NULL;
		return 0;
	}

	num = TwoPhaseState->numPrepXacts;
	array = (GlobalTransaction) palloc(sizeof(GlobalTransactionData) * num);
	*gxacts = array;
	for (i = 0; i < num; i++)
		memcpy(array + i, TwoPhaseState->prepXacts[i],
			   sizeof(GlobalTransactionData));

	LWLockRelease(TwoPhaseStateLock);

	return num;
}


/* Working status for pg_prepared_xact */
typedef struct
{
	GlobalTransaction array;
	int			ngxacts;
	int			currIdx;
} Working_State;

/*
 * pg_prepared_xact
 *		Produce a view with one row per prepared transaction.
 *
 * This function is here so we don't have to export the
 * GlobalTransactionData struct definition.
 */
Datum
pg_prepared_xact(PG_FUNCTION_ARGS)
{
	FuncCallContext *funcctx;
	Working_State *status;

	if (SRF_IS_FIRSTCALL())
	{
		TupleDesc	tupdesc;
		MemoryContext oldcontext;

		/* create a function context for cross-call persistence */
		funcctx = SRF_FIRSTCALL_INIT();

		/*
		 * Switch to memory context appropriate for multiple function calls
		 */
		oldcontext = MemoryContextSwitchTo(funcctx->multi_call_memory_ctx);

		/* build tupdesc for result tuples */
		/* this had better match pg_prepared_xacts view in system_views.sql */
		tupdesc = CreateTemplateTupleDesc(5, false);
		TupleDescInitEntry(tupdesc, (AttrNumber) 1, "transaction",
						   XIDOID, -1, 0);
		TupleDescInitEntry(tupdesc, (AttrNumber) 2, "gid",
						   TEXTOID, -1, 0);
		TupleDescInitEntry(tupdesc, (AttrNumber) 3, "prepared",
						   TIMESTAMPTZOID, -1, 0);
		TupleDescInitEntry(tupdesc, (AttrNumber) 4, "ownerid",
						   OIDOID, -1, 0);
		TupleDescInitEntry(tupdesc, (AttrNumber) 5, "dbid",
						   OIDOID, -1, 0);

		funcctx->tuple_desc = BlessTupleDesc(tupdesc);

		/*
		 * Collect all the 2PC status information that we will format and send
		 * out as a result set.
		 */
		status = (Working_State *) palloc(sizeof(Working_State));
		funcctx->user_fctx = (void *) status;

		status->ngxacts = GetPreparedTransactionList(&status->array);
		status->currIdx = 0;

		MemoryContextSwitchTo(oldcontext);
	}

	funcctx = SRF_PERCALL_SETUP();
	status = (Working_State *) funcctx->user_fctx;

	while (status->array != NULL && status->currIdx < status->ngxacts)
	{
		GlobalTransaction gxact = &status->array[status->currIdx++];
		PGPROC	   *proc = &ProcGlobal->allProcs[gxact->pgprocno];
		PGXACT	   *pgxact = &ProcGlobal->allPgXact[gxact->pgprocno];
		Datum		values[5];
		bool		nulls[5];
		HeapTuple	tuple;
		Datum		result;

		if (!gxact->valid)
			continue;

		/*
		 * Form tuple with appropriate data.
		 */
		MemSet(values, 0, sizeof(values));
		MemSet(nulls, 0, sizeof(nulls));

		values[0] = TransactionIdGetDatum(pgxact->xid);
		values[1] = CStringGetTextDatum(gxact->gid);
		values[2] = TimestampTzGetDatum(gxact->prepared_at);
		values[3] = ObjectIdGetDatum(gxact->owner);
		values[4] = ObjectIdGetDatum(proc->databaseId);

		tuple = heap_form_tuple(funcctx->tuple_desc, values, nulls);
		result = HeapTupleGetDatum(tuple);
		SRF_RETURN_NEXT(funcctx, result);
	}

	SRF_RETURN_DONE(funcctx);
}

/*
 * TwoPhaseGetDummyProc
 *		Get the dummy backend ID for prepared transaction specified by XID
 *
 * Dummy backend IDs are similar to real backend IDs of real backends.
 * They start at MaxBackends + 1, and are unique across all currently active
 * real backends and prepared transactions.
 */
BackendId
TwoPhaseGetDummyBackendId(TransactionId xid)
{
	PGPROC	   *proc = TwoPhaseGetDummyProc(xid);

	return ((GlobalTransaction) proc)->dummyBackendId;
}

/*
 * TwoPhaseGetDummyProc
 *		Get the PGPROC that represents a prepared transaction specified by XID
 */
PGPROC *
TwoPhaseGetDummyProc(TransactionId xid)
{
	PGPROC	   *result = NULL;
	int			i;

	static TransactionId cached_xid = InvalidTransactionId;
	static PGPROC *cached_proc = NULL;

	/*
	 * During a recovery, COMMIT PREPARED, or ABORT PREPARED, we'll be called
	 * repeatedly for the same XID.  We can save work with a simple cache.
	 */
	if (xid == cached_xid)
		return cached_proc;

	LWLockAcquire(TwoPhaseStateLock, LW_SHARED);

	for (i = 0; i < TwoPhaseState->numPrepXacts; i++)
	{
		GlobalTransaction gxact = TwoPhaseState->prepXacts[i];
		PGXACT	   *pgxact = &ProcGlobal->allPgXact[gxact->pgprocno];

		if (pgxact->xid == xid)
		{
			result = &ProcGlobal->allProcs[gxact->pgprocno];
			break;
		}
	}

	LWLockRelease(TwoPhaseStateLock);

	if (result == NULL)			/* should not happen */
		elog(ERROR, "failed to find dummy PGPROC for xid %u (%d entries)", xid, TwoPhaseState->numPrepXacts);

	cached_xid = xid;
	cached_proc = result;

	return result;
}

/************************************************************************/
/* State file support													*/
/************************************************************************/

#define TwoPhaseFilePath(path, xid) \
	snprintf(path, MAXPGPATH, TWOPHASE_DIR "/%08X", xid)
#define TwoPhaseSimpleFileName(path, xid) \
	snprintf(path, MAXPGPATH, "/%08X", xid)

/*
 * 2PC state file format:
 *
 *	1. TwoPhaseFileHeader
 *	2. TransactionId[] (subtransactions)
 *	3. RelFileNodeWithStorageType[] (files to be deleted at commit)
 *	4. RelFileNodeWithStorageType[] (files to be deleted at abort)
 *	5. SharedInvalidationMessage[] (inval messages to be sent at commit)
 *	6. TwoPhaseRecordOnDisk
 *	7. ...
 *	8. TwoPhaseRecordOnDisk (end sentinel, rmid == TWOPHASE_RM_END_ID)
 *	9. CRC32
 *
 * Each segment except the final CRC32 is MAXALIGN'd.
 */

/*
 * Header for a 2PC state file
 */
#define TWOPHASE_MAGIC	0x57F94532		/* format identifier */

typedef struct TwoPhaseFileHeader
{
	uint32		magic;			/* format identifier */
	uint32		total_len;		/* actual file length */
	TransactionId xid;			/* original transaction XID */
	Oid			database;		/* OID of database it was in */
	TimestampTz prepared_at;	/* time of preparation */
	Oid			owner;			/* user running the transaction */
	int32		nsubxacts;		/* number of following subxact XIDs */
	int32		ncommitrels;	/* number of delete-on-commit rels */
	int32		nabortrels;		/* number of delete-on-abort rels */
	int32		ninvalmsgs;		/* number of cache invalidation messages */
	bool		initfileinval;	/* does relcache init file need invalidation? */
	char		gid[GIDSIZE];	/* GID for transaction */
} TwoPhaseFileHeader;

/*
 * Header for each record in a state file
 *
 * NOTE: len counts only the rmgr data, not the TwoPhaseRecordOnDisk header.
 * The rmgr data will be stored starting on a MAXALIGN boundary.
 */
typedef struct TwoPhaseRecordOnDisk
{
	uint32		len;			/* length of rmgr data */
	TwoPhaseRmgrId rmid;		/* resource manager for this record */
	uint16		info;			/* flag bits for use by rmgr */
} TwoPhaseRecordOnDisk;

/*
 * During prepare, the state file is assembled in memory before writing it
 * to WAL and the actual state file.  We use a chain of XLogRecData blocks
 * so that we will be able to pass the state file contents directly to
 * XLogInsert.
 */
static struct xllist
{
	XLogRecData *head;			/* first data block in the chain */
	XLogRecData *tail;			/* last block in chain */
	uint32		bytes_free;		/* free bytes left in tail block */
	uint32		total_len;		/* total data bytes in chain */
}	records;


/*
 * Append a block of data to records data structure.
 *
 * NB: each block is padded to a MAXALIGN multiple.  This must be
 * accounted for when the file is later read!
 *
 * The data is copied, so the caller is free to modify it afterwards.
 */
static void
save_state_data(const void *data, uint32 len)
{
	uint32		padlen = MAXALIGN(len);

	if (padlen > records.bytes_free)
	{
		records.tail->next = palloc0(sizeof(XLogRecData));
		records.tail = records.tail->next;
		records.tail->buffer = InvalidBuffer;
		records.tail->len = 0;
		records.tail->next = NULL;

		records.bytes_free = Max(padlen, 512);
		records.tail->data = palloc(records.bytes_free);
	}

	memcpy(((char *) records.tail->data) + records.tail->len, data, len);
	records.tail->len += padlen;
	records.bytes_free -= padlen;
	records.total_len += padlen;
}

/*
 * Start preparing a state file.
 *
 * Initializes data structure and inserts the 2PC file header record.
 */
void
StartPrepare(GlobalTransaction gxact)
{
	PGPROC	   *proc = &ProcGlobal->allProcs[gxact->pgprocno];
	PGXACT	   *pgxact = &ProcGlobal->allPgXact[gxact->pgprocno];
	TransactionId xid = pgxact->xid;
	TwoPhaseFileHeader hdr;
	TransactionId *children;
	RelFileNodeWithStorageType *commitrels;
	RelFileNodeWithStorageType *abortrels;
	SharedInvalidationMessage *invalmsgs;

	/* Initialize linked list */
	records.head = palloc0(sizeof(XLogRecData));
	records.head->buffer = InvalidBuffer;
	records.head->len = 0;
	records.head->next = NULL;

	records.bytes_free = Max(sizeof(TwoPhaseFileHeader), 512);
	records.head->data = palloc(records.bytes_free);

	records.tail = records.head;

	records.total_len = 0;

	/* Create header */
	hdr.magic = TWOPHASE_MAGIC;
	hdr.total_len = 0;			/* EndPrepare will fill this in */
	hdr.xid = xid;
	hdr.database = proc->databaseId;
	hdr.prepared_at = gxact->prepared_at;
	hdr.owner = gxact->owner;
	hdr.nsubxacts = xactGetCommittedChildren(&children);
	hdr.ncommitrels = smgrGetPendingDeletes(true, &commitrels);
	hdr.nabortrels = smgrGetPendingDeletes(false, &abortrels);
	hdr.ninvalmsgs = xactGetCommittedInvalidationMessages(&invalmsgs,
														  &hdr.initfileinval);
	StrNCpy(hdr.gid, gxact->gid, GIDSIZE);

	save_state_data(&hdr, sizeof(TwoPhaseFileHeader));

	/*
	 * Add the additional info about subxacts, deletable files and cache
	 * invalidation messages.
	 */
	if (hdr.nsubxacts > 0)
	{
		save_state_data(children, hdr.nsubxacts * sizeof(TransactionId));
		/* While we have the child-xact data, stuff it in the gxact too */
		GXactLoadSubxactData(gxact, hdr.nsubxacts, children);
	}
	if (hdr.ncommitrels > 0)
	{
		save_state_data(commitrels, hdr.ncommitrels * sizeof(RelFileNodeWithStorageType));
		pfree(commitrels);
	}
	if (hdr.nabortrels > 0)
	{
		save_state_data(abortrels, hdr.nabortrels * sizeof(RelFileNodeWithStorageType));
		pfree(abortrels);
	}
	if (hdr.ninvalmsgs > 0)
	{
		save_state_data(invalmsgs,
						hdr.ninvalmsgs * sizeof(SharedInvalidationMessage));
		pfree(invalmsgs);
	}


}

/*
 * Finish preparing state file.
 *
 * Writes state file (the prepare record) to WAL.
 */
void
EndPrepare(GlobalTransaction gxact)
{
	PGXACT	   *pgxact = &ProcGlobal->allPgXact[gxact->pgprocno];
	TransactionId xid = pgxact->xid;
	TwoPhaseFileHeader *hdr;
	char		path[MAXPGPATH];

	/* Add the end sentinel to the list of 2PC records */
	RegisterTwoPhaseRecord(TWOPHASE_RM_END_ID, 0,
						   NULL, 0);

	/* Go back and fill in total_len in the file header record */
	hdr = (TwoPhaseFileHeader *) records.head->data;
	Assert(hdr->magic == TWOPHASE_MAGIC);
	hdr->total_len = records.total_len + sizeof(pg_crc32);

	/*
	 * If the file size exceeds MaxAllocSize, we won't be able to read it in
	 * ReadTwoPhaseFile. Check for that now, rather than fail at commit time.
	 */
	if (hdr->total_len > MaxAllocSize)
		ereport(ERROR,
				(errcode(ERRCODE_PROGRAM_LIMIT_EXCEEDED),
				 errmsg("two-phase state file maximum length exceeded")));

	/*
	 * Create the 2PC state file.
	 *
	 * Note: because we use BasicOpenFile(), we are responsible for ensuring
	 * the FD gets closed in any error exit path.  Once we get into the
	 * critical section, though, it doesn't matter since any failure causes
	 * PANIC anyway.
	 */
	TwoPhaseFilePath(path, xid);

	/*
	 * We have to set inCommit here, too; otherwise a checkpoint starting
	 * immediately after the WAL record is inserted could complete without
	 * fsync'ing our state file.  (This is essentially the same kind of race
	 * condition as the COMMIT-to-clog-write case that RecordTransactionCommit
	 * uses inCommit for; see notes there.)
	 *
	 * We save the PREPARE record's location in the gxact for later use by
	 * CheckPointTwoPhase.
	 *
	 * NOTE: Critical section and CheckpointStartLock were moved up.
	 */
	START_CRIT_SECTION();

	MyPgXact->inCommit = true;

	gxact->prepare_lsn       = XLogInsert(RM_XACT_ID, XLOG_XACT_PREPARE, records.head);
	gxact->prepare_begin_lsn = XLogLastInsertBeginLoc();

	/* Add the prepared record to our global list */
	add_recover_post_checkpoint_prepared_transactions_map_entry(xid, &gxact->prepare_begin_lsn, "EndPrepare");

	XLogFlush(gxact->prepare_lsn);

	/* If we crash now, we have prepared: WAL replay will fix things */
	if (Debug_abort_after_segment_prepared)
	{
		ereport(PANIC,
				(errcode(ERRCODE_FAULT_INJECT),
				 errmsg("Raise an error as directed by Debug_abort_after_segment_prepared")));
	}

	/*
	 * Now we may update the CLOG, if we wrote COMMIT record above
	 */

	/*
	 * Wake up all walsenders to send WAL up to the PREPARE record immediately
	 * if replication is enabled
	 */
	if (max_wal_senders > 0)
		WalSndWakeup();

	/*
	 * Mark the prepared transaction as valid.	As soon as xact.c marks
	 * MyPgXact as not running our XID (which it will do immediately after
	 * this function returns), others can commit/rollback the xact.
	 *
	 * NB: a side effect of this is to make a dummy ProcArray entry for the
	 * prepared XID.  This must happen before we clear the XID from MyPgXact,
	 * else there is a window where the XID is not running according to
	 * TransactionIdIsInProgress, and onlookers would be entitled to assume
	 * the xact crashed.  Instead we have a window where the same XID appears
	 * twice in ProcArray, which is OK.
	 */
	MarkAsPrepared(gxact);

	/*
	 * Remember that we have this GlobalTransaction entry locked for us.  If
	 * we crash after this point, it's too late to abort, but we must unlock
	 * it so that the prepared transaction can be committed or rolled back.
	 */
	MyLockedGxact = gxact;

	END_CRIT_SECTION();

	/*
	 * Now we can mark ourselves as out of the commit critical section: a
	 * checkpoint starting after this will certainly see the gxact as a
	 * candidate for fsyncing.
	 */
	MyPgXact->inCommit = false;

	SIMPLE_FAULT_INJECTOR(EndPreparedTwoPhaseSleep);


	/*
	 * Wait for synchronous replication, if required.
	 *
	 * Note that at this stage we have marked the prepare, but still show as
	 * running in the procarray (twice!) and continue to hold locks.
	 */
	Assert(gxact->prepare_lsn.xrecoff != 0);
	SyncRepWaitForLSN(gxact->prepare_lsn);

	records.tail = records.head = NULL;
} /* end EndPrepare */


/*
 * Register a 2PC record to be written to state file.
 */
void
RegisterTwoPhaseRecord(TwoPhaseRmgrId rmid, uint16 info,
					   const void *data, uint32 len)
{
	TwoPhaseRecordOnDisk record;

	record.rmid = rmid;
	record.info = info;
	record.len = len;
	save_state_data(&record, sizeof(TwoPhaseRecordOnDisk));
	if (len > 0)
		save_state_data(data, len);
}

/*
 * Confirms an xid is prepared, during recovery
 */
bool
StandbyTransactionIdIsPrepared(TransactionId xid)
{
	/*
	 * XXX: Not implemented in GPDB. We don't use the two-phase state
	 * files, so we cannot use ReadTwoPhaseFile() here. Fortunately, this
	 * isn't needed until we try to use Hot Standby.
	 */
	elog(ERROR, "Hot Standby not supported");
#if 0
	char	   *buf;
	TwoPhaseFileHeader *hdr;
	bool		result;

	Assert(TransactionIdIsValid(xid));

	if (max_prepared_xacts <= 0)
		return false;			/* nothing to do */

	/* Read and validate file */
	buf = ReadTwoPhaseFile(xid, false);
	if (buf == NULL)
		return false;

	/* Check header also */
	hdr = (TwoPhaseFileHeader *) buf;
	result = TransactionIdEquals(hdr->xid, xid);
	pfree(buf);

	return result;
#endif
}

/*
 * FinishPreparedTransaction: execute COMMIT PREPARED or ROLLBACK PREPARED
 */
bool
FinishPreparedTransaction(const char *gid, bool isCommit, bool raiseErrorIfNotFound)
{
	GlobalTransaction gxact;
	PGPROC	   *proc;
	PGXACT	   *pgxact;
	TransactionId xid;
	char	   *buf;
	char	   *bufptr;
	TwoPhaseFileHeader *hdr;
	TransactionId latestXid;
	TransactionId *children;
	RelFileNodeWithStorageType *commitrels;
	RelFileNodeWithStorageType *abortrels;
	RelFileNodeWithStorageType *delrels;
	int			ndelrels;
	SharedInvalidationMessage *invalmsgs;
	int			i;

    XLogRecPtr   tfXLogRecPtr;
    XLogRecord  *tfRecord  = NULL;

	SIMPLE_FAULT_INJECTOR(FinishPreparedStartOfFunction);

	/*
	 * Validate the GID, and lock the GXACT to ensure that two backends do not
	 * try to commit the same GID at once.
	 */
	gxact = LockGXact(gid, GetUserId(), raiseErrorIfNotFound);
	if (gxact == NULL)
	{
		/*
		 * We can be here for commit-prepared and abort-prepared. Incase of
		 * commit-prepared not able to find the gxact clearly means we already
		 * processed the same and committed it. For abort-prepared either
		 * prepare was never performed on this segment hence gxact doesn't
		 * exists or it was performed but failed to respond back to QD. So,
		 * only for commit-prepared validate if it made to mirror before
		 * returning success to master. For abort can't detect between those 2
		 * cases, hence may unnecessarily wait for mirror sync for
		 * abort-prepared if prepare had failed. Missing to send
		 * abort-prepared to mirror doesn't result in inconsistent
		 * result. Though yes can potentially have dangling prepared
		 * transaction on mirror for extremely thin window, as any transaction
		 * performed on primary will make sure to sync the abort prepared
		 * record anyways.
		 */
		if (isCommit)
			wait_for_mirror();

		return false;
	}

	proc = &ProcGlobal->allProcs[gxact->pgprocno];
	pgxact = &ProcGlobal->allPgXact[gxact->pgprocno];
	xid = pgxact->xid;
	tfXLogRecPtr = gxact->prepare_begin_lsn;

	elog((Debug_print_full_dtm ? LOG : DEBUG5),
		 "FinishPreparedTransaction(): got xid %d for gid '%s'", xid, gid);

    /*
     * Check for recovery control file, and if so set up state for offline
     * recovery
     */
    XLogReadRecoveryCommandFile(DEBUG5);

    /* Now we can determine the list of expected TLIs */
    expectedTLIs = XLogReadTimeLineHistory(ThisTimeLineID);


    /* get the two phase information from the xlog */
	XLogCloseReadRecord();
	tfRecord = XLogReadRecord(&tfXLogRecPtr, LOG, false);
	if (tfRecord == NULL)
	{
		/*
		 * Invalid XLOG record means record is corrupted.
		 * Failover is required, hopefully mirror is in healthy state.
		 */
		ereport(WARNING,
				(errmsg("primary failure, "
						"xlog record is invalid, "
						"failover requested"),
				 errhint("run gprecoverseg to re-establish mirror connectivity")));

		ereport(ERROR,
				(errcode(ERRCODE_DATA_CORRUPTED),
				 errmsg("xlog record is invalid"),
				 errSendAlert(true)));
	}

	buf = XLogRecGetData(tfRecord);

	if (buf == NULL)
		ereport(ERROR,
				(errcode(ERRCODE_DATA_CORRUPTED),
				 errmsg("two-phase state information for transaction %u is corrupt",
						xid),
				 errSendAlert(true)));

	/*
	 * Disassemble the header area
	 */
	hdr = (TwoPhaseFileHeader *) buf;
	Assert(TransactionIdEquals(hdr->xid, xid));
	bufptr = buf + MAXALIGN(sizeof(TwoPhaseFileHeader));
	children = (TransactionId *) bufptr;
	bufptr += MAXALIGN(hdr->nsubxacts * sizeof(TransactionId));
	commitrels = (RelFileNodeWithStorageType *) bufptr;
	bufptr += MAXALIGN(hdr->ncommitrels * sizeof(RelFileNodeWithStorageType));
	abortrels = (RelFileNodeWithStorageType *) bufptr;
	bufptr += MAXALIGN(hdr->nabortrels * sizeof(RelFileNodeWithStorageType));
	invalmsgs = (SharedInvalidationMessage *) bufptr;
	bufptr += MAXALIGN(hdr->ninvalmsgs * sizeof(SharedInvalidationMessage));

	/* compute latestXid among all children */
	latestXid = TransactionIdLatest(xid, hdr->nsubxacts, children);

	/*
	 * The order of operations here is critical: make the XLOG entry for
	 * commit or abort, then mark the transaction committed or aborted in
	 * pg_clog, then remove its PGPROC from the global ProcArray (which means
	 * TransactionIdIsInProgress will stop saying the prepared xact is in
	 * progress), then run the post-commit or post-abort callbacks. The
	 * callbacks will release the locks the transaction held.
	 */
	if (isCommit)
		RecordTransactionCommitPrepared(xid,
										gid,
										hdr->nsubxacts, children,
										hdr->ncommitrels, commitrels,
										hdr->ninvalmsgs, invalmsgs,
										hdr->initfileinval);
	else
		RecordTransactionAbortPrepared(xid,
									   hdr->nsubxacts, children,
									   hdr->nabortrels, abortrels);

	ProcArrayRemove(proc, latestXid);

	/*
	 * In case we fail while running the callbacks, mark the gxact invalid so
	 * no one else will try to commit/rollback, and so it will be recycled
	 * if we fail after this point.      It is still locked by our backend so it
	 * won't go away yet.
	 *
	 * (We assume it's safe to do this without taking TwoPhaseStateLock.)
	 */
	gxact->valid = false;

	/*
	 * We have to remove any files that were supposed to be dropped. For
	 * consistency with the regular xact.c code paths, must do this before
	 * releasing locks, so do it before running the callbacks.
	 *
	 * NB: this code knows that we couldn't be dropping any temp rels ...
	 */
	if (isCommit)
	{
		delrels = commitrels;
		ndelrels = hdr->ncommitrels;
	}
	else
	{
		delrels = abortrels;
		ndelrels = hdr->nabortrels;
	}
	for (i = 0; i < ndelrels; i++)
	{
<<<<<<< HEAD
		SMgrRelation srel = smgropen(delrels[i], InvalidBackendId);

		smgrdounlink(srel, false);
=======
		SMgrRelation srel = smgropen(delrels[i].node, InvalidBackendId);
		ForkNumber	fork;

		for (fork = 0; fork <= MAX_FORKNUM; fork++)
		{
			smgrdounlink(srel, fork, false, delrels[i].relstorage);
		}
>>>>>>> 4d29b4a7
		smgrclose(srel);
	}

	/*
	 * Handle cache invalidation messages.
	 *
	 * Relcache init file invalidation requires processing both before and
	 * after we send the SI messages. See AtEOXact_Inval()
	 */
	if (hdr->initfileinval)
		RelationCacheInitFilePreInvalidate();
	SendSharedInvalidMessages(invalmsgs, hdr->ninvalmsgs);
	if (hdr->initfileinval)
		RelationCacheInitFilePostInvalidate();

	/* And now do the callbacks */
	if (isCommit)
		ProcessRecords(bufptr, xid, twophase_postcommit_callbacks);
	else
		ProcessRecords(bufptr, xid, twophase_postabort_callbacks);

	PredicateLockTwoPhaseFinish(xid, isCommit);

	/* Count the prepared xact as committed or aborted */
	AtEOXact_PgStat(isCommit);

	/*
	 * And now we can clean up our mess.
	 */
	remove_recover_post_checkpoint_prepared_transactions_map_entry(xid, "FinishPreparedTransaction");

	RemoveGXact(gxact);
	MyLockedGxact = NULL;

	SIMPLE_FAULT_INJECTOR(FinishPreparedAfterRecordCommitPrepared);

	/* Need to figure out the memory allocation and deallocationfor "buffer". For now, just let it leak. */

	return true;
}

/*
 * Scan a 2PC state file (already read into memory by ReadTwoPhaseFile)
 * and call the indicated callbacks for each 2PC record.
 */
static void
ProcessRecords(char *bufptr, TransactionId xid,
			   const TwoPhaseCallback callbacks[])
{
	for (;;)
	{
		TwoPhaseRecordOnDisk *record = (TwoPhaseRecordOnDisk *) bufptr;

		Assert(record->rmid <= TWOPHASE_RM_MAX_ID);
		if (record->rmid == TWOPHASE_RM_END_ID)
			break;

		bufptr += MAXALIGN(sizeof(TwoPhaseRecordOnDisk));

		if (callbacks[record->rmid] != NULL)
			callbacks[record->rmid] (xid, record->info,
									 (void *) bufptr, record->len);

		bufptr += MAXALIGN(record->len);
	}
}

/*
 * Remove the 2PC file for the specified XID.
 *
 * If giveWarning is false, do not complain about file-not-present;
 * this is an expected case during WAL replay.
 */
void
RemoveTwoPhaseFile(TransactionId xid, bool giveWarning)
{
	remove_recover_post_checkpoint_prepared_transactions_map_entry(xid,
        "RemoveTwoPhaseFile: Removing from list");
}

/*
 * This is used in WAL replay.
 *
 */
void
RecreateTwoPhaseFile(TransactionId xid, void *content, int len,
					 XLogRecPtr *xlogrecptr)
{
	add_recover_post_checkpoint_prepared_transactions_map_entry(xid, xlogrecptr, "RecreateTwoPhaseFile: add entry to hash list");
}

/*
 * CheckPointTwoPhase -- handle 2PC component of checkpointing.
 *
 * We must fsync the state file of any GXACT that is valid and has a PREPARE
 * LSN <= the checkpoint's redo horizon.  (If the gxact isn't valid yet or
 * has a later LSN, this checkpoint is not responsible for fsyncing it.)
 *
 * This is deliberately run as late as possible in the checkpoint sequence,
 * because GXACTs ordinarily have short lifespans, and so it is quite
 * possible that GXACTs that were valid at checkpoint start will no longer
 * exist if we wait a little bit.
 *
 * If a GXACT remains valid across multiple checkpoints, it'll be fsynced
 * each time.  This is considered unusual enough that we don't bother to
 * expend any extra code to avoid the redundant fsyncs.  (They should be
 * reasonably cheap anyway, since they won't cause I/O.)
 */
void
CheckPointTwoPhase(XLogRecPtr redo_horizon)
{
	/*
	 * I think this is not needed with the new two phase logic.
	 * We have already attached all the prepared transactions to
	 * the checkpoint record. For now, just return from this.
	 */
	return;
}

/*
 * PrescanPreparedTransactions
 *
 * This function will return the oldest valid XID, and will also set
 * the ShmemVariableCache->nextXid to the next available XID.
 *
 * This function is run during database startup, after we have completed
 * reading WAL.  ShmemVariableCache->nextXid has been set to one more than
 * the highest XID for which evidence exists in WAL. The
 * crashRecoverPostCheckpointPreparedTransactions_map_ht has already been
 * populated with all pre and post checkpoint inflight transactions.
 *
 * We will advance nextXid beyond any subxact XIDs belonging to valid
 * prepared xacts.  We need to do this since subxact commit doesn't
 * write a WAL entry, and so there might be no evidence in WAL of those
 * subxact XIDs.
 *
 * Our other responsibility is to determine and return the oldest valid XID
 * among the prepared xacts (if none, return ShmemVariableCache->nextXid).
 * This is needed to synchronize pg_subtrans startup properly.
 *
 * If xids_p and nxids_p are not NULL, pointer to a palloc'd array of all
 * top-level xids is stored in *xids_p. The number of entries in the array
 * is returned in *nxids_p.
 */
TransactionId
PrescanPreparedTransactions(TransactionId **xids_p, int *nxids_p)
{
	prpt_map	*entry = NULL;
	TransactionId origNextXid = ShmemVariableCache->nextXid;
	TransactionId result = origNextXid;
	XLogRecPtr *tfXLogRecPtr = NULL;
	XLogRecord *tfRecord = NULL;
	HASH_SEQ_STATUS hsStatus;
	TransactionId *xids = NULL;
	int			nxids = 0;
	int			allocsize = 0;

	if (crashRecoverPostCheckpointPreparedTransactions_map_ht != NULL)
	{
		hash_seq_init(&hsStatus,crashRecoverPostCheckpointPreparedTransactions_map_ht);

		entry = (prpt_map *)hash_seq_search(&hsStatus);

		if (entry != NULL)
			tfXLogRecPtr = (XLogRecPtr *) &entry->xlogrecptr;
	}

	while (tfXLogRecPtr != NULL)
	{
		TwoPhaseFileHeader *hdr;
		TransactionId xid;

		tfRecord = XLogReadRecord(tfXLogRecPtr, LOG, false);
		hdr = (TwoPhaseFileHeader *) XLogRecGetData(tfRecord);
		xid = hdr->xid;

		if (TransactionIdDidCommit(xid) == false && TransactionIdDidAbort(xid) == false)
		{
			TransactionId *subxids;
			int			i;

			/*
			 * Incorporate xid into the running-minimum result.
			 */
			if (TransactionIdPrecedes(xid, result))
				result = xid;

			/*
			 * Examine subtransaction XIDs ... they should all follow main
			 * XID, and they may force us to advance nextXid.
			 *
			 * We don't expect anyone else to modify nextXid, hence we don't
			 * need to hold a lock while examining it.	We still acquire the
			 * lock to modify it, though.
			 */
			subxids = (TransactionId *)
				((char *)hdr + MAXALIGN(sizeof(TwoPhaseFileHeader)));
			for (i = 0; i < hdr->nsubxacts; i++)
			{
				TransactionId subxid = subxids[i];

				Assert(TransactionIdFollows(subxid, xid));
				if (TransactionIdFollowsOrEquals(subxid,
												 ShmemVariableCache->nextXid))
				{
					LWLockAcquire(XidGenLock, LW_EXCLUSIVE);
					ShmemVariableCache->nextXid = subxid;
					TransactionIdAdvance(ShmemVariableCache->nextXid);
					LWLockRelease(XidGenLock);
				}
			}


			if (xids_p)
			{
				if (nxids == allocsize)
				{
					if (nxids == 0)
					{
						allocsize = 10;
						xids = palloc(allocsize * sizeof(TransactionId));
					}
					else
					{
						allocsize = allocsize * 2;
						xids = repalloc(xids, allocsize * sizeof(TransactionId));
					}
				}
				xids[nxids++] = xid;
			}
		}

		/* Get the next entry */
		entry = (prpt_map *)hash_seq_search(&hsStatus);

		if (entry != NULL)
			tfXLogRecPtr = (XLogRecPtr *) &entry->xlogrecptr;
		else
			tfXLogRecPtr = NULL;
	}

	if (xids_p)
	{
		*xids_p = xids;
		*nxids_p = nxids;
	}

	return result;
}

/*
 * StandbyRecoverPreparedTransactions
 *
 * Scan the pg_twophase directory and setup all the required information to
 * allow standby queries to treat prepared transactions as still active.
 * This is never called at the end of recovery - we use
 * RecoverPreparedTransactions() at that point.
 *
 * Currently we simply call SubTransSetParent() for any subxids of prepared
 * transactions. If overwriteOK is true, it's OK if some XIDs have already
 * been marked in pg_subtrans.
 */
void
StandbyRecoverPreparedTransactions(bool overwriteOK)
{
	elog(ERROR, "Hot Standby not supported");
}

/*
 * Retrieve all the prepared transactions on the checkpoint, and add them to
 * our local list.
 */
void
SetupCheckpointPreparedTransactionList(prepared_transaction_agg_state *ptas)
{
	prpt_map *m;
	Assert(ptas != NULL);

	m  = ptas->maps;

	for (int iPrep = 0; iPrep < ptas->count; iPrep++)
    {
		TransactionId xid;
		XLogRecPtr *tfXLogRecPtr;

		xid          = m[iPrep].xid;
		tfXLogRecPtr = &(m[iPrep]).xlogrecptr;
		add_recover_post_checkpoint_prepared_transactions_map_entry(xid, tfXLogRecPtr, "SetupCheckpointPreparedTransactionList: add entry to hash list");
	}
}

/*
 * RecoverPreparedTransactions
 *
 * Scan the global list of post checkpoint records  and reload shared-memory state for each
 * prepared transaction (reacquire locks, etc).  This is run during database
 * startup.
 */
void
RecoverPreparedTransactions(void)
{
	prpt_map   *entry        = NULL;
	XLogRecPtr *tfXLogRecPtr = NULL;
	XLogRecord *tfRecord     = NULL;
	LocalDistribXactData localDistribXactData;
	HASH_SEQ_STATUS hsStatus;
	bool		overwriteOK = false;

	if (crashRecoverPostCheckpointPreparedTransactions_map_ht != NULL)
	{
		hash_seq_init(&hsStatus,crashRecoverPostCheckpointPreparedTransactions_map_ht);

		entry = (prpt_map *)hash_seq_search(&hsStatus);

		if (entry != NULL)
			tfXLogRecPtr = (XLogRecPtr *) &entry->xlogrecptr;
	}

	while (tfXLogRecPtr != NULL)
	{
		TransactionId xid;
		char	   *buf;
		char	   *bufptr;
		TwoPhaseFileHeader *hdr;
		TransactionId *subxids;
		GlobalTransaction gxact;
		DistributedTransactionTimeStamp distribTimeStamp;
		DistributedTransactionId distribXid;
		int			i;

		tfRecord = XLogReadRecord(tfXLogRecPtr, LOG, false);

		buf = XLogRecGetData(tfRecord);

		/* Deconstruct header */
		hdr = (TwoPhaseFileHeader *) buf;
		xid = hdr->xid;

		ereport(LOG,
				(errmsg("recovering prepared transaction %u", xid)));

		bufptr = buf + MAXALIGN(sizeof(TwoPhaseFileHeader));
		subxids = (TransactionId *) bufptr;
		bufptr += MAXALIGN(hdr->nsubxacts * sizeof(TransactionId));
		bufptr += MAXALIGN(hdr->ncommitrels * sizeof(RelFileNodeWithStorageType));
		bufptr += MAXALIGN(hdr->nabortrels * sizeof(RelFileNodeWithStorageType));
		bufptr += MAXALIGN(hdr->ninvalmsgs * sizeof(SharedInvalidationMessage));

		/*
		 * It's possible that SubTransSetParent has been set before, if
		 * the prepared transaction generated xid assignment records. Test
		 * here must match one used in AssignTransactionId().
		 */
		if (InHotStandby && hdr->nsubxacts >= PGPROC_MAX_CACHED_SUBXIDS)
			overwriteOK = true;

		/*
		 * Reconstruct subtrans state for the transaction --- needed
		 * because pg_subtrans is not preserved over a restart.  Note that
		 * we are linking all the subtransactions directly to the
		 * top-level XID; there may originally have been a more complex
		 * hierarchy, but there's no need to restore that exactly.
		 */
		for (i = 0; i < hdr->nsubxacts; i++)
			SubTransSetParent(subxids[i], xid, overwriteOK);

		/*
		 * Crack open the gid to get the DTM start time and distributed
		 * transaction id.
		 */
		dtxCrackOpenGid(hdr->gid, &distribTimeStamp, &distribXid);

		/*
		 * Recreate its GXACT and dummy PGPROC
		 *
		 * Note: since we don't have the PREPARE record's WAL location at
		 * hand, we leave prepare_lsn zeroes.  This means the GXACT will
		 * be fsync'd on every future checkpoint.  We assume this
		 * situation is infrequent enough that the performance cost is
		 * negligible (especially since we know the state file has already
		 * been fsynced).
		 */
		localDistribXactData.state = LOCALDISTRIBXACT_STATE_ACTIVE;
		localDistribXactData.distribTimeStamp = distribTimeStamp;
		localDistribXactData.distribXid = distribXid;
		gxact = MarkAsPreparing(xid,
								&localDistribXactData,
								hdr->gid,
								hdr->prepared_at,
								hdr->owner,
								hdr->database,
								tfXLogRecPtr);
		GXactLoadSubxactData(gxact, hdr->nsubxacts, subxids);
		MarkAsPrepared(gxact);

		/*
		 * Recover other state (notably locks) using resource managers
		 */
		ProcessRecords(bufptr, xid, twophase_recover_callbacks);

		/* Get the next entry */
		entry = (prpt_map *)hash_seq_search(&hsStatus);

		if (entry != NULL)
			tfXLogRecPtr = (XLogRecPtr *) &entry->xlogrecptr;
		else
			tfXLogRecPtr = NULL;

	}  /* end while (xlogrecptr = (XLogRecPtr *)hash_seq_search(&hsStatus)) */
}

/*
 *	RecordTransactionCommitPrepared
 *
 * This is basically the same as RecordTransactionCommit: in particular,
 * we must set the inCommit flag to avoid a race condition.
 *
 * We know the transaction made at least one XLOG entry (its PREPARE),
 * so it is never possible to optimize out the commit record.
 */
static void
RecordTransactionCommitPrepared(TransactionId xid,
								const char *gid,
								int nchildren,
								TransactionId *children,
								int nrels,
							    RelFileNodeWithStorageType *rels,
								int ninvalmsgs,
								SharedInvalidationMessage *invalmsgs,
								bool initfileinval)
{
	XLogRecData rdata[4];
	int			lastrdata = 0;
	xl_xact_commit_prepared xlrec;
	XLogRecPtr	recptr;

	DistributedTransactionTimeStamp distribTimeStamp;
	DistributedTransactionId distribXid;

	START_CRIT_SECTION();

	/* See notes in RecordTransactionCommit */
	MyPgXact->inCommit = true;

	/*
	 * Crack open the gid to get the DTM start time and distributed
	 * transaction id.
	 */
	dtxCrackOpenGid(gid, &distribTimeStamp, &distribXid);

	/* Emit the XLOG commit record */
	xlrec.xid = xid;
	xlrec.distribTimeStamp = distribTimeStamp;
	xlrec.distribXid = distribXid;
	xlrec.crec.xtime = time(NULL);
	xlrec.crec.nrels = nrels;
	xlrec.crec.nsubxacts = nchildren;
	xlrec.crec.nmsgs = ninvalmsgs;

	rdata[0].data = (char *) (&xlrec);
	rdata[0].len = MinSizeOfXactCommitPrepared;
	rdata[0].buffer = InvalidBuffer;
	/* dump rels to delete */
	if (nrels > 0)
	{
		rdata[0].next = &(rdata[1]);
		rdata[1].data = (char *) rels;
		rdata[1].len = nrels * sizeof(RelFileNodeWithStorageType);
		rdata[1].buffer = InvalidBuffer;
		lastrdata = 1;
	}
	/* dump committed child Xids */
	if (nchildren > 0)
	{
		rdata[lastrdata].next = &(rdata[2]);
		rdata[2].data = (char *) children;
		rdata[2].len = nchildren * sizeof(TransactionId);
		rdata[2].buffer = InvalidBuffer;
		lastrdata = 2;
	}
	/* dump cache invalidation messages */
	if (ninvalmsgs > 0)
	{
		rdata[lastrdata].next = &(rdata[3]);
		rdata[3].data = (char *) invalmsgs;
		rdata[3].len = ninvalmsgs * sizeof(SharedInvalidationMessage);
		rdata[3].buffer = InvalidBuffer;
		lastrdata = 3;
	}
	rdata[lastrdata].next = NULL;

	SIMPLE_FAULT_INJECTOR(TwoPhaseTransactionCommitPrepared);

	recptr = XLogInsert(RM_XACT_ID, XLOG_XACT_COMMIT_PREPARED, rdata);

	/*
	 * We don't currently try to sleep before flush here ... nor is there any
	 * support for async commit of a prepared xact (the very idea is probably
	 * a contradiction)
	 */

	/* Flush XLOG to disk */
	XLogFlush(recptr);

	/*
	 * Wake up all walsenders to send WAL up to the COMMIT PREPARED record
	 * immediately if replication is enabled
	 */
	if (max_wal_senders > 0)
		WalSndWakeup();

	/* UNDONE: What are the locking issues here? */
	/*
	 * Mark the distributed transaction committed.
	 */
	DistributedLog_SetCommittedTree(xid, nchildren, children,
									distribTimeStamp,
									distribXid,
									/* isRedo */ false);

	/* Mark the transaction committed in pg_clog */
	TransactionIdCommitTree(xid, nchildren, children);

	/* Checkpoint can proceed now */
	MyPgXact->inCommit = false;

	END_CRIT_SECTION();

	/*
	 * Wait for synchronous replication, if required.
	 *
	 * Note that at this stage we have marked clog, but still show as running
	 * in the procarray and continue to hold locks.
	 */
	SyncRepWaitForLSN(recptr);
}

/*
 *      RecordTransactionAbortPrepared
 *
 * This is basically the same as RecordTransactionAbort.
 *
 * We know the transaction made at least one XLOG entry (its PREPARE),
 * so it is never possible to optimize out the abort record.
 */
static void
RecordTransactionAbortPrepared(TransactionId xid,
							   int nchildren,
							   TransactionId *children,
							   int nrels,
							   RelFileNodeWithStorageType *rels)
{
	XLogRecData rdata[3];
	int                     lastrdata = 0;
	xl_xact_abort_prepared xlrec;
	XLogRecPtr      recptr;

	/*
	 * Catch the scenario where we aborted partway through
	 * RecordTransactionCommitPrepared ...
	 */
	if (TransactionIdDidCommit(xid))
		elog(PANIC, "cannot abort transaction %u, it was already committed",
			 xid);

	START_CRIT_SECTION();

	/* Emit the XLOG abort record */
	xlrec.xid = xid;
	xlrec.arec.xact_time = GetCurrentTimestamp();
	xlrec.arec.nrels = nrels;
	xlrec.arec.nsubxacts = nchildren;
	rdata[0].data = (char *) (&xlrec);
	rdata[0].len = MinSizeOfXactAbortPrepared;
	rdata[0].buffer = InvalidBuffer;
	/* dump rels to delete */
	if (nrels > 0)
	{
		rdata[0].next = &(rdata[1]);
		rdata[1].data = (char *) rels;
		rdata[1].len = nrels * sizeof(RelFileNodeWithStorageType);
		rdata[1].buffer = InvalidBuffer;
		lastrdata = 1;
	}
	/* dump committed child Xids */
	if (nchildren > 0)
	{
		rdata[lastrdata].next = &(rdata[2]);
		rdata[2].data = (char *) children;
		rdata[2].len = nchildren * sizeof(TransactionId);
		rdata[2].buffer = InvalidBuffer;
		lastrdata = 2;
	}
	rdata[lastrdata].next = NULL;

	SIMPLE_FAULT_INJECTOR(TwoPhaseTransactionAbortPrepared);

	recptr = XLogInsert(RM_XACT_ID, XLOG_XACT_ABORT_PREPARED, rdata);

	/* Always flush, since we're about to remove the 2PC state file */
	XLogFlush(recptr);

	if (max_wal_senders > 0)
		WalSndWakeup();

	/*
	 * Wake up all walsenders to send WAL up to the ABORT PREPARED record
	 * immediately if replication is enabled
	 */
	if (max_wal_senders > 0)
		WalSndWakeup();

	/*
	 * Mark the transaction aborted in clog.  This is not absolutely necessary
	 * but we may as well do it while we are here.
	 */
	TransactionIdAbortTree(xid, nchildren, children);

	END_CRIT_SECTION();

	/*
	 * Wait for synchronous replication, if required.
	 *
	 * Note that at this stage we have marked clog, but still show as running
	 * in the procarray and continue to hold locks.
	 */
	Assert(recptr.xrecoff != 0);
	SyncRepWaitForLSN(recptr);
}

/*
 * This function will gather up all the current prepared transaction xlog pointers,
 * and pass that information back to the caller.
 */
void
getTwoPhasePreparedTransactionData(prepared_transaction_agg_state **ptas, char *caller)
{
	int			numberOfPrepareXacts     = TwoPhaseState->numPrepXacts;
	GlobalTransaction *globalTransactionArray   = TwoPhaseState->prepXacts;
	TransactionId xid;
	XLogRecPtr *recordPtr = NULL;
	int			maxCount;

	Assert(*ptas == NULL);

	TwoPhaseAddPreparedTransactionInit(ptas, &maxCount);

	for (int i = 0; i < numberOfPrepareXacts; i++)
    {
		GlobalTransaction gxact = globalTransactionArray[i];
		if (gxact->valid == false)
			/* Skip any invalid prepared transacitons. */
			continue;
		xid 	  = ProcGlobal->allPgXact[gxact->pgprocno].xid;
		recordPtr = &gxact->prepare_begin_lsn;

		TwoPhaseAddPreparedTransaction(ptas,
									   &maxCount,
									   xid,
									   recordPtr,
									   caller);
    }
}  /* end getTwoPhasePreparedTransactionData */


/*
 * This function will allocate enough space to accomidate maxCount values.
 */
void
TwoPhaseAddPreparedTransactionInit(prepared_transaction_agg_state **ptas,
								   int *maxCount)
{
	int			len;

	Assert (*ptas == NULL);

	*maxCount = 10;         // Start off with at least this much room.
	len = PREPARED_TRANSACTION_CHECKPOINT_BYTES(*maxCount);
	*ptas = (prepared_transaction_agg_state*)palloc0(len);

}  /* end TwoPhaseAddPreparedTransactionInit */


/*
 * This function adds another entry to the list of prepared transactions.
 */
void
TwoPhaseAddPreparedTransaction(prepared_transaction_agg_state **ptas,
							   int *maxCount,
							   TransactionId xid,
							   XLogRecPtr *xlogPtr,
							   char *caller)
{
	int			len;
	int			count;
	prpt_map   *m;

	Assert(*ptas != NULL);
	Assert(*maxCount > 0);

	count = (*ptas)->count;
	Assert(count <= *maxCount);

	if (count == *maxCount)
    {
		prepared_transaction_agg_state *oldPtas;

		oldPtas = *ptas;

		(*maxCount) *= 2;               // Double.
		len = PREPARED_TRANSACTION_CHECKPOINT_BYTES(*maxCount);
		*ptas = (prepared_transaction_agg_state*)palloc0(len);
		memcpy(*ptas, oldPtas, PREPARED_TRANSACTION_CHECKPOINT_BYTES(count));
		pfree(oldPtas);
	}

	m = &(*ptas)->maps[count];
	m->xid = xid;
	m->xlogrecptr.xlogid = xlogPtr->xlogid;
	m->xlogrecptr.xrecoff = xlogPtr->xrecoff;

	(*ptas)->count++;
}  /* end TwoPhaseAddPreparedTransaction */


/*
 * Return a pointer to the oldest XLogRecPtr in the list or NULL if the list
 * is empty.
 */
XLogRecPtr *
getTwoPhaseOldestPreparedTransactionXLogRecPtr(XLogRecData *rdata)
{
	prepared_transaction_agg_state *ptas = (prepared_transaction_agg_state *)rdata->data;
	int			map_count = ptas->count;
	prpt_map   *m = ptas->maps;
	XLogRecPtr *oldest = NULL;

	if (map_count > 0)
    {
		oldest = &(m[0].xlogrecptr);
		for (int i = 1; i < map_count; i++)
        {
			if (XLByteLE(m[i].xlogrecptr, *oldest))
				oldest = &(m[i].xlogrecptr);
		}
	}

	return oldest;

}  /* end getTwoPhaseOldestPreparedTransactionXLogRecPtr */<|MERGE_RESOLUTION|>--- conflicted
+++ resolved
@@ -1447,19 +1447,9 @@
 	}
 	for (i = 0; i < ndelrels; i++)
 	{
-<<<<<<< HEAD
 		SMgrRelation srel = smgropen(delrels[i], InvalidBackendId);
 
-		smgrdounlink(srel, false);
-=======
-		SMgrRelation srel = smgropen(delrels[i].node, InvalidBackendId);
-		ForkNumber	fork;
-
-		for (fork = 0; fork <= MAX_FORKNUM; fork++)
-		{
-			smgrdounlink(srel, fork, false, delrels[i].relstorage);
-		}
->>>>>>> 4d29b4a7
+		smgrdounlink(srel, false, delrels[i].relstorage);
 		smgrclose(srel);
 	}
 
