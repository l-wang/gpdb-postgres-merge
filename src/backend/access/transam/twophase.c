--- conflicted
+++ resolved
@@ -474,7 +474,6 @@
 	SHMQueueElemInit(&(proc->links));
 	proc->waitStatus = STATUS_OK;
 	/* We set up the gxact's VXID as InvalidBackendId/XID */
-<<<<<<< HEAD
 	proc->lxid = (LocalTransactionId) xid;
 	pgxact->xid = xid;
 	pgxact->xmin = InvalidTransactionId;
@@ -490,28 +489,8 @@
 	proc->waitLock = NULL;
 	proc->waitProcLock = NULL;
 	proc->serializableIsoLevel = false;
-	proc->inDropTransaction = false;
 
 	proc->localDistribXactData = *localDistribXactRef;
-=======
-	gxact->proc.lxid = (LocalTransactionId) xid;
-	gxact->proc.xid = xid;
-	gxact->proc.xmin = InvalidTransactionId;
-	gxact->proc.pid = 0;
-	gxact->proc.backendId = InvalidBackendId;
-	gxact->proc.databaseId = databaseid;
-	gxact->proc.roleId = owner;
-	gxact->proc.inCommit = false;
-	gxact->proc.vacuumFlags = 0;
-	gxact->proc.serializableIsoLevel = false;
-	gxact->proc.lwWaiting = false;
-	gxact->proc.lwExclusive = false;
-	gxact->proc.lwWaitLink = NULL;
-	gxact->proc.waitLock = NULL;
-	gxact->proc.waitProcLock = NULL;
-
-	gxact->proc.localDistribXactData = *localDistribXactRef;
->>>>>>> cbee6d14
 
 	for (i = 0; i < NUM_LOCK_PARTITIONS; i++)
 		SHMQueueInit(&(proc->myProcLocks[i]));
