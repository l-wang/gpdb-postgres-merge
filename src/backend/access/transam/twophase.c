--- conflicted
+++ resolved
@@ -489,12 +489,9 @@
 	proc->backendId = InvalidBackendId;
 	proc->databaseId = databaseid;
 	proc->roleId = owner;
-<<<<<<< HEAD
 	proc->tempNamespaceId = InvalidOid;
 	proc->isBackgroundWorker = false;
-=======
 	proc->mppSessionId = gp_session_id;
->>>>>>> a500d537
 	proc->lwWaiting = false;
 	proc->lwWaitMode = 0;
 	proc->waitLock = NULL;
