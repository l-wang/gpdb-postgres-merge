--- conflicted
+++ resolved
@@ -225,11 +225,6 @@
 	int			parallelModeLevel;	/* Enter/ExitParallelMode counter */
 	bool		chain;			/* start a new block after this one */
 	bool		executorSaysXactDoesWrites;	/* GP executor says xact does writes */
-<<<<<<< HEAD
-	bool		executorDidWriteXLog;	/* QE has wrote xlog */
-=======
-	struct TransactionStateData *parent;		/* back link to parent */
->>>>>>> 0f97cad8
 
 	struct TransactionStateData *parent;	/* back link to parent */
 	struct TransactionStateData *fastLink;	/* back link to jump to parent for efficient search */
@@ -268,33 +263,8 @@
  * transaction at all, or when in a top-level transaction.
  */
 static TransactionStateData TopTransactionStateData = {
-<<<<<<< HEAD
 	.state = TRANS_DEFAULT,
 	.blockState = TBLOCK_DEFAULT,
-=======
-	0,							/* transaction id */
-	0,							/* subtransaction id */
-	NULL,						/* savepoint name */
-	0,							/* savepoint level */
-	TRANS_DEFAULT,				/* transaction state */
-	TBLOCK_DEFAULT,				/* transaction block state from the client
-								 * perspective */
-	0,							/* transaction nesting depth */
-	0,							/* GUC context nesting depth */
-	NULL,						/* cur transaction context */
-	NULL,						/* cur transaction resource owner */
-	NULL,						/* subcommitted child Xids */
-	0,							/* # of subcommitted child Xids */
-	0,							/* allocated size of childXids[] */
-	InvalidOid,					/* previous CurrentUserId setting */
-	0,							/* previous SecurityRestrictionContext */
-	false,						/* entry-time xact r/o state */
-	false,						/* startedInRecovery */
-	false,						/* didLogXid */
-	0,							/* parallelMode */
-	false,						/* executorSaysXactDoesWrites */
-	NULL						/* link to parent state block */
->>>>>>> 0f97cad8
 };
 
 /*
