/*-------------------------------------------------------------------------
 *
 * xact.c
 *	  top level transaction system support routines
 *
 * See src/backend/access/transam/README for more information.
 *
 * Portions Copyright (c) 1996-2009, PostgreSQL Global Development Group
 * Portions Copyright (c) 1994, Regents of the University of California
 *
 *
 * IDENTIFICATION
 *	  $PostgreSQL: pgsql/src/backend/access/transam/xact.c,v 1.233 2007/02/07 23:11:29 tgl Exp $
 *
 *-------------------------------------------------------------------------
 */

#include "postgres.h"

#include <time.h>
#include <unistd.h>

#include "access/appendonlywriter.h"
#include "access/multixact.h"
#include "access/subtrans.h"
#include "access/transam.h"
#include "access/twophase.h"
#include "cdb/cdblocaldistribxact.h"
#include "cdb/cdbdistributedsnapshot.h"
#include "cdb/cdbtm.h"
#include "access/xlogutils.h"
#include "access/fileam.h"
#include "catalog/namespace.h"
#include "commands/async.h"
#include "commands/tablecmds.h"
#include "commands/trigger.h"
#include "executor/spi.h"
#include "libpq/be-fsstubs.h"
#include "miscadmin.h"
#include "pgstat.h"
#include "replication/walsender.h"
#include "replication/syncrep.h"
#include "storage/fd.h"
#include "storage/lmgr.h"
#include "storage/procarray.h"
#include "storage/smgr.h"
#include "storage/freespace.h"
#include "utils/combocid.h"
#include "utils/faultinjector.h"
#include "utils/flatfiles.h"
#include "utils/guc.h"
#include "utils/inval.h"
#include "utils/memutils.h"
#include "utils/relcache.h"
#include "utils/resscheduler.h"
#include "access/distributedlog.h"
#include "access/clog.h"
#include "utils/vmem_tracker.h"

#include "cdb/cdbgang.h"
#include "cdb/cdbvars.h" /* Gp_role, Gp_is_writer, interconnect_setup_timeout */

#include "cdb/cdbpersistentstore.h"

/*
 *	User-tweakable parameters
 */
int			DefaultXactIsoLevel = XACT_READ_COMMITTED;
int			XactIsoLevel;

bool		DefaultXactReadOnly = false;
bool		XactReadOnly;

int			CommitDelay = 0;	/* precommit delay in microseconds */
int			CommitSiblings = 5; /* # concurrent xacts needed to sleep */

XidBuffer subxbuf;
int32 gp_subtrans_warn_limit = 16777216; /* 16 million */

/* gp-specific
 * routine for marking when a sequence makes a mark in the xlog.  we need
 * to keep track of this because sequences are the only reason a reader should
 * ever write to the xlog during commit.  As a result, we keep track of such
 * and will complain loudly if its violated.
 */
bool		seqXlogWrite;

/*
 *	transaction states - transaction state from server perspective
 */
typedef enum TransState
{
	TRANS_DEFAULT,				/* idle */
	TRANS_START,				/* transaction starting */
	TRANS_INPROGRESS,			/* inside a valid transaction */
	TRANS_COMMIT,				/* commit in progress */
	TRANS_ABORT,				/* abort in progress */
	TRANS_PREPARE				/* prepare in progress */
} TransState;

/*
 *	transaction block states - transaction state of client queries
 *
 * Note: the subtransaction states are used only for non-topmost
 * transactions; the others appear only in the topmost transaction.
 */
typedef enum TBlockState
{
	/* not-in-transaction-block states */
	TBLOCK_DEFAULT,				/* idle */
	TBLOCK_STARTED,				/* running single-query transaction */

	/* transaction block states */
	TBLOCK_BEGIN,				/* starting transaction block */
	TBLOCK_INPROGRESS,			/* live transaction */
	TBLOCK_END,					/* COMMIT received */
	TBLOCK_ABORT,				/* failed xact, awaiting ROLLBACK */
	TBLOCK_ABORT_END,			/* failed xact, ROLLBACK received */
	TBLOCK_ABORT_PENDING,		/* live xact, ROLLBACK received */
	TBLOCK_PREPARE,				/* live xact, PREPARE received */

	/* subtransaction states */
	TBLOCK_SUBBEGIN,			/* starting a subtransaction */
	TBLOCK_SUBINPROGRESS,		/* live subtransaction */
	TBLOCK_SUBEND,				/* RELEASE received */
	TBLOCK_SUBABORT,			/* failed subxact, awaiting ROLLBACK */
	TBLOCK_SUBABORT_END,		/* failed subxact, ROLLBACK received */
	TBLOCK_SUBABORT_PENDING,	/* live subxact, ROLLBACK received */
	TBLOCK_SUBRESTART,			/* live subxact, ROLLBACK TO received */
	TBLOCK_SUBABORT_RESTART		/* failed subxact, ROLLBACK TO received */
} TBlockState;

/*
 *	transaction state structure
 */
typedef struct TransactionStateData
{
	DistributedTransactionId distribXid;	/* My distributed transaction id, or Invalid if none. */
	TransactionId transactionId;	/* my XID, or Invalid if none */
	SubTransactionId subTransactionId;	/* my subxact ID */
	char	   *name;			/* savepoint name, if any */
	int			savepointLevel; /* savepoint level */
	TransState	state;			/* low-level state */
	TBlockState blockState;		/* high-level state */
	int			nestingLevel;	/* transaction nesting depth */
	int			gucNestLevel;	/* GUC context nesting depth */
	MemoryContext curTransactionContext;		/* my xact-lifetime context */
	ResourceOwner curTransactionOwner;	/* my query resources */
	List	   *childXids;		/* subcommitted child XIDs */
	Oid			prevUser;		/* previous CurrentUserId setting */
	int			prevSecContext;	/* previous SecurityRestrictionContext */
	bool		prevXactReadOnly;		/* entry-time xact r/o state */
	bool		executorSaysXactDoesWrites;	/* GP executor says xact does writes */
	struct TransactionStateData *parent;		/* back link to parent */

	struct TransactionStateData *fastLink;        /* back link to jump to parent for efficient search */
} TransactionStateData;

typedef TransactionStateData *TransactionState;

#define NUM_NODES_TO_SKIP_FOR_FAST_SEARCH 100
static int fastNodeCount;
static TransactionState previousFastLink;

/*
 * CurrentTransactionState always points to the current transaction state
 * block.  It will point to TopTransactionStateData when not in a
 * transaction at all, or when in a top-level transaction.
 */
static TransactionStateData TopTransactionStateData = {
	0,							/* distributed transaction id */
	0,							/* transaction id */
	0,							/* subtransaction id */
	NULL,						/* savepoint name */
	0,							/* savepoint level */
	TRANS_DEFAULT,				/* transaction state */
	TBLOCK_DEFAULT,				/* transaction block state from the client
								 * perspective */
	0,							/* transaction nesting depth */
	0,							/* GUC context nesting depth */
	NULL,						/* cur transaction context */
	NULL,						/* cur transaction resource owner */
	NIL,						/* subcommitted child Xids */
	InvalidOid,					/* previous CurrentUserId setting */
	0,							/* previous SecurityRestrictionContext */
	false,						/* entry-time xact r/o state */
	false,						/* executorSaysXactDoesWrites */
	NULL,						/* link to parent state block */
	NULL
};

static TransactionState CurrentTransactionState = &TopTransactionStateData;

/*
 * The subtransaction ID and command ID assignment counters are global
 * to a whole transaction, so we do not keep them in the state stack.
 */
static SubTransactionId currentSubTransactionId;
static CommandId currentCommandId;

/*
 * xactStartTimestamp is the value of transaction_timestamp().
 * stmtStartTimestamp is the value of statement_timestamp().
 * xactStopTimestamp is the time at which we log a commit or abort WAL record.
 * These do not change as we enter and exit subtransactions, so we don't
 * keep them inside the TransactionState stack.
 */
static TimestampTz xactStartTimestamp;
static TimestampTz stmtStartTimestamp;
static TimestampTz xactStopTimestamp;

/*
 * Total number of SAVEPOINT commands executed by this transaction.
 *
 */
static int currentSavepointTotal;

/*
 * GID to be used for preparing the current transaction.  This is also
 * global to a whole transaction, so we don't keep it in the state stack.
 */
static char *prepareGID;

/*
 * Private context for transaction-abort work --- we reserve space for this
 * at startup to ensure that AbortTransaction and AbortSubTransaction can work
 * when we've run out of memory.
 */
static MemoryContext TransactionAbortContext = NULL;

/*
 * List of add-on start- and end-of-xact callbacks
 */
typedef struct XactCallbackItem
{
	struct XactCallbackItem *next;
	XactCallback callback;
	void	   *arg;
} XactCallbackItem;

static XactCallbackItem *Xact_callbacks = NULL;
static XactCallbackItem *Xact_callbacks_once = NULL;

/*
 * List of add-on start- and end-of-subxact callbacks
 */
typedef struct SubXactCallbackItem
{
	struct SubXactCallbackItem *next;
	SubXactCallback callback;
	void	   *arg;
} SubXactCallbackItem;

static SubXactCallbackItem *SubXact_callbacks = NULL;

/*
 * Subtransaction file used to keep subtransaction Ids that spill over from
 * shared snapshot. Kept outside of shared snapshot because readers and writer
 * have their own File pointer.
 */
File subxip_file = 0;

/* local function prototypes */
static void AssignSubTransactionId(TransactionState s);
static void AtAbort_Memory(void);
static void AtCleanup_Memory(void);
static void AtAbort_ResourceOwner(void);
static void AtCommit_LocalCache(void);
static void AtCommit_Memory(void);
static void AtStart_Cache(void);
static void AtStart_Memory(void);
static void AtStart_ResourceOwner(void);
static void CallXactCallbacks(XactEvent event);
static void CallXactCallbacksOnce(XactEvent event);
static void CallSubXactCallbacks(SubXactEvent event,
					 SubTransactionId mySubid,
					 SubTransactionId parentSubid);
static void CleanupTransaction(void);
static void RecordTransactionAbort(void);

static void RecordSubTransactionCommit(void);
static void StartSubTransaction(void);
static void CommitSubTransaction(void);
static void AbortSubTransaction(void);
static void CleanupSubTransaction(void);
static void PushTransaction(void);
static void PopTransaction(void);

static void AtSubAbort_Memory(void);
static void AtSubCleanup_Memory(void);
static void AtSubAbort_ResourceOwner(void);
static void AtSubCommit_Memory(void);
static void AtSubStart_Memory(void);
static void AtSubStart_ResourceOwner(void);

static void ShowTransactionState(const char *str);
static void ShowTransactionStateRec(TransactionState state);
static const char *BlockStateAsString(TBlockState blockState);
static const char *TransStateAsString(TransState state);
static void DispatchRollbackToSavepoint(char *name);

static bool search_binary_xids(TransactionId *ids, uint32 size,
			       TransactionId xid, int32 *index);

extern void FtsCondSetTxnReadOnly(bool *);

/*
 * Make the following three functions external because old dtrace
 * cannot reference static symbol.
 */
extern void StartTransaction(void);
extern void CommitTransaction(void);
extern void AbortTransaction(void);

char *
XactInfoKind_Name(const XactInfoKind		kind)
{
	switch (kind)
	{
		case XACT_INFOKIND_NONE: 		return "None";
		case XACT_INFOKIND_COMMIT: 		return "Commit";
		case XACT_INFOKIND_ABORT: 		return "Abort";
		case XACT_INFOKIND_PREPARE: 	return "Prepare";
		default:
			return "Unknown";
	}
}

/* ----------------------------------------------------------------
 *	transaction state accessors
 * ----------------------------------------------------------------
 */

/*
 *	IsTransactionState
 *
 *	This returns true if we are inside a valid transaction; that is,
 *	it is safe to initiate database access, take heavyweight locks, etc.
 */
bool
IsTransactionState(void)
{
	TransactionState s = CurrentTransactionState;

	switch (s->state)
	{
		case TRANS_DEFAULT:
			return false;
		case TRANS_START:
			return true;
		case TRANS_INPROGRESS:
			return true;
		case TRANS_COMMIT:
			return true;
		case TRANS_ABORT:
			return true;
		case TRANS_PREPARE:
			return true;
	}

	/*
	 * Shouldn't get here, but lint is not happy without this...
	 */
	return false;
}

bool
IsAbortInProgress(void)
{
	TransactionState s = CurrentTransactionState;

	return (s->state == TRANS_ABORT);
}

/*
 *	IsAbortedTransactionBlockState
 *
 *	This returns true if we are currently running a query
 *	within an aborted transaction block.
 */
bool
IsAbortedTransactionBlockState(void)
{
	TransactionState s = CurrentTransactionState;

	if (s->blockState == TBLOCK_ABORT ||
		s->blockState == TBLOCK_SUBABORT)
		return true;

	return false;
}

void
GetAllTransactionXids(
	DistributedTransactionId	*distribXid,
	TransactionId				*localXid,
	TransactionId				*subXid)
{
	TransactionState s = CurrentTransactionState;

	*distribXid = s->distribXid;
	*localXid = s->transactionId;
	*subXid = s->subTransactionId;
}

/*
 *	GetTopTransactionId
 *
 * Get the ID of the main transaction, even if we are currently inside
 * a subtransaction.
 */
TransactionId
GetTopTransactionId(void)
{
	return TopTransactionStateData.transactionId;
}


/*
 *	GetCurrentTransactionId
 *
 * We do not assign XIDs to subtransactions until/unless this is called.
 * When we do assign an XID to a subtransaction, recursively make sure
 * its parent has one as well (this maintains the invariant that a child
 * transaction has an XID following its parent's).
 */
TransactionId
GetCurrentTransactionId(void)
{
	TransactionState s = CurrentTransactionState;

	if (!TransactionIdIsValid(s->transactionId))
		AssignSubTransactionId(s);

	return s->transactionId;
}

static void
AssignSubTransactionId(TransactionState s)
{
	ResourceOwner currentOwner;

	Assert(s->parent != NULL);
	Assert(s->state == TRANS_INPROGRESS);
	if (!TransactionIdIsValid(s->parent->transactionId))
		AssignSubTransactionId(s->parent);

	/*
	 * Generate a new Xid and record it in PG_PROC and pg_subtrans.
	 *
	 * NB: we must make the subtrans entry BEFORE the Xid appears anywhere in
	 * shared storage other than PG_PROC; because if there's no room for it in
	 * PG_PROC, the subtrans entry is needed to ensure that other backends see
	 * the Xid as "running".  See GetNewTransactionId.
	 */
	s->transactionId = GetNewTransactionId(true, true);
	elog((Debug_print_full_dtm ? LOG : DEBUG5), "AssignSubTransactionId(): assigned xid %u", s->transactionId);

	Assert(TransactionIdPrecedes(s->parent->transactionId, s->transactionId));

	SubTransSetParent(s->transactionId, s->parent->transactionId);

	/*
	 * Acquire lock on the transaction XID.  (We assume this cannot block.) We
	 * have to ensure that the lock is assigned to the transaction's own
	 * ResourceOwner.
	 */
	currentOwner = CurrentResourceOwner;
	PG_TRY();
	{
		CurrentResourceOwner = s->curTransactionOwner;

		XactLockTableInsert(s->transactionId);
	}
	PG_CATCH();
	{
		/* Ensure CurrentResourceOwner is restored on error */
		CurrentResourceOwner = currentOwner;
		PG_RE_THROW();
	}
	PG_END_TRY();
	CurrentResourceOwner = currentOwner;
}


/*
 *	GetCurrentTransactionIdIfAny
 *
 * Unlike GetCurrentTransactionId, this will return InvalidTransactionId
 * if we are currently not in a transaction, or in a transaction or
 * subtransaction that has not yet assigned itself an XID.
 */
TransactionId
GetCurrentTransactionIdIfAny(void)
{
	TransactionState s = CurrentTransactionState;

	return s->transactionId;
}


/*
 *	GetCurrentSubTransactionId
 */
SubTransactionId
GetCurrentSubTransactionId(void)
{
	TransactionState s = CurrentTransactionState;

	return s->subTransactionId;
}


/*
 *	GetCurrentCommandId
 */
CommandId
GetCurrentCommandId(void)
{
	/* this is global to a transaction, not subtransaction-local */
	return currentCommandId;
}

/*
 *	GetCurrentTransactionStartTimestamp
 */
TimestampTz
GetCurrentTransactionStartTimestamp(void)
{
	return xactStartTimestamp;
}

/*
 *	GetCurrentStatementStartTimestamp
 */
TimestampTz
GetCurrentStatementStartTimestamp(void)
{
	return stmtStartTimestamp;
}

/*
 *	GetCurrentTransactionStopTimestamp
 *
 * We return current time if the transaction stop time hasn't been set
 * (which can happen if we decide we don't need to log an XLOG record).
 */
TimestampTz
GetCurrentTransactionStopTimestamp(void)
{
	if (xactStopTimestamp != 0)
		return xactStopTimestamp;
	return GetCurrentTimestamp();
}

/*
 *	SetCurrentStatementStartTimestamp
 */
void
SetCurrentStatementStartTimestamp(void)
{
	stmtStartTimestamp = GetCurrentTimestamp();
}

/*
 *	SetCurrentStatementStartTimestampToMaster
 */
void
SetCurrentStatementStartTimestampToMaster(TimestampTz masterTime)
{
	if (masterTime != 0)
		stmtStartTimestamp = masterTime;
}

/*
 *	SetCurrentTransactionStopTimestamp
 */
static inline void
SetCurrentTransactionStopTimestamp(void)
{
	xactStopTimestamp = GetCurrentTimestamp();
}

/*
 *	GetCurrentTransactionNestLevel
 *
 * Note: this will return zero when not inside any transaction, one when
 * inside a top-level transaction, etc.
 */
int
GetCurrentTransactionNestLevel(void)
{
	TransactionState s = CurrentTransactionState;

	return s->nestingLevel;
}

#ifdef WATCH_VISIBILITY_IN_ACTION
#define MAX_WATCH_TRANSACTION_BUFFER 2000
static int WatchBufferOffset = 0;
static char WatchCurrentTransactionBuffer[MAX_WATCH_TRANSACTION_BUFFER];

char* WatchCurrentTransactionString(void)
{
	return WatchCurrentTransactionBuffer;
}
#endif

/*
 * We will return true for the Xid of the current subtransaction, any of
 * its subcommitted children, any of its parents, or any of their
 * previously subcommitted children.  However, a transaction being aborted
 * is no longer "current", even though it may still have an entry on the
 * state stack.
 *
 * The parent list and childXIDs list within it are in sorted decreasing order.
 * Taking advantage of this fact simple optimizations are added instead of linear traversal to fasten the search
 *  1] Added fastLink/skipLink pointers to skip nodes in list and scan fast across, instead of visiting all nodes in list
 *  2] Break-out as soon as XID to search is greater than the current node in (parent / child) list
*/
static bool
TransactionIdIsCurrentTransactionIdInternal(TransactionId xid)
{
	TransactionState s = CurrentTransactionState;

	while (s != NULL)
	{
		ListCell   *cell;

		if ((s->state != TRANS_ABORT) &&
				(TransactionIdIsValid(s->transactionId)))
		{
			if (TransactionIdEquals(xid, s->transactionId))
			{
#ifdef WATCH_VISIBILITY_IN_ACTION
				if (s == &TopTransactionStateData)
					WatchBufferOffset += snprintf(&WatchCurrentTransactionBuffer[WatchBufferOffset],
										MAX_WATCH_TRANSACTION_BUFFER-WatchBufferOffset,
										" is parent,");
				else
					WatchBufferOffset += snprintf(&WatchCurrentTransactionBuffer[WatchBufferOffset],
										MAX_WATCH_TRANSACTION_BUFFER-WatchBufferOffset,
										" is subtransaction,");
#endif
				return true;
			}
			foreach(cell, s->childXids)
			{
				if (TransactionIdEquals(xid, lfirst_xid(cell)))
					return true;
				/*
				 * childXid list is maintained in decreasing order.
				 * hence, can safely breakout if XID follows currentListNode XID.
				 */
				if (TransactionIdFollows(xid, lfirst_xid(cell)))
				{
#ifdef WATCH_VISIBILITY_IN_ACTION
					WatchBufferOffset += snprintf(&WatchCurrentTransactionBuffer[WatchBufferOffset],
										MAX_WATCH_TRANSACTION_BUFFER-WatchBufferOffset,
										" subxid %u reached not checking ahead(childlist),",
										lfirst_xid(cell));
#endif
					break;
				}
			}

			/*
			 * If not found in childXID list and greater than s->transactionId
			 * it cannot be on stack below this node,
			 * as stack is in decreasing order of XIDs
			 * So, can safely breakout.
			 */
			 if (TransactionIdFollows(xid, s->transactionId))
			 {
#ifdef WATCH_VISIBILITY_IN_ACTION
				WatchBufferOffset += snprintf(&WatchCurrentTransactionBuffer[WatchBufferOffset],
									MAX_WATCH_TRANSACTION_BUFFER-WatchBufferOffset,
									" subxid %u reached not checking ahead(parent),",
									s->transactionId);
#endif
				break;
			 }
		}

		if (s->fastLink)
		{
			if (TransactionIdPrecedesOrEquals(xid, s->fastLink->transactionId))
			{
#ifdef WATCH_VISIBILITY_IN_ACTION
				WatchBufferOffset += snprintf(&WatchCurrentTransactionBuffer[WatchBufferOffset],
									MAX_WATCH_TRANSACTION_BUFFER-WatchBufferOffset,
									" fast tracking search to subxid %u parent,",
									s->fastLink->transactionId);
#endif
				s = s->fastLink;
				continue;
			}
		}

		s = s->parent;
	}

	return false;
}

/*
 *	TransactionIdIsCurrentTransactionId
 */
bool
TransactionIdIsCurrentTransactionId(TransactionId xid)
{
	bool		isCurrentTransactionId = false;
	int32		index = 0;
	uint32		cnt = 0;
	uint32		sub = 0;

#ifdef WATCH_VISIBILITY_IN_ACTION
	WatchBufferOffset = 0;

	WatchBufferOffset += snprintf(&WatchCurrentTransactionBuffer[WatchBufferOffset],
						MAX_WATCH_TRANSACTION_BUFFER-WatchBufferOffset,
						"TransactionIdIsCurrentTransactionId xid %u",
						xid);
#endif
	/*
	 * We always say that BootstrapTransactionId is "not my transaction ID"
	 * even when it is (ie, during bootstrap).	Along with the fact that
	 * transam.c always treats BootstrapTransactionId as already committed,
	 * this causes the tqual.c routines to see all tuples as committed, which
	 * is what we need during bootstrap.  (Bootstrap mode only inserts tuples,
	 * it never updates or deletes them, so all tuples can be presumed good
	 * immediately.)
	 *
	 * Likewise, InvalidTransactionId and FrozenTransactionId are certainly
	 * not my transaction ID, so we can just return "false" immediately for
	 * any non-normal XID.
	 */
	if (!TransactionIdIsNormal(xid))
	{
#ifdef WATCH_VISIBILITY_IN_ACTION
		WatchBufferOffset += snprintf(&WatchCurrentTransactionBuffer[WatchBufferOffset],
							MAX_WATCH_TRANSACTION_BUFFER-WatchBufferOffset,
							" not normal");
#endif
		return false;
	}

    if ((DistributedTransactionContext == DTX_CONTEXT_QE_READER ||
		 DistributedTransactionContext == DTX_CONTEXT_QE_ENTRY_DB_SINGLETON))
	{
#ifdef WATCH_VISIBILITY_IN_ACTION
		WatchBufferOffset += snprintf(&WatchCurrentTransactionBuffer[WatchBufferOffset],
							MAX_WATCH_TRANSACTION_BUFFER-WatchBufferOffset,
							" Segment Reader or Segment Entry DB singleton");
#endif

		if (TransactionIdEquals(xid, TopTransactionStateData.transactionId))
		{
#ifdef WATCH_VISIBILITY_IN_ACTION
			WatchBufferOffset += snprintf(&WatchCurrentTransactionBuffer[WatchBufferOffset],
											MAX_WATCH_TRANSACTION_BUFFER-WatchBufferOffset,
											" is parent");
#endif
			elog((Debug_print_full_dtm ? LOG : DEBUG5),"qExec Reader CheckSharedSnapshotForSubtransaction(xid = %u) = true -- TOP", xid);
			return true;
		}

		/*
		 * Now either the xid is a subtransaction of our "top" xid, or it isn't part of the
		 * current transaction. We've just got to check out sub-transaction list, and we're
		 * done.
		 * We can either be a cursor reader or normal reader. The subxbuf will
		 * contain all of the subtransaction xids of the current transaction.
		 * In qExec Readers, we do not have real transaction and subtransaction
		 * state.  The Writer copies the active subtransactions information
		 * into the shared snapshot which in turn is copied into subxbuf.
		 */
		isCurrentTransactionId = false;		/* Assume. */
#ifdef WATCH_VISIBILITY_IN_ACTION
		WatchBufferOffset += snprintf(&WatchCurrentTransactionBuffer[WatchBufferOffset],
										MAX_WATCH_TRANSACTION_BUFFER-WatchBufferOffset,
										" subcnt %d",
										 SharedLocalSnapshotSlot->total_subcnt);
#endif
		/*
		 * Cursor readers cannot directly access the writer shared
		 * snapshot -- since it may have been modified by the writer
		 * since we were declared. But for normal reader if sub-transactions
		 * fit in-memory can leverage the writers array instead of subxbuf.
		 */
		if ( (!QEDtxContextInfo.cursorContext) &&
			(SharedLocalSnapshotSlot->inmemory_subcnt ==
				SharedLocalSnapshotSlot->total_subcnt))
		{
			for (sub = 0; sub < SharedLocalSnapshotSlot->total_subcnt; sub++)
			{
				if (TransactionIdEquals(xid, SharedLocalSnapshotSlot->subxids[sub]))
				{
					isCurrentTransactionId = true;
					break;
				}
			}
		}
		else
		{
			isCurrentTransactionId = FindXidInXidBuffer(&subxbuf, xid, &cnt, &index);
		}

		if (isCurrentTransactionId)
		{
#ifdef WATCH_VISIBILITY_IN_ACTION
			WatchBufferOffset += snprintf(&WatchCurrentTransactionBuffer[WatchBufferOffset],
								 MAX_WATCH_TRANSACTION_BUFFER-WatchBufferOffset,
								 " subxid matched at page: %d, index: %d",
								 cnt, index);
#endif
		}
		else
		{
#ifdef WATCH_VISIBILITY_IN_ACTION
			WatchBufferOffset += snprintf(&WatchCurrentTransactionBuffer[WatchBufferOffset],
								MAX_WATCH_TRANSACTION_BUFFER-WatchBufferOffset,
								" subxid did not match");
#endif
		}
		elog((Debug_print_full_dtm ? LOG : DEBUG5),
		     "qExec Reader CheckSharedSnapshotForSubtransaction(xid = %u) = %s -- Subtransaction",
		     xid, (isCurrentTransactionId ? "true" : "false"));

		return isCurrentTransactionId;
	}

	/* we aren't a reader */
	Assert(DistributedTransactionContext != DTX_CONTEXT_QE_READER);
	Assert(DistributedTransactionContext != DTX_CONTEXT_QE_ENTRY_DB_SINGLETON);

#ifdef WATCH_VISIBILITY_IN_ACTION
	WatchBufferOffset += snprintf(&WatchCurrentTransactionBuffer[WatchBufferOffset],
						MAX_WATCH_TRANSACTION_BUFFER-WatchBufferOffset,
						" normal check");
#endif

	bool flag = TransactionIdIsCurrentTransactionIdInternal(xid);
	return flag;
}


/*
 *	CommandCounterIncrement
 */
void
CommandCounterIncrement(void)
{
	currentCommandId += 1;
	if (currentCommandId == FirstCommandId)		/* check for overflow */
	{
		currentCommandId -= 1;
		ereport(ERROR,
				(errcode(ERRCODE_PROGRAM_LIMIT_EXCEEDED),
		  errmsg("cannot have more than 2^32-1 commands in a transaction")));
	}

	/* Propagate new command ID into static snapshots, if set */
	if (SerializableSnapshot)
		SerializableSnapshot->curcid = currentCommandId;
	if (LatestSnapshot)
		LatestSnapshot->curcid = currentCommandId;

	/*
	 * make cache changes visible to me.
	 */
	AtCommit_LocalCache();
	AtStart_Cache();
}


/* ----------------------------------------------------------------
 *						StartTransaction stuff
 * ----------------------------------------------------------------
 */

/*
 *	AtStart_Cache
 */
static void
AtStart_Cache(void)
{
	AcceptInvalidationMessages();
}

/*
 *	AtStart_Memory
 */
static void
AtStart_Memory(void)
{
	TransactionState s = CurrentTransactionState;

	/*
	 * If this is the first time through, create a private context for
	 * AbortTransaction to work in.  By reserving some space now, we can
	 * insulate AbortTransaction from out-of-memory scenarios.  Like
	 * ErrorContext, we set it up with slow growth rate and a nonzero
	 * minimum size, so that space will be reserved immediately.
	 */
	if (TransactionAbortContext == NULL)
		TransactionAbortContext =
			AllocSetContextCreate(TopMemoryContext,
								  "TransactionAbortContext",
								  32 * 1024,
								  32 * 1024,
								  32 * 1024);

	/*
	 * We shouldn't have a transaction context already.
	 */
	Assert(TopTransactionContext == NULL);

	/*
	 * Create a toplevel context for the transaction.
	 */
	TopTransactionContext =
		AllocSetContextCreate(TopMemoryContext,
							  "TopTransactionContext",
							  ALLOCSET_DEFAULT_MINSIZE,
							  ALLOCSET_DEFAULT_INITSIZE,
							  ALLOCSET_DEFAULT_MAXSIZE);

	/*
	 * In a top-level transaction, CurTransactionContext is the same as
	 * TopTransactionContext.
	 */
	CurTransactionContext = TopTransactionContext;
	s->curTransactionContext = CurTransactionContext;

	/* Make the CurTransactionContext active. */
	MemoryContextSwitchTo(CurTransactionContext);
}

/*
 *	AtStart_ResourceOwner
 */
static void
AtStart_ResourceOwner(void)
{
	TransactionState s = CurrentTransactionState;

	/*
	 * We shouldn't have a transaction resource owner already.
	 */
	Assert(TopTransactionResourceOwner == NULL);

	/*
	 * Create a toplevel resource owner for the transaction.
	 */
	s->curTransactionOwner = ResourceOwnerCreate(NULL, "TopTransaction");

	TopTransactionResourceOwner = s->curTransactionOwner;
	CurTransactionResourceOwner = s->curTransactionOwner;
	CurrentResourceOwner = s->curTransactionOwner;
}

/* ----------------------------------------------------------------
 *						StartSubTransaction stuff
 * ----------------------------------------------------------------
 */

/*
 * AtSubStart_Memory
 */
static void
AtSubStart_Memory(void)
{
	TransactionState s = CurrentTransactionState;

	Assert(CurTransactionContext != NULL);

	/*
	 * Create a CurTransactionContext, which will be used to hold data that
	 * survives subtransaction commit but disappears on subtransaction abort.
	 * We make it a child of the immediate parent's CurTransactionContext.
	 */
	CurTransactionContext = AllocSetContextCreate(CurTransactionContext,
												  "CurTransactionContext",
												  ALLOCSET_DEFAULT_MINSIZE,
												  ALLOCSET_DEFAULT_INITSIZE,
												  ALLOCSET_DEFAULT_MAXSIZE);
	s->curTransactionContext = CurTransactionContext;

	/* Make the CurTransactionContext active. */
	MemoryContextSwitchTo(CurTransactionContext);
}

/*
 * AtSubStart_ResourceOwner
 */
static void
AtSubStart_ResourceOwner(void)
{
	TransactionState s = CurrentTransactionState;

	Assert(s->parent != NULL);

	/*
	 * Create a resource owner for the subtransaction.	We make it a child of
	 * the immediate parent's resource owner.
	 */
	s->curTransactionOwner =
		ResourceOwnerCreate(s->parent->curTransactionOwner,
							"SubTransaction");

	CurTransactionResourceOwner = s->curTransactionOwner;
	CurrentResourceOwner = s->curTransactionOwner;
}

/* ----------------------------------------------------------------
 *						CommitTransaction stuff
 * ----------------------------------------------------------------
 */

/*
 *	RecordTransactionCommit
 */
void
RecordTransactionCommit(void)
{
	MIRRORED_LOCK_DECLARE;

	CHECKPOINT_START_LOCK_DECLARE;

	int32						persistentCommitSerializeLen;
	PersistentEndXactRecObjects persistentCommitObjects;
	int16						persistentCommitObjectCount;
	char						*persistentCommitBuffer = NULL;

	int			nchildren;
	TransactionId *children;
	bool		isDtxPrepared = 0;
	bool		omitCommitRecordForDirtyQEReader;
	TMGXACT_LOG gxact_log;
	XLogRecPtr	recptr = {0,0};

	/* Get data needed for commit record */
	persistentCommitSerializeLen =
			PersistentEndXactRec_FetchObjectsFromSmgr(
										&persistentCommitObjects,
										EndXactRecKind_Commit,
										&persistentCommitObjectCount);

	nchildren = xactGetCommittedChildren(&children);

	isDtxPrepared = isPreparedDtxTransaction();
	omitCommitRecordForDirtyQEReader = false;

	/*
	 * If we made neither any XLOG entries nor any temp-rel updates, and have
	 * no files to be deleted, we can omit recording the transaction commit at
	 * all.  (This test includes the effects of subtransactions, so the
	 * presence of committed subxacts need not alone force a write.)
	 */
	if (MyXactMadeXLogEntry || MyXactMadeTempRelUpdate || isDtxPrepared ||
		persistentCommitObjectCount > 0)
	{
		TransactionId xid = GetCurrentTransactionId();
		bool		madeTCentries;

		/* Safety check in case our assumption is ever broken. */
		if (Gp_role == GP_ROLE_EXECUTE && !Gp_is_writer && !seqXlogWrite)
		{
			/* with the introduction of the new DTM system, we have
			 * more coherent state information, local-only changes
			 * should be OK. */
			if (DistributedTransactionContext == DTX_CONTEXT_LOCAL_ONLY)
			{
				/* MPP-1687: readers may under some circumstances extend the CLOG */
				elog(LOG, "Reader qExec committing LOCAL-ONLY changes.");
			}
			else
			{
				/*
				 * We are allowing the QE Reader to write to support error tables.
				 */
				elog(DEBUG1, "omitting logging commit record for Reader qExec that has written changes.");
				omitCommitRecordForDirtyQEReader = true;
#ifdef nothing
				/*
				 * we better only do really minor things on the reader that result
				 * in writing to the xlog here at commit.  for now sequences
				 * should be the only one
				 */
				ereport(ERROR,
						(errmsg("Reader qExec had local changes to commit! (MyXactMadeXLogEntry = %s, MyXactMadeTempRelUpdate = %s, nrels = %d)",
								(MyXactMadeXLogEntry ? "true" : "false"), (MyXactMadeTempRelUpdate ? "true" : "false"), nrels),
						 errdetail("A Reader qExec tried to commit local changes.  "
								   "Only the single Writer qExec can do so. "),
						 errhint("This is most likely the result of a feature being turned "
								 "on that violates the single WRITER principle")));
#endif
			}
		}

		/* Tell bufmgr and smgr to prepare for commit */
		BufmgrCommit();

		if (!omitCommitRecordForDirtyQEReader)
		{
		START_CRIT_SECTION();

		/*
		 * If our transaction made any transaction-controlled XLOG entries, we
		 * need to lock out checkpoint start between writing our XLOG record
		 * and updating pg_clog.  Otherwise it is possible for the checkpoint
		 * to set REDO after the XLOG record but fail to flush the pg_clog
		 * update to disk, leading to loss of the transaction commit if we
		 * crash a little later.  Slightly klugy fix for problem discovered
		 * 2004-08-10.
		 *
		 * (If it made no transaction-controlled XLOG entries, its XID appears
		 * nowhere in permanent storage, so no one else will ever care if it
		 * committed; so it doesn't matter if we lose the commit flag.)
		 *
		 * Note we only need a shared lock.
		 */
		madeTCentries = (MyLastRecPtr.xrecoff != 0);
		if (madeTCentries)
		{
			/*
			 * When we use CheckpointStartLock, we make sure we already have the
			 * MirroredLock first.
			 *
			 * The lock order is: MirroredLock then CheckpointStartLock.
			 */
			MIRRORED_LOCK;

			CHECKPOINT_START_LOCK;
		}

		SetCurrentTransactionStopTimestamp();
		/*
		 * We only need to log the commit in XLOG if the transaction made any
		 * transaction-controlled XLOG entries or will delete files.
		 */
		if (madeTCentries || persistentCommitObjectCount > 0 || isDtxPrepared)
		{
			XLogRecData rdata[4];
			int			lastrdata = 0;
			xl_xact_commit xlrec;

			xlrec.xtime = time(NULL);
		    //xlrec.xact_time = xactStopTimestamp;
			xlrec.persistentCommitObjectCount = persistentCommitObjectCount;
			xlrec.nsubxacts = nchildren;
			rdata[0].data = (char *) (&xlrec);
			rdata[0].len = MinSizeOfXactCommit;
			rdata[0].buffer = InvalidBuffer;
			/* dump persistent commit objects */
			if (persistentCommitObjectCount > 0)
			{
				int16 objectCount;

				Assert(persistentCommitSerializeLen > 0);
				persistentCommitBuffer =
							(char *) palloc(persistentCommitSerializeLen);

				PersistentEndXactRec_Serialize(
										&persistentCommitObjects,
										EndXactRecKind_Commit,
										&objectCount,
										(uint8*)persistentCommitBuffer,
										persistentCommitSerializeLen);

				if (Debug_persistent_print)
					PersistentEndXactRec_Print("RecordTransactionCommit", &persistentCommitObjects);

				rdata[0].next = &(rdata[1]);
				rdata[1].data = persistentCommitBuffer;
				rdata[1].len = persistentCommitSerializeLen;
				rdata[1].buffer = InvalidBuffer;
				lastrdata = 1;
			}
			/* dump committed child Xids */
			if (nchildren > 0)
			{
				rdata[lastrdata].next = &(rdata[2]);
				rdata[2].data = (char *) children;
				rdata[2].len = nchildren * sizeof(TransactionId);
				rdata[2].buffer = InvalidBuffer;
				lastrdata = 2;
			}
			/* add global transaction information */
			if (isDtxPrepared)
			{
				getDtxLogInfo(&gxact_log);

				rdata[lastrdata].next = &(rdata[3]);
				rdata[3].data = (char *) &gxact_log;
				rdata[3].len = sizeof(gxact_log);
				rdata[3].buffer = InvalidBuffer;
				lastrdata = 3;
			}
			rdata[lastrdata].next = NULL;

			if (isDtxPrepared)
			{
				insertingDistributedCommitted();

				recptr = XLogInsert(RM_XACT_ID, XLOG_XACT_DISTRIBUTED_COMMIT, rdata);

				insertedDistributedCommitted();
			}
			else
			{
				recptr = XLogInsert(RM_XACT_ID, XLOG_XACT_COMMIT, rdata);
			}
		}
		else
		{
			/* Just flush through last record written by me */
			recptr = ProcLastRecEnd;
		}

		/* MPP: If we are the QD and we've used sequences (from the sequence server) then we need
		 * to make sure that we flush the XLOG entries made by the sequence server.  We do this
		 * by moving our recptr ahead to where the sequence server is if its later than our own.
		 *
		 */
		if (Gp_role == GP_ROLE_DISPATCH && seqXlogWrite)
		{
			LWLockAcquire(SeqServerControlLock, LW_EXCLUSIVE);

			if (XLByteLT(recptr, seqServerCtl->lastXlogEntry))
			{
				recptr.xlogid = seqServerCtl->lastXlogEntry.xlogid;
				recptr.xrecoff = seqServerCtl->lastXlogEntry.xrecoff;
			}

			LWLockRelease(SeqServerControlLock);
		}

		/*
		 * We must flush our XLOG entries to disk if we made any XLOG entries,
		 * whether in or out of transaction control.  For example, if we
		 * reported a nextval() result to the client, this ensures that any
		 * XLOG record generated by nextval will hit the disk before we report
		 * the transaction committed.
		 *
		 * Note: if we generated a commit record above, MyXactMadeXLogEntry
		 * will certainly be set now.
		 */
		if (MyXactMadeXLogEntry)
		{
			/*
			 * Sleep before flush! So we can flush more than one commit
			 * records per single fsync.  (The idea is some other backend may
			 * do the XLogFlush while we're sleeping.  This needs work still,
			 * because on most Unixen, the minimum select() delay is 10msec or
			 * more, which is way too long.)
			 *
			 * We do not sleep if enableFsync is not turned on, nor if there
			 * are fewer than CommitSiblings other backends with active
			 * transactions.
			 */
			if (CommitDelay > 0 && enableFsync &&
				CountActiveBackends() >= CommitSiblings)
				pg_usleep(CommitDelay);

			XLogFlush(recptr);

#ifdef FAULT_INJECTOR
			if (isDtxPrepared == 0 &&
				CurrentTransactionState->blockState == TBLOCK_END)
			{
					FaultInjector_InjectFaultIfSet(
												   LocalTmRecordTransactionCommit,
												   DDLNotSpecified,
												   "",  // databaseName
												   ""); // tableName
			}
#endif

			/*
			 * Now we may update the CLOG, if we wrote COMMIT record above
			 */
			if (max_wal_senders > 0)
				WalSndWakeup();

			if (isDtxPrepared)
			{
				forcedDistributedCommitted(&recptr);
			}
		}

		/*
		 * We must mark the transaction committed in clog if its XID appears
		 * either in permanent rels or in local temporary rels. We test this
		 * by seeing if we made transaction-controlled entries *OR* local-rel
		 * tuple updates.  Note that if we made only the latter, we have not
		 * emitted an XLOG record for our commit, and so in the event of a
		 * crash the clog update might be lost.  This is okay because no one
		 * else will ever care whether we committed.
		 */
		if (madeTCentries || MyXactMadeTempRelUpdate)
		{
			if (isDtxPrepared)
			{
				/* Mark the distributed transaction committed. */
				/* UNDONE: What are the locking issues here? */
				DistributedLog_SetCommitted(
										xid,
										getDtxStartTime(),
										getDistributedTransactionId(),
										/* isRedo */ false);
			}

			TransactionIdCommit(xid);
			/* to avoid race conditions, the parent must commit first */
			TransactionIdCommitTree(nchildren, children);
		}

#ifdef FAULT_INJECTOR
		FaultInjector_InjectFaultIfSet(
					       DtmXLogDistributedCommit,
					       DDLNotSpecified,
					       "",	// databaseName
					       ""); // tableName
#endif

		/* Unlock checkpoint lock if we acquired it */
		if (madeTCentries)
		{
			CHECKPOINT_START_UNLOCK;

			MIRRORED_UNLOCK;
		}

		END_CRIT_SECTION();
	}
	}

	/*
	 * Wait for synchronous replication, if required.
	 *
	 * Note that at this stage we have marked clog, but still show as running
	 * in the procarray and continue to hold locks.
	 */
	if (MyXactMadeXLogEntry)
	{
		Assert(recptr.xrecoff != 0);
		SyncRepWaitForLSN(recptr);
	}

	/* Break the chain of back-links in the XLOG records I output */
	MyLastRecPtr.xrecoff = 0;
	MyXactMadeXLogEntry = false;
	MyXactMadeTempRelUpdate = false;

	/* And clean up local data */

	// UNDONE: Free storage in persistentCommitObjects...

	if (persistentCommitBuffer != NULL)
		pfree(persistentCommitBuffer);
	if (children)
		pfree(children);
}

/*
 *	RecordDistributedForgetCommitted
 */
void
RecordDistributedForgetCommitted(TMGXACT_LOG *gxact_log)
{
	xl_xact_distributed_forget xlrec;
	XLogRecData rdata[1];

	memcpy(&xlrec.gxact_log, gxact_log, sizeof(TMGXACT_LOG));

	rdata[0].data = (char *) &xlrec;
	rdata[0].len = sizeof(xl_xact_distributed_forget);
	rdata[0].buffer = InvalidBuffer;
	rdata[0].next = NULL;

	XLogInsert(RM_XACT_ID, XLOG_XACT_DISTRIBUTED_FORGET | XLOG_NO_TRAN, rdata);
}

/*
 *	AtCommit_LocalCache
 */
static void
AtCommit_LocalCache(void)
{
	/*
	 * Make catalog changes visible to me for the next command.
	 */
	CommandEndInvalidationMessages();
}

/*
 *	AtCommit_Memory
 */
static void
AtCommit_Memory(void)
{
	/*
	 * Now that we're "out" of a transaction, have the system allocate things
	 * in the top memory context instead of per-transaction contexts.
	 */
	MemoryContextSwitchTo(TopMemoryContext);

	/*
	 * Release all transaction-local memory.
	 */
	Assert(TopTransactionContext != NULL);
	MemoryContextDelete(TopTransactionContext);
	TopTransactionContext = NULL;
	CurTransactionContext = NULL;
	CurrentTransactionState->curTransactionContext = NULL;
}

/* ----------------------------------------------------------------
 *						CommitSubTransaction stuff
 * ----------------------------------------------------------------
 */

/*
 * AtSubCommit_Memory
 */
static void
AtSubCommit_Memory(void)
{
	TransactionState s = CurrentTransactionState;

	Assert(s->parent != NULL);

	/* Return to parent transaction level's memory context. */
	CurTransactionContext = s->parent->curTransactionContext;
	MemoryContextSwitchTo(CurTransactionContext);

	/*
	 * Ordinarily we cannot throw away the child's CurTransactionContext,
	 * since the data it contains will be needed at upper commit.  However, if
	 * there isn't actually anything in it, we can throw it away.  This avoids
	 * a small memory leak in the common case of "trivial" subxacts.
	 */
	if (MemoryContextIsEmpty(s->curTransactionContext))
	{
		MemoryContextDelete(s->curTransactionContext);
		s->curTransactionContext = NULL;
	}
}

/*
 * AtSubCommit_childXids
 *
 * Pass my own XID and my child XIDs up to my parent as committed children.
 */
static void
AtSubCommit_childXids(void)
{
	TransactionState s = CurrentTransactionState;
	MemoryContext old_cxt;

	Assert(s->parent != NULL);

	/*
	 * We keep the child-XID lists in TopTransactionContext; this avoids
	 * setting up child-transaction contexts for what might be just a few
	 * bytes of grandchild XIDs.
	 */
	old_cxt = MemoryContextSwitchTo(TopTransactionContext);

	/*
	 * The childXids is maintained in decreasing order. This is to
	 * enable collection of subtransaction ids in decreasing order
	 * for efficiency. See GetAddedSubtransactionsFromTree().
	 * parent->childXids, if not NULL, has xids that precede s->childXids.
	 */

#ifdef USE_ASSERT_CHECKING
	if (s->childXids && list_length(s->childXids))
	{
		Assert(TransactionIdPrecedes(s->transactionId, llast_oid(s->childXids)));
	}
#endif
	List *new_childXids = lappend_xid(s->childXids,
                                s->transactionId);

	if (s->parent->childXids != NIL)
	{
		Assert(TransactionIdPrecedes(linitial_oid(s->parent->childXids), llast_oid(new_childXids)));

		new_childXids = list_concat(new_childXids,
				  s->parent->childXids);

		/*
		 * list_concat doesn't free the list header for the second list; do so
		 * here to avoid memory leakage (kluge)
		 */
		pfree(s->parent->childXids);
	}
	s->parent->childXids = new_childXids;
	s->childXids = NIL;
	MemoryContextSwitchTo(old_cxt);
}

/*
 * RecordSubTransactionCommit
 */
static void
RecordSubTransactionCommit(void)
{
	/*
	 * We do not log the subcommit in XLOG; it doesn't matter until the
	 * top-level transaction commits.
	 *
	 * We must mark the subtransaction subcommitted in clog if its XID appears
	 * either in permanent rels or in local temporary rels. We test this by
	 * seeing if we made transaction-controlled entries *OR* local-rel tuple
	 * updates.  (The test here actually covers the entire transaction tree so
	 * far, so it may mark subtransactions that don't really need it, but it's
	 * probably not worth being tenser. Note that if a prior subtransaction
	 * dirtied these variables, then RecordTransactionCommit will have to do
	 * the full pushup anyway...)
	 */
	if (MyLastRecPtr.xrecoff != 0 || MyXactMadeTempRelUpdate)
	{
		TransactionId xid = GetCurrentTransactionId();

		/* XXX does this really need to be a critical section? */
		START_CRIT_SECTION();

		/* Record subtransaction subcommit */
		TransactionIdSubCommit(xid);

		/*
		 * Write the distributed commit entry for the subtransaction so when
		 * we are researching a transaction in the distributed snapshot logic,
		 * we can see this subtransaction was part of a distributed transaction.
		 */
		switch (DistributedTransactionContext)
		{
		case DTX_CONTEXT_LOCAL_ONLY:
			break;		// Ignore.

		case DTX_CONTEXT_QD_DISTRIBUTED_CAPABLE:
		case DTX_CONTEXT_QE_TWO_PHASE_EXPLICIT_WRITER:
		case DTX_CONTEXT_QE_TWO_PHASE_IMPLICIT_WRITER:
		case DTX_CONTEXT_QE_AUTO_COMMIT_IMPLICIT:
			{
				DistributedTransactionTimeStamp distribTransactionTimeStamp;
				DistributedTransactionId distribXid;

				LocalDistribXact_GetDistributedXid(
									GetTopTransactionId(),
									&MyProc->localDistribXactRef,
									&distribTransactionTimeStamp,
									&distribXid);

				DistributedLog_SetCommitted(
										xid,
										distribTransactionTimeStamp,
										distribXid,
										/* isRedo */ false);
			}
			break;

		case DTX_CONTEXT_QE_ENTRY_DB_SINGLETON:
		case DTX_CONTEXT_QE_READER:
		case DTX_CONTEXT_QD_RETRY_PHASE_2:
		case DTX_CONTEXT_QE_FINISH_PREPARED:
		case DTX_CONTEXT_QE_PREPARED:
			elog(FATAL, "Unexpected segment distribute transaction context: '%s'",
				 DtxContextToString(DistributedTransactionContext));
			break;

			default:
			elog(PANIC, "Unrecognized DTX transaction context: %d",
				(int) DistributedTransactionContext);
			break;
		}

		END_CRIT_SECTION();
	}
}

/* ----------------------------------------------------------------
 *						AbortTransaction stuff
 * ----------------------------------------------------------------
 */

/*
 *	RecordTransactionAbort
 */
static void
RecordTransactionAbort(void)
{
	int32						persistentAbortSerializeLen;
	PersistentEndXactRecObjects persistentAbortObjects;
	int16						persistentAbortObjectCount;
	char						*persistentAbortBuffer = NULL;

	int			nchildren;
	TransactionId *children;

	/* Get data needed for abort record */
	persistentAbortSerializeLen =
			PersistentEndXactRec_FetchObjectsFromSmgr(
										&persistentAbortObjects,
										EndXactRecKind_Abort,
										&persistentAbortObjectCount);

	nchildren = xactGetCommittedChildren(&children);

	/*
	 * If we made neither any transaction-controlled XLOG entries nor any
	 * temp-rel updates, and are not going to delete any files, we can omit
	 * recording the transaction abort at all.	No one will ever care that it
	 * aborted.  (These tests cover our whole transaction tree.)
	 */
	SetCurrentTransactionStopTimestamp();
	if (MyLastRecPtr.xrecoff != 0 || MyXactMadeTempRelUpdate ||
		persistentAbortObjectCount > 0)
	{
		TransactionId xid = GetCurrentTransactionId();

		/*
		 * Catch the scenario where we aborted partway through
		 * RecordTransactionCommit ...
		 */
		if (TransactionIdDidCommit(xid))
			elog(PANIC, "cannot abort transaction %u, it was already committed", xid);

		START_CRIT_SECTION();

		/*
		 * We only need to log the abort in XLOG if the transaction made any
		 * transaction-controlled XLOG entries or will delete files. (If it
		 * made no transaction-controlled XLOG entries, its XID appears
		 * nowhere in permanent storage, so no one else will ever care if it
		 * committed.)
		 *
		 * We do not flush XLOG to disk unless deleting files, since the
		 * default assumption after a crash would be that we aborted, anyway.
		 * For the same reason, we don't need to worry about interlocking
		 * against checkpoint start.
		 */
		if (MyLastRecPtr.xrecoff != 0 || persistentAbortObjectCount > 0)
		{
			XLogRecData rdata[3];
			int			lastrdata = 0;
			xl_xact_abort xlrec;
			XLogRecPtr	recptr;

			xlrec.xtime = time(NULL);
			/* Write the ABORT record */
			xlrec.persistentAbortObjectCount = persistentAbortObjectCount;
			xlrec.nsubxacts = nchildren;
			rdata[0].data = (char *) (&xlrec);
			rdata[0].len = MinSizeOfXactAbort;
			rdata[0].buffer = InvalidBuffer;
			/* dump persistent abort objects */
			if (persistentAbortObjectCount > 0)
			{
				int16 objectCount;

				Assert(persistentAbortSerializeLen > 0);
				persistentAbortBuffer =
							(char *) palloc(persistentAbortSerializeLen);

				PersistentEndXactRec_Serialize(
										&persistentAbortObjects,
										EndXactRecKind_Abort,
										&objectCount,
										(uint8*)persistentAbortBuffer,
										persistentAbortSerializeLen);

				if (Debug_persistent_print)
					PersistentEndXactRec_Print("RecordTransactionAbort", &persistentAbortObjects);

				rdata[0].next = &(rdata[1]);
				rdata[1].data = persistentAbortBuffer;
				rdata[1].len = persistentAbortSerializeLen;
				rdata[1].buffer = InvalidBuffer;
				lastrdata = 1;
			}
			/* dump committed child Xids */
			if (nchildren > 0)
			{
				rdata[lastrdata].next = &(rdata[2]);
				rdata[2].data = (char *) children;
				rdata[2].len = nchildren * sizeof(TransactionId);
				rdata[2].buffer = InvalidBuffer;
				lastrdata = 2;
			}
			rdata[lastrdata].next = NULL;

			recptr = XLogInsert(RM_XACT_ID, XLOG_XACT_ABORT, rdata);

			/* Must flush if we are deleting files... */
			if (persistentAbortObjectCount > 0)
				XLogFlush(recptr);

			if (max_wal_senders > 0)
				WalSndWakeup();

		}

		/*
		 * Mark the transaction aborted in clog.  This is not absolutely
		 * necessary but we may as well do it while we are here.
		 *
		 * The ordering here isn't critical but it seems best to mark the
		 * parent first.  This assures an atomic transition of all the
		 * subtransactions to aborted state from the point of view of
		 * concurrent TransactionIdDidAbort calls.
		 */
		TransactionIdAbort(xid);
		TransactionIdAbortTree(nchildren, children);

		END_CRIT_SECTION();
	}

	/* Break the chain of back-links in the XLOG records I output */
	MyLastRecPtr.xrecoff = 0;
	MyXactMadeXLogEntry = false;
	MyXactMadeTempRelUpdate = false;

	/* And clean up local data */

	// UNDONE: Free storage in persistentAbortObjects...

	if (persistentAbortBuffer != 0)
		pfree(persistentAbortBuffer);
	if (children)
		pfree(children);
}


bool RecordCrashTransactionAbortRecord(
	TransactionId				xid,
	PersistentEndXactRecObjects *persistentAbortObjects)
{
	int 	persistentAbortObjectCount;
	int 	persistentAbortSerializeLen;
	char	*persistentAbortBuffer = NULL;

	XLogRecData rdata[3];
	int			lastrdata = 0;
	xl_xact_abort xlrec;
	XLogRecPtr	recptr;
	XidStatus status;
	bool           validStatus;

	/* Fix for MPP-12614. The call to TransactionIdGetStatus() has been removed since    */
	/* The clog many not have the the referenced transation as of crash recovery         */
	/* pass 2. The clog will be fully built in pass 3 of crash recovery.                 */
	/* The new call "InRecoveryTansactionIdGetStatus will return TRUE or FALSE in the    */
	/* validStatus parameter, which indicates whether or not the returned value is good. */

	validStatus = false;

	status = InRecoveryTransactionIdGetStatus(xid, &validStatus);
	if (validStatus == true && status != 0 &&
	    status != TRANSACTION_STATUS_ABORTED)
	{
	    int			elevel;

		if (gp_crash_recovery_abort_suppress_fatal)
			elevel = WARNING;
		else
			elevel = FATAL;

		elog(elevel, "Crash recovery abort invalid for transaction %u current status '%s' (0x%x) and new status '%s' (0x%x)",
			 xid,
			 XidStatus_Name(status),
			 status,
			 XidStatus_Name(TRANSACTION_STATUS_ABORTED),
			 TRANSACTION_STATUS_ABORTED);
	    return false;
	}

	persistentAbortObjectCount =
				PersistentEndXactRec_ObjectCount(
										persistentAbortObjects,
										EndXactRecKind_Abort);
	Assert(persistentAbortObjectCount > 0);

	persistentAbortSerializeLen =
				PersistentEndXactRec_SerializeLen(
										persistentAbortObjects,
										EndXactRecKind_Abort);

	START_CRIT_SECTION();

	xlrec.xtime = time(NULL);
	/* Write the ABORT record */
	/*
	if (isSubXact)
		xlrec.xact_time = GetCurrentTimestamp();
	else
	{
		xlrec.xact_time = xactStopTimestamp;
	}*/
	xlrec.persistentAbortObjectCount = persistentAbortObjectCount;
	xlrec.nsubxacts = 0;
	rdata[0].data = (char *) (&xlrec);
	rdata[0].len = MinSizeOfXactAbort;
	rdata[0].buffer = InvalidBuffer;
	/* dump persistent abort objects */

	{
		int16 objectCount;

		Assert(persistentAbortSerializeLen > 0);
		persistentAbortBuffer =
					(char *) palloc(persistentAbortSerializeLen);

		PersistentEndXactRec_Serialize(
								persistentAbortObjects,
								EndXactRecKind_Abort,
								&objectCount,
								(uint8*)persistentAbortBuffer,
								persistentAbortSerializeLen);

		if (Debug_persistent_print)
			PersistentEndXactRec_Print("RecordCrashTransactionAbortRecord", persistentAbortObjects);

		rdata[0].next = &(rdata[1]);
		rdata[1].data = persistentAbortBuffer;
		rdata[1].len = persistentAbortSerializeLen;
		rdata[1].buffer = InvalidBuffer;
		lastrdata = 1;
	}
	/* no committed child Xids */
	rdata[lastrdata].next = NULL;

	/*
	 * Raw set the transaction id... so XLogInsert can call GetCurrentTransactionIdIfAny.
	 */
	{
		TransactionState s = CurrentTransactionState;

		s->transactionId = xid;
	}
	recptr = XLogInsert(RM_XACT_ID, XLOG_XACT_ABORT, rdata);

	/*
	 * Mark the transaction aborted in clog.  This is not absolutely
	 * necessary but we may as well do it while we are here.
	 *
	 * The ordering here isn't critical but it seems best to mark the
	 * parent first.  This assures an atomic transition of all the
	 * subtransactions to aborted state from the point of view of
	 * concurrent TransactionIdDidAbort calls.
	 */

	/* Fix for MPP-12614. Only set the clog status for the transaciton if the returned */
	/* value for TransactionIdGetStatus() was good.                                    */

	if (validStatus == true)
	  TransactionIdAbort(xid);

	END_CRIT_SECTION();

	return true;
}

/*
 *	AtAbort_Memory
 */
static void
AtAbort_Memory(void)
{
	/*
	 * Switch into TransactionAbortContext, which should have some free
	 * space even if nothing else does.  We'll work in this context until
	 * we've finished cleaning up.
	 *
	 * It is barely possible to get here when we've not been able to create
	 * TransactionAbortContext yet; if so use TopMemoryContext.
	 */
	if (TransactionAbortContext != NULL)
		MemoryContextSwitchTo(TransactionAbortContext);
	else
		MemoryContextSwitchTo(TopMemoryContext);
}

/*
 * AtSubAbort_Memory
 */
static void
AtSubAbort_Memory(void)
{
	Assert(TransactionAbortContext != NULL);

	MemoryContextSwitchTo(TransactionAbortContext);
}


/*
 *	AtAbort_ResourceOwner
 */
static void
AtAbort_ResourceOwner(void)
{
	/*
	 * Make sure we have a valid ResourceOwner, if possible (else it will be
	 * NULL, which is OK)
	 */
	CurrentResourceOwner = TopTransactionResourceOwner;
}

/*
 * AtSubAbort_ResourceOwner
 */
static void
AtSubAbort_ResourceOwner(void)
{
	TransactionState s = CurrentTransactionState;

	/* Make sure we have a valid ResourceOwner */
	CurrentResourceOwner = s->curTransactionOwner;
}


/*
 * AtSubAbort_childXids
 */
static void
AtSubAbort_childXids(void)
{
	TransactionState s = CurrentTransactionState;

	/*
	 * We keep the child-XID lists in TopTransactionContext (see
	 * AtSubCommit_childXids).	This means we'd better free the list
	 * explicitly at abort to avoid leakage.
	 */
	list_free(s->childXids);
	s->childXids = NIL;
}

/*
 * RecordSubTransactionAbort
 */
static void
RecordSubTransactionAbort(void)
{
	int32						persistentAbortSerializeLen;
	PersistentEndXactRecObjects persistentAbortObjects;
	int16						persistentAbortObjectCount;
	char						*persistentAbortBuffer = NULL;

	TransactionId xid = GetCurrentTransactionId();
	int			nchildren;
	TransactionId *children;

	/* Get data needed for abort record */
	persistentAbortSerializeLen =
			PersistentEndXactRec_FetchObjectsFromSmgr(
										&persistentAbortObjects,
										EndXactRecKind_Abort,
										&persistentAbortObjectCount);

	nchildren = xactGetCommittedChildren(&children);

	/*
	 * If we made neither any transaction-controlled XLOG entries nor any
	 * temp-rel updates, and are not going to delete any files, we can omit
	 * recording the transaction abort at all.	No one will ever care that it
	 * aborted.  (These tests cover our whole transaction tree, and therefore
	 * may mark subxacts that don't really need it, but it's probably not
	 * worth being tenser.)
	 *
	 * In this case we needn't worry about marking subcommitted children as
	 * aborted, because they didn't mark themselves as subcommitted in the
	 * first place; see the optimization in RecordSubTransactionCommit.
	 */
	if (MyLastRecPtr.xrecoff != 0 || MyXactMadeTempRelUpdate ||
		persistentAbortObjectCount > 0)
	{
		START_CRIT_SECTION();

		/*
		 * We only need to log the abort in XLOG if the transaction made any
		 * transaction-controlled XLOG entries or will delete files.
		 */
		if (MyLastRecPtr.xrecoff != 0 || persistentAbortObjectCount > 0)
		{
			XLogRecData rdata[3];
			int			lastrdata = 0;
			xl_xact_abort xlrec;
			XLogRecPtr	recptr;

			xlrec.xtime = time(NULL);
			xlrec.persistentAbortObjectCount = persistentAbortObjectCount;
			xlrec.nsubxacts = nchildren;
			rdata[0].data = (char *) (&xlrec);
			rdata[0].len = MinSizeOfXactAbort;
			rdata[0].buffer = InvalidBuffer;
			/* dump persistent abort objects */
			if (persistentAbortObjectCount > 0)
			{
				int16 objectCount;

				Assert(persistentAbortSerializeLen > 0);
				persistentAbortBuffer =
							(char*)palloc(persistentAbortSerializeLen);

				PersistentEndXactRec_Serialize(
										&persistentAbortObjects,
										EndXactRecKind_Abort,
										&objectCount,
										(uint8*)persistentAbortBuffer,
										persistentAbortSerializeLen);

				if (Debug_persistent_print)
					PersistentEndXactRec_Print("RecordSubTransactionAbort", &persistentAbortObjects);

				rdata[0].next = &(rdata[1]);
				rdata[1].data = persistentAbortBuffer;
				rdata[1].len = persistentAbortSerializeLen;
				rdata[1].buffer = InvalidBuffer;
				lastrdata = 1;
			}
			/* dump committed child Xids */
			if (nchildren > 0)
			{
				rdata[lastrdata].next = &(rdata[2]);
				rdata[2].data = (char *) children;
				rdata[2].len = nchildren * sizeof(TransactionId);
				rdata[2].buffer = InvalidBuffer;
				lastrdata = 2;
			}
			rdata[lastrdata].next = NULL;

			recptr = XLogInsert(RM_XACT_ID, XLOG_XACT_ABORT, rdata);

			/* Must flush if we are deleting files... */
			if (persistentAbortObjectCount > 0)
				XLogFlush(recptr);
		}

		/*
		 * Mark the transaction aborted in clog.  This is not absolutely
		 * necessary but XactLockTableWait makes use of it to avoid waiting
		 * for already-aborted subtransactions.
		 */
		TransactionIdAbort(xid);
		TransactionIdAbortTree(nchildren, children);

		END_CRIT_SECTION();
	}

	/*
	 * We can immediately remove failed XIDs from PGPROC's cache of running
	 * child XIDs. It's easiest to do it here while we have the child XID
	 * array at hand, even though in the main-transaction case the equivalent
	 * work happens just after return from RecordTransactionAbort.
	 */
	XidCacheRemoveRunningXids(xid, nchildren, children);

	/* And clean up local data */

	// UNDONE: Free storage in persistentAbortObjects...

	if (persistentAbortBuffer != 0)
		pfree(persistentAbortBuffer);
	if (children)
		pfree(children);
}

/* ----------------------------------------------------------------
 *						CleanupTransaction stuff
 * ----------------------------------------------------------------
 */

/*
 *	AtCleanup_Memory
 */
static void
AtCleanup_Memory(void)
{
	Assert(CurrentTransactionState->parent == NULL);

	/*
	 * Now that we're "out" of a transaction, have the system allocate things
	 * in the top memory context instead of per-transaction contexts.
	 */
	MemoryContextSwitchTo(TopMemoryContext);

	/*
	 * Clear the special abort context for next time.
	 */
	if (TransactionAbortContext != NULL)
		MemoryContextResetAndDeleteChildren(TransactionAbortContext);

	/*
	 * Release all transaction-local memory.
	 */
	if (TopTransactionContext != NULL)
		MemoryContextDelete(TopTransactionContext);
	TopTransactionContext = NULL;
	CurTransactionContext = NULL;
	CurrentTransactionState->curTransactionContext = NULL;
}


/* ----------------------------------------------------------------
 *						CleanupSubTransaction stuff
 * ----------------------------------------------------------------
 */

/*
 * AtSubCleanup_Memory
 */
static void
AtSubCleanup_Memory(void)
{
	TransactionState s = CurrentTransactionState;

	Assert(s->parent != NULL);

	/* Make sure we're not in an about-to-be-deleted context */
	MemoryContextSwitchTo(s->parent->curTransactionContext);
	CurTransactionContext = s->parent->curTransactionContext;

	/*
	 * Clear the special abort context for next time.
	 */
	if (TransactionAbortContext != NULL)
		MemoryContextResetAndDeleteChildren(TransactionAbortContext);

	/*
	 * Delete the subxact local memory contexts. Its CurTransactionContext can
	 * go too (note this also kills CurTransactionContexts from any children
	 * of the subxact).
	 */
	if (s->curTransactionContext)
		MemoryContextDelete(s->curTransactionContext);
	s->curTransactionContext = NULL;
}

/* ----------------------------------------------------------------
 *						interface routines
 * ----------------------------------------------------------------
 */
/* MPP routine for setting the transaction id.	this is needed for the shared
 * shapshot for segmates.
 *
 * TODO: this sucks to have to allow this since its potentially very dangerous.
 * maybe we can re-factor the shared snapshot stuff differently to fix this.
 * but unfortunately the XID and snapshot info is kept in two entirely different
 * places so it doesn't look good.
 *
 * DOH: this totally ignores subtransactions for now!
 */
void
SetSharedTransactionId(void)
{
	Assert(SharedLocalSnapshotSlot != NULL);

	switch (DistributedTransactionContext)
	{
	case DTX_CONTEXT_QD_DISTRIBUTED_CAPABLE:
		elog((Debug_print_full_dtm ? LOG : DEBUG5), "Query Dispatcher setting shared xid to: %u", TopTransactionStateData.transactionId);
		SharedLocalSnapshotSlot->xid = TopTransactionStateData.transactionId;
	    break;

	case DTX_CONTEXT_QE_TWO_PHASE_EXPLICIT_WRITER:
	case DTX_CONTEXT_QE_TWO_PHASE_IMPLICIT_WRITER:
	case DTX_CONTEXT_QE_AUTO_COMMIT_IMPLICIT:
		elog((Debug_print_full_dtm ? LOG : DEBUG5), "qExec WRITER updating shared xid %u -> %u (distributedXid %u)",
		     SharedLocalSnapshotSlot->xid, TopTransactionStateData.transactionId,
			 QEDtxContextInfo.distributedXid);
		SharedLocalSnapshotSlot->xid = TopTransactionStateData.transactionId;
		break;

	case DTX_CONTEXT_QE_READER:
	case DTX_CONTEXT_QE_ENTRY_DB_SINGLETON:

		SetSharedTransactionId_reader(SharedLocalSnapshotSlot->xid, SharedLocalSnapshotSlot->snapshot.curcid);

		elog((Debug_print_full_dtm ? LOG : DEBUG5), "qExec READER setting local xid to: %u (distributedXid %u/%u)",
		     TopTransactionStateData.transactionId, QEDtxContextInfo.distributedXid, QEDtxContextInfo.segmateSync);
		break;

	case DTX_CONTEXT_LOCAL_ONLY:
	case DTX_CONTEXT_QD_RETRY_PHASE_2:
	case DTX_CONTEXT_QE_PREPARED:
	case DTX_CONTEXT_QE_FINISH_PREPARED:
		elog(FATAL, "Unexpected distributed transaction context: '%s'",
			DtxContextToString(DistributedTransactionContext));

	default:
		elog(PANIC, "Unrecognized DTX transaction context: %d",
			(int) DistributedTransactionContext);
	}
}

void
SetSharedTransactionId_reader(TransactionId xid, CommandId cid)
{
	Assert(DistributedTransactionContext == DTX_CONTEXT_QE_READER ||
		   DistributedTransactionContext == DTX_CONTEXT_QE_ENTRY_DB_SINGLETON);

	TopTransactionStateData.transactionId = xid;
	currentCommandId = cid;
}

/*
 * ============== XID BUFFER Functions ===================
 * Functions to manipulate XidBuffer: pages of sorted transaction ids.
 */

static bool
search_binary_xids(TransactionId *ids, uint32 size, TransactionId xid,
		   int32 *index)
{
	uint32 mid;
	uint32 begin;
	uint32 end;

	*index = -1;
	if (size == 0)
	{
		return false;
	}

	begin = 0;
	end = size;
	while (begin < end)
	{
		mid = (begin + end)/2;

		if (TransactionIdFollows(ids[mid], xid))
		{
			end = mid;
		}
		else if (TransactionIdPrecedes(ids[mid], xid))
		{
			begin = mid+1;
		}
		else
		{
			*index = mid;
			return true;
		}
	}

	return false;
}

static inline bool
IsXidBufferEmpty(XidBuffer *xidbuf)
{
	return (xidbuf->actual_bufs == 0);
}

bool
FindXidInXidBuffer(XidBuffer *xidbuf, TransactionId xid, uint32 *cnt,
		   int32 *index)
{
	uint32 size;

	if (IsXidBufferEmpty(xidbuf))
		return false;

	for (*cnt = 1; *cnt < xidbuf->actual_bufs; (*cnt)++)
	{
		if (TransactionIdFollows(*xidbuf->ids_buf[*cnt], xid))
			break;
	}

	size = ((*cnt == xidbuf->actual_bufs) || (xidbuf->actual_bufs == 1))
		? xidbuf->last_buf_cnt : MAX_XIDBUF_XIDS;
	(*cnt)--;

	return search_binary_xids(xidbuf->ids_buf[*cnt], size, xid, index);
}

static inline void
AdvanceNextIndexForXidBuffer(XidBuffer *xidbuf, uint32 *cnt, uint32 *index)
{
	int i;

	if ((xidbuf->last_buf_cnt != 0) &&
	    (xidbuf->last_buf_cnt < MAX_XIDBUF_XIDS))
	{
		*cnt = xidbuf->actual_bufs - 1;
		*index = xidbuf->last_buf_cnt;
		xidbuf->last_buf_cnt++;
		return;
	}

again:
	if (xidbuf->actual_bufs < xidbuf->max_bufs)
	{
		xidbuf->ids_buf[xidbuf->actual_bufs] = (TransactionId *)
			MemoryContextAllocZero(TopMemoryContext,
					       MAX_XIDBUF_SIZE);
		*cnt = xidbuf->actual_bufs++;
		xidbuf->last_buf_cnt = 1;
		*index = 0;
		return;
	}

	if (xidbuf->max_bufs)
	{
		xidbuf->max_bufs *= 2;
	}
	else
	{
		xidbuf->max_bufs = MAX_XIDBUF_INIT_PAGES;
	}

	if (xidbuf->ids_buf != NULL)
	{
		xidbuf->ids_buf = (TransactionId **)repalloc(xidbuf->ids_buf,
						    xidbuf->max_bufs *
						    sizeof(TransactionId *));
	}
	else
	{
		xidbuf->ids_buf = (TransactionId **)MemoryContextAlloc(
						    TopMemoryContext,
						    xidbuf->max_bufs *
						    sizeof(TransactionId *));
	}

	for (i = xidbuf->actual_bufs; i < xidbuf->max_bufs; i++)
	{
		xidbuf->ids_buf[i] = NULL;
	}

	goto again;

	/* Not reached */
	return;
}

void
AddSortedToXidBuffer(XidBuffer *xidbuf, TransactionId *xids,
			      uint32 count)
{
	uint32 index;
	uint32 cnt = 0;
	uint32 i;

	for (i = 0; i < count; i++)
	{
		AdvanceNextIndexForXidBuffer(xidbuf, &cnt, &index);
		xidbuf->ids_buf[cnt][index] = xids[i];
	}
}

void
ResetXidBuffer(XidBuffer *xidbuf)
{
	int i;

	for (i = 0; i < xidbuf->actual_bufs; i ++)
	{
		pfree(xidbuf->ids_buf[i]);
	}

	if (xidbuf->max_bufs)
		pfree(xidbuf->ids_buf);

	bzero(xidbuf, sizeof(*xidbuf));
}

static char *
Subtransaction_filename(volatile TransactionId xid)
{
	static char filename[MAXPGPATH];

	snprintf(filename, sizeof(filename), "sess%u", xid);
	return filename;
}

static inline void
OpenOrCreateSubtransIdFile(DistributedTransactionId dxid)
{
	if (subxip_file == 0)
	{
		subxip_file = OpenTemporaryFile(
			Subtransaction_filename(dxid),
			1, false, true, true, false);
		// What should be done if this fails ??
	}
}

TransactionId
GetLastTransactionIdFromSnapshot(DistributedTransactionId dxid)
{
	if (SharedLocalSnapshotSlot->inmemory_subcnt > 0)
	{
		return SharedLocalSnapshotSlot->subxids[
			SharedLocalSnapshotSlot->inmemory_subcnt - 1];
	}
	else if (SharedLocalSnapshotSlot->total_subcnt > 0)
	{
		TransactionId last_id;
		int64 offset;
		int64 file_size;

		/*
		 * Read from subtransaction file.
		 */
		OpenOrCreateSubtransIdFile(dxid);
		Assert(subxip_file != 0);

		file_size = (SharedLocalSnapshotSlot->total_subcnt-1) *
			sizeof(TransactionId);
		offset = FileSeek(subxip_file, file_size, SEEK_SET);
		if (FileRead(subxip_file, (char *)(&last_id),
			     sizeof(TransactionId)) != sizeof(TransactionId))
		{
			elog(ERROR, "Error in reading subtransaction file.");
		}
		return last_id;
	}
	else
	{
		return InvalidTransactionId;
	}
}

static void
reverse_xids(TransactionId *subxids, uint32 subcnt)
{
	int i;
	TransactionId id;

	/*
	 * IDs are sorted in decreasing order, reverse it.
	 */
	for (i = 0; i < subcnt/2; i++)
	{
		id = subxids[i];
		subxids[i] = subxids[subcnt - i - 1];
		subxids[subcnt - i - 1] = id;
	}
}

/*
 * ========= Functions to update Subxids in shared snapshot =============
 */
static void
GetAddedSubtransactionsFromTree(TransactionId xid, TransactionState state,
				TransactionId **subxids, uint32 *subcnt)
{
	TransactionState s;
	uint32 size = MaxGpSavePoints;

	*subxids = (TransactionId *)MemoryContextAlloc(TopMemoryContext,
						size * sizeof(TransactionId));
	*subcnt = 0;

	/*
	 * Scan the transaction stack for active subtransactions.
	 * Transaction Ids get added to the array in decreasing order.
	 */
	for (s = state; s != NULL; s = s->parent)
	{
		ListCell   *cell;

		/* it can't have any child XIDs too */
		if (!TransactionIdIsValid(s->transactionId))
			continue;

		/*
		 * subcommitted child XIDs
		 */
		foreach(cell, s->childXids)
		{
			Assert(*subcnt < size);
			elog((Debug_print_full_dtm ? LOG : DEBUG5),
			     "Adding subcommitted child xid %u as #%u to shared"
			     " snapshot", lfirst_xid(cell), *subcnt);

			if (TransactionIdPrecedesOrEquals(lfirst_xid(cell), xid))
			{
				continue;
			}
			(*subxids)[(*subcnt)++] = lfirst_xid(cell);
			if (*subcnt == size)
			{
				size *= 2;
				*subxids = (TransactionId *)repalloc((*subxids),
						size * sizeof(TransactionId));
			}
		}

		/*
		 * This means xid is equal to one of the childXids. We
		 * are done and not look any further.
		 */
		if (cell != NULL)
			break;

		if (s->nestingLevel == 1)
			break;

		if (TransactionIdPrecedesOrEquals(s->transactionId, xid))
		{
			continue;
		}

		/*
		 * Ignore aborted subtransactions.
		 */
		if (s->state == TRANS_ABORT)
			continue;

		Assert(*subcnt < size);
		elog((Debug_print_full_dtm ? LOG : DEBUG5),
		     "Adding subcommitted child xid %u as #%u to shared"
		     " snapshot", s->transactionId, *subcnt);

		(*subxids)[(*subcnt)++] = s->transactionId;
		if (*subcnt == size)
		{
			size *= 2;
			*subxids = (TransactionId *)repalloc((*subxids),
					size * sizeof(TransactionId));
		}
	}

	reverse_xids(*subxids, *subcnt);
}

static TransactionId
GetLastSubTransactionIdFromTree(TransactionState s)
{
	Assert(s != NULL);

	for (; s != NULL; s = s->parent)
	{
		/* it can't have any child XIDs too */
		if (!TransactionIdIsValid(s->transactionId))
			continue;

		/*
		 * subcommitted child XIDs
		 */
		if (s->childXids && list_length(s->childXids))
			return linitial_oid(s->childXids);
		else if (s->nestingLevel >= 2)
			return s->transactionId;
	}

	/* Not reached */
	return InvalidTransactionId;
}

static void
AppendToSubxidFile(TransactionId *subxids, uint32 subcnt)
{
	Assert(subxip_file != 0);
	FileSeek(subxip_file, 0, SEEK_END);
	if (FileWrite(subxip_file, (char *)subxids,
		      subcnt * sizeof(TransactionId)) < 0)
	{
		elog(ERROR, "Error in saving subtransaction ids");
	}

#ifdef FAULT_INJECTOR
		FaultInjector_InjectFaultIfSet(
			SubtransactionFlushToFile,
			DDLNotSpecified,
			"",  // databaseName
			""); // tableName
#endif
}

static void
ResetSharedSnapshotSubxids(volatile SharedSnapshotSlot *shared_snapshot)
{
	if ((DistributedTransactionContext ==
		DTX_CONTEXT_QE_TWO_PHASE_EXPLICIT_WRITER ||
	     DistributedTransactionContext ==
		DTX_CONTEXT_QE_TWO_PHASE_IMPLICIT_WRITER ||
	     DistributedTransactionContext ==
		DTX_CONTEXT_QD_DISTRIBUTED_CAPABLE ||
	     DistributedTransactionContext ==
		DTX_CONTEXT_QE_AUTO_COMMIT_IMPLICIT) &&
	    (shared_snapshot != NULL))
	{
		shared_snapshot->inmemory_subcnt = 0;
		shared_snapshot->total_subcnt = 0;
	}

	if (subxip_file)
	{
		FileClose(subxip_file);
	}
	subxip_file = 0;
}

static void
AddSubtransactionsToSharedSnapshot(DistributedTransactionId dxid,
				   volatile SharedSnapshotSlot *shared_snapshot,
				   TransactionId *subxids,
				   uint32 subcnt)
{
	if (shared_snapshot->inmemory_subcnt + subcnt <= MaxGpSavePoints)
	{
		memcpy((void *)(&shared_snapshot->subxids[
		       shared_snapshot->inmemory_subcnt]),
		       subxids, subcnt * sizeof(TransactionId));
		shared_snapshot->inmemory_subcnt += subcnt;
		shared_snapshot->total_subcnt += subcnt;
		return;
	}

	/*
	 * Subtransaction ids do not fit. Move them to the file.
	 * Create the file, if it does not exist.
	 */
	OpenOrCreateSubtransIdFile(dxid);

	AppendToSubxidFile((TransactionId *)(shared_snapshot->subxids),
			   shared_snapshot->inmemory_subcnt);
	AppendToSubxidFile(subxids, subcnt);
	shared_snapshot->inmemory_subcnt = 0;
	shared_snapshot->total_subcnt += subcnt;
}

static void
RemoveSubtransactionsFromSharedSnapshot(DistributedTransactionId dxid,
					TransactionId xid_tree,
					volatile SharedSnapshotSlot *shared_snapshot)
{
	uint32 removed;
	TransactionId *subxids = NULL;
	int64 offset;
	int32 index = 0;
	int64 size;
	int64 read_size;
	int64 total_size;
	bool found;

	/*
	 * First, find the xid in memory cache of subxids in SharedSnapshotSlot.
	 */
	if (search_binary_xids((TransactionId *)shared_snapshot->subxids,
		  		shared_snapshot->inmemory_subcnt,
			  	xid_tree, &index))
	{
		removed = shared_snapshot->inmemory_subcnt - index - 1;
		bzero((void *)(&shared_snapshot->subxids[index+1]),
		      sizeof(TransactionId) * removed);
		shared_snapshot->inmemory_subcnt = (index + 1);	
		shared_snapshot->total_subcnt -= removed;
		return;
	}

	/*
	 * The inmemory cache is either empty or the given xid
	 * is not in this cache in which case it is smaller than the smallest
	 * id in the cache. In both these cases we need to search in the file.
	 */
	Assert((shared_snapshot->inmemory_subcnt == 0) ||
	       TransactionIdPrecedes(xid_tree, shared_snapshot->subxids[0]));

	shared_snapshot->total_subcnt -= shared_snapshot->inmemory_subcnt;
	shared_snapshot->inmemory_subcnt = 0;

	size = shared_snapshot->total_subcnt * sizeof(TransactionId);

	OpenOrCreateSubtransIdFile(dxid);
	Assert(subxip_file != 0);
	total_size = 0;
	offset = FileSeek(subxip_file, 0, SEEK_SET);

	subxids = palloc(MAX_XIDBUF_SIZE);
	while (size > 0)
	{
		read_size = size > MAX_XIDBUF_SIZE ? MAX_XIDBUF_SIZE : size;
		if (FileRead(subxip_file, (char *)subxids, read_size) !=
			     read_size)
		{
			elog(ERROR, "Error in Reading Subtransaction file.");
		}

		if (TransactionIdFollowsOrEquals(
		     subxids[(read_size/sizeof(TransactionId)) - 1], xid_tree))
		{
			found = search_binary_xids(subxids,
					   read_size/sizeof(TransactionId),
					   xid_tree, &index);
			Assert(found || (TransactionIdEquals(xid_tree,
						InvalidTransactionId)));
			total_size += sizeof(TransactionId) * (index+1);
			break;
		}

		total_size += read_size;
		size -= read_size;
	}
	pfree(subxids);

	FileTruncate(subxip_file, total_size);
	shared_snapshot->total_subcnt = total_size/sizeof(TransactionId);
}

/*
 * For QE writer, Subtransaction IDs are stored in the transaction tree
 * (CurrentTransactionState). For efficiency of searching, they are also stored
 * XidBuffer of the snapshot (private copy). In addition, for sharing with
 * the QE reader, they are stored in SharedSnapshotSlot's array in shared
 * memory, and whatever overflows goes in a file, also seen by the QE reader.
 * For QE reader, Subtransaction IDs are stored in XidBuffer of the snapshot
 * for fast searching and the QE reader can also see the IDs stored in
 * the SharedSnapshot slot, and in the file.
 *
 * This function computes the differential between shared snapshot and the
 * actual state of the transaction tree of the QE writer and updates the
 * shared snapshot accordingly. It also updates the XidBuffer of the
 * writer's snapshot to have the actual number of xids.
 * Since the last time the snapshot was updated, there can be three cases:
 * - No subtransaction id got added.
 * - Subtransactions got added due to creation of new subtransactions.
 * - Subtransactions got removed from the tree due to rollback.
 */
void
UpdateSubtransactionsInSharedSnapshot(DistributedTransactionId dxid)
{
	TransactionId *temp_subxids;
	uint32 temp_cnt = 0;
	TransactionId xid;
	TransactionId xid_tree;

	if (SharedLocalSnapshotSlot == NULL)
	{
		return;
	}
	
	xid = GetLastTransactionIdFromSnapshot(dxid);
	xid_tree = GetLastSubTransactionIdFromTree(CurrentTransactionState);		
	if (TransactionIdFollows(xid_tree, xid))
	{
		GetAddedSubtransactionsFromTree(xid, CurrentTransactionState,
						&temp_subxids, &temp_cnt);
		if (temp_cnt > 0)
		{
			AddSubtransactionsToSharedSnapshot(
						dxid,
						SharedLocalSnapshotSlot,
						temp_subxids,
						temp_cnt);
		}

		pfree(temp_subxids);
	}
	else if (TransactionIdPrecedes(xid_tree, xid))
	{
		RemoveSubtransactionsFromSharedSnapshot(dxid, xid_tree,
						SharedLocalSnapshotSlot);
	}
}

/*
 * Called by QE Reader to copy transaction IDs from shared snapshot into
 * its XID buffer.
 * This can be optimized to get only the changes. For now, it copies all
 * subxids from the snapshot.
 */
void
GetSubXidsInXidBuffer(void)
{
	TransactionId* subxids = NULL;
	int64 offset;
	int64 size;
	int64 read_size;

	/*
	 * We only add subxids to the subxbuf, if it doen't fit the 
	 * writers SharedSnapshot slot inmemory limit. Else we can refer the writers 
	 * SharedSnapshot array itself as earlier to Subtransaction Limit Removal feature.
	 * Check if there are any ids in file.
	 */
	if (SharedLocalSnapshotSlot->inmemory_subcnt !=
	    SharedLocalSnapshotSlot->total_subcnt)
	{
		ResetXidBuffer(&subxbuf);
		if (subxip_file == 0)
		{
			subxip_file = OpenTemporaryFile(
				Subtransaction_filename(
					SharedLocalSnapshotSlot->QDxid),
				1, false, false, false, false);

			if (subxip_file == 0)
			{
				elog(ERROR,
				     "Error in Opening Subtransaction file.");
			}
		}

#ifdef FAULT_INJECTOR
		FaultInjector_InjectFaultIfSet(
			SubtransactionReadFromFile,
			DDLNotSpecified,
			"",  // databaseName
			""); // tableName
#endif

		offset = FileSeek(subxip_file, 0, SEEK_SET);
		size = (SharedLocalSnapshotSlot->total_subcnt -
			SharedLocalSnapshotSlot->inmemory_subcnt) *
			sizeof(TransactionId);

		subxids = palloc(MAX_XIDBUF_SIZE);
		while (size > 0)
		{
			read_size = size > MAX_XIDBUF_SIZE ?
				    MAX_XIDBUF_SIZE : size;
			if (FileRead(subxip_file, (char *)subxids, read_size)
				!= read_size)
			{
				elog(ERROR,
				     "Error in Reading Subtransaction file.");
			}
			AddSortedToXidBuffer(&subxbuf, subxids,
					     read_size/sizeof(TransactionId));
			size -= read_size;
		}
		pfree(subxids);

		AddSortedToXidBuffer(&subxbuf,
			    (TransactionId *)(SharedLocalSnapshotSlot->subxids),
			    SharedLocalSnapshotSlot->inmemory_subcnt);
	}
}

/*
 * MPP debug routine for showing currently active subtransaction ids.
 */
void
ShowSubtransactionsForSharedSnapshot(void)
{
	int i;
	TransactionId* subxids = NULL;

	elog((Debug_print_full_dtm ? LOG : DEBUG5),
	     "Reader qExec count of subtransaction ids %u",
	     SharedLocalSnapshotSlot->total_subcnt);

	if (SharedLocalSnapshotSlot->inmemory_subcnt !=
	    SharedLocalSnapshotSlot->total_subcnt)
	{	
		if (subxip_file == 0)
		{
			subxip_file = OpenTemporaryFile(
				Subtransaction_filename(
					SharedLocalSnapshotSlot->QDxid),
				1, false, false, false, false);

			if (subxip_file == 0)
			{
				elog(ERROR,
				     "Error in Opening Subtransaction file for showing.");
			}
		}

		int64 offset;
		uint32 size;
		uint32 read_size;

		offset = FileSeek(subxip_file, 0, SEEK_SET);
		size = (SharedLocalSnapshotSlot->total_subcnt -
			SharedLocalSnapshotSlot->inmemory_subcnt) *
			sizeof(TransactionId);
		
		subxids = palloc(MAX_XIDBUF_SIZE);
		do
		{
			read_size = size > MAX_XIDBUF_SIZE ? MAX_XIDBUF_SIZE : size;
			if ((FileRead(subxip_file, (char *)subxids, read_size)) <
				      read_size)
			{
				elog(ERROR, "Error in Reading Subtransaction file.");
			}

			for (i = 0; i < read_size/sizeof(TransactionId); i++)
			{
				elog((Debug_print_full_dtm ? LOG : DEBUG5), "subxid %u",
				     subxids[i]);
			}

			size -= read_size;
		} while (size > 0);

		pfree(subxids);
	}

	for (i = 0; i < SharedLocalSnapshotSlot->inmemory_subcnt; i++)
	{
		elog((Debug_print_full_dtm ? LOG : DEBUG5), "subxid %u",
		     SharedLocalSnapshotSlot->subxids[i]);
	}
}

/*
 * MPP routine for marking when a sequence makes a mark in the xlog.
 * we need to keep track of this because sequences are the only reason
 * a reader should ever write to the xlog during commit.  As a result,
 * we keep track of such and will complain loudly if its violated.
 */
void
SetXactSeqXlog(void)
{
	seqXlogWrite = true;
}

/*
 *	StartTransaction
 */
void
StartTransaction(void)
{
	TransactionState s;

	/*
	 * Let's just make sure the state stack is empty
	 */
	s = &TopTransactionStateData;
	CurrentTransactionState = s;

	/*
	 * check the current transaction state
	 */
	if (s->state != TRANS_DEFAULT)
		elog(WARNING, "StartTransaction while in %s state",
			 TransStateAsString(s->state));

	/*
	 * set the current transaction state information appropriately during
	 * start processing
	 */
	s->state = TRANS_START;
	s->transactionId = InvalidTransactionId;	/* until assigned */

	/*
	 * Make sure we've freed any old snapshot, and reset xact state variables
	 */
	FreeXactSnapshot();
	XactIsoLevel = DefaultXactIsoLevel;
	XactReadOnly = DefaultXactReadOnly;
	seqXlogWrite = false;

	/* set read only by fts, if any fts action is read only */
	FtsCondSetTxnReadOnly(&XactReadOnly);

	/*
	 * reinitialize within-transaction counters
	 */
	s->subTransactionId = TopSubTransactionId;
	currentSubTransactionId = TopSubTransactionId;
	currentCommandId = FirstCommandId;
	currentSavepointTotal = 0;

	fastNodeCount = 0;
	previousFastLink = NULL;

	/*
	 * must initialize resource-management stuff first
	 */
	AtStart_Memory();
	AtStart_ResourceOwner();

	/*
	 * MPP Modification
	 *
	 * only the writer should get an xid the normal way.
	 *
	 * Don't take out this lock if we are in MPP EXECUTE mode AND we aren't the
	 * "writer".  Actually this is only safe if we only have one writer since
	 * writers need to hold a lock on their own XID so that others can wait
	 * for them to be finished.
	 *
	 * If we're an executor and don't have a valid QDSentXID, then we're starting
	 * a purely-local transaction.
	 *
	 */
	switch (DistributedTransactionContext)
	{
		case DTX_CONTEXT_LOCAL_ONLY:
		case DTX_CONTEXT_QD_RETRY_PHASE_2:
		case DTX_CONTEXT_QE_FINISH_PREPARED:
		{
			/*
			 * MPP: we're in utility-mode or a QE starting a pure-local
			 * transaction without any synchronization to segmates!
			 * (e.g. CatchupInterruptHandler)
			 */

			/*
			 * generate a new transaction id
			 */
			s->transactionId = GetNewTransactionId(false, true);

			XactLockTableInsert(s->transactionId);
			
			PG_TRACE1(transaction__start, s->transactionId);

			/*
		 	 * set transaction_timestamp() (a/k/a now()).  We want this to be the
		 	 * same as the first command's statement_timestamp(), so don't do a
		 	 * fresh GetCurrentTimestamp() call (which'd be expensive anyway).
		  	 */
		  	xactStartTimestamp = stmtStartTimestamp;
		  	xactStopTimestamp = 0;
			pgstat_report_xact_timestamp(xactStartTimestamp);
		}
		break;

		case DTX_CONTEXT_QD_DISTRIBUTED_CAPABLE:
		{
			/*
			 * MPP: we're the dispatcher.
			 */

			/*
			 * Create distributed transaction which will map the
			 * distributed transaction to a local transaction id for the
			 * master database.
			 */
			createDtx(&s->distribXid, &s->transactionId);

			XactLockTableInsert(s->transactionId);
			
			PG_TRACE1(transaction__start, s->transactionId);

			/*
		 	 * set transaction_timestamp() (a/k/a now()).  We want this to be the
		 	 * same as the first command's statement_timestamp(), so don't do a
		 	 * fresh GetCurrentTimestamp() call (which'd be expensive anyway).
		  	 */
		  	xactStartTimestamp = stmtStartTimestamp;
		  	xactStopTimestamp = 0;
			pgstat_report_xact_timestamp(xactStartTimestamp);
			if (SharedLocalSnapshotSlot != NULL)
			{
				elog((Debug_print_full_dtm ? LOG : DEBUG5),
					 "setting SharedLocalSnapshotSlot->startTimestamp = " INT64_FORMAT "[cur=" INT64_FORMAT "])", 
					xactStartTimestamp, SharedLocalSnapshotSlot->startTimestamp);

				SharedLocalSnapshotSlot->startTimestamp = xactStartTimestamp;
			}
		}
		break;

		case DTX_CONTEXT_QE_TWO_PHASE_EXPLICIT_WRITER:
		case DTX_CONTEXT_QE_TWO_PHASE_IMPLICIT_WRITER:
		case DTX_CONTEXT_QE_AUTO_COMMIT_IMPLICIT:
		{
			/* If we're running in test-mode insert a delay in writer. */
			if (gp_enable_slow_writer_testmode)
				pg_usleep(500000);

			if (SharedLocalSnapshotSlot != NULL)
			{
				SharedLocalSnapshotSlot->ready = false;
			}

			/*
			 * MPP: we're a QE Writer.
			 */
			if (QEDtxContextInfo.distributedXid != InvalidDistributedTransactionId)
			{
				if (DistributedTransactionContext == DTX_CONTEXT_QE_TWO_PHASE_EXPLICIT_WRITER ||
					DistributedTransactionContext == DTX_CONTEXT_QE_TWO_PHASE_IMPLICIT_WRITER)
				{
					/*
					 * Use local xid that is mapped to distributed xid.
					 */
					LocalDistribXact_StartOnSegment(
						QEDtxContextInfo.distributedTimeStamp,
						QEDtxContextInfo.distributedXid,
						&s->transactionId);

					s->distribXid = QEDtxContextInfo.distributedXid;

					elog((Debug_print_full_dtm ? LOG : DEBUG5),
						 "LocalDistribXact_StartOnSegment returned %s",
				 	     LocalDistribXact_DisplayString(&MyProc->localDistribXactRef));
				}
				else
				{
					/*
					 * We don't use the distributed xid map since this may be one of funny
					 * distributed queries the executor uses behind the scenes for estimation
					 * work.  This transaction will auto-commit, and then we will follow it with the
					 * real user command.
					 *
					 * Generate a new transaction id.
					 */
					Assert(DistributedTransactionContext == DTX_CONTEXT_QE_AUTO_COMMIT_IMPLICIT);
					s->transactionId = GetNewTransactionId(false, true);
				}
				
			  	/*
			 	 * now() and statement_timestamp() should be the same time
			  	 */
			  	xactStartTimestamp = stmtStartTimestamp;
			  	xactStopTimestamp = 0;
				pgstat_report_xact_timestamp(xactStartTimestamp);

				if (SharedLocalSnapshotSlot != NULL)
				{
					elog((Debug_print_full_dtm ? LOG : DEBUG5),
						 "qExec writer setting distributedXid: %d sharedQDxid %d (shared xid %u -> %u) ready %s (shared timeStamp = " INT64_FORMAT " -> " INT64_FORMAT ")",
						 QEDtxContextInfo.distributedXid, SharedLocalSnapshotSlot->QDxid, SharedLocalSnapshotSlot->xid, s->transactionId,
						 SharedLocalSnapshotSlot->ready ? "true" : "false", SharedLocalSnapshotSlot->startTimestamp, xactStartTimestamp);

					SharedLocalSnapshotSlot->xid = s->transactionId;
					SharedLocalSnapshotSlot->startTimestamp = xactStartTimestamp;
					SharedLocalSnapshotSlot->QDxid = QEDtxContextInfo.distributedXid;

					SharedLocalSnapshotSlot->pid = MyProc->pid;
				}
			}
			else
			{
				/*
				 * Not tied to distributed transaction id, but still coordinated
				 * as a distributed transaction with the 2 phase protocol.
				 *
				 * Generate a new transaction id
				 */
				s->transactionId = GetNewTransactionId(false, true);

				elog((Debug_print_full_dtm ? LOG : DEBUG5),
					 "Not tied to distributed transaction id, but still coordinated "
				     "as a distributed transaction with the 2 phase protocol... local xid %u", 
					 s->transactionId);
			}

			/*
			 * Common.
			 */
			XactLockTableInsert(s->transactionId);

			PG_TRACE1(transaction__start, s->transactionId);

		}
		break;

		case DTX_CONTEXT_QE_ENTRY_DB_SINGLETON:
		case DTX_CONTEXT_QE_READER:
		{
			/*
			 * the pg_usleep() call below is in units of us
			 * (microseconds), interconnect timeout is in seconds.
			 * Start with 1 millisecond.
			 */
			uint64		segmate_timeout_us;
			uint64		sleep_per_check_us = 1 * 1000;
			uint64		total_sleep_time_us = 0;
			uint64		warning_sleep_time_us = 0;

			segmate_timeout_us = (3 * (uint64)Max(interconnect_setup_timeout, 1) * 1000 * 1000) / 4;

			/*
			 * MPP: we're a QE Reader.
			 */
			Assert (SharedLocalSnapshotSlot != NULL);

			/*
			 * we want to get our XID from the shared snapshot and not
			 * generate one ourselves
			 */
			elog((Debug_print_full_dtm ? LOG : DEBUG5), "qExec reader: distributedXid %d sharedlocalsnapshot->QDxid %d sharedsnapshots: %s",
				 QEDtxContextInfo.distributedXid, SharedLocalSnapshotSlot->QDxid, 
				 SharedSnapshotDump());

			/*
			 * NOTE: it is important to notice that we *do not check*
			 * for QEDtxContextInfo.cursorContext here. This means
			 * that we'll be pulling some information from the
			 * SharedLocalSnapshotSlot even in the cursor case!
			 *
			 * In particular, we're getting the local-xid, the
			 * local transaction-start-timestamp.
			 */
			for (;;)
			{
				Assert(SharedLocalSnapshotSlot != NULL);

				elog((Debug_print_snapshot_dtm ? LOG : DEBUG5),
					 "[Distributed Snapshot #%u] *Reader Match?* gxid %u == %u allow currcid %d ~~ %d (StartTransaction, gxid = %u, slot #%d, '%s')", 
					 QEDtxContextInfo.distributedSnapshot.header.distribSnapshotId,
					 QEDtxContextInfo.distributedXid,
					 SharedLocalSnapshotSlot->QDxid,
					 QEDtxContextInfo.curcid,
					 SharedLocalSnapshotSlot->QDcid,
					 getDistributedTransactionId(),
					 SharedLocalSnapshotSlot->slotid,
					 DtxContextToString(DistributedTransactionContext));
				
				/*
				 * If the QDxid in the SharedLocalSnapshotSlot is the
				 * same one that the QD sent us... then we know we are
				 * both on the same page.
				 *
				 * NOTE: The xid we end up getting here may be changed
				 * later on if we wind up needing a snapshot. There is
				 * a reason we have a two-phase wait (first phase
				 * here, second phase in GetSnapshotData()): Some
				 * statements call StartTransaction, but *don't* ever
				 * get a snapshot. "SET" statements are a simple
				 * example. For that case, we just need *some*
				 * relevant xid, that we may update the xid when we do
				 * a full sync with our writer shouldn't matter (since
				 * we will do that before ever using a snapshot).
				 *
				 * This should match a similar check in procarray.c.
				 */
				if (QEDtxContextInfo.distributedXid == SharedLocalSnapshotSlot->QDxid)
				{
					elog((Debug_print_snapshot_dtm ? LOG : DEBUG5),
						 "qExec reader: shared-xid to xid %u (%u %u) (%u %u) xactStartTimestamp (" INT64_FORMAT " -> " INT64_FORMAT ")",
						 SharedLocalSnapshotSlot->xid,
						 QEDtxContextInfo.distributedXid, SharedLocalSnapshotSlot->QDxid,
						 QEDtxContextInfo.segmateSync, SharedLocalSnapshotSlot->segmateSync,
						 xactStartTimestamp,
						 SharedLocalSnapshotSlot->startTimestamp);

					s->transactionId = SharedLocalSnapshotSlot->xid;
					xactStartTimestamp = SharedLocalSnapshotSlot->startTimestamp;
					xactStopTimestamp = 0;
					pgstat_report_xact_timestamp(xactStartTimestamp);

					break; /* done with for (;;) waitloop */
				}
				else
				{
					/*
					 * didn't find it.  we'll sleep for a small amount of
					 * time and then try again.
					 *
					 * TODO: is there a semaphore or something better we can
					 * do here.
					 */
					elog(DEBUG1,"Sleeping while waiting for shared snapshot");
					pg_usleep(sleep_per_check_us);
					elog(DEBUG1,"waking while waiting for shared snapshot");

					CHECK_FOR_INTERRUPTS();

					warning_sleep_time_us += sleep_per_check_us;
					total_sleep_time_us += sleep_per_check_us;

					if (total_sleep_time_us >= segmate_timeout_us)
					{
						ereport(ERROR,
								(errcode(ERRCODE_GP_INTERCONNECTION_ERROR),
								 errmsg("StartTransaction timed out waiting for Writer to set the shared snapshot."),
								 errdetail("We are waiting for the shared snapshot to have XID: %d/%u but the value "
										   "is currently: %d/%u. Our slotindex is: %d our writer-pid %d\n"
										   "DistributedTransactionContext = %s."
										   "Dump of all sharedsnapshots in shmem: %s",
										   QEDtxContextInfo.distributedXid, QEDtxContextInfo.segmateSync,
										   SharedLocalSnapshotSlot->QDxid, SharedLocalSnapshotSlot->segmateSync,
										   SharedLocalSnapshotSlot->slotindex, (int)SharedLocalSnapshotSlot->pid,
										   DtxContextToString(DistributedTransactionContext),
										   SharedSnapshotDump())));
					}
					else if (warning_sleep_time_us > 1000 * 1000)
					{
						/*
						 * Every second issue warning.
						 */
						elog(LOG,"StartTransaction did not find shared local snapshot information. "
							 "We are waiting for the shared snapshot to have XID: %d/%u but the value "
							 "is currently: %d/%u. Our slotindex is: %d. our writer-pid %d"
							 "DistributedTransactionContext = %s.",
							 QEDtxContextInfo.distributedXid, QEDtxContextInfo.segmateSync,
							 SharedLocalSnapshotSlot->QDxid, SharedLocalSnapshotSlot->segmateSync,
							 SharedLocalSnapshotSlot->slotindex, (int)SharedLocalSnapshotSlot->pid,
							 DtxContextToString(DistributedTransactionContext));
						warning_sleep_time_us = 0;
					}
				}
			}
			s->distribXid = QEDtxContextInfo.distributedXid;
		}
		break;
	
		case DTX_CONTEXT_QE_PREPARED:
			elog(FATAL, "Unexpected segment distribute transaction context: '%s'",
				 DtxContextToString(DistributedTransactionContext));
			break;
	
		default:
			elog(PANIC, "Unrecognized DTX transaction context: %d",
				 (int) DistributedTransactionContext);
			break;
	}

	elog((Debug_print_snapshot_dtm ? LOG : DEBUG5),
		 "[Distributed Snapshot #%u] *StartTransaction* (gxid = %u, xid = %u, '%s')", 
		 (SerializableSnapshot == NULL ? 0 :
		  SerializableSnapshot->distribSnapshotWithLocalMapping.header.distribSnapshotId),
		 getDistributedTransactionId(),
		 s->transactionId,
		 DtxContextToString(DistributedTransactionContext));

	/*
	 * initialize current transaction state fields
	 *
	 * note: prevXactReadOnly is not used at the outermost level
	 */
	s->nestingLevel = 1;
	s->gucNestLevel = 1;
	s->childXids = NIL;
	GetUserIdAndSecContext(&s->prevUser, &s->prevSecContext);
	/* SecurityRestrictionContext should never be set outside a transaction */
	Assert(s->prevSecContext == 0);

	/*
	 * initialize other subsystems for new transaction
	 */
	AtStart_GUC();
	AtStart_Inval();
	AtStart_Cache();
	AfterTriggerBeginXact();

	/*
	 * done with start processing, set current transaction state to "in
	 * progress"
	 */
	s->state = TRANS_INPROGRESS;

	ShowTransactionState("StartTransaction");

	elog((Debug_print_full_dtm ? LOG : DEBUG5),
		 "StartTransaction in DTX Context = '%s', %s",
		 DtxContextToString(DistributedTransactionContext),
 	     LocalDistribXact_DisplayString(&MyProc->localDistribXactRef));
}

/*
 * Clears the current transaction from PGPROC.
 *
 * Must be called while holding the ProcArrayLock.
 */
void
ClearTransactionFromPgProc_UnderLock(void)
{
	MyProc->xid = InvalidTransactionId;
	MyProc->xmin = InvalidTransactionId;
	MyProc->inVacuum = false;		/* must be cleared with xid/xmin */
	MyProc->serializableIsoLevel = false;
	MyProc->inDropTransaction = false;

	/* Clear the subtransaction-XID cache too while holding the lock */
	MyProc->subxids.nxids = 0;
	MyProc->subxids.overflowed = false;
}

/*
 *	CommitTransaction
 *
 * NB: if you change this routine, better look at PrepareTransaction too!
 */
void
CommitTransaction(void)
{
	MIRRORED_LOCK_DECLARE;

	CHECKPOINT_START_LOCK_DECLARE;

	TransactionState s = CurrentTransactionState;

	TransactionId localXid = InvalidTransactionId;
	LocalDistribXactRef localDistribXactRef;
	bool needStateChangeFromDistributed = false;
	bool needNotifyCommittedDtxTransaction = false;
	bool willHaveObjectsFromSmgr;

	LocalDistribXactRef_Init(&localDistribXactRef);

	ShowTransactionState("CommitTransaction");

	/*
	 * check the current transaction state
	 */
	if (s->state != TRANS_INPROGRESS)
		elog(WARNING, "CommitTransaction while in %s state",
			 TransStateAsString(s->state));
	Assert(s->parent == NULL);

	if (Gp_role == GP_ROLE_EXECUTE && !Gp_is_writer)
		elog(DEBUG1,"CommitTransaction: called as segment Reader");

	/*
	 * Do pre-commit processing (most of this stuff requires database access,
	 * and in fact could still cause an error...)
	 *
	 * It is possible for CommitHoldablePortals to invoke functions that queue
	 * deferred triggers, and it's also possible that triggers create holdable
	 * cursors.  So we have to loop until there's nothing left to do.
	 */
	for (;;)
	{
		/*
		 * Fire all currently pending deferred triggers.
		 */
		AfterTriggerFireDeferred();

		/*
		 * Convert any open holdable cursors into static portals.  If there
		 * weren't any, we are done ... otherwise loop back to check if they
		 * queued deferred triggers.  Lather, rinse, repeat.
		 */
		if (!CommitHoldablePortals())
			break;
	}

	/* Now we can shut down the deferred-trigger manager */
	AfterTriggerEndXact(true);

	/* Close any open regular cursors */
	AtCommit_Portals();

	/* Perform any Resource Scheduler commit procesing. */
	if (Gp_role == GP_ROLE_DISPATCH && ResourceScheduler)
		AtCommit_ResScheduler();

	/* Perform any AO table commit processing */
	AtCommit_AppendOnly();

	/*
	 * Let ON COMMIT management do its thing (must happen after closing
	 * cursors, to avoid dangling-reference problems)
	 */
	PreCommit_on_commit_actions();

	/* close large objects before lower-level cleanup */
	AtEOXact_LargeObject(true);

	/* NOTIFY commit must come before lower-level cleanup */
	AtCommit_Notify();

	/*
	 * Update flat files if we changed pg_database, pg_authid or
	 * pg_auth_members.  This should be the last step before commit.
	 */
	AtEOXact_UpdateFlatFiles(true);

	/*
	 * Prepare all QE.
	 */
	prepareDtxTransaction();

#ifdef FAULT_INJECTOR
	if (isPreparedDtxTransaction())
	{
		FaultInjector_InjectFaultIfSet(
									   TransactionAbortAfterDistributedPrepared, 
									   DDLNotSpecified,
									   "",	// databaseName
									   ""); // tableName
	}
#endif	

	if (Debug_abort_after_distributed_prepared &&
		isPreparedDtxTransaction())
	{
//		int *ptr = NULL;
//		*ptr = 1;
		elog(ERROR,"Raise an error as directed by Debug_abort_after_distributed_prepared");
	}

	willHaveObjectsFromSmgr =
			PersistentEndXactRec_WillHaveObjectsFromSmgr(EndXactRecKind_Commit);

	if (willHaveObjectsFromSmgr)
	{
		/*
		 * We need to ensure the recording of the [distributed-]commit record and the
		 * persistent post-commit work will be done either before or after a checkpoint.
		 *
		 * When we use CheckpointStartLock, we make sure we already have the
		 * MirroredLock first.
		 *
		 * The lock order is: MirroredLock then CheckpointStartLock.
		 */
		MIRRORED_LOCK;
			
		CHECKPOINT_START_LOCK;
	}

	/* Prevent cancel/die interrupt while cleaning up */
	HOLD_INTERRUPTS();

	/*
	 * set the current transaction state information appropriately during
	 * commit processing
	 */
	s->state = TRANS_COMMIT;

	/*
	 * Here is where we really truly commit.
	 */
	RecordTransactionCommit();

	/*----------
	 * Let others know about no transaction in progress by me. Note that
	 * this must be done _before_ releasing locks we hold and _after_
	 * RecordTransactionCommit.
	 *
	 * LWLockAcquire(ProcArrayLock) is required; consider this example:
	 *		UPDATE with xid 0 is blocked by xid 1's UPDATE.
	 *		xid 1 is doing commit while xid 2 gets snapshot.
	 * If xid 2's GetSnapshotData sees xid 1 as running then it must see
	 * xid 0 as running as well, or it will be able to see two tuple versions
	 * - one deleted by xid 1 and one inserted by xid 0.  See notes in
	 * GetSnapshotData.
	 *
	 * Note: MyProc may be null during bootstrap.
	 *----------
	 */
	if (MyProc != NULL)
	{
		/* Lock ProcArrayLock because that's what GetSnapshotData uses. */

		// UNDONE: Move lock up over RecordTransactionCommit ??
		
		LWLockAcquire(ProcArrayLock, LW_EXCLUSIVE);

		if (!LocalDistribXactRef_IsNil(&MyProc->localDistribXactRef))
		{
			switch (DistributedTransactionContext)
			{
				case DTX_CONTEXT_QD_DISTRIBUTED_CAPABLE:
					LocalDistribXact_ChangeStateUnderLock(
						MyProc->xid,
						&MyProc->localDistribXactRef,
						LOCALDISTRIBXACT_STATE_COMMITDELIVERY);
					needStateChangeFromDistributed = true;
					break;
				
				case DTX_CONTEXT_QE_TWO_PHASE_EXPLICIT_WRITER:
				case DTX_CONTEXT_QE_TWO_PHASE_IMPLICIT_WRITER:
				case DTX_CONTEXT_QE_AUTO_COMMIT_IMPLICIT:
					LocalDistribXact_ChangeStateUnderLock(
						MyProc->xid,
						&MyProc->localDistribXactRef,
						LOCALDISTRIBXACT_STATE_COMMITTED);
					break;
				
				case DTX_CONTEXT_QE_READER:
				case DTX_CONTEXT_QE_ENTRY_DB_SINGLETON:
					// QD or QE Writer will handle it.
					break;

				case DTX_CONTEXT_QD_RETRY_PHASE_2:
				case DTX_CONTEXT_QE_PREPARED:
				case DTX_CONTEXT_QE_FINISH_PREPARED:
					elog(PANIC, "Unexpected distribute transaction context: '%s'",
						 DtxContextToString(DistributedTransactionContext));

				default:
					elog(PANIC, "Unrecognized DTX transaction context: %d",
						 (int) DistributedTransactionContext);
			}

			/*
			 * We need to transfer the xid and disributed ref
			 * for processing below.
			 */
			localXid = MyProc->xid;
			LocalDistribXactRef_Transfer(
				&localDistribXactRef,
				&MyProc->localDistribXactRef);
		}

		
		if (!notifyCommittedDtxTransactionIsNeeded())
		{
			ClearTransactionFromPgProc_UnderLock();
		}
		else
		{
			needNotifyCommittedDtxTransaction = true;
		}

		LWLockRelease(ProcArrayLock);
	}

	PG_TRACE1(transaction__commit, s->transactionId);

	if (needNotifyCommittedDtxTransaction)
	{
		/*
		 * Do 2nd phase of commit to all QE. NOTE: we can't process
		 * signals (which may attempt to abort our now partially-completed
		 * transaction) until we've notified the QEs.
		 *
		 * Very important that PGPROC still thinks the transaction is still in progress so
		 * SnapshotNow reader don't jump to the conclusion this distributed transaction is
		 * finished.  So, notifyCommittedDtxTransaction will take responsbility to clear
		 * PGPROC under the ProcArrayLock after the broadcast.  MPP-16087.
		 *
		 * And, that we have not master released locks, yet, too.
		 *
		 * Note:  do this BEFORE clearing the resource owner, as the dispatch
		 * routines might want to use them.  Plus, we want AtCommit_Memory to 
		 * happen after using the dispatcher.
		 */
		notifyCommittedDtxTransaction();
	}

	/*
	 * This is all post-commit cleanup.  Note that if an error is raised here,
	 * it's too late to abort the transaction.  This should be just
	 * noncritical resource releasing.
	 *
	 * The ordering of operations is not entirely random.  The idea is:
	 * release resources visible to other backends (eg, files, buffer pins);
	 * then release locks; then release backend-local resources. We want to
	 * release locks at the point where any backend waiting for us will see
	 * our transaction as being fully cleaned up.
	 *
	 * Resources that can be associated with individual queries are handled by
	 * the ResourceOwner mechanism.  The other calls here are for backend-wide
	 * state.
	 */

	CallXactCallbacks(XACT_EVENT_COMMIT);
	CallXactCallbacksOnce(XACT_EVENT_COMMIT);

	ResourceOwnerRelease(TopTransactionResourceOwner,
						 RESOURCE_RELEASE_BEFORE_LOCKS,
						 true, true);

	/* All relations that are in the vacuum process are being commited now. */
	ResetVacuumRels();

	/* Check we've released all buffer pins */
	AtEOXact_Buffers(true);

	/* Clean up the relation cache */
	AtEOXact_RelationCache(true);

	/*
	 * Make catalog changes visible to all backends.  This has to happen after
	 * relcache references are dropped (see comments for
	 * AtEOXact_RelationCache), but before locks are released (if anyone is
	 * waiting for lock on a relation we've modified, we want them to know
	 * about the catalog change before they start using the relation).
	 */
	AtEOXact_Inval(true);

	/*
	 * Likewise, dropping of files deleted during the transaction is best done
	 * after releasing relcache and buffer pins.  (This is not strictly
	 * necessary during commit, since such pins should have been released
	 * already, but this ordering is definitely critical during abort.)
	 */
	AtEOXact_smgr(true);

	if (willHaveObjectsFromSmgr)
	{
		CHECKPOINT_START_UNLOCK;
		
		MIRRORED_UNLOCK;
	}
	
	AtEOXact_MultiXact();

	ResourceOwnerRelease(TopTransactionResourceOwner,
						 RESOURCE_RELEASE_LOCKS,
						 true, true);
	ResourceOwnerRelease(TopTransactionResourceOwner,
						 RESOURCE_RELEASE_AFTER_LOCKS,
						 true, true);

	/* Check we've released all catcache entries */
	AtEOXact_CatCache(true);

	AtEOXact_AppendOnly();
	AtEOXact_GUC(true, 1);
	AtEOXact_SPI(true);
	AtEOXact_on_commit_actions(true);
	AtEOXact_Namespace(true);
	/* smgrcommit already done */
	AtEOXact_Files();
<<<<<<< HEAD
	AtEOXact_ComboCid();
	AtEOXact_HashTables(true);
	AtEOXact_PgStat(true);
	//AtEOXact_Snapshot(true);
	pgstat_report_xact_timestamp(0);
=======
	pgstat_clear_snapshot();
	pgstat_count_xact_commit();
	pgstat_report_txn_timestamp(0);
>>>>>>> acb34166

	CurrentResourceOwner = NULL;
	ResourceOwnerDelete(TopTransactionResourceOwner);
	s->curTransactionOwner = NULL;
	CurTransactionResourceOwner = NULL;
	TopTransactionResourceOwner = NULL;

	AtCommit_Memory();

	ResetXidBuffer(&subxbuf);
	ResetSharedSnapshotSubxids(SharedLocalSnapshotSlot);

	finishDistributedTransactionContext("CommitTransaction", false);

	if (!LocalDistribXactRef_IsNil(&localDistribXactRef))
	{
		LWLockAcquire(ProcArrayLock, LW_EXCLUSIVE);

		if (needStateChangeFromDistributed)
			LocalDistribXact_ChangeStateUnderLock(
				localXid,
				&localDistribXactRef,
				LOCALDISTRIBXACT_STATE_COMMITTED);
		
		LocalDistribXactRef_ReleaseUnderLock(&localDistribXactRef);

		LWLockRelease(ProcArrayLock);
	}

	if (gp_local_distributed_cache_stats)
	{
		LocalDistribXactCache_ShowStats("CommitTransaction");
	}

	s->distribXid = InvalidDistributedTransactionId;
	s->transactionId = InvalidTransactionId;
	s->subTransactionId = InvalidSubTransactionId;
	s->nestingLevel = 0;
	s->gucNestLevel = 0;
	s->childXids = NIL;
	s->executorSaysXactDoesWrites = false;

	/*
	 * done with commit processing, set current transaction state back to
	 * default
	 */
	s->state = TRANS_DEFAULT;

	/* we're now in a consistent state to handle an interrupt. */
	RESUME_INTERRUPTS();

	Assert(LocalDistribXactRef_IsNil(&localDistribXactRef));

	freeGangsForPortal(NULL);
}


/*
 *	PrepareTransaction
 *
 * NB: if you change this routine, better look at CommitTransaction too!
 */
static void
PrepareTransaction(void)
{
	TransactionState s = CurrentTransactionState;
	TransactionId xid = GetCurrentTransactionId();
	GlobalTransaction gxact;
	TimestampTz prepared_at;

	ShowTransactionState("PrepareTransaction");

	/*
	 * check the current transaction state
	 */
	if (s->state != TRANS_INPROGRESS)
		elog(WARNING, "PrepareTransaction while in %s state",
			 TransStateAsString(s->state));
	Assert(s->parent == NULL);

	/*
	 * Do pre-commit processing (most of this stuff requires database access,
	 * and in fact could still cause an error...)
	 *
	 * It is possible for PrepareHoldablePortals to invoke functions that
	 * queue deferred triggers, and it's also possible that triggers create
	 * holdable cursors.  So we have to loop until there's nothing left to do.
	 */
	for (;;)
	{
		/*
		 * Fire all currently pending deferred triggers.
		 */
		AfterTriggerFireDeferred();

		/*
		 * Convert any open holdable cursors into static portals.  If there
		 * weren't any, we are done ... otherwise loop back to check if they
		 * queued deferred triggers.  Lather, rinse, repeat.
		 */
		if (!PrepareHoldablePortals())
			break;
	}

	/* Now we can shut down the deferred-trigger manager */
	AfterTriggerEndXact(true);

	/* Close any open regular cursors */
	AtCommit_Portals();

	/*
	 * Let ON COMMIT management do its thing (must happen after closing
	 * cursors, to avoid dangling-reference problems)
	 */
	PreCommit_on_commit_actions();

	/* close large objects before lower-level cleanup */
	AtEOXact_LargeObject(true);

	/* NOTIFY and flatfiles will be handled below */

	/* Prevent cancel/die interrupt while cleaning up */
	HOLD_INTERRUPTS();

	/*
	 * set the current transaction state information appropriately during
	 * prepare processing
	 */
	s->state = TRANS_PREPARE;

	prepared_at = GetCurrentTimestamp();

	/* Tell bufmgr and smgr to prepare for commit */
	BufmgrCommit();

	/*
	 * We cannot prepare if the xid is already aborted for some reason.
	 * If we proceed with this unexpected state, we'll be unrecoverable.
	 */
	if (TransactionIdDidAbort(xid))
		elog(ERROR, "xid %u is already aborted", xid);

	/*
	 * Reserve the GID for this transaction. This could fail if the requested
	 * GID is invalid or already in use.
	 */
	gxact = MarkAsPreparing(xid, 
							&MyProc->localDistribXactRef,
							prepareGID, prepared_at,
				GetUserId(), MyDatabaseId, NULL);
	prepareGID = NULL;

	/*
	 * Collect data for the 2PC state file.  Note that in general, no actual
	 * state change should happen in the called modules during this step,
	 * since it's still possible to fail before commit, and in that case we
	 * want transaction abort to be able to clean up.  (In particular, the
	 * AtPrepare routines may error out if they find cases they cannot
	 * handle.)  State cleanup should happen in the PostPrepare routines
	 * below.  However, some modules can go ahead and clear state here because
	 * they wouldn't do anything with it during abort anyway.
	 *
	 * Note: because the 2PC state file records will be replayed in the same
	 * order they are made, the order of these calls has to match the order in
	 * which we want things to happen during COMMIT PREPARED or ROLLBACK
	 * PREPARED; in particular, pay attention to whether things should happen
	 * before or after releasing the transaction's locks.
	 */
	StartPrepare(gxact);

	AtPrepare_Notify();
	AtPrepare_UpdateFlatFiles();
	AtPrepare_Inval();
	AtPrepare_Locks();
	AtPrepare_PgStat();

	/*
	 * Here is where we really truly prepare.
	 *
	 * We have to record transaction prepares even if we didn't make any
	 * updates, because the transaction manager might get confused if we lose
	 * a global transaction.
	 */
	EndPrepare(gxact);

	/*
	 * Now we clean up backend-internal state and release internal resources.
	 */

	/* Break the chain of back-links in the XLOG records I output */
	MyLastRecPtr.xrecoff = 0;
	MyXactMadeXLogEntry = false;
	MyXactMadeTempRelUpdate = false;

	/*
	 * Let others know about no transaction in progress by me.	This has to be
	 * done *after* the prepared transaction has been marked valid, else
	 * someone may think it is unlocked and recyclable.
	 */

	/* Lock ProcArrayLock because that's what GetSnapshotData uses. */
	LWLockAcquire(ProcArrayLock, LW_EXCLUSIVE);
	MyProc->xid = InvalidTransactionId;

	LocalDistribXactRef_ReleaseUnderLock(&MyProc->localDistribXactRef);
	
	MyProc->xmin = InvalidTransactionId;
	MyProc->inVacuum = false;	/* must be cleared with xid/xmin */
	MyProc->serializableIsoLevel = false;
	MyProc->inDropTransaction = false;

	/* Clear the subtransaction-XID cache too while holding the lock */
	MyProc->subxids.nxids = 0;
	MyProc->subxids.overflowed = false;

	LWLockRelease(ProcArrayLock);

	/*
	 * This is all post-transaction cleanup.  Note that if an error is raised
	 * here, it's too late to abort the transaction.  This should be just
	 * noncritical resource releasing.	See notes in CommitTransaction.
	 */

	CallXactCallbacks(XACT_EVENT_PREPARE);
	CallXactCallbacksOnce(XACT_EVENT_PREPARE);

	ResourceOwnerRelease(TopTransactionResourceOwner,
						 RESOURCE_RELEASE_BEFORE_LOCKS,
						 true, true);

	/* Check we've released all buffer pins */
	AtEOXact_Buffers(true);

	/* Clean up the relation cache */
	AtEOXact_RelationCache(true);

	/* notify and flatfiles don't need a postprepare call */

	PostPrepare_PgStat();

	PostPrepare_Inval();

	PostPrepare_smgr();

	AtEOXact_MultiXact();

	PostPrepare_Locks(xid);

	ResourceOwnerRelease(TopTransactionResourceOwner,
						 RESOURCE_RELEASE_LOCKS,
						 true, true);
	ResourceOwnerRelease(TopTransactionResourceOwner,
						 RESOURCE_RELEASE_AFTER_LOCKS,
						 true, true);

	/* Check we've released all catcache entries */
	AtEOXact_CatCache(true);

	/* PREPARE acts the same as COMMIT as far as GUC is concerned */
	AtEOXact_GUC(true, 1);
	AtEOXact_SPI(true);
	AtEOXact_on_commit_actions(true);
	AtEOXact_Namespace(true);
	/* smgrcommit already done */
	AtEOXact_Files();
<<<<<<< HEAD
	AtEOXact_ComboCid();
	AtEOXact_HashTables(true);
	/* don't call AtEOXact_PgStat here */
=======
	pgstat_clear_snapshot();
>>>>>>> acb34166

	CurrentResourceOwner = NULL;
	ResourceOwnerDelete(TopTransactionResourceOwner);
	s->curTransactionOwner = NULL;
	CurTransactionResourceOwner = NULL;
	TopTransactionResourceOwner = NULL;

	AtCommit_Memory();

	if (gp_local_distributed_cache_stats)
	{
		LocalDistribXactCache_ShowStats("PrepareTransaction");
	}

	s->distribXid = InvalidDistributedTransactionId;
	s->transactionId = InvalidTransactionId;
	s->subTransactionId = InvalidSubTransactionId;
	s->nestingLevel = 0;
	s->gucNestLevel = 0;
	s->childXids = NIL;
	s->executorSaysXactDoesWrites = false;

	/*
	 * done with 1st phase commit processing, set current transaction state
	 * back to default
	 */
	s->state = TRANS_DEFAULT;

	ResetXidBuffer(&subxbuf);
	ResetSharedSnapshotSubxids(SharedLocalSnapshotSlot);

	RESUME_INTERRUPTS();
}


/*
 *	AbortTransaction
 */
void
AbortTransaction(void)
{
	MIRRORED_LOCK_DECLARE;

	CHECKPOINT_START_LOCK_DECLARE;

	TransactionState s = CurrentTransactionState;

	TransactionId localXid = InvalidTransactionId;
	LocalDistribXactRef localDistribXactRef;
	bool needDistribAborted = false;
	bool willHaveObjectsFromSmgr;

#ifdef FAULT_INJECTOR
	FaultInjector_InjectFaultIfSet(
			AbortTransactionFail,
			DDLNotSpecified,
			"",  // databaseName
			""); // tableName
#endif

	LocalDistribXactRef_Init(&localDistribXactRef);

	/* Prevent cancel/die interrupt while cleaning up */
	HOLD_INTERRUPTS();

	/* Make sure we have a valid memory context and resource owner */
	AtAbort_Memory();
	AtAbort_ResourceOwner();

	/*
	 * Release any LW locks we might be holding as quickly as possible.
	 * (Regular locks, however, must be held till we finish aborting.)
	 * Releasing LW locks is critical since we might try to grab them again
	 * while cleaning up!
	 */
	LWLockReleaseAll();

	/* Clean up buffer I/O and buffer context locks, too */
	AbortBufferIO();
	UnlockBuffers();

	/*
	 * Also clean up any open wait for lock, since the lock manager will choke
	 * if we try to wait for another lock before doing this.
	 */
	LockWaitCancel();

	/*
	 * check the current transaction state
	 */
	if (s->state != TRANS_INPROGRESS && s->state != TRANS_PREPARE)
		elog(DEBUG1, "WARNING: AbortTransaction while in %s state",
			 TransStateAsString(s->state));
	Assert(s->parent == NULL);

	/*
	 * set the current transaction state information appropriately during the
	 * abort processing
	 */
	s->state = TRANS_ABORT;

	/*
	 * Reset user ID which might have been changed transiently.  We need this
	 * to clean up in case control escaped out of a SECURITY DEFINER function
	 * or other local change of CurrentUserId; therefore, the prior value
	 * of SecurityRestrictionContext also needs to be restored.
	 *
	 * (Note: it is not necessary to restore session authorization or role
	 * settings here because those can only be changed via GUC, and GUC will
	 * take care of rolling them back if need be.)
	 */
	SetUserIdAndSecContext(s->prevUser, s->prevSecContext);

	/*
	 * Clear the freespace map entries for any relations that
	 * are in the vacuum process.
	 */
	ClearFreeSpaceForVacuumRels();

	/*
	 * do abort processing
	 */
	AfterTriggerEndXact(false);
	AtAbort_Portals();
	AtAbort_ExtTables();

	/* Perform any Resource Scheduler abort procesing. */
	if (Gp_role == GP_ROLE_DISPATCH && ResourceScheduler)
		AtAbort_ResScheduler();
		
	/* Perform any AO table abort processing */
	AtAbort_AppendOnly();

	AtEOXact_LargeObject(false);	/* 'false' means it's abort */
	AtAbort_Notify();
	AtEOXact_UpdateFlatFiles(false);


	willHaveObjectsFromSmgr =
			PersistentEndXactRec_WillHaveObjectsFromSmgr(EndXactRecKind_Abort);

	if (willHaveObjectsFromSmgr)
	{
		/*
		 * We need to ensure the recording of the abort record and the
		 * persistent post-abort work will be done either before or after a checkpoint.
		 *
		 * When we use CheckpointStartLock, we make sure we already have the
		 * MirroredLock first.
		 *
		 * The lock order is: MirroredLock then CheckpointStartLock.
		 */
		MIRRORED_LOCK;
			
		CHECKPOINT_START_LOCK;
	}

	/*
	 * Advertise the fact that we aborted in pg_clog (assuming that we got as
	 * far as assigning an XID to advertise).
	 */
	if (TransactionIdIsValid(s->transactionId))
		RecordTransactionAbort();

	ResetXidBuffer(&subxbuf);
	ResetSharedSnapshotSubxids(SharedLocalSnapshotSlot);

	/*
	 * Let others know about no transaction in progress by me. Note that this
	 * must be done _before_ releasing locks we hold and _after_
	 * RecordTransactionAbort.
	 */
	if (MyProc != NULL)
	{
		/* Lock ProcArrayLock because that's what GetSnapshotData uses. */

		// UNDONE: Move lock up over RecordTransactionAbort ??
		
		LWLockAcquire(ProcArrayLock, LW_EXCLUSIVE);

		if (!LocalDistribXactRef_IsNil(&MyProc->localDistribXactRef))
		{
			switch (DistributedTransactionContext)
			{
				case DTX_CONTEXT_QD_DISTRIBUTED_CAPABLE:
					LocalDistribXact_ChangeStateUnderLock(
						MyProc->xid,
						&MyProc->localDistribXactRef,
						LOCALDISTRIBXACT_STATE_ABORTDELIVERY);
					needDistribAborted = true;
					break;
				
				case DTX_CONTEXT_QE_TWO_PHASE_EXPLICIT_WRITER:
				case DTX_CONTEXT_QE_TWO_PHASE_IMPLICIT_WRITER:
				case DTX_CONTEXT_QE_AUTO_COMMIT_IMPLICIT:
					LocalDistribXact_ChangeStateUnderLock(
						MyProc->xid,
						&MyProc->localDistribXactRef,
						LOCALDISTRIBXACT_STATE_ABORTED);
					break;
				
				case DTX_CONTEXT_QE_READER:
				case DTX_CONTEXT_QE_ENTRY_DB_SINGLETON:
					// QD or QE Writer will handle it.
					break;

				case DTX_CONTEXT_QD_RETRY_PHASE_2:
				case DTX_CONTEXT_QE_PREPARED:
				case DTX_CONTEXT_QE_FINISH_PREPARED:
					elog(PANIC, "Unexpected distribute transaction context: '%s'",
						 DtxContextToString(DistributedTransactionContext));

				default:
					elog(PANIC, "Unrecognized DTX transaction context: %d",
						 (int) DistributedTransactionContext);
			}
			
			/*
			 * We need to transfer the xid and disributed ref
			 * for processing below.
			 */
			localXid = MyProc->xid;
			LocalDistribXactRef_Transfer(
				&localDistribXactRef,
				&MyProc->localDistribXactRef);
		}

		MyProc->xid = InvalidTransactionId;
		MyProc->xmin = InvalidTransactionId;
		MyProc->inVacuum = false;		/* must be cleared with xid/xmin */
		MyProc->serializableIsoLevel = false;
		MyProc->inDropTransaction = false;

		/* Clear the subtransaction-XID cache too while holding the lock */
		MyProc->subxids.nxids = 0;
		MyProc->subxids.overflowed = false;

		LWLockRelease(ProcArrayLock);
	}

	PG_TRACE1(transaction__abort, s->transactionId);

	/*
	 * Post-abort cleanup.	See notes in CommitTransaction() concerning
	 * ordering.  We can skip all of it if the transaction failed before
	 * creating a resource owner.
	 */
	if (TopTransactionResourceOwner != NULL)
	{
		CallXactCallbacks(XACT_EVENT_ABORT);
		CallXactCallbacksOnce(XACT_EVENT_ABORT);

		ResourceOwnerRelease(TopTransactionResourceOwner,
							 RESOURCE_RELEASE_BEFORE_LOCKS,
							 false, true);
		AtEOXact_Buffers(false);
		AtEOXact_RelationCache(false);
		AtEOXact_Inval(false);
		AtEOXact_smgr(false);
	}
	if (willHaveObjectsFromSmgr)
	{
		CHECKPOINT_START_UNLOCK;

<<<<<<< HEAD
		MIRRORED_UNLOCK;
	}
	if (TopTransactionResourceOwner != NULL)
	{
		AtEOXact_MultiXact();
		ResourceOwnerRelease(TopTransactionResourceOwner,
							 RESOURCE_RELEASE_LOCKS,
							 false, true);
		ResourceOwnerRelease(TopTransactionResourceOwner,
							 RESOURCE_RELEASE_AFTER_LOCKS,
							 false, true);
		AtEOXact_CatCache(false);

		AtEOXact_AppendOnly();
		AtEOXact_GUC(false, 1);
		AtEOXact_SPI(false);
		AtEOXact_on_commit_actions(false);
		AtEOXact_Namespace(false);
		smgrabort();
		AtEOXact_Files();
		AtEOXact_ComboCid();
		AtEOXact_HashTables(false);
		AtEOXact_PgStat(false);
		//AtEOXact_Snapshot(false);
		pgstat_report_xact_timestamp(0);
	}

	/*
	 * Do abort to all QE. NOTE: we don't process
	 * signals to prevent recursion until we've notified the QEs.
	 */
	rollbackDtxTransaction();

	if (!LocalDistribXactRef_IsNil(&localDistribXactRef))
	{
		LWLockAcquire(ProcArrayLock, LW_EXCLUSIVE);

		if (needDistribAborted)
			LocalDistribXact_ChangeStateUnderLock(
				localXid,
				&localDistribXactRef,
				LOCALDISTRIBXACT_STATE_ABORTED);

		LocalDistribXactRef_ReleaseUnderLock(&localDistribXactRef);

		LWLockRelease(ProcArrayLock);
	}
=======
	ResourceOwnerRelease(TopTransactionResourceOwner,
						 RESOURCE_RELEASE_BEFORE_LOCKS,
						 false, true);
	AtEOXact_Buffers(false);
	AtEOXact_RelationCache(false);
	AtEOXact_Inval(false);
	smgrDoPendingDeletes(false);
	AtEOXact_MultiXact();
	ResourceOwnerRelease(TopTransactionResourceOwner,
						 RESOURCE_RELEASE_LOCKS,
						 false, true);
	ResourceOwnerRelease(TopTransactionResourceOwner,
						 RESOURCE_RELEASE_AFTER_LOCKS,
						 false, true);
	AtEOXact_CatCache(false);

	AtEOXact_GUC(false, false);
	AtEOXact_SPI(false);
	AtEOXact_on_commit_actions(false);
	AtEOXact_Namespace(false);
	smgrabort();
	AtEOXact_Files();
	pgstat_clear_snapshot();
	pgstat_count_xact_rollback();
	pgstat_report_txn_timestamp(0);
>>>>>>> acb34166

	/*
	 * State remains TRANS_ABORT until CleanupTransaction().
	 */
	RESUME_INTERRUPTS();

	Assert(LocalDistribXactRef_IsNil(&localDistribXactRef));

	freeGangsForPortal(NULL);

	/* If a query was cancelled, then cleanup reader gangs. */
	if (QueryCancelCleanup)
	{
		QueryCancelCleanup = false;
		cleanupIdleReaderGangs();
	}

	/* If memprot decides to kill process, make sure we destroy all processes
	 * so that all mem/resource will be freed
	 */
	if(elog_geterrcode() == ERRCODE_GP_MEMPROT_KILL)
		disconnectAndDestroyAllGangs();
}

/*
 *	CleanupTransaction
 */
static void
CleanupTransaction(void)
{
	TransactionState s = CurrentTransactionState;

	/*
	 * State should still be TRANS_ABORT from AbortTransaction().
	 */
	if (s->state != TRANS_ABORT)
		elog(FATAL, "CleanupTransaction: unexpected state %s",
			 TransStateAsString(s->state));

	/*
	 * do abort cleanup processing
	 */
	AtCleanup_Portals();		/* now safe to release portal memory */

	CurrentResourceOwner = NULL;	/* and resource owner */
	if (TopTransactionResourceOwner)
		ResourceOwnerDelete(TopTransactionResourceOwner);
	s->curTransactionOwner = NULL;
	CurTransactionResourceOwner = NULL;
	TopTransactionResourceOwner = NULL;

	AtCleanup_Memory();			/* and transaction memory */

	s->distribXid = InvalidDistributedTransactionId;
	s->transactionId = InvalidTransactionId;
	s->subTransactionId = InvalidSubTransactionId;
	s->nestingLevel = 0;
	s->gucNestLevel = 0;
	s->childXids = NIL;
	s->executorSaysXactDoesWrites = false;

	/*
	 * done with abort processing, set current transaction state back to
	 * default
	 */
	s->state = TRANS_DEFAULT;

	finishDistributedTransactionContext("CleanupTransaction", true);

}

/*
 *	StartTransactionCommand
 */
void
StartTransactionCommand(void)
{
	TransactionState s = CurrentTransactionState;

	switch (s->blockState)
	{
			/*
			 * if we aren't in a transaction block, we just do our usual start
			 * transaction.
			 */
		case TBLOCK_DEFAULT:
			StartTransaction();

			if (DistributedTransactionContext == DTX_CONTEXT_QE_TWO_PHASE_IMPLICIT_WRITER)
			{
				/*
				 * Pretend we executed an explicit BEGIN.
				 */
				s->blockState = TBLOCK_INPROGRESS;
			}
			else
			{
				/*
				 * Normal case.
				 */
				s->blockState = TBLOCK_STARTED;
			}
			break;

			/*
			 * We are somewhere in a transaction block or subtransaction and
			 * about to start a new command.  For now we do nothing, but
			 * someday we may do command-local resource initialization. (Note
			 * that any needed CommandCounterIncrement was done by the
			 * previous CommitTransactionCommand.)
			 */
		case TBLOCK_INPROGRESS:
		case TBLOCK_SUBINPROGRESS:
			/*
			 * There may be reader gangs waiting for us to update the
			 * QDSentXID -- make sure the state of the sharedsnapshot
			 * slot properly tracks the qd-xid
			 */
			if (Gp_role == GP_ROLE_EXECUTE && Gp_is_writer && SharedLocalSnapshotSlot != NULL)
			{
				/*
				 * MPP-3228: For a subtransaction, the transactionId
				 * may not have been assigned, we can't change the
				 * shared copy to InvalidTransactionId (the unassigned
				 * value) since the reader may *need* it).
				 */
				if (TransactionIdIsValid(s->transactionId))
				{
					elog((Debug_print_full_dtm ? LOG : DEBUG3), "qExec WRITER updating shared xid: %u -> %u (StartTransactionCommand) timestamp: " INT64_FORMAT " -> " INT64_FORMAT ")", SharedLocalSnapshotSlot->xid, s->transactionId, SharedLocalSnapshotSlot->startTimestamp, xactStartTimestamp);
					SharedLocalSnapshotSlot->xid = s->transactionId;
				}

				SharedLocalSnapshotSlot->startTimestamp = xactStartTimestamp;
				SharedLocalSnapshotSlot->QDxid = QEDtxContextInfo.distributedXid;
			}
			break;

			/*
			 * Here we are in a failed transaction block (one of the commands
			 * caused an abort) so we do nothing but remain in the abort
			 * state.  Eventually we will get a ROLLBACK command which will
			 * get us out of this state.  (It is up to other code to ensure
			 * that no commands other than ROLLBACK will be processed in these
			 * states.)
			 */
		case TBLOCK_ABORT:
		case TBLOCK_SUBABORT:
			break;

			/* These cases are invalid. */
		case TBLOCK_STARTED:
		case TBLOCK_BEGIN:
		case TBLOCK_SUBBEGIN:
		case TBLOCK_END:
		case TBLOCK_SUBEND:
		case TBLOCK_ABORT_END:
		case TBLOCK_SUBABORT_END:
		case TBLOCK_ABORT_PENDING:
		case TBLOCK_SUBABORT_PENDING:
		case TBLOCK_SUBRESTART:
		case TBLOCK_SUBABORT_RESTART:
		case TBLOCK_PREPARE:
			elog(ERROR, "StartTransactionCommand: unexpected state %s",
				 BlockStateAsString(s->blockState));
			break;
	}

	/*
	 * We must switch to CurTransactionContext before returning. This is
	 * already done if we called StartTransaction, otherwise not.
	 */
	Assert(CurTransactionContext != NULL);
	MemoryContextSwitchTo(CurTransactionContext);
}

/*
 *	CommitTransactionCommand
 */
void
CommitTransactionCommand(void)
{
	TransactionState s = CurrentTransactionState;

	if (Gp_role == GP_ROLE_EXECUTE && !Gp_is_writer)
		elog(DEBUG1,"CommitTransactionCommand: called as segment Reader in state %s",
		     BlockStateAsString(s->blockState));

	switch (s->blockState)
	{
			/*
			 * This shouldn't happen, because it means the previous
			 * StartTransactionCommand didn't set the STARTED state
			 * appropriately.
			 */
		case TBLOCK_DEFAULT:
			elog(FATAL, "CommitTransactionCommand: unexpected state %s",
				 BlockStateAsString(s->blockState));
			break;

			/*
			 * If we aren't in a transaction block, just do our usual
			 * transaction commit, and return to the idle state.
			 */
		case TBLOCK_STARTED:
			CommitTransaction();
			s->blockState = TBLOCK_DEFAULT;
			break;

			/*
			 * We are completing a "BEGIN TRANSACTION" command, so we change
			 * to the "transaction block in progress" state and return.  (We
			 * assume the BEGIN did nothing to the database, so we need no
			 * CommandCounterIncrement.)
			 */
		case TBLOCK_BEGIN:
			s->blockState = TBLOCK_INPROGRESS;
			break;

			/*
			 * This is the case when we have finished executing a command
			 * someplace within a transaction block.  We increment the command
			 * counter and return.
			 */
		case TBLOCK_INPROGRESS:
		case TBLOCK_SUBINPROGRESS:
			CommandCounterIncrement();
			break;

			/*
			 * We are completing a "COMMIT" command.  Do it and return to the
			 * idle state.
			 */
		case TBLOCK_END:
			CommitTransaction();
			s->blockState = TBLOCK_DEFAULT;
			break;

			/*
			 * Here we are in the middle of a transaction block but one of the
			 * commands caused an abort so we do nothing but remain in the
			 * abort state.  Eventually we will get a ROLLBACK comand.
			 */
		case TBLOCK_ABORT:
		case TBLOCK_SUBABORT:
			break;

			/*
			 * Here we were in an aborted transaction block and we just got
			 * the ROLLBACK command from the user, so clean up the
			 * already-aborted transaction and return to the idle state.
			 */
		case TBLOCK_ABORT_END:
			CleanupTransaction();
			s->blockState = TBLOCK_DEFAULT;
			break;

			/*
			 * Here we were in a perfectly good transaction block but the user
			 * told us to ROLLBACK anyway.	We have to abort the transaction
			 * and then clean up.
			 */
		case TBLOCK_ABORT_PENDING:
			AbortTransaction();
			CleanupTransaction();
			s->blockState = TBLOCK_DEFAULT;
			break;

			/*
			 * We are completing a "PREPARE TRANSACTION" command.  Do it and
			 * return to the idle state.
			 */
		case TBLOCK_PREPARE:
			PrepareTransaction();
			s->blockState = TBLOCK_DEFAULT;
			break;

			/*
			 * We were just issued a SAVEPOINT inside a transaction block.
			 * Start a subtransaction.	(DefineSavepoint already did
			 * PushTransaction, so as to have someplace to put the SUBBEGIN
			 * state.)
			 */
		case TBLOCK_SUBBEGIN:
			StartSubTransaction();
			s->blockState = TBLOCK_SUBINPROGRESS;
			break;

			/*
			 * We were issued a COMMIT or RELEASE command, so we end the
			 * current subtransaction and return to the parent transaction.
			 * The parent might be ended too, so repeat till we are all the
			 * way out or find an INPROGRESS transaction.
			 */
		case TBLOCK_SUBEND:
			do
			{
				CommitSubTransaction();
				s = CurrentTransactionState;	/* changed by pop */
			} while (s->blockState == TBLOCK_SUBEND);
			/* If we had a COMMIT command, finish off the main xact too */
			if (s->blockState == TBLOCK_END)
			{
				Assert(s->parent == NULL);
				CommitTransaction();
				s->blockState = TBLOCK_DEFAULT;
			}
			else if (s->blockState == TBLOCK_PREPARE)
			{
				Assert(s->parent == NULL);
				PrepareTransaction();
				s->blockState = TBLOCK_DEFAULT;
			}
			else
			{
				Assert(s->blockState == TBLOCK_INPROGRESS ||
					   s->blockState == TBLOCK_SUBINPROGRESS);
			}
			break;

			/*
			 * The current already-failed subtransaction is ending due to a
			 * ROLLBACK or ROLLBACK TO command, so pop it and recursively
			 * examine the parent (which could be in any of several states).
			 */
		case TBLOCK_SUBABORT_END:
			CleanupSubTransaction();
			CommitTransactionCommand();
			break;

			/*
			 * As above, but it's not dead yet, so abort first.
			 */
		case TBLOCK_SUBABORT_PENDING:
			AbortSubTransaction();
			CleanupSubTransaction();
			CommitTransactionCommand();
			break;

			/*
			 * The current subtransaction is the target of a ROLLBACK TO
			 * command.  Abort and pop it, then start a new subtransaction
			 * with the same name.
			 */
		case TBLOCK_SUBRESTART:
			{
				char	   *name;
				int			savepointLevel;

				/* save name and keep Cleanup from freeing it */
				name = s->name;
				s->name = NULL;
				savepointLevel = s->savepointLevel;

				AbortSubTransaction();
				CleanupSubTransaction();

				if (Gp_role == GP_ROLE_DISPATCH)
				{
					DispatchRollbackToSavepoint(name);
				}

				DefineSavepoint(name);
				s = CurrentTransactionState;	/* changed by push */
				if (name)
				{
					pfree(name);
				}
				s->savepointLevel = savepointLevel;

				/* This is the same as TBLOCK_SUBBEGIN case */
				AssertState(s->blockState == TBLOCK_SUBBEGIN);
				StartSubTransaction();
				s->blockState = TBLOCK_SUBINPROGRESS;
			}
			break;

			/*
			 * Same as above, but the subtransaction had already failed, so we
			 * don't need AbortSubTransaction.
			 */
		case TBLOCK_SUBABORT_RESTART:
			{
				char	   *name;
				int			savepointLevel;

				/* save name and keep Cleanup from freeing it */
				name = s->name;
				s->name = NULL;
				savepointLevel = s->savepointLevel;

				CleanupSubTransaction();

				if (Gp_role == GP_ROLE_DISPATCH)
				{
					DispatchRollbackToSavepoint(name);
				}

				DefineSavepoint(name);
				s = CurrentTransactionState;	/* changed by push */
				s->name = name;
				s->savepointLevel = savepointLevel;

				/* This is the same as TBLOCK_SUBBEGIN case */
				AssertState(s->blockState == TBLOCK_SUBBEGIN);
				StartSubTransaction();
				s->blockState = TBLOCK_SUBINPROGRESS;
			}
			break;
	}
}

/*
 *	AbortCurrentTransaction
 */
void
AbortCurrentTransaction(void)
{
	TransactionState s = CurrentTransactionState;

	switch (s->blockState)
	{
		case TBLOCK_DEFAULT:
			if (s->state == TRANS_DEFAULT)
			{
				/* we are idle, so nothing to do */
			}
			else
			{
				/*
				 * We can get here after an error during transaction start
				 * (state will be TRANS_START).  Need to clean up the
				 * incompletely started transaction.  First, adjust the
				 * low-level state to suppress warning message from
				 * AbortTransaction.
				 */
				if (s->state == TRANS_START)
					s->state = TRANS_INPROGRESS;
				AbortTransaction();
				CleanupTransaction();
			}
			break;

			/*
			 * if we aren't in a transaction block, we just do the basic abort
			 * & cleanup transaction.
			 */
		case TBLOCK_STARTED:
			AbortTransaction();
			CleanupTransaction();
			s->blockState = TBLOCK_DEFAULT;
			break;

			/*
			 * If we are in TBLOCK_BEGIN it means something screwed up right
			 * after reading "BEGIN TRANSACTION".  We assume that the user
			 * will interpret the error as meaning the BEGIN failed to get him
			 * into a transaction block, so we should abort and return to idle
			 * state.
			 */
		case TBLOCK_BEGIN:
			AbortTransaction();
			CleanupTransaction();
			s->blockState = TBLOCK_DEFAULT;
			break;

			/*
			 * We are somewhere in a transaction block and we've gotten a
			 * failure, so we abort the transaction and set up the persistent
			 * ABORT state.  We will stay in ABORT until we get a ROLLBACK.
			 */
		case TBLOCK_INPROGRESS:
			AbortTransaction();
			s->blockState = TBLOCK_ABORT;
			/* CleanupTransaction happens when we exit TBLOCK_ABORT_END */
			break;

			/*
			 * Here, we failed while trying to COMMIT.	Clean up the
			 * transaction and return to idle state (we do not want to stay in
			 * the transaction).
			 */
		case TBLOCK_END:
			AbortTransaction();
			CleanupTransaction();
			s->blockState = TBLOCK_DEFAULT;
			break;

			/*
			 * Here, we are already in an aborted transaction state and are
			 * waiting for a ROLLBACK, but for some reason we failed again! So
			 * we just remain in the abort state.
			 */
		case TBLOCK_ABORT:
		case TBLOCK_SUBABORT:
			break;

			/*
			 * We are in a failed transaction and we got the ROLLBACK command.
			 * We have already aborted, we just need to cleanup and go to idle
			 * state.
			 */
		case TBLOCK_ABORT_END:
			CleanupTransaction();
			s->blockState = TBLOCK_DEFAULT;
			
			Assert(DistributedTransactionContext == DTX_CONTEXT_LOCAL_ONLY);
			break;

			/*
			 * We are in a live transaction and we got a ROLLBACK command.
			 * Abort, cleanup, go to idle state.
			 */
		case TBLOCK_ABORT_PENDING:
			AbortTransaction();
			CleanupTransaction();
			s->blockState = TBLOCK_DEFAULT;
			
			Assert(DistributedTransactionContext == DTX_CONTEXT_LOCAL_ONLY);
			break;

			/*
			 * Here, we failed while trying to PREPARE.  Clean up the
			 * transaction and return to idle state (we do not want to stay in
			 * the transaction).
			 */
		case TBLOCK_PREPARE:
			AbortTransaction();
			CleanupTransaction();
			s->blockState = TBLOCK_DEFAULT;
			
			Assert(DistributedTransactionContext == DTX_CONTEXT_LOCAL_ONLY);
			break;

			/*
			 * We got an error inside a subtransaction.  Abort just the
			 * subtransaction, and go to the persistent SUBABORT state until
			 * we get ROLLBACK.
			 */
		case TBLOCK_SUBINPROGRESS:
			AbortSubTransaction();
			s->blockState = TBLOCK_SUBABORT;
			break;

			/*
			 * If we failed while trying to create a subtransaction, clean up
			 * the broken subtransaction and abort the parent.	The same
			 * applies if we get a failure while ending a subtransaction.
			 */
		case TBLOCK_SUBBEGIN:
		case TBLOCK_SUBEND:
		case TBLOCK_SUBABORT_PENDING:
		case TBLOCK_SUBRESTART:
			AbortSubTransaction();
			CleanupSubTransaction();
			AbortCurrentTransaction();
			break;

			/*
			 * Same as above, except the Abort() was already done.
			 */
		case TBLOCK_SUBABORT_END:
		case TBLOCK_SUBABORT_RESTART:
			CleanupSubTransaction();
			AbortCurrentTransaction();
			break;
	}
}

/*
 *	PreventTransactionChain
 *
 *	This routine is to be called by statements that must not run inside
 *	a transaction block, typically because they have non-rollback-able
 *	side effects or do internal commits.
 *
 *	If we have already started a transaction block, issue an error; also issue
 *	an error if we appear to be running inside a user-defined function (which
 *	could issue more commands and possibly cause a failure after the statement
 *	completes).  Subtransactions are verboten too.
 *
 *	stmtNode: pointer to parameter block for statement; this is used in
 *	a very klugy way to determine whether we are inside a function.
 *	stmtType: statement type name for error messages.
 */
void
PreventTransactionChain(void *stmtNode, const char *stmtType)
{
	/*
	 * xact block already started?
	 */
	if (IsTransactionBlock())
		ereport(ERROR,
				(errcode(ERRCODE_ACTIVE_SQL_TRANSACTION),
		/* translator: %s represents an SQL statement name */
				 errmsg("%s cannot run inside a transaction block",
						stmtType)));

	/*
	 * subtransaction?
	 */
	if (IsSubTransaction())
		ereport(ERROR,
				(errcode(ERRCODE_ACTIVE_SQL_TRANSACTION),
		/* translator: %s represents an SQL statement name */
				 errmsg("%s cannot run inside a subtransaction",
						stmtType)));

	/*
	 * Are we inside a function call?  If the statement's parameter block was
	 * allocated in QueryContext, assume it is an interactive command.
	 * Otherwise assume it is coming from a function.
	 */
	if (!MemoryContextContains(QueryContext, stmtNode))
		ereport(ERROR,
				(errcode(ERRCODE_ACTIVE_SQL_TRANSACTION),
		/* translator: %s represents an SQL statement name */
				 errmsg("%s cannot be executed from a function", stmtType)));

	/* If we got past IsTransactionBlock test, should be in default state */
	if (CurrentTransactionState->blockState != TBLOCK_DEFAULT &&
		CurrentTransactionState->blockState != TBLOCK_STARTED)
		elog(FATAL, "cannot prevent transaction chain");
	/* all okay */
}

/*
 *	RequireTransactionChain
 *
 *	This routine is to be called by statements that must run inside
 *	a transaction block, because they have no effects that persist past
 *	transaction end (and so calling them outside a transaction block
 *	is presumably an error).  DECLARE CURSOR is an example.
 *
 *	If we appear to be running inside a user-defined function, we do not
 *	issue an error, since the function could issue more commands that make
 *	use of the current statement's results.  Likewise subtransactions.
 *	Thus this is an inverse for PreventTransactionChain.
 *
 *	stmtNode: pointer to parameter block for statement; this is used in
 *	a very klugy way to determine whether we are inside a function.
 *	stmtType: statement type name for error messages.
 */
void
RequireTransactionChain(void *stmtNode, const char *stmtType)
{
	/*
	 * xact block already started?
	 */
	if (IsTransactionBlock())
		return;

	/*
	 * subtransaction?
	 */
	if (IsSubTransaction())
		return;

	/*
	 * Are we inside a function call?  If the statement's parameter block was
	 * allocated in QueryContext, assume it is an interactive command.
	 * Otherwise assume it is coming from a function.
	 */
	if (!MemoryContextContains(QueryContext, stmtNode))
		return;
	ereport(ERROR,
			(errcode(ERRCODE_NO_ACTIVE_SQL_TRANSACTION),
	/* translator: %s represents an SQL statement name */
			 errmsg("%s can only be used in transaction blocks",
					stmtType)));
}

/*
 *	IsInTransactionChain
 *
 *	This routine is for statements that need to behave differently inside
 *	a transaction block than when running as single commands.  ANALYZE is
 *	currently the only example.
 *
 *	stmtNode: pointer to parameter block for statement; this is used in
 *	a very klugy way to determine whether we are inside a function.
 */
bool
IsInTransactionChain(void *stmtNode)
{
	/*
	 * Return true on same conditions that would make PreventTransactionChain
	 * error out
	 */
	if (IsTransactionBlock())
		return true;

	if (IsSubTransaction())
		return true;

	if (!MemoryContextContains(QueryContext, stmtNode))
		return true;

	if (CurrentTransactionState->blockState != TBLOCK_DEFAULT &&
		CurrentTransactionState->blockState != TBLOCK_STARTED)
		return true;

	return false;
}


/*
 * Register or deregister callback functions for start- and end-of-xact
 * operations.
 *
 * These functions are intended for use by dynamically loaded modules.
 * For built-in modules we generally just hardwire the appropriate calls
 * (mainly because it's easier to control the order that way, where needed).
 *
 * At transaction end, the callback occurs post-commit or post-abort, so the
 * callback functions can only do noncritical cleanup.
 */
void
RegisterXactCallback(XactCallback callback, void *arg)
{
	XactCallbackItem *item;

	item = (XactCallbackItem *)
		MemoryContextAlloc(TopMemoryContext, sizeof(XactCallbackItem));
	item->callback = callback;
	item->arg = arg;
	item->next = Xact_callbacks;
	Xact_callbacks = item;
}

void
UnregisterXactCallback(XactCallback callback, void *arg)
{
	XactCallbackItem *item;
	XactCallbackItem *prev;

	prev = NULL;
	for (item = Xact_callbacks; item; prev = item, item = item->next)
	{
		if (item->callback == callback && item->arg == arg)
		{
			if (prev)
				prev->next = item->next;
			else
				Xact_callbacks = item->next;
			pfree(item);
			break;
		}
	}
}

static void
CallXactCallbacks(XactEvent event)
{
	XactCallbackItem *item;

	for (item = Xact_callbacks; item; item = item->next)
		(*item->callback) (event, item->arg);
}

/* Register or deregister callback functions for start/end Xact.  Call only once. */
void
RegisterXactCallbackOnce(XactCallback callback, void *arg)
{
	XactCallbackItem *item;

	item = (XactCallbackItem *)
		MemoryContextAlloc(TopMemoryContext, sizeof(XactCallbackItem));
	item->callback = callback;
	item->arg = arg;
	item->next = Xact_callbacks_once;
	Xact_callbacks_once = item;
}

void
UnregisterXactCallbackOnce(XactCallback callback, void *arg)
{
	XactCallbackItem *item;
	XactCallbackItem *prev;

	prev = NULL;
	for (item = Xact_callbacks_once; item; prev = item, item = item->next)
	{
		if (item->callback == callback && item->arg == arg)
		{
			if (prev)
				prev->next = item->next;
			else
				Xact_callbacks_once = item->next;
			pfree(item);
			break;
		}
	}
}

static void
CallXactCallbacksOnce(XactEvent event)
{
	/* currently callback once should ignore prepare. */
	if (event == XACT_EVENT_PREPARE)
		return;

	while(Xact_callbacks_once)
	{
		XactCallbackItem *next = Xact_callbacks_once->next;
		XactCallback callback=Xact_callbacks_once->callback;
		void*arg=Xact_callbacks_once->arg;
		pfree(Xact_callbacks_once);
		Xact_callbacks_once = next;
		callback(event,arg);
	}
}

/*
 * Register or deregister callback functions for start- and end-of-subxact
 * operations.
 *
 * Pretty much same as above, but for subtransaction events.
 *
 * At subtransaction end, the callback occurs post-subcommit or post-subabort,
 * so the callback functions can only do noncritical cleanup.  At
 * subtransaction start, the callback is called when the subtransaction has
 * finished initializing.
 */
void
RegisterSubXactCallback(SubXactCallback callback, void *arg)
{
	SubXactCallbackItem *item;

	item = (SubXactCallbackItem *)
		MemoryContextAlloc(TopMemoryContext, sizeof(SubXactCallbackItem));
	item->callback = callback;
	item->arg = arg;
	item->next = SubXact_callbacks;
	SubXact_callbacks = item;
}

void
UnregisterSubXactCallback(SubXactCallback callback, void *arg)
{
	SubXactCallbackItem *item;
	SubXactCallbackItem *prev;

	prev = NULL;
	for (item = SubXact_callbacks; item; prev = item, item = item->next)
	{
		if (item->callback == callback && item->arg == arg)
		{
			if (prev)
				prev->next = item->next;
			else
				SubXact_callbacks = item->next;
			pfree(item);
			break;
		}
	}
}

static void
CallSubXactCallbacks(SubXactEvent event,
					 SubTransactionId mySubid,
					 SubTransactionId parentSubid)
{
	SubXactCallbackItem *item;

	for (item = SubXact_callbacks; item; item = item->next)
		(*item->callback) (event, mySubid, parentSubid, item->arg);
}


/* ----------------------------------------------------------------
 *					   transaction block support
 * ----------------------------------------------------------------
 */

/*
 *	BeginTransactionBlock
 *		This executes a BEGIN command.
 */
void
BeginTransactionBlock(void)
{
	TransactionState s = CurrentTransactionState;

	switch (s->blockState)
	{
			/*
			 * We are not inside a transaction block, so allow one to begin.
			 */
		case TBLOCK_STARTED:
			s->blockState = TBLOCK_BEGIN;
			break;

			/*
			 * Already a transaction block in progress.
			 */
		case TBLOCK_INPROGRESS:
		case TBLOCK_SUBINPROGRESS:
		case TBLOCK_ABORT:
		case TBLOCK_SUBABORT:
			if (Gp_role == GP_ROLE_EXECUTE)
				ereport(DEBUG1,
						(errcode(ERRCODE_ACTIVE_SQL_TRANSACTION),
						 errmsg("there is already a transaction in progress")));
			else
				ereport(WARNING,
						(errcode(ERRCODE_ACTIVE_SQL_TRANSACTION),
						 errmsg("there is already a transaction in progress")));
			break;

			/* These cases are invalid. */
		case TBLOCK_DEFAULT:
		case TBLOCK_BEGIN:
		case TBLOCK_SUBBEGIN:
		case TBLOCK_END:
		case TBLOCK_SUBEND:
		case TBLOCK_ABORT_END:
		case TBLOCK_SUBABORT_END:
		case TBLOCK_ABORT_PENDING:
		case TBLOCK_SUBABORT_PENDING:
		case TBLOCK_SUBRESTART:
		case TBLOCK_SUBABORT_RESTART:
		case TBLOCK_PREPARE:
			elog(FATAL, "BeginTransactionBlock: unexpected state %s",
				 BlockStateAsString(s->blockState));
			break;
	}
}

/*
 *	PrepareTransactionBlock
 *		This executes a PREPARE command.
 *
 * Since PREPARE may actually do a ROLLBACK, the result indicates what
 * happened: TRUE for PREPARE, FALSE for ROLLBACK.
 *
 * Note that we don't actually do anything here except change blockState.
 * The real work will be done in the upcoming PrepareTransaction().
 * We do it this way because it's not convenient to change memory context,
 * resource owner, etc while executing inside a Portal.
 */
bool
PrepareTransactionBlock(char *gid)
{
	TransactionState s;
	bool		result;

	/* Set up to commit the current transaction */
	result = EndTransactionBlock();

	/* If successful, change outer tblock state to PREPARE */
	if (result)
	{
		s = CurrentTransactionState;

		while (s->parent != NULL)
			s = s->parent;

		if (s->blockState == TBLOCK_END)
		{
			/* Save GID where PrepareTransaction can find it again */
			prepareGID = MemoryContextStrdup(TopTransactionContext, gid);

			s->blockState = TBLOCK_PREPARE;
		}
		else
		{
			/*
			 * ignore case where we are not in a transaction;
			 * EndTransactionBlock already issued a warning.
			 */
			Assert(s->blockState == TBLOCK_STARTED);
			/* Don't send back a PREPARE result tag... */
			result = false;
		}
	}

	return result;
}

/*
 *	EndTransactionBlock
 *		This executes a COMMIT command.
 *
 * Since COMMIT may actually do a ROLLBACK, the result indicates what
 * happened: TRUE for COMMIT, FALSE for ROLLBACK.
 *
 * Note that we don't actually do anything here except change blockState.
 * The real work will be done in the upcoming CommitTransactionCommand().
 * We do it this way because it's not convenient to change memory context,
 * resource owner, etc while executing inside a Portal.
 */
bool
EndTransactionBlock(void)
{
	TransactionState s = CurrentTransactionState;
	bool		result = false;

	switch (s->blockState)
	{
			/*
			 * We are in a transaction block, so tell CommitTransactionCommand
			 * to COMMIT.
			 */
		case TBLOCK_INPROGRESS:
			s->blockState = TBLOCK_END;
			result = true;
			break;

			/*
			 * We are in a failed transaction block.  Tell
			 * CommitTransactionCommand it's time to exit the block.
			 */
		case TBLOCK_ABORT:
			s->blockState = TBLOCK_ABORT_END;
			break;

			/*
			 * We are in a live subtransaction block.  Set up to subcommit all
			 * open subtransactions and then commit the main transaction.
			 */
		case TBLOCK_SUBINPROGRESS:
			while (s->parent != NULL)
			{
				if (s->blockState == TBLOCK_SUBINPROGRESS)
					s->blockState = TBLOCK_SUBEND;
				else
					elog(FATAL, "EndTransactionBlock: unexpected state %s",
						 BlockStateAsString(s->blockState));
				s = s->parent;
			}
			if (s->blockState == TBLOCK_INPROGRESS)
				s->blockState = TBLOCK_END;
			else
				elog(FATAL, "EndTransactionBlock: unexpected state %s",
					 BlockStateAsString(s->blockState));
			result = true;
			break;

			/*
			 * Here we are inside an aborted subtransaction.  Treat the COMMIT
			 * as ROLLBACK: set up to abort everything and exit the main
			 * transaction.
			 */
		case TBLOCK_SUBABORT:
			while (s->parent != NULL)
			{
				if (s->blockState == TBLOCK_SUBINPROGRESS)
					s->blockState = TBLOCK_SUBABORT_PENDING;
				else if (s->blockState == TBLOCK_SUBABORT)
					s->blockState = TBLOCK_SUBABORT_END;
				else
					elog(FATAL, "EndTransactionBlock: unexpected state %s",
						 BlockStateAsString(s->blockState));
				s = s->parent;
			}
			if (s->blockState == TBLOCK_INPROGRESS)
				s->blockState = TBLOCK_ABORT_PENDING;
			else if (s->blockState == TBLOCK_ABORT)
				s->blockState = TBLOCK_ABORT_END;
			else
				elog(FATAL, "EndTransactionBlock: unexpected state %s",
					 BlockStateAsString(s->blockState));
			break;

			/*
			 * The user issued COMMIT when not inside a transaction.  Issue a
			 * WARNING, staying in TBLOCK_STARTED state.  The upcoming call to
			 * CommitTransactionCommand() will then close the transaction and
			 * put us back into the default state.
			 */
		case TBLOCK_STARTED:
			if (Gp_role == GP_ROLE_EXECUTE)
			{
				ereport(DEBUG2,
						(errcode(ERRCODE_NO_ACTIVE_SQL_TRANSACTION),
						 errmsg("there is no transaction in progress")));
			}
			else
				ereport(WARNING,
						(errcode(ERRCODE_NO_ACTIVE_SQL_TRANSACTION),
						 errmsg("there is no transaction in progress")));
			result = true;
			break;

			/* These cases are invalid. */
		case TBLOCK_DEFAULT:
		case TBLOCK_BEGIN:
		case TBLOCK_SUBBEGIN:
		case TBLOCK_END:
		case TBLOCK_SUBEND:
		case TBLOCK_ABORT_END:
		case TBLOCK_SUBABORT_END:
		case TBLOCK_ABORT_PENDING:
		case TBLOCK_SUBABORT_PENDING:
		case TBLOCK_SUBRESTART:
		case TBLOCK_SUBABORT_RESTART:
		case TBLOCK_PREPARE:
			elog(FATAL, "EndTransactionBlock: unexpected state %s",
				 BlockStateAsString(s->blockState));
			break;
	}

	return result;
}

/*
 *	UserAbortTransactionBlock
 *		This executes a ROLLBACK command.
 *
 * As above, we don't actually do anything here except change blockState.
 */
void
UserAbortTransactionBlock(void)
{
	TransactionState s = CurrentTransactionState;

	switch (s->blockState)
	{
			/*
			 * We are inside a transaction block and we got a ROLLBACK command
			 * from the user, so tell CommitTransactionCommand to abort and
			 * exit the transaction block.
			 */
		case TBLOCK_INPROGRESS:
			s->blockState = TBLOCK_ABORT_PENDING;
			break;

			/*
			 * We are inside a failed transaction block and we got a ROLLBACK
			 * command from the user.  Abort processing is already done, so
			 * CommitTransactionCommand just has to cleanup and go back to
			 * idle state.
			 */
		case TBLOCK_ABORT:
			s->blockState = TBLOCK_ABORT_END;
			break;

			/*
			 * We are inside a subtransaction.	Mark everything up to top
			 * level as exitable.
			 */
		case TBLOCK_SUBINPROGRESS:
		case TBLOCK_SUBABORT:
			while (s->parent != NULL)
			{
				if (s->blockState == TBLOCK_SUBINPROGRESS)
					s->blockState = TBLOCK_SUBABORT_PENDING;
				else if (s->blockState == TBLOCK_SUBABORT)
					s->blockState = TBLOCK_SUBABORT_END;
				else
					elog(FATAL, "UserAbortTransactionBlock: unexpected state %s",
						 BlockStateAsString(s->blockState));
				s = s->parent;
			}
			if (s->blockState == TBLOCK_INPROGRESS)
				s->blockState = TBLOCK_ABORT_PENDING;
			else if (s->blockState == TBLOCK_ABORT)
				s->blockState = TBLOCK_ABORT_END;
			else
				elog(FATAL, "UserAbortTransactionBlock: unexpected state %s",
					 BlockStateAsString(s->blockState));
			break;

			/*
			 * The user issued ABORT when not inside a transaction. Issue a
			 * WARNING and go to abort state.  The upcoming call to
			 * CommitTransactionCommand() will then put us back into the
			 * default state.
			 */
		case TBLOCK_STARTED:
			if (Gp_role == GP_ROLE_EXECUTE)
			{
				ereport(DEBUG2,
						(errcode(ERRCODE_NO_ACTIVE_SQL_TRANSACTION),
						 errmsg("there is no transaction in progress")));
			}
			else
				ereport(WARNING,
						(errcode(ERRCODE_NO_ACTIVE_SQL_TRANSACTION),
						 errmsg("there is no transaction in progress")));
			s->blockState = TBLOCK_ABORT_PENDING;
			break;

			/* These cases are invalid. */
		case TBLOCK_DEFAULT:
		case TBLOCK_BEGIN:
		case TBLOCK_SUBBEGIN:
		case TBLOCK_END:
		case TBLOCK_SUBEND:
		case TBLOCK_ABORT_END:
		case TBLOCK_SUBABORT_END:
		case TBLOCK_ABORT_PENDING:
		case TBLOCK_SUBABORT_PENDING:
		case TBLOCK_SUBRESTART:
		case TBLOCK_SUBABORT_RESTART:
		case TBLOCK_PREPARE:
			elog(FATAL, "UserAbortTransactionBlock: unexpected state %s",
				 BlockStateAsString(s->blockState));
			break;
	}
}

void
DefineDispatchSavepoint(char *name)
{
	TransactionState s = CurrentTransactionState;

	if ((s->blockState != TBLOCK_INPROGRESS) &&
	    (s->blockState != TBLOCK_SUBINPROGRESS))
	{
		elog(FATAL, "DefineSavepoint: unexpected state %s",
			    BlockStateAsString(s->blockState));
	}	

	/* First we attempt to create on the QEs */
	if (Gp_role == GP_ROLE_DISPATCH)
	{
		char	   *cmd = NULL;
		bool		freecmd;

		if (name != NULL)
		{
			cmd = palloc(sizeof("SAVEPOINT ") + strlen(name));
			Assert(cmd != NULL);
			if (cmd == NULL)
				elog(ERROR, "Can't define savepoint name too long (%s)", name);
			sprintf(cmd, "SAVEPOINT %s", name);
			freecmd = true;
		}
		else
		{
			cmd = "SAVEPOINT";
			freecmd = false;
		}

		/*
		 * dispatch a DTX command, in the event of an error, this call
		 * will either exit via elog()/ereport() or return false
		 */
		if (!dispatchDtxCommand(cmd, /* withSnapshot */ false, /* raiseError */ false))
		{
			elog(ERROR, "Could not create a new savepoint (%s)", cmd);
		}

		if (freecmd)
			pfree(cmd);
	}

	DefineSavepoint(name);
}

/*
 * DefineSavepoint
 *		This executes a SAVEPOINT command.
 */
void
DefineSavepoint(char *name)
{
	TransactionState s = CurrentTransactionState;

	switch (s->blockState)
	{
		case TBLOCK_INPROGRESS:
		case TBLOCK_SUBINPROGRESS:
			/* Normal subtransaction start */
			PushTransaction();
			s = CurrentTransactionState;		/* changed by push */

			/*
			 * Savepoint names, like the TransactionState block itself, live
			 * in TopTransactionContext.
			 */
			if (name)
				s->name = MemoryContextStrdup(TopTransactionContext, name);
			break;

			/* These cases are invalid. */
		case TBLOCK_DEFAULT:
		case TBLOCK_STARTED:
		case TBLOCK_BEGIN:
		case TBLOCK_SUBBEGIN:
		case TBLOCK_END:
		case TBLOCK_SUBEND:
		case TBLOCK_ABORT:
		case TBLOCK_SUBABORT:
		case TBLOCK_ABORT_END:
		case TBLOCK_SUBABORT_END:
		case TBLOCK_ABORT_PENDING:
		case TBLOCK_SUBABORT_PENDING:
		case TBLOCK_SUBRESTART:
		case TBLOCK_SUBABORT_RESTART:
		case TBLOCK_PREPARE:
			elog(FATAL, "DefineSavepoint: unexpected state %s",
				 BlockStateAsString(s->blockState));
			break;
	}
}

/*
 * ReleaseSavepoint
 *		This executes a RELEASE command.
 *
 * As above, we don't actually do anything here except change blockState.
 */
void
ReleaseSavepoint(List *options)
{
	TransactionState s = CurrentTransactionState;
	TransactionState target,
				xact;
	ListCell   *cell;
	char	   *name = NULL;

	switch (s->blockState)
	{
			/*
			 * We can't rollback to a savepoint if there is no savepoint
			 * defined.
			 */
		case TBLOCK_INPROGRESS:
			ereport(ERROR,
					(errcode(ERRCODE_S_E_INVALID_SPECIFICATION),
					 errmsg("no such savepoint")));
			break;

			/*
			 * We are in a non-aborted subtransaction.	This is the only valid
			 * case.
			 */
		case TBLOCK_SUBINPROGRESS:
			break;

			/* These cases are invalid. */
		case TBLOCK_DEFAULT:
		case TBLOCK_STARTED:
		case TBLOCK_BEGIN:
		case TBLOCK_SUBBEGIN:
		case TBLOCK_END:
		case TBLOCK_SUBEND:
		case TBLOCK_ABORT:
		case TBLOCK_SUBABORT:
		case TBLOCK_ABORT_END:
		case TBLOCK_SUBABORT_END:
		case TBLOCK_ABORT_PENDING:
		case TBLOCK_SUBABORT_PENDING:
		case TBLOCK_SUBRESTART:
		case TBLOCK_SUBABORT_RESTART:
		case TBLOCK_PREPARE:
			elog(FATAL, "ReleaseSavepoint: unexpected state %s",
				 BlockStateAsString(s->blockState));
			break;
	}

	foreach(cell, options)
	{
		DefElem    *elem = lfirst(cell);

		if (strcmp(elem->defname, "savepoint_name") == 0)
			name = strVal(elem->arg);
	}

	Assert(PointerIsValid(name));

	if (Gp_role == GP_ROLE_DISPATCH)
	{
		char	   *cmd = NULL;
		bool		freecmd;

		if (name != NULL)
		{
			cmd = palloc(sizeof("RELEASE SAVEPOINT ") + strlen(name));
			Assert(cmd != NULL);
			if (cmd == NULL)
				elog(ERROR, "Can't release savepoint name too long (%s)", name);
			sprintf(cmd, "RELEASE SAVEPOINT %s", name);
			freecmd = true;
		}
		else
		{
			cmd = "RELEASE SAVEPOINT";
			freecmd = false;
		}

		/*
		 * dispatch a DTX command, in the event of an error, this call will
		 * either exit via elog()/ereport() or return false
		 */
		if (!dispatchDtxCommand(cmd, /* withSnapshot*/ false, /* raiseError */ false))
		{
			elog(ERROR, "Could not release savepoint (%s)", cmd);
		}

		if (freecmd)
			pfree(cmd);
	}

	for (target = s; PointerIsValid(target); target = target->parent)
	{
		if (PointerIsValid(target->name) && strcmp(target->name, name) == 0)
			break;
	}

	if (!PointerIsValid(target))
		ereport(ERROR,
				(errcode(ERRCODE_S_E_INVALID_SPECIFICATION),
				 errmsg("no such savepoint")));

	/* disallow crossing savepoint level boundaries */
	if (target->savepointLevel != s->savepointLevel)
		ereport(ERROR,
				(errcode(ERRCODE_S_E_INVALID_SPECIFICATION),
				 errmsg("no such savepoint")));

	/*
	 * Mark "commit pending" all subtransactions up to the target
	 * subtransaction.	The actual commits will happen when control gets to
	 * CommitTransactionCommand.
	 */
	xact = CurrentTransactionState;
	for (;;)
	{
		Assert(xact->blockState == TBLOCK_SUBINPROGRESS);
		xact->blockState = TBLOCK_SUBEND;
		if (xact == target)
			break;
		xact = xact->parent;
		Assert(PointerIsValid(xact));
	}
}

/*
 * RollbackToSavepoint
 *		This executes a ROLLBACK TO <savepoint> command.
 *
 * As above, we don't actually do anything here except change blockState.
 */
void
RollbackToSavepoint(List *options)
{
	TransactionState s = CurrentTransactionState;
	TransactionState target,
				xact;
	ListCell   *cell;
	char	   *name = NULL;

	switch (s->blockState)
	{
			/*
			 * We can't rollback to a savepoint if there is no savepoint
			 * defined.
			 */
		case TBLOCK_INPROGRESS:
		case TBLOCK_ABORT:
			ereport(ERROR,
					(errcode(ERRCODE_S_E_INVALID_SPECIFICATION),
					 errmsg("no such savepoint")));
			break;

			/*
			 * There is at least one savepoint, so proceed.
			 */
		case TBLOCK_SUBINPROGRESS:
		case TBLOCK_SUBABORT:
			break;

			/* These cases are invalid. */
		case TBLOCK_DEFAULT:
		case TBLOCK_STARTED:
		case TBLOCK_BEGIN:
		case TBLOCK_SUBBEGIN:
		case TBLOCK_END:
		case TBLOCK_SUBEND:
		case TBLOCK_ABORT_END:
		case TBLOCK_SUBABORT_END:
		case TBLOCK_ABORT_PENDING:
		case TBLOCK_SUBABORT_PENDING:
		case TBLOCK_SUBRESTART:
		case TBLOCK_SUBABORT_RESTART:
		case TBLOCK_PREPARE:
			elog(FATAL, "RollbackToSavepoint: unexpected state %s",
				 BlockStateAsString(s->blockState));
			break;
	}

	foreach(cell, options)
	{
		DefElem    *elem = lfirst(cell);

		if (strcmp(elem->defname, "savepoint_name") == 0)
			name = strVal(elem->arg);
	}

	Assert(PointerIsValid(name));

	for (target = s; PointerIsValid(target); target = target->parent)
	{
		if (PointerIsValid(target->name) && strcmp(target->name, name) == 0)
			break;
	}

	if (!PointerIsValid(target))
		ereport(ERROR,
				(errcode(ERRCODE_S_E_INVALID_SPECIFICATION),
				 errmsg("no such savepoint")));

	/* disallow crossing savepoint level boundaries */
	if (target->savepointLevel != s->savepointLevel)
		ereport(ERROR,
				(errcode(ERRCODE_S_E_INVALID_SPECIFICATION),
				 errmsg("no such savepoint")));

	/*
	 * Mark "abort pending" all subtransactions up to the target
	 * subtransaction.	The actual aborts will happen when control gets to
	 * CommitTransactionCommand.
	 */
	xact = CurrentTransactionState;
	for (;;)
	{
		if (xact == target)
			break;
		if (xact->blockState == TBLOCK_SUBINPROGRESS)
			xact->blockState = TBLOCK_SUBABORT_PENDING;
		else if (xact->blockState == TBLOCK_SUBABORT)
			xact->blockState = TBLOCK_SUBABORT_END;
		else
			elog(FATAL, "RollbackToSavepoint: unexpected state %s",
				 BlockStateAsString(xact->blockState));
		xact = xact->parent;
		Assert(PointerIsValid(xact));
	}

	/* And mark the target as "restart pending" */
	if (xact->blockState == TBLOCK_SUBINPROGRESS)
		xact->blockState = TBLOCK_SUBRESTART;
	else if (xact->blockState == TBLOCK_SUBABORT)
		xact->blockState = TBLOCK_SUBABORT_RESTART;
	else
		elog(FATAL, "RollbackToSavepoint: unexpected state %s",
			 BlockStateAsString(xact->blockState));
}

static void
DispatchRollbackToSavepoint(char *name)
{
	char	   *cmd;
	bool		freecmd;

	if (name != NULL)
	{
		cmd = palloc(sizeof("ROLLBACK TO SAVEPOINT ") + strlen(name));
		Assert(cmd != NULL);
		if (cmd == NULL)
			elog(ERROR, "Can't rollback to savepoint, name too long (%s)", name);
		sprintf(cmd, "ROLLBACK TO SAVEPOINT %s", name);
		freecmd = true;
	}
	else
	{
		cmd = "ROLLBACK TO SAVEPOINT";
		freecmd = false;
	}

	/*
	 * dispatch a DTX command, in the event of an error, this call will
	 * either exit via elog()/ereport() or return false
	 */
	if (!dispatchDtxCommand(cmd, /* withSnapshot */ false, /* raiseError */ false))
	{
		elog(ERROR, "Could not rollback to savepoint (%s)", cmd);
	}

	if (freecmd)
		pfree(cmd);
}

/*
 * BeginInternalSubTransaction
 *		This is the same as DefineSavepoint except it allows TBLOCK_STARTED,
 *		TBLOCK_END, and TBLOCK_PREPARE states, and therefore it can safely be
 *		used in functions that might be called when not inside a BEGIN block
 *		or when running deferred triggers at COMMIT/PREPARE time.  Also, it
 *		automatically does CommitTransactionCommand/StartTransactionCommand
 *		instead of expecting the caller to do it.
 */
void
BeginInternalSubTransaction(char *name)
{
	TransactionState s = CurrentTransactionState;

	if (Gp_role == GP_ROLE_DISPATCH)
	{
		if (!doDispatchSubtransactionInternalCmd(
			DTX_PROTOCOL_COMMAND_SUBTRANSACTION_BEGIN_INTERNAL))
		{
			elog(ERROR, 
				"Could not BeginInternalSubTransaction dispatch failed");
		}
	}

	switch (s->blockState)
	{
		case TBLOCK_STARTED:
		case TBLOCK_INPROGRESS:
		case TBLOCK_END:
		case TBLOCK_PREPARE:
		case TBLOCK_SUBINPROGRESS:
			/* Normal subtransaction start */
			PushTransaction();
			s = CurrentTransactionState;		/* changed by push */

			/*
			 * Savepoint names, like the TransactionState block itself, live
			 * in TopTransactionContext.
			 */
			if (name)
				s->name = MemoryContextStrdup(TopTransactionContext, name);
			break;

			/* These cases are invalid. */
		case TBLOCK_DEFAULT:
		case TBLOCK_BEGIN:
		case TBLOCK_SUBBEGIN:
		case TBLOCK_SUBEND:
		case TBLOCK_ABORT:
		case TBLOCK_SUBABORT:
		case TBLOCK_ABORT_END:
		case TBLOCK_SUBABORT_END:
		case TBLOCK_ABORT_PENDING:
		case TBLOCK_SUBABORT_PENDING:
		case TBLOCK_SUBRESTART:
		case TBLOCK_SUBABORT_RESTART:
			elog(FATAL, "BeginInternalSubTransaction: unexpected state %s",
				 BlockStateAsString(s->blockState));
			break;
	}

	CommitTransactionCommand();
	StartTransactionCommand();
}

/*
 * ReleaseCurrentSubTransaction
 *
 * RELEASE (ie, commit) the innermost subtransaction, regardless of its
 * savepoint name (if any).
 * NB: do NOT use CommitTransactionCommand/StartTransactionCommand with this.
 */
void
ReleaseCurrentSubTransaction(void)
{
	TransactionState s = CurrentTransactionState;

	if (s->blockState != TBLOCK_SUBINPROGRESS)
		elog(ERROR, "ReleaseCurrentSubTransaction: unexpected state %s",
			 BlockStateAsString(s->blockState));
	Assert(s->state == TRANS_INPROGRESS);

	if (Gp_role == GP_ROLE_DISPATCH)
	{
		if (!doDispatchSubtransactionInternalCmd(
			DTX_PROTOCOL_COMMAND_SUBTRANSACTION_RELEASE_INTERNAL))
		{
			elog(ERROR, 
				"Could not ReleaseCurrentSubTransaction dispatch failed");
		}
	}

	MemoryContextSwitchTo(CurTransactionContext);
	CommitSubTransaction();
	s = CurrentTransactionState;	/* changed by pop */
	Assert(s->state == TRANS_INPROGRESS);
}

/*
 * RollbackAndReleaseCurrentSubTransaction
 *
 * ROLLBACK and RELEASE (ie, abort) the innermost subtransaction, regardless
 * of its savepoint name (if any).
 * NB: do NOT use CommitTransactionCommand/StartTransactionCommand with this.
 */
void
RollbackAndReleaseCurrentSubTransaction(void)
{
	TransactionState s = CurrentTransactionState;

	switch (s->blockState)
	{
			/* Must be in a subtransaction */
		case TBLOCK_SUBINPROGRESS:
		case TBLOCK_SUBABORT:
			break;

			/* These cases are invalid. */
		case TBLOCK_DEFAULT:
		case TBLOCK_STARTED:
		case TBLOCK_BEGIN:
		case TBLOCK_SUBBEGIN:
		case TBLOCK_INPROGRESS:
		case TBLOCK_END:
		case TBLOCK_SUBEND:
		case TBLOCK_ABORT:
		case TBLOCK_ABORT_END:
		case TBLOCK_SUBABORT_END:
		case TBLOCK_ABORT_PENDING:
		case TBLOCK_SUBABORT_PENDING:
		case TBLOCK_SUBRESTART:
		case TBLOCK_SUBABORT_RESTART:
		case TBLOCK_PREPARE:
			elog(FATAL, "RollbackAndReleaseCurrentSubTransaction: unexpected state %s",
				 BlockStateAsString(s->blockState));
			break;
	}

	/*
	 * Abort the current subtransaction, if needed.
	 */
	if (s->blockState == TBLOCK_SUBINPROGRESS)
		AbortSubTransaction();

	/* And clean it up, too */
	CleanupSubTransaction();

	s = CurrentTransactionState;	/* changed by pop */
	AssertState(s->blockState == TBLOCK_SUBINPROGRESS ||
				s->blockState == TBLOCK_INPROGRESS ||
				s->blockState == TBLOCK_STARTED);

	if (Gp_role == GP_ROLE_DISPATCH)
	{
		if (!doDispatchSubtransactionInternalCmd(
				DTX_PROTOCOL_COMMAND_SUBTRANSACTION_ROLLBACK_INTERNAL))
		{
			elog(ERROR,
				 "Could not RollbackAndReleaseCurrentSubTransaction dispatch failed");
		}
	}
}

/*
 *	AbortOutOfAnyTransaction
 *
 *	This routine is provided for error recovery purposes.  It aborts any
 *	active transaction or transaction block, leaving the system in a known
 *	idle state.
 */
void
AbortOutOfAnyTransaction(void)
{
	TransactionState s = CurrentTransactionState;

	/*
	 * Get out of any transaction or nested transaction
	 */
	do
	{
		switch (s->blockState)
		{
			case TBLOCK_DEFAULT:
				/* Not in a transaction, do nothing */
				break;
			case TBLOCK_STARTED:
			case TBLOCK_BEGIN:
			case TBLOCK_INPROGRESS:
			case TBLOCK_END:
			case TBLOCK_ABORT_PENDING:
			case TBLOCK_PREPARE:
				/* In a transaction, so clean up */
				AbortTransaction();
				CleanupTransaction();
				s->blockState = TBLOCK_DEFAULT;

				Assert(DistributedTransactionContext == DTX_CONTEXT_LOCAL_ONLY);
				break;
			case TBLOCK_ABORT:
			case TBLOCK_ABORT_END:
				/* AbortTransaction already done, still need Cleanup */
				CleanupTransaction();
				s->blockState = TBLOCK_DEFAULT;

				Assert(DistributedTransactionContext == DTX_CONTEXT_LOCAL_ONLY);
				break;

				/*
				 * In a subtransaction, so clean it up and abort parent too
				 */
			case TBLOCK_SUBBEGIN:
			case TBLOCK_SUBINPROGRESS:
			case TBLOCK_SUBEND:
			case TBLOCK_SUBABORT_PENDING:
			case TBLOCK_SUBRESTART:
				AbortSubTransaction();
				CleanupSubTransaction();
				s = CurrentTransactionState;	/* changed by pop */
				break;

			case TBLOCK_SUBABORT:
			case TBLOCK_SUBABORT_END:
			case TBLOCK_SUBABORT_RESTART:
				/* As above, but AbortSubTransaction already done */
				CleanupSubTransaction();
				s = CurrentTransactionState;	/* changed by pop */
				break;
		}
	} while (s->blockState != TBLOCK_DEFAULT);

	/* Should be out of all subxacts now */
	Assert(s->parent == NULL);
}

/*
 * IsTransactionBlock --- are we within a transaction block?
 */
bool
IsTransactionBlock(void)
{
	TransactionState s = CurrentTransactionState;

	if (s->blockState == TBLOCK_DEFAULT || s->blockState == TBLOCK_STARTED)
		return false;

	return true;
}

/*
 * IsTransactionOrTransactionBlock --- are we within either a transaction
 * or a transaction block?	(The backend is only really "idle" when this
 * returns false.)
 *
 * This should match up with IsTransactionBlock and IsTransactionState.
 */
bool
IsTransactionOrTransactionBlock(void)
{
	TransactionState s = CurrentTransactionState;

	if (s->blockState == TBLOCK_DEFAULT)
		return false;

	return true;
}

/*
 * Did the transaction do work that requires a commit record to be written?
 */
bool
IsTransactionDirty(void)
{
	bool result = (MyXactMadeXLogEntry || MyXactMadeTempRelUpdate || smgrIsPendingFileSysWork(EndXactRecKind_Commit));

	elog((Debug_print_full_dtm ? LOG : DEBUG5), "IsTransactionDirty: TopTransactionId %u, dirty = %s",
		 GetTopTransactionId(), (result ? "true" : "false"));
	
	return result;
}

void
ExecutorMarkTransactionUsesSequences(void)
{
	seqXlogWrite = true;
	MyXactMadeXLogEntry = true;
}

void 
ExecutorMarkTransactionDoesWrites(void)
{
	// UNDONE: Verify we are in transaction...
	if (!TopTransactionStateData.executorSaysXactDoesWrites)
	{
		elog((Debug_print_full_dtm ? LOG : DEBUG5), "ExecutorMarkTransactionDoesWrites called");
		TopTransactionStateData.executorSaysXactDoesWrites = true;
	}
}

bool
ExecutorSaysTransactionDoesWrites(void)
{
	return TopTransactionStateData.executorSaysXactDoesWrites;
}

/*
 * TransactionBlockStatusCode - return status code to send in ReadyForQuery
 */
char
TransactionBlockStatusCode(void)
{
	TransactionState s = CurrentTransactionState;

	switch (s->blockState)
	{
		case TBLOCK_DEFAULT:
		case TBLOCK_STARTED:
			return 'I';			/* idle --- not in transaction */
		case TBLOCK_BEGIN:
		case TBLOCK_SUBBEGIN:
		case TBLOCK_INPROGRESS:
		case TBLOCK_SUBINPROGRESS:
		case TBLOCK_END:
		case TBLOCK_SUBEND:
		case TBLOCK_PREPARE:
			return 'T';			/* in transaction */
		case TBLOCK_ABORT:
		case TBLOCK_SUBABORT:
		case TBLOCK_ABORT_END:
		case TBLOCK_SUBABORT_END:
		case TBLOCK_ABORT_PENDING:
		case TBLOCK_SUBABORT_PENDING:
		case TBLOCK_SUBRESTART:
		case TBLOCK_SUBABORT_RESTART:
			return 'E';			/* in failed transaction */
	}

	/* should never get here */
	elog(FATAL, "invalid transaction block state: %s",
		 BlockStateAsString(s->blockState));
	return 0;					/* keep compiler quiet */
}

void
TransactionInformationQEWriter(DistributedTransactionId *QEDistributedTransactionId, CommandId *QECommandId, bool *QEDirty)
{
	*QEDistributedTransactionId = QEDtxContextInfo.distributedXid;
	*QECommandId = QEDtxContextInfo.curcid;
	*QEDirty = IsTransactionDirty();
}

/*
 * IsSubTransaction
 */
bool
IsSubTransaction(void)
{
	TransactionState s = CurrentTransactionState;

	if (s->nestingLevel >= 2)
		return true;

	return false;
}

/*
 * StartSubTransaction
 *
 * If you're wondering why this is separate from PushTransaction: it's because
 * we can't conveniently do this stuff right inside DefineSavepoint.  The
 * SAVEPOINT utility command will be executed inside a Portal, and if we
 * muck with CurrentMemoryContext or CurrentResourceOwner then exit from
 * the Portal will undo those settings.  So we make DefineSavepoint just
 * push a dummy transaction block, and when control returns to the main
 * idle loop, CommitTransactionCommand will be called, and we'll come here
 * to finish starting the subtransaction.
 */
static void
StartSubTransaction(void)
{
	TransactionState s = CurrentTransactionState;

	if (s->state != TRANS_DEFAULT)
		elog(WARNING, "StartSubTransaction while in %s state",
			 TransStateAsString(s->state));

	s->state = TRANS_START;

	/*
	 * Initialize subsystems for new subtransaction
	 *
	 * must initialize resource-management stuff first
	 */
	AtSubStart_Memory();
	AtSubStart_ResourceOwner();
	AtSubStart_Inval();
	AtSubStart_Notify();
	AfterTriggerBeginSubXact();

	s->state = TRANS_INPROGRESS;

	/*
	 * Call start-of-subxact callbacks
	 */
	CallSubXactCallbacks(SUBXACT_EVENT_START_SUB, s->subTransactionId,
						 s->parent->subTransactionId);

	ShowTransactionState("StartSubTransaction");
}

/*
 * CommitSubTransaction
 *
 *	The caller has to make sure to always reassign CurrentTransactionState
 *	if it has a local pointer to it after calling this function.
 */
static void
CommitSubTransaction(void)
{
	TransactionState s = CurrentTransactionState;

	ShowTransactionState("CommitSubTransaction");

	if (s->state != TRANS_INPROGRESS)
		elog(WARNING, "CommitSubTransaction while in %s state",
			 TransStateAsString(s->state));

#ifdef FAULT_INJECTOR
		FaultInjector_InjectFaultIfSet(
			SubtransactionRelease,
			DDLNotSpecified,
			"",  // databaseName
			""); // tableName
#endif

	/* Pre-commit processing goes here -- nothing to do at the moment */

	s->state = TRANS_COMMIT;

	/* Must CCI to ensure commands of subtransaction are seen as done */
	CommandCounterIncrement();

	/* Mark subtransaction as subcommitted */
	if (TransactionIdIsValid(s->transactionId))
	{
		RecordSubTransactionCommit();
		AtSubCommit_childXids();
	}

	/* Post-commit cleanup */
	AfterTriggerEndSubXact(true);
	AtSubCommit_Portals(s->subTransactionId,
						s->parent->subTransactionId,
						s->parent->curTransactionOwner);
	AtEOSubXact_LargeObject(true, s->subTransactionId,
							s->parent->subTransactionId);
	AtSubCommit_Notify();
	AtEOSubXact_UpdateFlatFiles(true, s->subTransactionId,
								s->parent->subTransactionId);

	CallSubXactCallbacks(SUBXACT_EVENT_COMMIT_SUB, s->subTransactionId,
						 s->parent->subTransactionId);

	ResourceOwnerRelease(s->curTransactionOwner,
						 RESOURCE_RELEASE_BEFORE_LOCKS,
						 true, false);
	AtEOSubXact_RelationCache(true, s->subTransactionId,
							  s->parent->subTransactionId);
	AtEOSubXact_Inval(true);
	AtSubCommit_smgr();

	/*
	 * The only lock we actually release here is the subtransaction XID lock.
	 * The rest just get transferred to the parent resource owner.
	 */
	CurrentResourceOwner = s->curTransactionOwner;
	if (TransactionIdIsValid(s->transactionId))
		XactLockTableDelete(s->transactionId);

	ResourceOwnerRelease(s->curTransactionOwner,
						 RESOURCE_RELEASE_LOCKS,
						 true, false);
	ResourceOwnerRelease(s->curTransactionOwner,
						 RESOURCE_RELEASE_AFTER_LOCKS,
						 true, false);

	AtEOXact_GUC(true, s->gucNestLevel);
	AtEOSubXact_SPI(true, s->subTransactionId);
	AtEOSubXact_on_commit_actions(true, s->subTransactionId,
								  s->parent->subTransactionId);
	AtEOSubXact_Namespace(true, s->subTransactionId,
						  s->parent->subTransactionId);
	AtEOSubXact_Files(true, s->subTransactionId,
					  s->parent->subTransactionId);
	AtEOSubXact_HashTables(true, s->nestingLevel);
	AtEOSubXact_PgStat(true, s->nestingLevel);

	/*
	 * We need to restore the upper transaction's read-only state, in case the
	 * upper is read-write while the child is read-only; GUC will incorrectly
	 * think it should leave the child state in place.
	 */
	XactReadOnly = s->prevXactReadOnly;

	CurrentResourceOwner = s->parent->curTransactionOwner;
	CurTransactionResourceOwner = s->parent->curTransactionOwner;
	ResourceOwnerDelete(s->curTransactionOwner);
	s->curTransactionOwner = NULL;

	AtSubCommit_Memory();

	s->state = TRANS_DEFAULT;

	PopTransaction();
}

/*
 * AbortSubTransaction
 */
static void
AbortSubTransaction(void)
{
	TransactionState s = CurrentTransactionState;

	/* Prevent cancel/die interrupt while cleaning up */
	HOLD_INTERRUPTS();

	/* Make sure we have a valid memory context and resource owner */
	AtSubAbort_Memory();
	AtSubAbort_ResourceOwner();

	/*
	 * Release any LW locks we might be holding as quickly as possible.
	 * (Regular locks, however, must be held till we finish aborting.)
	 * Releasing LW locks is critical since we might try to grab them again
	 * while cleaning up!
	 *
	 * FIXME This may be incorrect --- Are there some locks we should keep?
	 * Buffer locks, for example?  I don't think so but I'm not sure.
	 */
	LWLockReleaseAll();

	AbortBufferIO();
	UnlockBuffers();

	LockWaitCancel();

	/*
	 * check the current transaction state
	 */
	ShowTransactionState("AbortSubTransaction");

	if (s->state != TRANS_INPROGRESS)
		elog(WARNING, "AbortSubTransaction while in %s state",
			 TransStateAsString(s->state));

#ifdef FAULT_INJECTOR
		FaultInjector_InjectFaultIfSet(
			SubtransactionRollback,
			DDLNotSpecified,
			"",  // databaseName
			""); // tableName
#endif

	s->state = TRANS_ABORT;

	/*
	 * Reset user ID which might have been changed transiently.  (See notes in
	 * AbortTransaction.)
	 */
	SetUserIdAndSecContext(s->prevUser, s->prevSecContext);

	/*
	 * We can skip all this stuff if the subxact failed before creating a
	 * ResourceOwner...
	 */
	if (s->curTransactionOwner)
	{
		AfterTriggerEndSubXact(false);
		AtSubAbort_Portals(s->subTransactionId,
						   s->parent->subTransactionId,
						   s->parent->curTransactionOwner);
		AtEOSubXact_LargeObject(false, s->subTransactionId,
								s->parent->subTransactionId);
		AtSubAbort_Notify();
		AtEOSubXact_UpdateFlatFiles(false, s->subTransactionId,
									s->parent->subTransactionId);

		/* Advertise the fact that we aborted in pg_clog. */
		if (TransactionIdIsValid(s->transactionId))
		{
			RecordSubTransactionAbort();
			AtSubAbort_childXids();
		}

		/* Post-abort cleanup */
		CallSubXactCallbacks(SUBXACT_EVENT_ABORT_SUB, s->subTransactionId,
							 s->parent->subTransactionId);

		ResourceOwnerRelease(s->curTransactionOwner,
							 RESOURCE_RELEASE_BEFORE_LOCKS,
							 false, false);
		AtEOSubXact_RelationCache(false, s->subTransactionId,
								  s->parent->subTransactionId);
		AtEOSubXact_Inval(false);
		AtSubAbort_smgr();
		ResourceOwnerRelease(s->curTransactionOwner,
							 RESOURCE_RELEASE_LOCKS,
							 false, false);
		ResourceOwnerRelease(s->curTransactionOwner,
							 RESOURCE_RELEASE_AFTER_LOCKS,
							 false, false);

		AtEOXact_GUC(false, s->gucNestLevel);
		AtEOSubXact_SPI(false, s->subTransactionId);
		AtEOSubXact_on_commit_actions(false, s->subTransactionId,
									  s->parent->subTransactionId);
		AtEOSubXact_Namespace(false, s->subTransactionId,
							  s->parent->subTransactionId);
		AtEOSubXact_Files(false, s->subTransactionId,
						  s->parent->subTransactionId);
		AtEOSubXact_HashTables(false, s->nestingLevel);
		AtEOSubXact_PgStat(false, s->nestingLevel);
	}

	/*
	 * Restore the upper transaction's read-only state, too.  This should be
	 * redundant with GUC's cleanup but we may as well do it for consistency
	 * with the commit case.
	 */
	XactReadOnly = s->prevXactReadOnly;

	RESUME_INTERRUPTS();
}

/*
 * CleanupSubTransaction
 *
 *	The caller has to make sure to always reassign CurrentTransactionState
 *	if it has a local pointer to it after calling this function.
 */
static void
CleanupSubTransaction(void)
{
	TransactionState s = CurrentTransactionState;

	ShowTransactionState("CleanupSubTransaction");

	if (s->state != TRANS_ABORT)
		elog(WARNING, "CleanupSubTransaction while in %s state",
			 TransStateAsString(s->state));

	AtSubCleanup_Portals(s->subTransactionId);

	CurrentResourceOwner = s->parent->curTransactionOwner;
	CurTransactionResourceOwner = s->parent->curTransactionOwner;
	if (s->curTransactionOwner)
		ResourceOwnerDelete(s->curTransactionOwner);
	s->curTransactionOwner = NULL;

	AtSubCleanup_Memory();

	s->state = TRANS_DEFAULT;

	PopTransaction();
}

/*
 * PushTransaction
 *		Create transaction state stack entry for a subtransaction
 *
 *	The caller has to make sure to always reassign CurrentTransactionState
 *	if it has a local pointer to it after calling this function.
 */
static void
PushTransaction(void)
{
	TransactionState p = CurrentTransactionState;
	TransactionState s;

	currentSavepointTotal++;
	if (currentSavepointTotal >= MaxGpSavePoints)
		elog(DEBUG5, "Using subtransaction file for storing subtransactions");

	if ((currentSavepointTotal >= gp_subtrans_warn_limit) &&
	    (currentSavepointTotal % gp_subtrans_warn_limit == 0))
	{
		ereport(WARNING,
		(errmsg("Using too many subtransactions in one transaction."),
		errhint("Close open transactions soon to avoid wraparound "
			"problems.")));
	}

	/*
	 * We keep subtransaction state nodes in TopTransactionContext.
	 */
	s = (TransactionState)
		MemoryContextAllocZero(TopTransactionContext,
							   sizeof(TransactionStateData));

	/*
	 * Assign a subtransaction ID, watching out for counter wraparound.
	 */
	currentSubTransactionId += 1;
	if (currentSubTransactionId == InvalidSubTransactionId)
	{
		currentSubTransactionId -= 1;
		pfree(s);
		ereport(ERROR,
				(errcode(ERRCODE_PROGRAM_LIMIT_EXCEEDED),
				 errmsg("cannot have more than 2^32-1 subtransactions in a transaction")));
	}

	/*
	 * We can now stack a minimally valid subtransaction without fear of
	 * failure.
	 */
	s->distribXid = p->distribXid;
	s->transactionId = InvalidTransactionId;	/* until assigned */
	s->subTransactionId = currentSubTransactionId;
	s->parent = p;
	s->nestingLevel = p->nestingLevel + 1;
	s->gucNestLevel = NewGUCNestLevel();
	s->savepointLevel = p->savepointLevel;
	s->state = TRANS_DEFAULT;
	s->blockState = TBLOCK_SUBBEGIN;
	GetUserIdAndSecContext(&s->prevUser, &s->prevSecContext);
	s->prevXactReadOnly = XactReadOnly;
	s->executorSaysXactDoesWrites = false;

	fastNodeCount++;
	if (fastNodeCount == NUM_NODES_TO_SKIP_FOR_FAST_SEARCH)
	{
		fastNodeCount = 0;
		s->fastLink = previousFastLink;
		previousFastLink = s;
	}

	CurrentTransactionState = s;

	/*
	 * AbortSubTransaction and CleanupSubTransaction have to be able to cope
	 * with the subtransaction from here on out; in particular they should not
	 * assume that it necessarily has a transaction context, resource owner,
	 * or XID.
	 */
}

/*
 * PopTransaction
 *		Pop back to parent transaction state
 *
 *	The caller has to make sure to always reassign CurrentTransactionState
 *	if it has a local pointer to it after calling this function.
 */
static void
PopTransaction(void)
{
	TransactionState s = CurrentTransactionState;

	if (s->state != TRANS_DEFAULT)
		elog(WARNING, "PopTransaction while in %s state",
			 TransStateAsString(s->state));

	if (s->parent == NULL)
		elog(FATAL, "PopTransaction with no parent");

	CurrentTransactionState = s->parent;

	/* Let's just make sure CurTransactionContext is good */
	CurTransactionContext = s->parent->curTransactionContext;
	MemoryContextSwitchTo(CurTransactionContext);

	/* Ditto for ResourceOwner links */
	CurTransactionResourceOwner = s->parent->curTransactionOwner;
	CurrentResourceOwner = s->parent->curTransactionOwner;

	if (fastNodeCount)
	{
		fastNodeCount--;
	}

	/*
	 * Deleting node where last fastLink is stored
	 * hence retrive the fastLink to update in node to be added next
	 */
	if (previousFastLink == s)
	{
		fastNodeCount = NUM_NODES_TO_SKIP_FOR_FAST_SEARCH - 1;
		previousFastLink = s->fastLink;
	}

	/* Free the old child structure */
	if (s->name)
		pfree(s->name);
	pfree(s);
}

/*
 * ShowTransactionState
 *		Debug support
 */
static void
ShowTransactionState(const char *str)
{
	/* skip work if message will definitely not be printed */
	if (log_min_messages <= DEBUG3 || client_min_messages <= DEBUG3)
	{
		elog(DEBUG3, "%s", str);
		ShowTransactionStateRec(CurrentTransactionState);
	}
}

/*
 * ShowTransactionStateRec
 *		Recursive subroutine for ShowTransactionState
 */
static void
ShowTransactionStateRec(TransactionState s)
{
	if (s->parent)
		ShowTransactionStateRec(s->parent);

	/* use ereport to suppress computation if msg will not be printed */
	ereport(DEBUG3,
			(errmsg_internal("name: %s; blockState: %13s; state: %7s, xid/subid/cid: %u/%u/%u, nestlvl: %d, children: %s",
							 PointerIsValid(s->name) ? s->name : "unnamed",
							 BlockStateAsString(s->blockState),
							 TransStateAsString(s->state),
							 (unsigned int) s->transactionId,
							 (unsigned int) s->subTransactionId,
							 (unsigned int) currentCommandId,
							 s->nestingLevel,
							 nodeToString(s->childXids))));
}

/*
 * BlockStateAsString
 *		Debug support
 */
static const char *
BlockStateAsString(TBlockState blockState)
{
	switch (blockState)
	{
		case TBLOCK_DEFAULT:
			return "DEFAULT";
		case TBLOCK_STARTED:
			return "STARTED";
		case TBLOCK_BEGIN:
			return "BEGIN";
		case TBLOCK_INPROGRESS:
			return "INPROGRESS";
		case TBLOCK_END:
			return "END";
		case TBLOCK_ABORT:
			return "ABORT";
		case TBLOCK_ABORT_END:
			return "ABORT END";
		case TBLOCK_ABORT_PENDING:
			return "ABORT PEND";
		case TBLOCK_PREPARE:
			return "PREPARE";
		case TBLOCK_SUBBEGIN:
			return "SUB BEGIN";
		case TBLOCK_SUBINPROGRESS:
			return "SUB INPROGRS";
		case TBLOCK_SUBEND:
			return "SUB END";
		case TBLOCK_SUBABORT:
			return "SUB ABORT";
		case TBLOCK_SUBABORT_END:
			return "SUB ABORT END";
		case TBLOCK_SUBABORT_PENDING:
			return "SUB ABRT PEND";
		case TBLOCK_SUBRESTART:
			return "SUB RESTART";
		case TBLOCK_SUBABORT_RESTART:
			return "SUB AB RESTRT";
	}
	return "UNRECOGNIZED";
}

/*
 * TransStateAsString
 *		Debug support
 */
static const char *
TransStateAsString(TransState state)
{
	switch (state)
	{
		case TRANS_DEFAULT:
			return "DEFAULT";
		case TRANS_START:
			return "START";
		case TRANS_INPROGRESS:
			return "INPROGR";
		case TRANS_COMMIT:
			return "COMMIT";
		case TRANS_ABORT:
			return "ABORT";
		case TRANS_PREPARE:
			return "PREPARE";
	}
	return "UNRECOGNIZED";
}

/*
 * IsoLevelAsUpperString
 *		Formatting helper.
 */
const char *
IsoLevelAsUpperString(int IsoLevel)
{
	switch (IsoLevel)
	{
		case XACT_READ_UNCOMMITTED:
			return "READ UNCOMMITTED";
		case XACT_READ_COMMITTED:
			return "READ COMMITTED";
		case XACT_REPEATABLE_READ:
			return "REPEATABLE READ";
		case XACT_SERIALIZABLE:
			return "SERIALIZABLE";
		default:
			return "UNKNOWN";
	}
}


/*
 * xactGetCommittedChildren
 *
 * Gets the list of committed children of the current transaction.	The return
 * value is the number of child transactions.  *ptr is set to point to an
 * array of TransactionIds.  The array is allocated in TopTransactionContext;
 * the caller should *not* pfree() it (this is a change from pre-8.4 code!).
 * If there are no subxacts, *ptr is set to NULL.
 */
int
xactGetCommittedChildren(TransactionId **ptr)
{
	TransactionState s = CurrentTransactionState;
	int			nchildren;
	TransactionId *children;
	ListCell   *p;

	nchildren = list_length(s->childXids);
	if (nchildren == 0)
	{
		*ptr = NULL;
		return 0;
	}

	children = (TransactionId *) palloc(nchildren * sizeof(TransactionId));
	*ptr = children;

	foreach(p, s->childXids)
	{
		TransactionId child = lfirst_xid(p);

		*children++ = child;
	}

	return nchildren;
}

/*
 *	XLOG support routines
 */
static TMGXACT_LOG*
xact_get_distributed_info_from_commit(xl_xact_commit *xlrec)
{
	uint8	   *data;
	int32		deserializeLen;
	TransactionId *sub_xids;

	data = xlrec->data;
	deserializeLen = 
			PersistentEndXactRec_DeserializeLen(
											data,
											xlrec->persistentCommitObjectCount);
	
	sub_xids = (TransactionId *)&data[deserializeLen]; 

	return (TMGXACT_LOG*) &sub_xids[xlrec->nsubxacts];
}


static void
xact_redo_commit(xl_xact_commit *xlrec, TransactionId xid)
{
	uint8	   *data;
	PersistentEndXactRecObjects persistentCommitObjects;
	TransactionId *sub_xids;
	TransactionId max_xid;
	int			i;

	TransactionIdCommit(xid);

	data = xlrec->data;
	PersistentEndXactRec_Deserialize(
								data,
								xlrec->persistentCommitObjectCount,
								&persistentCommitObjects,
								&data);
	
	if (Debug_persistent_print)
		PersistentEndXactRec_Print("xact_redo_commit", &persistentCommitObjects);

	sub_xids = (TransactionId *)data; 

	/* Mark committed subtransactions as committed */
	TransactionIdCommitTree(xlrec->nsubxacts, sub_xids);

	/* Make sure nextXid is beyond any XID mentioned in the record */
	max_xid = xid;
	for (i = 0; i < xlrec->nsubxacts; i++)
	{
		if (TransactionIdPrecedes(max_xid, sub_xids[i]))
			max_xid = sub_xids[i];
	}
	if (TransactionIdFollowsOrEquals(max_xid,
									 ShmemVariableCache->nextXid))
	{
		ShmemVariableCache->nextXid = max_xid;
		TransactionIdAdvance(ShmemVariableCache->nextXid);
	}
}

static void
xact_redo_distributed_commit(xl_xact_commit *xlrec, TransactionId xid)
{
	TMGXACT_LOG *gxact_log;
	
	DistributedTransactionTimeStamp	distribTimeStamp;
	DistributedTransactionId 		distribXid;

	uint8 *data;
	PersistentEndXactRecObjects persistentCommitObjects;
	TransactionId *sub_xids;
	TransactionId max_xid;
	int			i;

	/*
	 * Make room in the DistributedLog, if necessary.
	 */
	if (TransactionIdFollowsOrEquals(xid,
									 ShmemVariableCache->nextXid))
	{
		ShmemVariableCache->nextXid = xid;
		TransactionIdAdvance(ShmemVariableCache->nextXid);
	}

	/* 
	 * Get the global transaction information first.
	 */
	gxact_log = xact_get_distributed_info_from_commit(xlrec);

	/*
	 * Crack open the gid to get the timestamp.
	 */
	dtxCrackOpenGid(
			gxact_log->gid,
			&distribTimeStamp,
			&distribXid);

	if (gxact_log->gxid != distribXid)
		elog(ERROR, 
		     "Distributed xid %u does not match %u in distributed commit redo record",
		     gxact_log->gxid, distribXid);
	/* 
	 * Mark the distributed transaction committed before we
	 * update the CLOG in xact_redo_commit. 
	 */
	 
	/* UNDONE: What are the locking issues here? */

	DistributedLog_SetCommitted(
							xid,
							distribTimeStamp,
							gxact_log->gxid,
							/* isRedo */ true);

	/*
	 * Now update the CLOG and do local commit actions.  
	 *
	 * NOTE: The following logic is a copy of xact_redo_commit, with the
	 * only addition being redo of DistributeLog updates to subtransaction
	 * log.
	 */
	TransactionIdCommit(xid);

	data = xlrec->data;
	PersistentEndXactRec_Deserialize(
								data,
								xlrec->persistentCommitObjectCount,
								&persistentCommitObjects,
								&data);
	
	if (Debug_persistent_print)
		PersistentEndXactRec_Print("xact_redo_distributed_commit", &persistentCommitObjects);

	sub_xids = (TransactionId *)data; 

	/* Mark committed subtransactions as committed */
	TransactionIdCommitTree(xlrec->nsubxacts, sub_xids);

	/* Make sure nextXid is beyond any XID mentioned in the record */
	max_xid = xid;
	for (i = 0; i < xlrec->nsubxacts; i++)
	{
		/*
		 * Add the committed subtransactions to the DistributedLog, too.
		 */
		DistributedLog_SetCommitted(
								sub_xids[i],
								distribTimeStamp,
								gxact_log->gxid,
								/* isRedo */ true);
		
		if (TransactionIdPrecedes(max_xid, sub_xids[i]))
			max_xid = sub_xids[i];
	}
	if (TransactionIdFollowsOrEquals(max_xid,
									 ShmemVariableCache->nextXid))
	{
		ShmemVariableCache->nextXid = max_xid;
		TransactionIdAdvance(ShmemVariableCache->nextXid);
	}

	/*
	 * End copy of xact_redo_commit logic.
	 */
	redoDistributedCommitRecord(gxact_log);
}

static void
xact_redo_abort(xl_xact_abort *xlrec, TransactionId xid)
{
	uint8	   *data;
	PersistentEndXactRecObjects persistentAbortObjects;
	TransactionId *sub_xids;
	TransactionId max_xid;
	int			i;

	TransactionIdAbort(xid);

	data = xlrec->data;
	PersistentEndXactRec_Deserialize(
								data,
								xlrec->persistentAbortObjectCount,
								&persistentAbortObjects,
								&data);

	if (Debug_persistent_print)
		PersistentEndXactRec_Print("xact_redo_abort", &persistentAbortObjects);

	sub_xids = (TransactionId *) data; 

	/* Mark subtransactions as aborted */
	TransactionIdAbortTree(xlrec->nsubxacts, sub_xids);

	/* Make sure nextXid is beyond any XID mentioned in the record */
	max_xid = xid;
	for (i = 0; i < xlrec->nsubxacts; i++)
	{
		if (TransactionIdPrecedes(max_xid, sub_xids[i]))
			max_xid = sub_xids[i];
	}
	if (TransactionIdFollowsOrEquals(max_xid,
									 ShmemVariableCache->nextXid))
	{
		ShmemVariableCache->nextXid = max_xid;
		TransactionIdAdvance(ShmemVariableCache->nextXid);
	}
}

static void
xact_redo_distributed_forget(xl_xact_distributed_forget *xlrec, TransactionId xid __attribute__((unused)) )
{
	redoDistributedForgetCommitRecord(&xlrec->gxact_log);
}


void
xact_redo(XLogRecPtr beginLoc __attribute__((unused)), XLogRecPtr lsn __attribute__((unused)), XLogRecord *record)
{
	uint8		info = record->xl_info & ~XLR_INFO_MASK;

	if (info == XLOG_XACT_COMMIT)
	{
		xl_xact_commit *xlrec = (xl_xact_commit *) XLogRecGetData(record);

		xact_redo_commit(xlrec, record->xl_xid);
	}
	else if (info == XLOG_XACT_ABORT)
	{
		xl_xact_abort *xlrec = (xl_xact_abort *) XLogRecGetData(record);

		xact_redo_abort(xlrec, record->xl_xid);
	}
	else if (info == XLOG_XACT_PREPARE)
	{
		/* the record contents are exactly the 2PC file */
		RecreateTwoPhaseFile(record->xl_xid,
							 XLogRecGetData(record), record->xl_len, &beginLoc);
	}
	else if (info == XLOG_XACT_COMMIT_PREPARED)
	{
		xl_xact_commit_prepared *xlrec = (xl_xact_commit_prepared *) XLogRecGetData(record);

		xact_redo_commit(&xlrec->crec, xlrec->xid);
		RemoveTwoPhaseFile(xlrec->xid, false);
	}
	else if (info == XLOG_XACT_ABORT_PREPARED)
	{
		xl_xact_abort_prepared *xlrec = (xl_xact_abort_prepared *) XLogRecGetData(record);

		xact_redo_abort(&xlrec->arec, xlrec->xid);
		RemoveTwoPhaseFile(xlrec->xid, false);
	}
	else if (info == XLOG_XACT_DISTRIBUTED_COMMIT)
	{
		xl_xact_commit *xlrec = (xl_xact_commit *) XLogRecGetData(record);

		xact_redo_distributed_commit(xlrec, record->xl_xid);
	}
	else if (info == XLOG_XACT_DISTRIBUTED_FORGET)
	{
		xl_xact_distributed_forget *xlrec = (xl_xact_distributed_forget *) XLogRecGetData(record);

		xact_redo_distributed_forget(xlrec, record->xl_xid);
	}
	else
		elog(PANIC, "xact_redo: unknown op code %u", info);
}

static void
xact_redo_get_commit_info(
	xl_xact_commit *xlrec,

	PersistentEndXactRecObjects *persistentCommitObjects,

	TransactionId 	**subXids,

	int 			*subXidCount)
{
	uint8 *data;

	data = xlrec->data;
	PersistentEndXactRec_Deserialize(
								data,
								xlrec->persistentCommitObjectCount,
								persistentCommitObjects,
								&data);

	*subXids = (TransactionId *)data;
	*subXidCount = xlrec->nsubxacts;
}

static void
xact_redo_get_abort_info(
	xl_xact_abort *xlrec,

	PersistentEndXactRecObjects *persistentAbortObjects,

	TransactionId 	**subXids,

	int 			*subXidCount)
{
	uint8 *data;

	data = xlrec->data;
	PersistentEndXactRec_Deserialize(
								data,
								xlrec->persistentAbortObjectCount,
								persistentAbortObjects,
								&data);

	*subXids = (TransactionId *)data;
	*subXidCount = xlrec->nsubxacts;
}

bool
xact_redo_get_info(
	XLogRecord 					*record,

	XactInfoKind				*infoKind,

	TransactionId				*xid,

	PersistentEndXactRecObjects *persistentObjects,

	TransactionId 				**subXids,

	int 						*subXidCount)
{
	uint8		info = record->xl_info & ~XLR_INFO_MASK;

	if (info == XLOG_XACT_COMMIT)
	{
		xl_xact_commit *xlrec = (xl_xact_commit *) XLogRecGetData(record);

		xact_redo_get_commit_info(
								xlrec, 
								persistentObjects,
								subXids,
								subXidCount);
		*infoKind = XACT_INFOKIND_COMMIT;
		*xid = record->xl_xid;
	}
	else if (info == XLOG_XACT_ABORT)
	{
		xl_xact_abort *xlrec = (xl_xact_abort *) XLogRecGetData(record);

		xact_redo_get_abort_info(
								xlrec, 
								persistentObjects,
								subXids,
								subXidCount);
		*infoKind = XACT_INFOKIND_ABORT;
		*xid = record->xl_xid;
	}
	else if (info == XLOG_XACT_PREPARE)
	{
		// UNDONE: For now, return no prepare information
		MemSet(persistentObjects, 0, sizeof(PersistentEndXactRecObjects));
		subXids = NULL;
		subXidCount = 0;

		*infoKind = XACT_INFOKIND_PREPARE;
		*xid = record->xl_xid;
	}
	else if (info == XLOG_XACT_COMMIT_PREPARED)
	{
		xl_xact_commit_prepared *xlrec = (xl_xact_commit_prepared *) XLogRecGetData(record);

		xact_redo_get_commit_info(
								&xlrec->crec,
								persistentObjects,
								subXids,
								subXidCount);
		*infoKind = XACT_INFOKIND_COMMIT;
		*xid = xlrec->xid;
	}
	else if (info == XLOG_XACT_ABORT_PREPARED)
	{
		xl_xact_abort_prepared *xlrec = (xl_xact_abort_prepared *) XLogRecGetData(record);

		xact_redo_get_abort_info(
								&xlrec->arec,
								persistentObjects,
								subXids,
								subXidCount);
		*infoKind = XACT_INFOKIND_ABORT;
		*xid = xlrec->xid;
	}
	else if (info == XLOG_XACT_DISTRIBUTED_COMMIT)
	{
		xl_xact_commit *xlrec = (xl_xact_commit *) XLogRecGetData(record);

		xact_redo_get_commit_info(
								xlrec,
								persistentObjects,
								subXids,
								subXidCount);
		*infoKind = XACT_INFOKIND_COMMIT;
		*xid = record->xl_xid;
	}
	else
	{
		*infoKind = XACT_INFOKIND_NONE;
		*xid = InvalidTransactionId;
		return false;
	}

	return true;
}

static char*
xact_desc_commit(StringInfo buf, xl_xact_commit *xlrec)
{
	struct tm  *tm = localtime(&xlrec->xtime);
	int			i;
	uint8 *data;
	PersistentEndXactRecObjects persistentCommitObjects;
	TransactionId *sub_xids;

	appendStringInfo(buf, "%04u-%02u-%02u %02u:%02u:%02u",
					 tm->tm_year + 1900, tm->tm_mon + 1, tm->tm_mday,
					 tm->tm_hour, tm->tm_min, tm->tm_sec);
	data = xlrec->data;
	appendStringInfo(buf, "; persistent commit object count = %d",
					 xlrec->persistentCommitObjectCount);
	PersistentEndXactRec_Deserialize(
								data,
								xlrec->persistentCommitObjectCount,
								&persistentCommitObjects,
								&data);

	sub_xids = (TransactionId *) data;

	if (persistentCommitObjects.typed.fileSysActionInfosCount > 0)
	{
		appendStringInfo(buf, "; drop file-system objects:");
		for (i = 0; i < persistentCommitObjects.typed.fileSysActionInfosCount; i++)
		{
			PersistentEndXactFileSysActionInfo	*fileSysActionInfo =
						&persistentCommitObjects.typed.fileSysActionInfos[i];

			if (fileSysActionInfo->action == PersistentEndXactFileSysAction_Drop)
			{
				if (i > 10)
				{
					appendStringInfo(buf, " ...");
					break;
				}

				appendStringInfo(buf, " %s",
								 PersistentFileSysObjName_TypeAndObjectName(&fileSysActionInfo->fsObjName));
			}
		}
	}

	if (xlrec->nsubxacts > 0)
	{
		appendStringInfo(buf, "; subxacts:");
		for (i = 0; i < xlrec->nsubxacts; i++)
		{
			if (i > 10)
			{
				appendStringInfo(buf, " ...");
				break;
			}

			appendStringInfo(buf, " %u", sub_xids[i]);
		}
	}

	/*
	 * MPP: Return end of regular commit information.
	 */
	return (char*) &sub_xids[xlrec->nsubxacts];
}

static void
xact_desc_distributed_commit(StringInfo buf, xl_xact_commit *xlrec)
{
	TMGXACT_LOG *gxact_log;

	/*
	 * We put the global transaction information last, so call the regular xact
	 * commit routine.
	 */
	gxact_log = (TMGXACT_LOG *) xact_desc_commit(buf, xlrec);

	descDistributedCommitRecord(buf, gxact_log);
}

static void
xact_desc_distributed_forget(StringInfo buf, xl_xact_distributed_forget *xlrec)
{
	descDistributedCommitRecord(buf, &xlrec->gxact_log);
}


static void
xact_desc_abort(StringInfo buf, xl_xact_abort *xlrec)
{
	struct tm  *tm = localtime(&xlrec->xtime);
	uint8 *data;
	PersistentEndXactRecObjects persistentAbortObjects;
	TransactionId *sub_xids;
	int			i;

	appendStringInfo(buf, "%04u-%02u-%02u %02u:%02u:%02u",
					 tm->tm_year + 1900, tm->tm_mon + 1, tm->tm_mday,
					 tm->tm_hour, tm->tm_min, tm->tm_sec);
	data = xlrec->data;
	appendStringInfo(buf, "; persistent abort object count = %d",
					 xlrec->persistentAbortObjectCount);
	PersistentEndXactRec_Deserialize(
								data,
								xlrec->persistentAbortObjectCount,
								&persistentAbortObjects,
								&data);

	sub_xids = (TransactionId *) data;

	if (persistentAbortObjects.typed.fileSysActionInfosCount > 0)
	{
		appendStringInfo(buf, "; aborted create file-system objects:");
		for (i = 0; i < persistentAbortObjects.typed.fileSysActionInfosCount; i++)
		{
			PersistentEndXactFileSysActionInfo	*fileSysActionInfo =
						&persistentAbortObjects.typed.fileSysActionInfos[i];

			if (i > 10)
			{
				appendStringInfo(buf, " ...");
				break;
			}

			appendStringInfo(buf, " %s",
							 PersistentFileSysObjName_TypeAndObjectName(&fileSysActionInfo->fsObjName));
		}
	}
	if (xlrec->nsubxacts > 0)
	{
		appendStringInfo(buf, "; subxacts:");
		for (i = 0; i < xlrec->nsubxacts; i++)
		{
			if (i > 10)
			{
				appendStringInfo(buf, " ...");
				break;
			}

			appendStringInfo(buf, " %u", sub_xids[i]);
		}
	}
}

void
xact_desc(StringInfo buf, XLogRecPtr beginLoc, XLogRecord *record)
{
	uint8		info = record->xl_info & ~XLR_INFO_MASK;
	char		*rec = XLogRecGetData(record);

	if (info == XLOG_XACT_COMMIT)
	{
		xl_xact_commit *xlrec = (xl_xact_commit *) rec;

		appendStringInfo(buf, "commit: ");
		xact_desc_commit(buf, xlrec);
	}
	else if (info == XLOG_XACT_ABORT)
	{
		xl_xact_abort *xlrec = (xl_xact_abort *) rec;

		appendStringInfo(buf, "abort: ");
		xact_desc_abort(buf, xlrec);
	}
	else if (info == XLOG_XACT_PREPARE)
	{
		appendStringInfo(buf, "prepare");
	}
	else if (info == XLOG_XACT_COMMIT_PREPARED)
	{
		xl_xact_commit_prepared *xlrec = (xl_xact_commit_prepared *) rec;

		appendStringInfo(buf, "commit %u: ", xlrec->xid);
		xact_desc_commit(buf, &xlrec->crec);
	}
	else if (info == XLOG_XACT_ABORT_PREPARED)
	{
		xl_xact_abort_prepared *xlrec = (xl_xact_abort_prepared *) rec;

		appendStringInfo(buf, "abort %u: ", xlrec->xid);
		xact_desc_abort(buf, &xlrec->arec);
	}
	else if (info == XLOG_XACT_DISTRIBUTED_COMMIT)
	{
		xl_xact_commit *xlrec = (xl_xact_commit *) rec;

		appendStringInfo(buf, "distributed commit ");
		xact_desc_distributed_commit(buf, xlrec);
	}
	else if (info == XLOG_XACT_DISTRIBUTED_FORGET)
	{
		xl_xact_distributed_forget *xlrec = (xl_xact_distributed_forget *) rec;

		appendStringInfo(buf, "distributed forget ");
		xact_desc_distributed_forget(buf, xlrec);
	}
	else
		appendStringInfo(buf, "UNKNOWN");
}<|MERGE_RESOLUTION|>--- conflicted
+++ resolved
@@ -3692,17 +3692,11 @@
 	AtEOXact_Namespace(true);
 	/* smgrcommit already done */
 	AtEOXact_Files();
-<<<<<<< HEAD
 	AtEOXact_ComboCid();
 	AtEOXact_HashTables(true);
 	AtEOXact_PgStat(true);
 	//AtEOXact_Snapshot(true);
 	pgstat_report_xact_timestamp(0);
-=======
-	pgstat_clear_snapshot();
-	pgstat_count_xact_commit();
-	pgstat_report_txn_timestamp(0);
->>>>>>> acb34166
 
 	CurrentResourceOwner = NULL;
 	ResourceOwnerDelete(TopTransactionResourceOwner);
@@ -3968,13 +3962,9 @@
 	AtEOXact_Namespace(true);
 	/* smgrcommit already done */
 	AtEOXact_Files();
-<<<<<<< HEAD
 	AtEOXact_ComboCid();
 	AtEOXact_HashTables(true);
 	/* don't call AtEOXact_PgStat here */
-=======
-	pgstat_clear_snapshot();
->>>>>>> acb34166
 
 	CurrentResourceOwner = NULL;
 	ResourceOwnerDelete(TopTransactionResourceOwner);
@@ -4239,7 +4229,6 @@
 	{
 		CHECKPOINT_START_UNLOCK;
 
-<<<<<<< HEAD
 		MIRRORED_UNLOCK;
 	}
 	if (TopTransactionResourceOwner != NULL)
@@ -4287,33 +4276,6 @@
 
 		LWLockRelease(ProcArrayLock);
 	}
-=======
-	ResourceOwnerRelease(TopTransactionResourceOwner,
-						 RESOURCE_RELEASE_BEFORE_LOCKS,
-						 false, true);
-	AtEOXact_Buffers(false);
-	AtEOXact_RelationCache(false);
-	AtEOXact_Inval(false);
-	smgrDoPendingDeletes(false);
-	AtEOXact_MultiXact();
-	ResourceOwnerRelease(TopTransactionResourceOwner,
-						 RESOURCE_RELEASE_LOCKS,
-						 false, true);
-	ResourceOwnerRelease(TopTransactionResourceOwner,
-						 RESOURCE_RELEASE_AFTER_LOCKS,
-						 false, true);
-	AtEOXact_CatCache(false);
-
-	AtEOXact_GUC(false, false);
-	AtEOXact_SPI(false);
-	AtEOXact_on_commit_actions(false);
-	AtEOXact_Namespace(false);
-	smgrabort();
-	AtEOXact_Files();
-	pgstat_clear_snapshot();
-	pgstat_count_xact_rollback();
-	pgstat_report_txn_timestamp(0);
->>>>>>> acb34166
 
 	/*
 	 * State remains TRANS_ABORT until CleanupTransaction().
