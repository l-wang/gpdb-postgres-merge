/*-------------------------------------------------------------------------
 *
 * xact.c
 *	  top level transaction system support routines
 *
 * See src/backend/access/transam/README for more information.
 *
 * Portions Copyright (c) 1996-2019, PostgreSQL Global Development Group
 * Portions Copyright (c) 1994, Regents of the University of California
 *
 *
 * IDENTIFICATION
 *	  src/backend/access/transam/xact.c
 *
 *-------------------------------------------------------------------------
 */

#include "postgres.h"

#include <time.h>
#include <unistd.h>

#include "access/commit_ts.h"
#include "access/multixact.h"
#include "access/parallel.h"
#include "access/subtrans.h"
#include "access/transam.h"
#include "access/twophase.h"
#include "access/xact.h"
#include "access/xlog.h"
#include "access/xloginsert.h"
#include "access/xact_storage_tablespace.h"
#include "access/xlogutils.h"
#include "catalog/namespace.h"
#include "catalog/pg_enum.h"
#include "catalog/storage.h"
#include "catalog/storage_tablespace.h"
#include "catalog/storage_database.h"
#include "commands/async.h"
#include "commands/dbcommands.h"
#include "commands/resgroupcmds.h"
#include "commands/tablecmds.h"
#include "commands/trigger.h"
#include "executor/spi.h"
#include "libpq/be-fsstubs.h"
#include "libpq/pqsignal.h"
#include "miscadmin.h"
#include "pgstat.h"
#include "replication/logical.h"
#include "replication/logicallauncher.h"
#include "replication/origin.h"
#include "replication/syncrep.h"
#include "replication/walsender.h"
#include "storage/condition_variable.h"
#include "storage/fd.h"
#include "storage/freespace.h"
#include "storage/lmgr.h"
#include "storage/md.h"
#include "storage/predicate.h"
#include "storage/proc.h"
#include "storage/procarray.h"
#include "storage/sinvaladt.h"
#include "storage/smgr.h"
#include "utils/builtins.h"
#include "utils/catcache.h"
#include "utils/combocid.h"
#include "utils/faultinjector.h"
#include "utils/guc.h"
#include "utils/inval.h"
#include "utils/memutils.h"
#include "utils/relmapper.h"

#include "utils/builtins.h"
#include "utils/resource_manager.h"
#include "utils/sharedsnapshot.h"
#include "utils/snapmgr.h"
#include "utils/timeout.h"
#include "utils/timestamp.h"
#include "pg_trace.h"

#include "access/distributedlog.h"
#include "catalog/oid_dispatch.h"
#include "cdb/cdbdistributedsnapshot.h"
#include "cdb/cdbgang.h"
#include "cdb/cdblocaldistribxact.h"
#include "cdb/cdbtm.h"
#include "cdb/cdbvars.h" /* Gp_role, Gp_is_writer, interconnect_setup_timeout */
#include "utils/vmem_tracker.h"
#include "cdb/cdbdisp.h"

/*
 *	User-tweakable parameters
 */
int			DefaultXactIsoLevel = XACT_READ_COMMITTED;
int			XactIsoLevel;

bool		DefaultXactReadOnly = false;
bool		XactReadOnly;

bool		DefaultXactDeferrable = false;
bool		XactDeferrable;

int			synchronous_commit = SYNCHRONOUS_COMMIT_ON;

/*
 * When running as a parallel worker, we place only a single
 * TransactionStateData on the parallel worker's state stack, and the XID
 * reflected there will be that of the *innermost* currently-active
 * subtransaction in the backend that initiated parallelism.  However,
 * GetTopTransactionId() and TransactionIdIsCurrentTransactionId()
 * need to return the same answers in the parallel worker as they would have
 * in the user backend, so we need some additional bookkeeping.
 *
 * XactTopFullTransactionId stores the XID of our toplevel transaction, which
 * will be the same as TopTransactionState.fullTransactionId in an ordinary
 * backend; but in a parallel backend, which does not have the entire
 * transaction state, it will instead be copied from the backend that started
 * the parallel operation.
 *
 * nParallelCurrentXids will be 0 and ParallelCurrentXids NULL in an ordinary
 * backend, but in a parallel backend, nParallelCurrentXids will contain the
 * number of XIDs that need to be considered current, and ParallelCurrentXids
 * will contain the XIDs themselves.  This includes all XIDs that were current
 * or sub-committed in the parent at the time the parallel operation began.
 * The XIDs are stored sorted in numerical order (not logical order) to make
 * lookups as fast as possible.
 */
FullTransactionId XactTopFullTransactionId = {InvalidTransactionId};
int			nParallelCurrentXids = 0;
TransactionId *ParallelCurrentXids;

int32 gp_subtrans_warn_limit = 16777216; /* 16 million */

/* gp-specific
 * routine for marking when a sequence makes a mark in the xlog.  we need
 * to keep track of this because sequences are the only reason a reader should
 * ever write to the xlog during commit.  As a result, we keep track of such
 * and will complain loudly if its violated.
 */
bool		seqXlogWrite;

/*
 * Miscellaneous flag bits to record events which occur on the top level
 * transaction. These flags are only persisted in MyXactFlags and are intended
 * so we remember to do certain things later on in the transaction. This is
 * globally accessible, so can be set from anywhere in the code that requires
 * recording flags.
 *
 * Flag XACT_FLAGS_ACCESSEDTEMPREL not used in GPDB, see comments in
 * PrepareTransaction()
 */
int			MyXactFlags;

/*
 *	transaction states - transaction state from server perspective
 */
typedef enum TransState
{
	TRANS_DEFAULT,				/* idle */
	TRANS_START,				/* transaction starting */
	TRANS_INPROGRESS,			/* inside a valid transaction */
	TRANS_COMMIT,				/* commit in progress */
	TRANS_ABORT,				/* abort in progress */
	TRANS_PREPARE				/* prepare in progress */
} TransState;

/*
 *	transaction block states - transaction state of client queries
 *
 * Note: the subtransaction states are used only for non-topmost
 * transactions; the others appear only in the topmost transaction.
 */
typedef enum TBlockState
{
	/* not-in-transaction-block states */
	TBLOCK_DEFAULT,				/* idle */
	TBLOCK_STARTED,				/* running single-query transaction */

	/* transaction block states */
	TBLOCK_BEGIN,				/* starting transaction block */
	TBLOCK_INPROGRESS,			/* live transaction */
	TBLOCK_IMPLICIT_INPROGRESS, /* live transaction after implicit BEGIN */
	TBLOCK_PARALLEL_INPROGRESS, /* live transaction inside parallel worker */
	TBLOCK_END,					/* COMMIT received */
	TBLOCK_ABORT,				/* failed xact, awaiting ROLLBACK */
	TBLOCK_ABORT_END,			/* failed xact, ROLLBACK received */
	TBLOCK_ABORT_PENDING,		/* live xact, ROLLBACK received */
	TBLOCK_PREPARE,				/* live xact, PREPARE received */

	/* subtransaction states */
	TBLOCK_SUBBEGIN,			/* starting a subtransaction */
	TBLOCK_SUBINPROGRESS,		/* live subtransaction */
	TBLOCK_SUBRELEASE,			/* RELEASE received */
	TBLOCK_SUBCOMMIT,			/* COMMIT received while TBLOCK_SUBINPROGRESS */
	TBLOCK_SUBABORT,			/* failed subxact, awaiting ROLLBACK */
	TBLOCK_SUBABORT_END,		/* failed subxact, ROLLBACK received */
	TBLOCK_SUBABORT_PENDING,	/* live subxact, ROLLBACK received */
	TBLOCK_SUBRESTART,			/* live subxact, ROLLBACK TO received */
	TBLOCK_SUBABORT_RESTART		/* failed subxact, ROLLBACK TO received */
} TBlockState;

/*
 *	transaction state structure
 */
typedef struct TransactionStateData
{
	FullTransactionId fullTransactionId;	/* my FullTransactionId */
	SubTransactionId subTransactionId;	/* my subxact ID */
	char	   *name;			/* savepoint name, if any */
	int			savepointLevel; /* savepoint level */
	TransState	state;			/* low-level state */
	TBlockState blockState;		/* high-level state */
	int			nestingLevel;	/* transaction nesting depth */
	int			gucNestLevel;	/* GUC context nesting depth */
	MemoryContext curTransactionContext;	/* my xact-lifetime context */
	ResourceOwner curTransactionOwner;	/* my query resources */
	TransactionId *childXids;	/* subcommitted child XIDs, in XID order */
	int			nChildXids;		/* # of subcommitted child XIDs */
	int			maxChildXids;	/* allocated size of childXids[] */
	Oid			prevUser;		/* previous CurrentUserId setting */
	int			prevSecContext; /* previous SecurityRestrictionContext */
	bool		prevXactReadOnly;	/* entry-time xact r/o state */
	bool		startedInRecovery;	/* did we start in recovery? */
	bool		didLogXid;		/* has xid been included in WAL record? */
	int			parallelModeLevel;	/* Enter/ExitParallelMode counter */
	bool		chain;			/* start a new block after this one */
	bool		executorSaysXactDoesWrites;	/* GP executor says xact does writes */
	bool		executorDidWriteXLog;	/* QE has wrote xlog */

	struct TransactionStateData *parent;	/* back link to parent */
	struct TransactionStateData *fastLink;	/* back link to jump to parent for efficient search */
} TransactionStateData;

typedef TransactionStateData *TransactionState;

#define NUM_NODES_TO_SKIP_FOR_FAST_SEARCH 100
static int fastNodeCount;
static TransactionState previousFastLink;

/*
 * Serialized representation used to transmit transaction state to parallel
 * workers through shared memory.
 */
typedef struct SerializedTransactionState
{
	int			xactIsoLevel;
	bool		xactDeferrable;
	FullTransactionId topFullTransactionId;
	FullTransactionId currentFullTransactionId;
	CommandId	currentCommandId;
	int			nParallelCurrentXids;
	TransactionId parallelCurrentXids[FLEXIBLE_ARRAY_MEMBER];
} SerializedTransactionState;

/* The size of SerializedTransactionState, not including the final array. */
#define SerializedTransactionStateHeaderSize \
	offsetof(SerializedTransactionState, parallelCurrentXids)

/*
 * CurrentTransactionState always points to the current transaction state
 * block.  It will point to TopTransactionStateData when not in a
 * transaction at all, or when in a top-level transaction.
 */
static TransactionStateData TopTransactionStateData = {
	.state = TRANS_DEFAULT,
	.blockState = TBLOCK_DEFAULT,
};

/*
 * unreportedXids holds XIDs of all subtransactions that have not yet been
 * reported in an XLOG_XACT_ASSIGNMENT record.
 */
static int	nUnreportedXids;
static TransactionId unreportedXids[PGPROC_MAX_CACHED_SUBXIDS];

static TransactionState CurrentTransactionState = &TopTransactionStateData;

/*
 * The subtransaction ID and command ID assignment counters are global
 * to a whole transaction, so we do not keep them in the state stack.
 */
static SubTransactionId currentSubTransactionId;
static CommandId currentCommandId;
static bool currentCommandIdUsed;

/*
 * xactStartTimestamp is the value of transaction_timestamp().
 * stmtStartTimestamp is the value of statement_timestamp().
 * xactStopTimestamp is the time at which we log a commit or abort WAL record.
 * These do not change as we enter and exit subtransactions, so we don't
 * keep them inside the TransactionState stack.
 */
static TimestampTz xactStartTimestamp;
static TimestampTz stmtStartTimestamp;
static TimestampTz xactStopTimestamp;

/*
 * Total number of SAVEPOINT commands executed by this transaction.
 *
 */
static int currentSavepointTotal;

/*
 * GID to be used for preparing the current transaction.  This is also
 * global to a whole transaction, so we don't keep it in the state stack.
 */
static char *prepareGID;

/*
 * Some commands want to force synchronous commit.
 */
static bool forceSyncCommit = false;

/* Flag for logging statements in a transaction. */
bool		xact_is_sampled = false;

/*
 * Private context for transaction-abort work --- we reserve space for this
 * at startup to ensure that AbortTransaction and AbortSubTransaction can work
 * when we've run out of memory.
 */
static MemoryContext TransactionAbortContext = NULL;

/*
 * List of add-on start- and end-of-xact callbacks
 */
typedef struct XactCallbackItem
{
	struct XactCallbackItem *next;
	XactCallback callback;
	void	   *arg;
} XactCallbackItem;

static XactCallbackItem *Xact_callbacks = NULL;
static XactCallbackItem *Xact_callbacks_once = NULL;

/*
 * List of add-on start- and end-of-subxact callbacks
 */
typedef struct SubXactCallbackItem
{
	struct SubXactCallbackItem *next;
	SubXactCallback callback;
	void	   *arg;
} SubXactCallbackItem;

static SubXactCallbackItem *SubXact_callbacks = NULL;

/*
 * Subtransaction file used to keep subtransaction Ids that spill over from
 * shared snapshot. Kept outside of shared snapshot because readers and writer
 * have their own File pointer.
 */
File subxip_file = 0;

/* local function prototypes */
static void AssignTransactionId(TransactionState s);
static void AbortTransaction(void);
static void AtAbort_Memory(void);
static void AtCleanup_Memory(void);
static void AtAbort_ResourceOwner(void);
static void AtCCI_LocalCache(void);
static void AtCommit_Memory(void);
static void AtStart_Cache(void);
static void AtStart_Memory(void);
static void AtStart_ResourceOwner(void);
static void CallXactCallbacks(XactEvent event);
static void CallXactCallbacksOnce(XactEvent event);
static void CallSubXactCallbacks(SubXactEvent event,
								 SubTransactionId mySubid,
								 SubTransactionId parentSubid);
static void CleanupTransaction(void);
static void CheckTransactionBlock(bool isTopLevel, bool throwError,
								  const char *stmtType);
static void CommitTransaction(void);
static TransactionId RecordTransactionAbort(bool isSubXact);
static void StartTransaction(void);

static void StartSubTransaction(void);
static void CommitSubTransaction(void);
static void AbortSubTransaction(void);
static void CleanupSubTransaction(void);
static void PushTransaction(void);
static void PopTransaction(void);

static void AtSubAbort_Memory(void);
static void AtSubCleanup_Memory(void);
static void AtSubAbort_ResourceOwner(void);
static void AtSubCommit_Memory(void);
static void AtSubStart_Memory(void);
static void AtSubStart_ResourceOwner(void);

static void EndLocalDistribXact(bool isCommit);
static void ShowTransactionState(const char *str);
static void ShowTransactionStateRec(const char *str, TransactionState state);
static const char *BlockStateAsString(TBlockState blockState);
static const char *TransStateAsString(TransState state);
static void DispatchRollbackToSavepoint(char *name);

static bool IsCurrentTransactionIdForReader(TransactionId xid);

/* ----------------------------------------------------------------
 *	transaction state accessors
 * ----------------------------------------------------------------
 */

/*
 *	IsTransactionState
 *
 *	This returns true if we are inside a valid transaction; that is,
 *	it is safe to initiate database access, take heavyweight locks, etc.
 */
bool
IsTransactionState(void)
{
	TransactionState s = CurrentTransactionState;

	/*
	 * TRANS_DEFAULT and TRANS_ABORT are obviously unsafe states.  However, we
	 * also reject the startup/shutdown states TRANS_START, TRANS_COMMIT,
	 * TRANS_PREPARE since it might be too soon or too late within those
	 * transition states to do anything interesting.  Hence, the only "valid"
	 * state is TRANS_INPROGRESS.
	 */
	return (s->state == TRANS_INPROGRESS);
}

bool
IsAbortInProgress(void)
{
	TransactionState s = CurrentTransactionState;

	return (s->state == TRANS_ABORT);
}

bool
IsTransactionPreparing(void)
{
	TransactionState s = CurrentTransactionState;

	return (s->state == TRANS_PREPARE);
}
/*
 *	IsAbortedTransactionBlockState
 *
 *	This returns true if we are within an aborted transaction block.
 */
bool
IsAbortedTransactionBlockState(void)
{
	TransactionState s = CurrentTransactionState;

	if (s->blockState == TBLOCK_ABORT ||
		s->blockState == TBLOCK_SUBABORT)
		return true;

	return false;
}

bool
TransactionDidWriteXLog(void)
{
	TransactionState s = CurrentTransactionState;
	return s->didLogXid;
}

bool
ExecutorDidWriteXLog(void)
{
	TransactionState s = CurrentTransactionState;
	return s->executorDidWriteXLog;
}

void
GetAllTransactionXids(
	DistributedTransactionId	*distribXid,
	TransactionId				*localXid,
	TransactionId				*subXid)
{
	TransactionState s = CurrentTransactionState;

	*distribXid = getDistributedTransactionId();
	/* GPDB_12_MERGE_FIXME: Should we change this to return FullTransactionId? */
	*localXid = XidFromFullTransactionId(s->fullTransactionId);
	*subXid = s->subTransactionId;
}

/*
 *	GetTopTransactionId
 *
 * This will return the XID of the main transaction, assigning one if
 * it's not yet set.  Be careful to call this only inside a valid xact.
 */
TransactionId
GetTopTransactionId(void)
{
	if (!FullTransactionIdIsValid(XactTopFullTransactionId))
		AssignTransactionId(&TopTransactionStateData);
	return XidFromFullTransactionId(XactTopFullTransactionId);
}

/*
 *	GetTopTransactionIdIfAny
 *
 * This will return the XID of the main transaction, if one is assigned.
 * It will return InvalidTransactionId if we are not currently inside a
 * transaction, or inside a transaction that hasn't yet been assigned an XID.
 */
TransactionId
GetTopTransactionIdIfAny(void)
{
	return XidFromFullTransactionId(XactTopFullTransactionId);
}

/*
 *	GetCurrentTransactionId
 *
 * This will return the XID of the current transaction (main or sub
 * transaction), assigning one if it's not yet set.  Be careful to call this
 * only inside a valid xact.
 */
TransactionId
GetCurrentTransactionId(void)
{
	TransactionState s = CurrentTransactionState;

	if (!FullTransactionIdIsValid(s->fullTransactionId))
		AssignTransactionId(s);
	return XidFromFullTransactionId(s->fullTransactionId);
}

/*
 *	GetCurrentTransactionIdIfAny
 *
 * This will return the XID of the current sub xact, if one is assigned.
 * It will return InvalidTransactionId if we are not currently inside a
 * transaction, or inside a transaction that hasn't been assigned an XID yet.
 */
TransactionId
GetCurrentTransactionIdIfAny(void)
{
	return XidFromFullTransactionId(CurrentTransactionState->fullTransactionId);
}

/*
 *	GetTopFullTransactionId
 *
 * This will return the FullTransactionId of the main transaction, assigning
 * one if it's not yet set.  Be careful to call this only inside a valid xact.
 */
FullTransactionId
GetTopFullTransactionId(void)
{
	if (!FullTransactionIdIsValid(XactTopFullTransactionId))
		AssignTransactionId(&TopTransactionStateData);
	return XactTopFullTransactionId;
}

/*
 *	GetTopFullTransactionIdIfAny
 *
 * This will return the FullTransactionId of the main transaction, if one is
 * assigned.  It will return InvalidFullTransactionId if we are not currently
 * inside a transaction, or inside a transaction that hasn't yet been assigned
 * one.
 */
FullTransactionId
GetTopFullTransactionIdIfAny(void)
{
	return XactTopFullTransactionId;
}

/*
 *	GetCurrentFullTransactionId
 *
 * This will return the FullTransactionId of the current transaction (main or
 * sub transaction), assigning one if it's not yet set.  Be careful to call
 * this only inside a valid xact.
 */
FullTransactionId
GetCurrentFullTransactionId(void)
{
	TransactionState s = CurrentTransactionState;

	if (!FullTransactionIdIsValid(s->fullTransactionId))
		AssignTransactionId(s);
	return s->fullTransactionId;
}

/*
 *	GetCurrentFullTransactionIdIfAny
 *
 * This will return the FullTransactionId of the current sub xact, if one is
 * assigned.  It will return InvalidFullTransactionId if we are not currently
 * inside a transaction, or inside a transaction that hasn't been assigned one
 * yet.
 */
FullTransactionId
GetCurrentFullTransactionIdIfAny(void)
{
	return CurrentTransactionState->fullTransactionId;
}

/*
 *	MarkCurrentTransactionIdLoggedIfAny
 *
 * Remember that the current xid - if it is assigned - now has been wal logged.
 */
void
MarkCurrentTransactionIdLoggedIfAny(void)
{
	if (FullTransactionIdIsValid(CurrentTransactionState->fullTransactionId))
		CurrentTransactionState->didLogXid = true;
}

void
MarkCurrentTransactionWriteXLogOnExecutor(void)
{
	CurrentTransactionState->executorDidWriteXLog = true;
}

/*
 *	GetStableLatestTransactionId
 *
 * Get the transaction's XID if it has one, else read the next-to-be-assigned
 * XID.  Once we have a value, return that same value for the remainder of the
 * current transaction.  This is meant to provide the reference point for the
 * age(xid) function, but might be useful for other maintenance tasks as well.
 */
TransactionId
GetStableLatestTransactionId(void)
{
	static LocalTransactionId lxid = InvalidLocalTransactionId;
	static TransactionId stablexid = InvalidTransactionId;

	if (lxid != MyProc->lxid)
	{
		lxid = MyProc->lxid;
		stablexid = GetTopTransactionIdIfAny();
		if (!TransactionIdIsValid(stablexid))
			stablexid = ReadNewTransactionId();
	}

	Assert(TransactionIdIsValid(stablexid));

	return stablexid;
}

/*
 * AssignTransactionId
 *
 * Assigns a new permanent FullTransactionId to the given TransactionState.
 * We do not assign XIDs to transactions until/unless this is called.
 * Also, any parent TransactionStates that don't yet have XIDs are assigned
 * one; this maintains the invariant that a child transaction has an XID
 * following its parent's.
 */
static void
AssignTransactionId(TransactionState s)
{
	bool		isSubXact = (s->parent != NULL);
	ResourceOwner currentOwner;
	bool		log_unknown_top = false;

	/* Assert that caller didn't screw up */
	Assert(!FullTransactionIdIsValid(s->fullTransactionId));
	Assert(s->state == TRANS_INPROGRESS);

	if (DistributedTransactionContext == DTX_CONTEXT_QE_READER ||
		DistributedTransactionContext == DTX_CONTEXT_QE_ENTRY_DB_SINGLETON)
	{
		elog(ERROR, "AssignTransactionId() called by %s process",
			 DtxContextToString(DistributedTransactionContext));
	}

	/*
	 * Workers synchronize transaction state at the beginning of each parallel
	 * operation, so we can't account for new XIDs at this point.
	 */
	if (IsInParallelMode() || IsParallelWorker())
		elog(ERROR, "cannot assign XIDs during a parallel operation");

	/*
	 * Ensure parent(s) have XIDs, so that a child always has an XID later
	 * than its parent.  Mustn't recurse here, or we might get a stack
	 * overflow if we're at the bottom of a huge stack of subtransactions none
	 * of which have XIDs yet.
	 */
	if (isSubXact && !FullTransactionIdIsValid(s->parent->fullTransactionId))
	{
		TransactionState p = s->parent;
		TransactionState *parents;
		size_t		parentOffset = 0;

		parents = palloc(sizeof(TransactionState) * s->nestingLevel);
		while (p != NULL && !FullTransactionIdIsValid(p->fullTransactionId))
		{
			parents[parentOffset++] = p;
			p = p->parent;
		}

		/*
		 * This is technically a recursive call, but the recursion will never
		 * be more than one layer deep.
		 */
		while (parentOffset != 0)
			AssignTransactionId(parents[--parentOffset]);

		pfree(parents);
	}

	/*
	 * When wal_level=logical, guarantee that a subtransaction's xid can only
	 * be seen in the WAL stream if its toplevel xid has been logged before.
	 * If necessary we log an xact_assignment record with fewer than
	 * PGPROC_MAX_CACHED_SUBXIDS. Note that it is fine if didLogXid isn't set
	 * for a transaction even though it appears in a WAL record, we just might
	 * superfluously log something. That can happen when an xid is included
	 * somewhere inside a wal record, but not in XLogRecord->xl_xid, like in
	 * xl_standby_locks.
	 */
	if (isSubXact && XLogLogicalInfoActive() &&
		!TopTransactionStateData.didLogXid)
		log_unknown_top = true;

	/*
	 * Generate a new FullTransactionId and record its xid in PG_PROC and
	 * pg_subtrans.
	 *
	 * NB: we must make the subtrans entry BEFORE the Xid appears anywhere in
	 * shared storage other than PG_PROC; because if there's no room for it in
	 * PG_PROC, the subtrans entry is needed to ensure that other backends see
	 * the Xid as "running".  See GetNewTransactionId.
	 */
	s->fullTransactionId = GetNewTransactionId(isSubXact);

	ereportif(Debug_print_full_dtm, LOG,
			  (errmsg("AssignTransactionId(): assigned xid " UINT64_FORMAT,
					  U64FromFullTransactionId(s->fullTransactionId))));

	if (!isSubXact)
		XactTopFullTransactionId = s->fullTransactionId;

	if (isSubXact)
	{
		Assert(TransactionIdPrecedes(U64FromFullTransactionId(s->parent->fullTransactionId),
									 U64FromFullTransactionId(s->fullTransactionId)));
		SubTransSetParent(XidFromFullTransactionId(s->fullTransactionId),
						  XidFromFullTransactionId(s->parent->fullTransactionId));
	}

	/*
	 * If it's a top-level transaction, the predicate locking system needs to
	 * be told about it too.
	 */
	if (!isSubXact)
		RegisterPredicateLockingXid(XidFromFullTransactionId(s->fullTransactionId));

	/*
	 * Acquire lock on the transaction XID.  (We assume this cannot block.) We
	 * have to ensure that the lock is assigned to the transaction's own
	 * ResourceOwner.
	 */
	currentOwner = CurrentResourceOwner;
	CurrentResourceOwner = s->curTransactionOwner;

	XactLockTableInsert(XidFromFullTransactionId(s->fullTransactionId));

	CurrentResourceOwner = currentOwner;

	/*
	 * Every PGPROC_MAX_CACHED_SUBXIDS assigned transaction ids within each
	 * top-level transaction we issue a WAL record for the assignment. We
	 * include the top-level xid and all the subxids that have not yet been
	 * reported using XLOG_XACT_ASSIGNMENT records.
	 *
	 * This is required to limit the amount of shared memory required in a hot
	 * standby server to keep track of in-progress XIDs. See notes for
	 * RecordKnownAssignedTransactionIds().
	 *
	 * We don't keep track of the immediate parent of each subxid, only the
	 * top-level transaction that each subxact belongs to. This is correct in
	 * recovery only because aborted subtransactions are separately WAL
	 * logged.
	 *
	 * This is correct even for the case where several levels above us didn't
	 * have an xid assigned as we recursed up to them beforehand.
	 */
	if (isSubXact && XLogStandbyInfoActive())
	{
		unreportedXids[nUnreportedXids] = XidFromFullTransactionId(s->fullTransactionId);
		nUnreportedXids++;

		/*
		 * ensure this test matches similar one in
		 * RecoverPreparedTransactions()
		 */
		if (nUnreportedXids >= PGPROC_MAX_CACHED_SUBXIDS ||
			log_unknown_top)
		{
			xl_xact_assignment xlrec;

			/*
			 * xtop is always set by now because we recurse up transaction
			 * stack to the highest unassigned xid and then come back down
			 */
			xlrec.xtop = GetTopTransactionId();
			Assert(TransactionIdIsValid(xlrec.xtop));
			xlrec.nsubxacts = nUnreportedXids;

			XLogBeginInsert();
			XLogRegisterData((char *) &xlrec, MinSizeOfXactAssignment);
			XLogRegisterData((char *) unreportedXids,
							 nUnreportedXids * sizeof(TransactionId));

			(void) XLogInsert(RM_XACT_ID, XLOG_XACT_ASSIGNMENT);

			nUnreportedXids = 0;
			/* mark top, not current xact as having been logged */
			TopTransactionStateData.didLogXid = true;
		}
	}
}

/*
 *	GetCurrentSubTransactionId
 */
SubTransactionId
GetCurrentSubTransactionId(void)
{
	TransactionState s = CurrentTransactionState;

	return s->subTransactionId;
}

/*
 *	SubTransactionIsActive
 *
 * Test if the specified subxact ID is still active.  Note caller is
 * responsible for checking whether this ID is relevant to the current xact.
 */
bool
SubTransactionIsActive(SubTransactionId subxid)
{
	TransactionState s;

	for (s = CurrentTransactionState; s != NULL; s = s->parent)
	{
		if (s->state == TRANS_ABORT)
			continue;
		if (s->subTransactionId == subxid)
			return true;
	}
	return false;
}


/*
 *	GetCurrentCommandId
 *
 * "used" must be true if the caller intends to use the command ID to mark
 * inserted/updated/deleted tuples.  false means the ID is being fetched
 * for read-only purposes (ie, as a snapshot validity cutoff).  See
 * CommandCounterIncrement() for discussion.
 */
CommandId
GetCurrentCommandId(bool used)
{
	/* this is global to a transaction, not subtransaction-local */
	if (used)
	{
		/*
		 * Forbid setting currentCommandIdUsed in a parallel worker, because
		 * we have no provision for communicating this back to the master.  We
		 * could relax this restriction when currentCommandIdUsed was already
		 * true at the start of the parallel operation.
		 */
		Assert(!IsParallelWorker());
		currentCommandIdUsed = true;
	}
	return currentCommandId;
}

/*
 *	SetParallelStartTimestamps
 *
 * In a parallel worker, we should inherit the parent transaction's
 * timestamps rather than setting our own.  The parallel worker
 * infrastructure must call this to provide those values before
 * calling StartTransaction() or SetCurrentStatementStartTimestamp().
 */
void
SetParallelStartTimestamps(TimestampTz xact_ts, TimestampTz stmt_ts)
{
	Assert(IsParallelWorker());
	xactStartTimestamp = xact_ts;
	stmtStartTimestamp = stmt_ts;
}

/*
 *	GetCurrentTransactionStartTimestamp
 */
TimestampTz
GetCurrentTransactionStartTimestamp(void)
{
	return xactStartTimestamp;
}

/*
 *	GetCurrentStatementStartTimestamp
 */
TimestampTz
GetCurrentStatementStartTimestamp(void)
{
	return stmtStartTimestamp;
}

/*
 *	GetCurrentTransactionStopTimestamp
 *
 * We return current time if the transaction stop time hasn't been set
 * (which can happen if we decide we don't need to log an XLOG record).
 */
TimestampTz
GetCurrentTransactionStopTimestamp(void)
{
	if (xactStopTimestamp != 0)
		return xactStopTimestamp;
	return GetCurrentTimestamp();
}

/*
 *	SetCurrentStatementStartTimestamp
 *
 * In a parallel worker, this should already have been provided by a call
 * to SetParallelStartTimestamps().
 */
void
SetCurrentStatementStartTimestamp(void)
{
	if (!IsParallelWorker())
		stmtStartTimestamp = GetCurrentTimestamp();
	else
		Assert(stmtStartTimestamp != 0);
}

/*
 *	SetCurrentTransactionStopTimestamp
 */
static inline void
SetCurrentTransactionStopTimestamp(void)
{
	xactStopTimestamp = GetCurrentTimestamp();
}

/*
 *	GetCurrentTransactionNestLevel
 *
 * Note: this will return zero when not inside any transaction, one when
 * inside a top-level transaction, etc.
 */
int
GetCurrentTransactionNestLevel(void)
{
	TransactionState s = CurrentTransactionState;

	return s->nestingLevel;
}

/*
 * We will return true for the Xid of the current subtransaction, any of
 * its subcommitted children, any of its parents, or any of their
 * previously subcommitted children.  However, a transaction being aborted
 * is no longer "current", even though it may still have an entry on the
 * state stack.
 *
 * The XID of a child is always greater than that of its parent.
 * Taking advantage of this fact simple optimizations are added instead of linear traversal to fasten the search
 *  1] Added fastLink/skipLink pointers to skip nodes in list and scan fast across, instead of visiting all nodes in list
 *  2] Break-out as soon as XID to search is greater than the current node in (parent / child) list
*/
static bool
TransactionIdIsCurrentTransactionIdInternal(TransactionId xid)
{
	TransactionState s = CurrentTransactionState;

	while (s != NULL)
	{
		if (s->state != TRANS_ABORT &&
			FullTransactionIdIsValid(s->fullTransactionId))
		{
			int			low,
						high;

			if (TransactionIdEquals(xid, XidFromFullTransactionId(s->fullTransactionId)))
				return true;

			/* As the childXids array is ordered, we can use binary search */
			low = 0;
			high = s->nChildXids - 1;
			while (low <= high)
			{
				int				middle;
				TransactionId	probe;

				middle = low + (high - low) / 2;
				probe = s->childXids[middle];
				if (TransactionIdEquals(probe, xid))
					return true;
				else if (TransactionIdPrecedes(probe, xid))
					low = middle + 1;
				else
					high = middle - 1;
			}

			/*
			 * If not found in childXID list and greater than s->fullTransactionId
			 * it cannot be on stack below this node,
			 * as stack is in decreasing order of XIDs
			 * So, can safely breakout.
			 */
			if (TransactionIdFollows(xid, XidFromFullTransactionId(s->fullTransactionId)))
				break;
		}

		if (s->fastLink)
		{
			if (TransactionIdPrecedesOrEquals(xid, XidFromFullTransactionId(s->fastLink->fullTransactionId)))
			{
				s = s->fastLink;
				continue;
			}
		}

		s = s->parent;
	}

	return false;
}

/*
 * IsCurrentTransactionIdForReader
 *
 * We can either be a cursor reader or normal reader.
 *
 * The writer_proc will contain all of the subtransaction xids of the current transaction.
 * - case 1: check writer's top transaction id
 * - case 2: if not, check writer's subtransactions
 * - case 3: if overflowed, check topmostxid from pg_subtrans with writer's top transaction id
 */
static
bool IsCurrentTransactionIdForReader(TransactionId xid)
{
	Assert(!Gp_is_writer);

	Assert(SharedSnapshot.desc);

	LWLockAcquire(SharedSnapshot.lockSlot->lock, LW_SHARED);

	PGPROC* writer_proc = SharedSnapshot.desc->writer_proc;
	PGXACT* writer_xact = SharedSnapshot.desc->writer_xact;

	if (!writer_proc)
	{
		LWLockRelease(SharedSnapshot.lockSlot->lock);
		elog(ERROR, "reference to writer proc not found in shared snapshot");
	}
	else if (!writer_proc->pid)
	{
		LWLockRelease(SharedSnapshot.lockSlot->lock);
		elog(ERROR, "writer proc reference shared with reader is invalid");
	}

	TransactionId writer_xid = writer_xact->xid;
	bool overflowed = writer_xact->overflowed;
	bool isCurrent = false;

	if (TransactionIdIsValid(writer_xid))
	{
		/*
		 * Case 1: check top transaction id
		 */
		if (TransactionIdEquals(xid, writer_xid))
		{
			ereportif(Debug_print_full_dtm, LOG,
					  (errmsg("reader encountered writer's top xid %u", xid)));
			isCurrent = true;
		}
		else
		{
			/*
			 * Case 2: check cached subtransaction ids from latest to earliest
			 */
			int subx_index = writer_xact->nxids - 1;
			while (!isCurrent &&  subx_index >= 0)
			{
				isCurrent = TransactionIdEquals(writer_proc->subxids.xids[subx_index], xid);
				subx_index--;
			}
		}
	}

	/* release the lock before accessing pg_subtrans */
	LWLockRelease(SharedSnapshot.lockSlot->lock);

	/*
	 * Case 3: if subxids overflowed, check topmostxid of xid from pg_subtrans
	 */
	if (!isCurrent && overflowed)
	{
		Assert(TransactionIdIsValid(writer_xid));
		/*
		 * QE readers don't have access to writer's transaction state.
		 * Therefore, unlike writer, readers have to lookup pg_subtrans, which
		 * is more expensive than searching for an xid in transaction state.  If
		 * xid is older than the oldest running transaction we know of, it is
		 * definitely not current and we can skip pg_subtrans.  Note that
		 * pg_subtrans is not guaranteed to exist for transactions that are
		 * known to be finished.
		 */
		if (TransactionIdFollowsOrEquals(xid, TransactionXmin) &&
			TransactionIdEquals(SubTransGetTopmostTransaction(xid), writer_xid))
		{
			/*
			 * xid is a subtransaction of current transaction.  Did it abort?
			 * If this was a writer, TransactionIdIsCurrentTransactionId()
			 * returns false for aborted subtransactions.  We must therefore
			 * consult clog.  In a writer, this information is available in
			 * CurrentTransactionState.
			 */
			isCurrent = TransactionIdDidAbortForReader(xid) ? false : true;
		}
	}

	ereportif(isCurrent && Debug_print_full_dtm, LOG,
			  (errmsg("reader encountered writer's subxact ID %u", xid)));

	return isCurrent;
}

/*
 *	TransactionIdIsCurrentTransactionId
 */
bool
TransactionIdIsCurrentTransactionId(TransactionId xid)
{
	bool		isCurrentTransactionId = false;

	/*
	 * We always say that BootstrapTransactionId is "not my transaction ID"
	 * even when it is (ie, during bootstrap).  Along with the fact that
	 * transam.c always treats BootstrapTransactionId as already committed,
	 * this causes the heapam_visibility.c routines to see all tuples as
	 * committed, which is what we need during bootstrap.  (Bootstrap mode
	 * only inserts tuples, it never updates or deletes them, so all tuples
	 * can be presumed good immediately.)
	 *
	 * Likewise, InvalidTransactionId and FrozenTransactionId are certainly
	 * not my transaction ID, so we can just return "false" immediately for
	 * any non-normal XID.
	 */
	if (!TransactionIdIsNormal(xid))
		return false;

	/*
	 * In parallel workers, the XIDs we must consider as current are stored in
	 * ParallelCurrentXids rather than the transaction-state stack.  Note that
	 * the XIDs in this array are sorted numerically rather than according to
	 * transactionIdPrecedes order.
	 */
	if (nParallelCurrentXids > 0)
	{
		int			low,
					high;

		low = 0;
		high = nParallelCurrentXids - 1;
		while (low <= high)
		{
			int			middle;
			TransactionId probe;

			middle = low + (high - low) / 2;
			probe = ParallelCurrentXids[middle];
			if (probe == xid)
				return true;
			else if (probe < xid)
				low = middle + 1;
			else
				high = middle - 1;
		}
		return false;
	}

    if (DistributedTransactionContext == DTX_CONTEXT_QE_READER ||
		DistributedTransactionContext == DTX_CONTEXT_QE_ENTRY_DB_SINGLETON)
	{
		isCurrentTransactionId = IsCurrentTransactionIdForReader(xid);

		ereportif(Debug_print_full_dtm, LOG,
				  (errmsg("qExec Reader xid = %u, is current = %s",
						  xid, (isCurrentTransactionId ? "true" : "false"))));

		return isCurrentTransactionId;
	}

	/* we aren't a reader */
	Assert(DistributedTransactionContext != DTX_CONTEXT_QE_ENTRY_DB_SINGLETON);

	return TransactionIdIsCurrentTransactionIdInternal(xid);
}

/*
 *	TransactionStartedDuringRecovery
 *
 * Returns true if the current transaction started while recovery was still
 * in progress. Recovery might have ended since so RecoveryInProgress() might
 * return false already.
 */
bool
TransactionStartedDuringRecovery(void)
{
	return CurrentTransactionState->startedInRecovery;
}

/*
 *	EnterParallelMode
 */
void
EnterParallelMode(void)
{
	TransactionState s = CurrentTransactionState;

	Assert(s->parallelModeLevel >= 0);

	++s->parallelModeLevel;
}

/*
 *	ExitParallelMode
 */
void
ExitParallelMode(void)
{
	TransactionState s = CurrentTransactionState;

	Assert(s->parallelModeLevel > 0);
	Assert(s->parallelModeLevel > 1 || !ParallelContextActive());

	--s->parallelModeLevel;
}

/*
 *	IsInParallelMode
 *
 * Are we in a parallel operation, as either the master or a worker?  Check
 * this to prohibit operations that change backend-local state expected to
 * match across all workers.  Mere caches usually don't require such a
 * restriction.  State modified in a strict push/pop fashion, such as the
 * active snapshot stack, is often fine.
 */
bool
IsInParallelMode(void)
{
	return CurrentTransactionState->parallelModeLevel != 0;
}

/*
 *	CommandCounterIncrement
 */
void
CommandCounterIncrement(void)
{
	/*
	 * If the current value of the command counter hasn't been "used" to mark
	 * tuples, we need not increment it, since there's no need to distinguish
	 * a read-only command from others.  This helps postpone command counter
	 * overflow, and keeps no-op CommandCounterIncrement operations cheap.
	 */
	if (currentCommandIdUsed)
	{
		/*
		 * Workers synchronize transaction state at the beginning of each
		 * parallel operation, so we can't account for new commands after that
		 * point.
		 */
		if (IsInParallelMode() || IsParallelWorker())
			elog(ERROR, "cannot start commands during a parallel operation");

		currentCommandId += 1;
		if (currentCommandId == InvalidCommandId)
		{
			currentCommandId -= 1;
			ereport(ERROR,
					(errcode(ERRCODE_PROGRAM_LIMIT_EXCEEDED),
					 errmsg("cannot have more than 2^32-2 commands in a transaction")));
		}
		currentCommandIdUsed = false;

		/* Propagate new command ID into static snapshots */
		SnapshotSetCommandId(currentCommandId);

		/*
		 * Make any catalog changes done by the just-completed command visible
		 * in the local syscache.  We obviously don't need to do this after a
		 * read-only command.  (But see hacks in inval.c to make real sure we
		 * don't think a command that queued inval messages was read-only.)
		 */
		AtCCI_LocalCache();
	}
}

/*
 * ForceSyncCommit
 *
 * Interface routine to allow commands to force a synchronous commit of the
 * current top-level transaction
 */
void
ForceSyncCommit(void)
{
	forceSyncCommit = true;
}


/* ----------------------------------------------------------------
 *						StartTransaction stuff
 * ----------------------------------------------------------------
 */

/*
 *	AtStart_Cache
 */
static void
AtStart_Cache(void)
{
	AcceptInvalidationMessages();
}

/*
 *	AtStart_Memory
 */
static void
AtStart_Memory(void)
{
	TransactionState s = CurrentTransactionState;

	/*
	 * If this is the first time through, create a private context for
	 * AbortTransaction to work in.  By reserving some space now, we can
	 * insulate AbortTransaction from out-of-memory scenarios.  Like
	 * ErrorContext, we set it up with slow growth rate and a nonzero minimum
	 * size, so that space will be reserved immediately.
	 */
	if (TransactionAbortContext == NULL)
		TransactionAbortContext =
			AllocSetContextCreate(TopMemoryContext,
								  "TransactionAbortContext",
								  32 * 1024,
								  32 * 1024,
								  32 * 1024);

	/*
	 * We shouldn't have a transaction context already.
	 */
	Assert(TopTransactionContext == NULL);

	/*
	 * Create a toplevel context for the transaction.
	 */
	TopTransactionContext =
		AllocSetContextCreate(TopMemoryContext,
							  "TopTransactionContext",
							  ALLOCSET_DEFAULT_SIZES);

	/*
	 * In a top-level transaction, CurTransactionContext is the same as
	 * TopTransactionContext.
	 */
	CurTransactionContext = TopTransactionContext;
	s->curTransactionContext = CurTransactionContext;

	/* Make the CurTransactionContext active. */
	MemoryContextSwitchTo(CurTransactionContext);
}

/*
 *	AtStart_ResourceOwner
 */
static void
AtStart_ResourceOwner(void)
{
	TransactionState s = CurrentTransactionState;

	/*
	 * We shouldn't have a transaction resource owner already.
	 */
	Assert(TopTransactionResourceOwner == NULL);

	/*
	 * Create a toplevel resource owner for the transaction.
	 */
	s->curTransactionOwner = ResourceOwnerCreate(NULL, "TopTransaction");

	TopTransactionResourceOwner = s->curTransactionOwner;
	CurTransactionResourceOwner = s->curTransactionOwner;
	CurrentResourceOwner = s->curTransactionOwner;
}

/* ----------------------------------------------------------------
 *						StartSubTransaction stuff
 * ----------------------------------------------------------------
 */

/*
 * AtSubStart_Memory
 */
static void
AtSubStart_Memory(void)
{
	TransactionState s = CurrentTransactionState;

	Assert(CurTransactionContext != NULL);

	/*
	 * Create a CurTransactionContext, which will be used to hold data that
	 * survives subtransaction commit but disappears on subtransaction abort.
	 * We make it a child of the immediate parent's CurTransactionContext.
	 */
	CurTransactionContext = AllocSetContextCreate(CurTransactionContext,
												  "CurTransactionContext",
												  ALLOCSET_DEFAULT_SIZES);
	s->curTransactionContext = CurTransactionContext;

	/* Make the CurTransactionContext active. */
	MemoryContextSwitchTo(CurTransactionContext);
}

/*
 * AtSubStart_ResourceOwner
 */
static void
AtSubStart_ResourceOwner(void)
{
	TransactionState s = CurrentTransactionState;

	Assert(s->parent != NULL);

	/*
	 * Create a resource owner for the subtransaction.  We make it a child of
	 * the immediate parent's resource owner.
	 */
	s->curTransactionOwner =
		ResourceOwnerCreate(s->parent->curTransactionOwner,
							"SubTransaction");

	CurTransactionResourceOwner = s->curTransactionOwner;
	CurrentResourceOwner = s->curTransactionOwner;
}

/* ----------------------------------------------------------------
 *						CommitTransaction stuff
 * ----------------------------------------------------------------
 */

/*
 *	RecordTransactionCommit
 *
 * Returns latest XID among xact and its children, or InvalidTransactionId
 * if the xact has no XID.  (We compute that here just because it's easier.)
 *
 * If you change this function, see RecordTransactionCommitPrepared also.
 */
static TransactionId
RecordTransactionCommit(void)
{
	TransactionId xid;
	bool		markXidCommitted;
	TransactionId latestXid = InvalidTransactionId;
	int			nrels;
	RelFileNodePendingDelete *rels;
	DbDirNode	*deldbs;
	int			ndeldbs;
	int			nchildren;
	TransactionId *children;
	int			nmsgs = 0;
	SharedInvalidationMessage *invalMessages = NULL;
	bool		RelcacheInitFileInval = false;
	bool		wrote_xlog;
	bool		isDtxPrepared = 0;
	bool		isOnePhaseQE = (Gp_role == GP_ROLE_EXECUTE && MyTmGxactLocal->isOnePhaseCommit);

	/* Like in CommitTransaction(), treat a QE reader as if there was no XID */
	if (DistributedTransactionContext == DTX_CONTEXT_QE_ENTRY_DB_SINGLETON ||
		DistributedTransactionContext == DTX_CONTEXT_QE_READER)
	{
		xid = InvalidTransactionId;
	}
	else
		xid = GetTopTransactionIdIfAny();
	markXidCommitted = TransactionIdIsValid(xid);

	/* Get data needed for commit record */
	nrels = smgrGetPendingDeletes(true, &rels);
	ndeldbs = GetPendingDbDeletes(true, &deldbs);
	nchildren = xactGetCommittedChildren(&children);
	if (XLogStandbyInfoActive())
		nmsgs = xactGetCommittedInvalidationMessages(&invalMessages,
													 &RelcacheInitFileInval);
	wrote_xlog = (XactLastRecEnd != 0);

	isDtxPrepared = isPreparedDtxTransaction();

	/*
	 * If we haven't been assigned an XID yet, we neither can, nor do we want
	 * to write a COMMIT record.
	 */
	if (!markXidCommitted)
	{
		/*
		 * We expect that every smgrscheduleunlink is followed by a catalog
		 * update, and hence XID assignment, so we shouldn't get here with any
		 * pending deletes.  Use a real test not just an Assert to check this,
		 * since it's a bit fragile.
		 */
		if (nrels != 0)
			elog(ERROR, "cannot commit a transaction that deleted files but has no xid");

		/* Can't have child XIDs either; AssignTransactionId enforces this */
		Assert(nchildren == 0);

		/*
		 * Transactions without an assigned xid can contain invalidation
		 * messages (e.g. explicit relcache invalidations or catcache
		 * invalidations for inplace updates); standbys need to process those.
		 * We can't emit a commit record without an xid, and we don't want to
		 * force assigning an xid, because that'd be problematic for e.g.
		 * vacuum.  Hence we emit a bespoke record for the invalidations. We
		 * don't want to use that in case a commit record is emitted, so they
		 * happen synchronously with commits (besides not wanting to emit more
		 * WAL records).
		 */
		if (nmsgs != 0)
		{
			LogStandbyInvalidations(nmsgs, invalMessages,
									RelcacheInitFileInval);
			wrote_xlog = true;	/* not strictly necessary */
		}

		/*
		 * If we didn't create XLOG entries, we're done here; otherwise we
		 * should trigger flushing those entries the same as a commit record
		 * would.  This will primarily happen for HOT pruning and the like; we
		 * want these to be flushed to disk in due time.
		 */
		if (!isDtxPrepared && !wrote_xlog)
			goto cleanup;
	}

	/*
	 * A QD may write distributed commit record even when it didn't have a
	 * valid local XID if the distributed transaction changed data only on
	 * segments (e.g. DML statement).
	 */
	if (markXidCommitted || isDtxPrepared)
	{
		bool		replorigin;

		/*
		 * Are we using the replication origins feature?  Or, in other words,
		 * are we replaying remote actions?
		 */
		replorigin = (replorigin_session_origin != InvalidRepOriginId &&
					  replorigin_session_origin != DoNotReplicateId);

		/*
		 * Begin commit critical section and insert the commit XLOG record.
		 */
		/* Tell bufmgr and smgr to prepare for commit */
		if (markXidCommitted)
			BufmgrCommit();

		if (isDtxPrepared)
			SIMPLE_FAULT_INJECTOR("before_xlog_xact_distributed_commit");

		/*
		 * Mark ourselves as within our "commit critical section".  This
		 * forces any concurrent checkpoint to wait until we've updated
		 * pg_xact.  Without this, it is possible for the checkpoint to set
		 * REDO after the XLOG record but fail to flush the pg_xact update to
		 * disk, leading to loss of the transaction commit if the system
		 * crashes a little later.
		 *
		 * Note: we could, but don't bother to, set this flag in
		 * RecordTransactionAbort.  That's because loss of a transaction abort
		 * is noncritical; the presumption would be that it aborted, anyway.
		 *
		 * It's safe to change the delayChkpt flag of our own backend without
		 * holding the ProcArrayLock, since we're the only one modifying it.
		 * This makes checkpoint's determination of which xacts are delayChkpt
		 * a bit fuzzy, but it doesn't matter.
		 *
		 * In GPDB, if this is a distributed transaction, checkpoint process
		 * should hold off obtaining the REDO pointer while a backend is
		 * writing distributed commit xlog record and changing state of the
		 * distributed transaction.  Otherwise, it is possible that a commit
		 * record is written by a transaction and the checkpointer determines
		 * REDO pointer to be after this commit record.  But the transaction is
		 * yet to change its state to INSERTED_DISRIBUTED_COMMITTED and the
		 * checkpoint process fails to record this transaction in the
		 * checkpoint.  Crash recovery will never see the commit record for
		 * this transaction and the second phase of 2PC will never happen.  The
		 * delayChkpt flag avoids this situation by blocking checkpointer until a
		 * backend has finished updating the state.
		 */
		START_CRIT_SECTION();
		MyPgXact->delayChkpt = true;

		SetCurrentTransactionStopTimestamp();

		SIMPLE_FAULT_INJECTOR("onephase_transaction_commit");

		XactLogCommitRecord(xactStopTimestamp,
							GetPendingTablespaceForDeletionForCommit(),
							nchildren, children, nrels, rels,
							nmsgs, invalMessages,
							ndeldbs, deldbs,
							RelcacheInitFileInval, forceSyncCommit,
							MyXactFlags,
							InvalidTransactionId, NULL /* plain commit */ );

		if (replorigin)
			/* Move LSNs forward for this replication origin */
			replorigin_session_advance(replorigin_session_origin_lsn,
									   XactLastRecEnd);

		/*
		 * Record commit timestamp.  The value comes from plain commit
		 * timestamp if there's no replication origin; otherwise, the
		 * timestamp was already set in replorigin_session_origin_timestamp by
		 * replication.
		 *
		 * We don't need to WAL-log anything here, as the commit record
		 * written above already contains the data.
		 */

		if (!replorigin || replorigin_session_origin_timestamp == 0)
			replorigin_session_origin_timestamp = xactStopTimestamp;

		TransactionTreeSetCommitTsData(xid, nchildren, children,
									   replorigin_session_origin_timestamp,
									   replorigin_session_origin, false);
	}

#ifdef IMPLEMENT_ASYNC_COMMIT
	/*
	 * Check if we want to commit asynchronously.  We can allow the XLOG flush
	 * to happen asynchronously if synchronous_commit=off, or if the current
	 * transaction has not performed any WAL-logged operation or didn't assign
	 * an xid.  The transaction can end up not writing any WAL, even if it has
	 * an xid, if it only wrote to temporary and/or unlogged tables.  It can
	 * end up having written WAL without an xid if it did HOT pruning.  In
	 * case of a crash, the loss of such a transaction will be irrelevant;
	 * temp tables will be lost anyway, unlogged tables will be truncated and
	 * HOT pruning will be done again later. (Given the foregoing, you might
	 * think that it would be unnecessary to emit the XLOG record at all in
	 * this case, but we don't currently try to do that.  It would certainly
	 * cause problems at least in Hot Standby mode, where the
	 * KnownAssignedXids machinery requires tracking every XID assignment.  It
	 * might be OK to skip it only when wal_level < replica, but for now we
	 * don't.)
	 *
	 * In GPDB, however, all user transactions need to be committed synchronously,
	 * because we use two-phase commit across the nodes. In order to make GPDB support
	 * async-commit, we also need to implement the temp table detection.
	 */
	if ((wrote_xlog && markXidCommitted &&
		 synchronous_commit > SYNCHRONOUS_COMMIT_OFF) ||
		forceSyncCommit || nrels > 0)
#endif
	{
		XLogFlush(XactLastRecEnd);

#ifdef FAULT_INJECTOR
		if (isDtxPrepared == 0 &&
			CurrentTransactionState->blockState == TBLOCK_END)
		{
			FaultInjector_InjectFaultIfSet("local_tm_record_transaction_commit",
										   DDLNotSpecified,
										   "",  // databaseName
										   ""); // tableName
		}
#endif

		/*
		 * Now we may update the CLOG, if we wrote a COMMIT record above
		 */
		if (markXidCommitted)
		{
			/*
			 * Mark the distributed transaction committed. Note that this
			 * is done *before* updating the clog. As soon as an XID is
			 * marked as comitted in the clog, other backends might try
			 * to look it up in the DistributedLog.
			 */
			/* UNDONE: What are the locking issues here? */
			if (isDtxPrepared || isOnePhaseQE)
				DistributedLog_SetCommittedTree(xid, nchildren, children,
												getDistributedTransactionTimestamp(),
												getDistributedTransactionId(),
												/* isRedo */ false);

			TransactionIdCommitTree(xid, nchildren, children);
		}
	}
#ifdef IMPLEMENT_ASYNC_COMMIT
	else
	{
		/*
		 * Asynchronous commit case:
		 *
		 * This enables possible committed transaction loss in the case of a
		 * postmaster crash because WAL buffers are left unwritten. Ideally we
		 * could issue the WAL write without the fsync, but some
		 * wal_sync_methods do not allow separate write/fsync.
		 *
		 * Report the latest async commit LSN, so that the WAL writer knows to
		 * flush this commit.
		 */
		XLogSetAsyncXactLSN(XactLastRecEnd);

		/*
		 * We must not immediately update the CLOG, since we didn't flush the
		 * XLOG. Instead, we store the LSN up to which the XLOG must be
		 * flushed before the CLOG may be updated.
		 */
		if (markXidCommitted)
			TransactionIdAsyncCommitTree(xid, nchildren, children, XactLastRecEnd);
	}
#endif

#ifdef FAULT_INJECTOR
	if (isDtxPrepared)
	{
		FaultInjector_InjectFaultIfSet("dtm_xlog_distributed_commit",
									   DDLNotSpecified,
									   "",  // databaseName
									   ""); // tableName
	}
#endif

	/*
	 * If we entered a commit critical section, leave it now, and let
	 * checkpoints proceed.
	 */
	if (markXidCommitted || isDtxPrepared)
	{
		MyPgXact->delayChkpt = false;
		END_CRIT_SECTION();
		SIMPLE_FAULT_INJECTOR("after_xlog_xact_distributed_commit");
	}

	/* Compute latestXid while we have the child XIDs handy */
	latestXid = TransactionIdLatest(xid, nchildren, children);

	/*
	 * Wait for synchronous replication, if required. Similar to the decision
	 * above about using committing asynchronously we only want to wait if
	 * this backend assigned an xid and wrote WAL.  No need to wait if an xid
	 * was assigned due to temporary/unlogged tables or due to HOT pruning.
	 *
	 * Note that at this stage we have marked clog, but still show as running
	 * in the procarray and continue to hold locks.
	 */
	if ((wrote_xlog && markXidCommitted) || isDtxPrepared)
		SyncRepWaitForLSN(XactLastRecEnd, true);

	/* remember end of last commit record */
	XactLastCommitEnd = XactLastRecEnd;

	/* Reset XactLastRecEnd until the next transaction writes something */
	XactLastRecEnd = 0;
cleanup:
	/* And clean up local data */

	return latestXid;
}

/*
 *	RecordDistributedForgetCommitted
 */
void
RecordDistributedForgetCommitted(TMGXACT_LOG *gxact_log)
{
	xl_xact_distributed_forget xlrec;

	memcpy(&xlrec.gxact_log, gxact_log, sizeof(TMGXACT_LOG));

	XLogBeginInsert();
	XLogRegisterData((char *) &xlrec, sizeof(xl_xact_distributed_forget));

	XLogInsert(RM_XACT_ID, XLOG_XACT_DISTRIBUTED_FORGET);
}

/*
 *	AtCCI_LocalCache
 */
static void
AtCCI_LocalCache(void)
{
	/*
	 * Make any pending relation map changes visible.  We must do this before
	 * processing local sinval messages, so that the map changes will get
	 * reflected into the relcache when relcache invals are processed.
	 */
	AtCCI_RelationMap();

	/*
	 * Make catalog changes visible to me for the next command.
	 */
	CommandEndInvalidationMessages();
}

/*
 *	AtCommit_Memory
 */
static void
AtCommit_Memory(void)
{
	/*
	 * Now that we're "out" of a transaction, have the system allocate things
	 * in the top memory context instead of per-transaction contexts.
	 */
	MemoryContextSwitchTo(TopMemoryContext);

	/*
	 * Release all transaction-local memory.
	 */
	Assert(TopTransactionContext != NULL);
	MemoryContextDelete(TopTransactionContext);
	TopTransactionContext = NULL;
	CurTransactionContext = NULL;
	CurrentTransactionState->curTransactionContext = NULL;
}


/* ----------------------------------------------------------------
 *						CommitSubTransaction stuff
 * ----------------------------------------------------------------
 */

/*
 * AtSubCommit_Memory
 */
static void
AtSubCommit_Memory(void)
{
	TransactionState s = CurrentTransactionState;

	Assert(s->parent != NULL);

	/* Return to parent transaction level's memory context. */
	CurTransactionContext = s->parent->curTransactionContext;
	MemoryContextSwitchTo(CurTransactionContext);

	/*
	 * Ordinarily we cannot throw away the child's CurTransactionContext,
	 * since the data it contains will be needed at upper commit.  However, if
	 * there isn't actually anything in it, we can throw it away.  This avoids
	 * a small memory leak in the common case of "trivial" subxacts.
	 */
	if (MemoryContextIsEmpty(s->curTransactionContext))
	{
		MemoryContextDelete(s->curTransactionContext);
		s->curTransactionContext = NULL;
	}
}

/*
 * AtSubCommit_childXids
 *
 * Pass my own XID and my child XIDs up to my parent as committed children.
 */
static void
AtSubCommit_childXids(void)
{
	TransactionState s = CurrentTransactionState;
	int			new_nChildXids;

	Assert(s->parent != NULL);

	/*
	 * The parent childXids array will need to hold my XID and all my
	 * childXids, in addition to the XIDs already there.
	 */
	new_nChildXids = s->parent->nChildXids + s->nChildXids + 1;

	/* Allocate or enlarge the parent array if necessary */
	if (s->parent->maxChildXids < new_nChildXids)
	{
		int			new_maxChildXids;
		TransactionId *new_childXids;

		/*
		 * Make it 2x what's needed right now, to avoid having to enlarge it
		 * repeatedly. But we can't go above MaxAllocSize.  (The latter limit
		 * is what ensures that we don't need to worry about integer overflow
		 * here or in the calculation of new_nChildXids.)
		 */
		new_maxChildXids = Min(new_nChildXids * 2,
							   (int) (MaxAllocSize / sizeof(TransactionId)));

		if (new_maxChildXids < new_nChildXids)
			ereport(ERROR,
					(errcode(ERRCODE_PROGRAM_LIMIT_EXCEEDED),
					 errmsg("maximum number of committed subtransactions (%d) exceeded",
							(int) (MaxAllocSize / sizeof(TransactionId)))));

		/*
		 * We keep the child-XID arrays in TopTransactionContext; this avoids
		 * setting up child-transaction contexts for what might be just a few
		 * bytes of grandchild XIDs.
		 */
		if (s->parent->childXids == NULL)
			new_childXids =
				MemoryContextAlloc(TopTransactionContext,
								   new_maxChildXids * sizeof(TransactionId));
		else
			new_childXids = repalloc(s->parent->childXids,
									 new_maxChildXids * sizeof(TransactionId));

		s->parent->childXids = new_childXids;
		s->parent->maxChildXids = new_maxChildXids;
	}

	/*
	 * Copy all my XIDs to parent's array.
	 *
	 * Note: We rely on the fact that the XID of a child always follows that
	 * of its parent.  By copying the XID of this subtransaction before the
	 * XIDs of its children, we ensure that the array stays ordered. Likewise,
	 * all XIDs already in the array belong to subtransactions started and
	 * subcommitted before us, so their XIDs must precede ours.
	 */
	s->parent->childXids[s->parent->nChildXids] = XidFromFullTransactionId(s->fullTransactionId);

	if (s->nChildXids > 0)
		memcpy(&s->parent->childXids[s->parent->nChildXids + 1],
			   s->childXids,
			   s->nChildXids * sizeof(TransactionId));

	s->parent->nChildXids = new_nChildXids;

	/* Release child's array to avoid leakage */
	if (s->childXids != NULL)
		pfree(s->childXids);
	/* We must reset these to avoid double-free if fail later in commit */
	s->childXids = NULL;
	s->nChildXids = 0;
	s->maxChildXids = 0;
}

/* ----------------------------------------------------------------
 *						AbortTransaction stuff
 * ----------------------------------------------------------------
 */

/*
 *	RecordTransactionAbort
 *
 * Returns latest XID among xact and its children, or InvalidTransactionId
 * if the xact has no XID.  (We compute that here just because it's easier.)
 */
static TransactionId
RecordTransactionAbort(bool isSubXact)
{
	TransactionId xid;
	TransactionId latestXid;
	int			nrels;
	RelFileNodePendingDelete *rels;
	int			nchildren;
	TransactionId *children;
	TimestampTz xact_time;
	DbDirNode	*deldbs;
	int			ndeldbs;
	bool		isQEReader;

	/* Like in CommitTransaction(), treat a QE reader as if there was no XID */
	isQEReader = (DistributedTransactionContext == DTX_CONTEXT_QE_READER ||
					DistributedTransactionContext == DTX_CONTEXT_QE_ENTRY_DB_SINGLETON);
	/*
	 * Also, if an error occurred during distributed COMMIT processing, and
	 * we had already decided that we are going to commit this transaction and
	 * wrote a commit record for it, there's no turning back. The Distributed
	 * Transaction Manager will take care of completing the transaction for us.
	 *
	 * If the distributed transaction has started rolling back, it means we already
	 * wrote the abort record, skip it.
	 */
	if (isQEReader ||
		getCurrentDtxState() == DTX_STATE_NOTIFYING_COMMIT_PREPARED ||
		CurrentDtxIsRollingback())
		xid = InvalidTransactionId;
	else
		xid = GetCurrentTransactionIdIfAny();

	/*
	 * If we haven't been assigned an XID, nobody will care whether we aborted
	 * or not.  Hence, we're done in that case.  It does not matter if we have
	 * rels to delete (note that this routine is not responsible for actually
	 * deleting 'em).  We cannot have any child XIDs, either.
	 */
	SetCurrentTransactionStopTimestamp();
	if (!TransactionIdIsValid(xid))
	{
		/* Reset XactLastRecEnd until the next transaction writes something */
		if (!isSubXact)
			XactLastRecEnd = 0;
		return InvalidTransactionId;
	}

	/*
	 * We have a valid XID, so we should write an ABORT record for it.
	 *
	 * We do not flush XLOG to disk here, since the default assumption after a
	 * crash would be that we aborted, anyway.  For the same reason, we don't
	 * need to worry about interlocking against checkpoint start.
	 */

	/*
	 * Check that we haven't aborted halfway through RecordTransactionCommit.
	 */
	if (TransactionIdDidCommit(xid))
		elog(PANIC, "cannot abort transaction %u, it was already committed",
			 xid);

	/* Fetch the data we need for the abort record */
	nrels = smgrGetPendingDeletes(false, &rels);
	ndeldbs = GetPendingDbDeletes(false, &deldbs);
	nchildren = xactGetCommittedChildren(&children);

	/* XXX do we really need a critical section here? */
	START_CRIT_SECTION();

	/* Write the ABORT record */
	if (isSubXact)
		xact_time = GetCurrentTimestamp();
	else
	{
		SetCurrentTransactionStopTimestamp();
		xact_time = xactStopTimestamp;
	}

	XactLogAbortRecord(xact_time,
					   GetPendingTablespaceForDeletionForAbort(),
					   nchildren, children,
					   nrels, rels,
					   ndeldbs, deldbs,
					   MyXactFlags, InvalidTransactionId,
					   NULL);

	/*
	 * Report the latest async abort LSN, so that the WAL writer knows to
	 * flush this abort. There's nothing to be gained by delaying this, since
	 * WALWriter may as well do this when it can. This is important with
	 * streaming replication because if we don't flush WAL regularly we will
	 * find that large aborts leave us with a long backlog for when commits
	 * occur after the abort, increasing our window of data loss should
	 * problems occur at that point.
	 */
	if (!isSubXact)
		XLogSetAsyncXactLSN(XactLastRecEnd);

	/*
	 * Mark the transaction aborted in clog.  This is not absolutely necessary
	 * but we may as well do it while we are here; also, in the subxact case
	 * it is helpful because XactLockTableWait makes use of it to avoid
	 * waiting for already-aborted subtransactions.  It is OK to do it without
	 * having flushed the ABORT record to disk, because in event of a crash
	 * we'd be assumed to have aborted anyway.
	 */
	TransactionIdAbortTree(xid, nchildren, children);

	END_CRIT_SECTION();

	/* Compute latestXid while we have the child XIDs handy */
	latestXid = TransactionIdLatest(xid, nchildren, children);

	/*
	 * If we're aborting a subtransaction, we can immediately remove failed
	 * XIDs from PGPROC's cache of running child XIDs.  We do that here for
	 * subxacts, because we already have the child XID array at hand.  For
	 * main xacts, the equivalent happens just after this function returns.
	 */
	if (isSubXact)
		XidCacheRemoveRunningXids(xid, nchildren, children, latestXid);

	/* Reset XactLastRecEnd until the next transaction writes something */
	if (!isSubXact)
		XactLastRecEnd = 0;

	if (max_wal_senders > 0)
		WalSndWakeup();

	return latestXid;
}

/*
 *	AtAbort_Memory
 */
static void
AtAbort_Memory(void)
{
	/*
	 * Switch into TransactionAbortContext, which should have some free space
	 * even if nothing else does.  We'll work in this context until we've
	 * finished cleaning up.
	 *
	 * It is barely possible to get here when we've not been able to create
	 * TransactionAbortContext yet; if so use TopMemoryContext.
	 */
	if (TransactionAbortContext != NULL)
		MemoryContextSwitchTo(TransactionAbortContext);
	else
		MemoryContextSwitchTo(TopMemoryContext);
}

/*
 * AtSubAbort_Memory
 */
static void
AtSubAbort_Memory(void)
{
	Assert(TransactionAbortContext != NULL);

	MemoryContextSwitchTo(TransactionAbortContext);
}


/*
 *	AtAbort_ResourceOwner
 */
static void
AtAbort_ResourceOwner(void)
{
	/*
	 * Make sure we have a valid ResourceOwner, if possible (else it will be
	 * NULL, which is OK)
	 */
	CurrentResourceOwner = TopTransactionResourceOwner;
}

/*
 * AtSubAbort_ResourceOwner
 */
static void
AtSubAbort_ResourceOwner(void)
{
	TransactionState s = CurrentTransactionState;

	/* Make sure we have a valid ResourceOwner */
	CurrentResourceOwner = s->curTransactionOwner;
}


/*
 * AtSubAbort_childXids
 */
static void
AtSubAbort_childXids(void)
{
	TransactionState s = CurrentTransactionState;

	/*
	 * We keep the child-XID arrays in TopTransactionContext (see
	 * AtSubCommit_childXids).  This means we'd better free the array
	 * explicitly at abort to avoid leakage.
	 */
	if (s->childXids != NULL)
		pfree(s->childXids);
	s->childXids = NULL;
	s->nChildXids = 0;
	s->maxChildXids = 0;

	/*
	 * We could prune the unreportedXids array here. But we don't bother. That
	 * would potentially reduce number of XLOG_XACT_ASSIGNMENT records but it
	 * would likely introduce more CPU time into the more common paths, so we
	 * choose not to do that.
	 */
}

/* ----------------------------------------------------------------
 *						CleanupTransaction stuff
 * ----------------------------------------------------------------
 */

/*
 *	AtCleanup_Memory
 */
static void
AtCleanup_Memory(void)
{
	Assert(CurrentTransactionState->parent == NULL);

	/*
	 * Now that we're "out" of a transaction, have the system allocate things
	 * in the top memory context instead of per-transaction contexts.
	 */
	MemoryContextSwitchTo(TopMemoryContext);

	/*
	 * Clear the special abort context for next time.
	 */
	if (TransactionAbortContext != NULL)
		MemoryContextResetAndDeleteChildren(TransactionAbortContext);

	/*
	 * Release all transaction-local memory.
	 */
	if (TopTransactionContext != NULL)
		MemoryContextDelete(TopTransactionContext);
	TopTransactionContext = NULL;
	CurTransactionContext = NULL;
	CurrentTransactionState->curTransactionContext = NULL;
}


/* ----------------------------------------------------------------
 *						CleanupSubTransaction stuff
 * ----------------------------------------------------------------
 */

/*
 * AtSubCleanup_Memory
 */
static void
AtSubCleanup_Memory(void)
{
	TransactionState s = CurrentTransactionState;

	Assert(s->parent != NULL);

	/* Make sure we're not in an about-to-be-deleted context */
	MemoryContextSwitchTo(s->parent->curTransactionContext);
	CurTransactionContext = s->parent->curTransactionContext;

	/*
	 * Clear the special abort context for next time.
	 */
	if (TransactionAbortContext != NULL)
		MemoryContextResetAndDeleteChildren(TransactionAbortContext);

	/*
	 * Delete the subxact local memory contexts. Its CurTransactionContext can
	 * go too (note this also kills CurTransactionContexts from any children
	 * of the subxact).
	 */
	if (s->curTransactionContext)
		MemoryContextDelete(s->curTransactionContext);
	s->curTransactionContext = NULL;
}

/* ----------------------------------------------------------------
 *						interface routines
 * ----------------------------------------------------------------
 */
/* MPP routine for setting the transaction id.	this is needed for the shared
 * snapshot for segmates.
 *
 * TODO: this sucks to have to allow this since its potentially very dangerous.
 * maybe we can re-factor the shared snapshot stuff differently to fix this.
 * but unfortunately the XID and snapshot info is kept in two entirely different
 * places so it doesn't look good.
 *
 * DOH: this totally ignores subtransactions for now!
 */
void
SetSharedTransactionId_writer(DtxContext distributedTransactionContext)
{
	Assert(SharedSnapshot.desc != NULL);
	Assert(LWLockHeldByMe(SharedSnapshot.lockSlot->lock));

	Assert(distributedTransactionContext == DTX_CONTEXT_QD_DISTRIBUTED_CAPABLE ||
		   distributedTransactionContext == DTX_CONTEXT_QE_TWO_PHASE_EXPLICIT_WRITER ||
		   distributedTransactionContext == DTX_CONTEXT_QE_TWO_PHASE_IMPLICIT_WRITER ||
		   distributedTransactionContext == DTX_CONTEXT_QE_AUTO_COMMIT_IMPLICIT);

	ereportif(Debug_print_full_dtm, LOG,
			  (errmsg("%s setting shared xid " UINT64_FORMAT " -> " UINT64_FORMAT,
					  DtxContextToString(distributedTransactionContext),
<<<<<<< HEAD
					  U64FromFullTransactionId(SharedLocalSnapshotSlot->fullXid),
					  U64FromFullTransactionId(TopTransactionStateData.fullTransactionId))));
	SharedLocalSnapshotSlot->fullXid = TopTransactionStateData.fullTransactionId;
=======
					  SharedSnapshot.desc->xid,
					  TopTransactionStateData.transactionId)));
	SharedSnapshot.desc->xid = TopTransactionStateData.transactionId;
>>>>>>> cfc911d8
}

void
SetSharedTransactionId_reader(FullTransactionId xid, CommandId cid, DtxContext distributedTransactionContext)
{
	Assert(distributedTransactionContext == DTX_CONTEXT_QE_READER ||
		   distributedTransactionContext == DTX_CONTEXT_QE_ENTRY_DB_SINGLETON);

	/*
	 * For DTX_CONTEXT_QE_READER or DTX_CONTEXT_QE_ENTRY_DB_SINGLETON, during
	 * StartTransaction(), currently we temporarily set the
	 * TopTransactionStateData.transactionId to what we find that time in
	 * SharedLocalSnapshot slot. Since, then QE writer could have moved-on and
	 * hence we reset the same to update to correct value here.
	 */
	TopTransactionStateData.fullTransactionId = xid;
	currentCommandId = cid;
	ereportif(Debug_print_full_dtm, LOG,
			  (errmsg("qExec READER setting local xid= " UINT64_FORMAT ", cid=%u "
					  "(distributedXid %u/%u)",
					  U64FromFullTransactionId(TopTransactionStateData.fullTransactionId), currentCommandId,
					  QEDtxContextInfo.distributedXid,
					  QEDtxContextInfo.segmateSync)));
}

/*
 *	StartTransaction
 */
static void
StartTransaction(void)
{
	TransactionState s;
	VirtualTransactionId vxid;

	if (DistributedTransactionContext == DTX_CONTEXT_QE_ENTRY_DB_SINGLETON)
	{
		SIMPLE_FAULT_INJECTOR("transaction_start_under_entry_db_singleton");
	}

	/*
	 * Let's just make sure the state stack is empty
	 */
	s = &TopTransactionStateData;
	CurrentTransactionState = s;

	Assert(!FullTransactionIdIsValid(XactTopFullTransactionId));

	/* check the current transaction state */
	Assert(s->state == TRANS_DEFAULT);

	/*
	 * Set the current transaction state information appropriately during
	 * start processing.  Note that once the transaction status is switched
	 * this process cannot fail until the user ID and the security context
	 * flags are fetched below.
	 */
	s->state = TRANS_START;
	s->fullTransactionId = InvalidFullTransactionId;	/* until assigned */

	/* Determine if statements are logged in this transaction */
	xact_is_sampled = log_xact_sample_rate != 0 &&
		(log_xact_sample_rate == 1 ||
		 random() <= log_xact_sample_rate * MAX_RANDOM_VALUE);

	/*
	 * initialize current transaction state fields
	 *
	 * note: prevXactReadOnly is not used at the outermost level
	 */
	s->nestingLevel = 1;
	s->gucNestLevel = 1;
	s->childXids = NULL;
	s->nChildXids = 0;
	s->maxChildXids = 0;

	/*
	 * Once the current user ID and the security context flags are fetched,
	 * both will be properly reset even if transaction startup fails.
	 */
	GetUserIdAndSecContext(&s->prevUser, &s->prevSecContext);

	/* SecurityRestrictionContext should never be set outside a transaction */
	Assert(s->prevSecContext == 0);

	/*
	 * Make sure we've reset xact state variables
	 *
	 * If recovery is still in progress, mark this transaction as read-only.
	 * We have lower level defences in XLogInsert and elsewhere to stop us
	 * from modifying data during recovery, but this gives the normal
	 * indication to the user that the transaction is read-only.
	 */
	if (RecoveryInProgress())
	{
		s->startedInRecovery = true;
		XactReadOnly = true;
	}
	else
	{
		s->startedInRecovery = false;
		XactReadOnly = DefaultXactReadOnly;
	}
	XactDeferrable = DefaultXactDeferrable;
	XactIsoLevel = DefaultXactIsoLevel;
	forceSyncCommit = false;
	seqXlogWrite = false;
	MyXactFlags = 0;

	/*
	 * reinitialize within-transaction counters
	 */
	s->subTransactionId = TopSubTransactionId;
	currentSubTransactionId = TopSubTransactionId;
	currentCommandId = FirstCommandId;
	currentCommandIdUsed = false;
	currentSavepointTotal = 0;

	fastNodeCount = 0;
	previousFastLink = NULL;

	/*
	 * initialize reported xid accounting
	 */
	nUnreportedXids = 0;
	s->didLogXid = false;
	s->executorDidWriteXLog = false;

	/*
	 * must initialize resource-management stuff first
	 */
	AtStart_Memory();
	AtStart_ResourceOwner();

	/*
	 * Transactions may be started while recovery is in progress, if
	 * hot standby is enabled.  This mode is not supported in
	 * Greenplum yet.
	 */
	AssertImply(DistributedTransactionContext != DTX_CONTEXT_LOCAL_ONLY,
				!s->startedInRecovery);
	/*
	 * MPP Modification
	 *
	 * If we're an executor and don't have a valid QDSentXID, then we're starting
	 * a purely-local transaction.
	 */
	switch (DistributedTransactionContext)
	{
		case DTX_CONTEXT_LOCAL_ONLY:
		case DTX_CONTEXT_QD_RETRY_PHASE_2:
		case DTX_CONTEXT_QE_FINISH_PREPARED:
		{
			/*
			 * MPP: we're in utility-mode or a QE starting a pure-local
			 * transaction without any synchronization to segmates!
			 * (e.g. CatchupInterruptHandler)
			 */
		}
		break;

		case DTX_CONTEXT_QD_DISTRIBUTED_CAPABLE:
		{
			if (SharedSnapshot.desc != NULL)
			{
				LWLockAcquire(SharedSnapshot.lockSlot->lock, LW_EXCLUSIVE);
				ereportif(Debug_print_full_dtm, LOG,
						  (errmsg("setting shared snapshot startTimestamp = "
								  INT64_FORMAT "[old=" INT64_FORMAT "])",
								  stmtStartTimestamp,
								  SharedSnapshot.desc->startTimestamp)));
				SharedSnapshot.desc->startTimestamp = stmtStartTimestamp;
				LWLockRelease(SharedSnapshot.lockSlot->lock);
			}
		}
		break;

		case DTX_CONTEXT_QE_TWO_PHASE_EXPLICIT_WRITER:
		case DTX_CONTEXT_QE_TWO_PHASE_IMPLICIT_WRITER:
		case DTX_CONTEXT_QE_AUTO_COMMIT_IMPLICIT:
		{
			/* If we're running in test-mode insert a delay in writer. */
			if (gp_enable_slow_writer_testmode)
				pg_usleep(500000);

			if (DistributedTransactionContext != DTX_CONTEXT_QE_AUTO_COMMIT_IMPLICIT &&
				QEDtxContextInfo.distributedXid == InvalidDistributedTransactionId)
			{
				elog(ERROR,
					 "distributed transaction id is invalid in context %s",
					 DtxContextToString(DistributedTransactionContext));
			}

			/*
			 * Snapshot must not be created before setting transaction
			 * isolation level.
			 */
			Assert(!FirstSnapshotSet);

			/* Assume transaction characteristics as sent by QD */
			XactIsoLevel = mppTxOptions_IsoLevel(
				QEDtxContextInfo.distributedTxnOptions);
			XactReadOnly = isMppTxOptions_ReadOnly(
				QEDtxContextInfo.distributedTxnOptions);

			/*
			 * MPP: we're a QE Writer.
			 */
			MyTmGxact->gxid = QEDtxContextInfo.distributedXid;
			MyTmGxact->distribTimeStamp = QEDtxContextInfo.distributedTimeStamp;

			if (DistributedTransactionContext ==
				DTX_CONTEXT_QE_TWO_PHASE_EXPLICIT_WRITER ||
				DistributedTransactionContext ==
				DTX_CONTEXT_QE_TWO_PHASE_IMPLICIT_WRITER)
			{
				Assert(QEDtxContextInfo.distributedTimeStamp != 0);
				Assert(QEDtxContextInfo.distributedXid !=
					   InvalidDistributedTransactionId);

				/*
				 * Update distributed XID info, this is only used for
				 * debugging.
				 */
				LocalDistribXactData *ele = &MyProc->localDistribXactData;
				ele->distribTimeStamp = QEDtxContextInfo.distributedTimeStamp;
				ele->distribXid = QEDtxContextInfo.distributedXid;
				ele->state = LOCALDISTRIBXACT_STATE_ACTIVE;
			}

			if (SharedSnapshot.desc != NULL)
			{
				LWLockAcquire(SharedSnapshot.lockSlot->lock, LW_EXCLUSIVE);

<<<<<<< HEAD
				SharedLocalSnapshotSlot->ready = false;
				SharedLocalSnapshotSlot->fullXid = s->fullTransactionId;
				SharedLocalSnapshotSlot->startTimestamp = stmtStartTimestamp;
				SharedLocalSnapshotSlot->QDxid = QEDtxContextInfo.distributedXid;
				SharedLocalSnapshotSlot->writer_proc = MyProc;
				SharedLocalSnapshotSlot->writer_xact = MyPgXact;
=======
				SharedSnapshot.desc->segmateSync = INVALID_SEGMATE;
				SharedSnapshot.desc->xid = s->transactionId;
				SharedSnapshot.desc->startTimestamp = stmtStartTimestamp;
>>>>>>> cfc911d8

				ereportif(Debug_print_full_dtm, LOG,
						  (errmsg(
							  "qExec writer setting distributedXid: %d "
<<<<<<< HEAD
							  "sharedQDxid %d (shared xid " UINT64_FORMAT " -> " UINT64_FORMAT ") ready %s"
							  " (shared timeStamp = " INT64_FORMAT " -> "
							  INT64_FORMAT ")",
							  QEDtxContextInfo.distributedXid,
							  SharedLocalSnapshotSlot->QDxid,
							  U64FromFullTransactionId(SharedLocalSnapshotSlot->fullXid),
							  U64FromFullTransactionId(s->fullTransactionId),
							  SharedLocalSnapshotSlot->ready ? "true" : "false",
							  SharedLocalSnapshotSlot->startTimestamp,
=======
							  "sharedQDxid (shared xid %u -> %u) ready %s"
							  " (shared timeStamp = " INT64_FORMAT " -> "
							  INT64_FORMAT ")",
							  QEDtxContextInfo.distributedXid,
							  SharedSnapshot.desc->xid,
							  s->transactionId,
							  IS_VALID_SEGMATE(SharedSnapshot.desc->segmateSync) ? "true" : "false",
							  SharedSnapshot.desc->startTimestamp,
>>>>>>> cfc911d8
							  xactStartTimestamp)));
				LWLockRelease(SharedSnapshot.lockSlot->lock);
			}
		}
		break;

		case DTX_CONTEXT_QE_ENTRY_DB_SINGLETON:
		case DTX_CONTEXT_QE_READER:
		{
			/*
			 * MPP: we're a QE Reader.
			 */
			Assert (SharedSnapshot.desc != NULL);
			MyTmGxact->gxid = QEDtxContextInfo.distributedXid;
			MyTmGxact->distribTimeStamp = QEDtxContextInfo.distributedTimeStamp;

			/*
			 * Snapshot must not be created before setting transaction
			 * isolation level.
			 */
			Assert(!FirstSnapshotSet);

			/* Assume transaction characteristics as sent by QD */
			XactIsoLevel = mppTxOptions_IsoLevel(
				QEDtxContextInfo.distributedTxnOptions);
			XactReadOnly = isMppTxOptions_ReadOnly(
				QEDtxContextInfo.distributedTxnOptions);

			ereportif(Debug_print_full_dtm, LOG,
					  (errmsg("qExec reader: distributedXid %d currcid %d "
							  "gxid = %u DtxContext '%s' sharedsnapshots: %s",
							  QEDtxContextInfo.distributedXid,
							  QEDtxContextInfo.curcid,
							  getDistributedTransactionId(),
							  DtxContextToString(DistributedTransactionContext),
							  SharedSnapshotDump())));
		}
		break;

		case DTX_CONTEXT_QE_PREPARED:
			elog(FATAL, "Unexpected segment distribute transaction context: '%s'",
				 DtxContextToString(DistributedTransactionContext));
			break;

		default:
			elog(PANIC, "Unrecognized DTX transaction context: %d",
				 (int) DistributedTransactionContext);
			break;
	}

	ereportif(Debug_print_snapshot_dtm, LOG,
			  (errmsg("[Distributed Snapshot #%u] *StartTransaction* "
					  "(gxid = %u, xid = " UINT64_FORMAT ", '%s')",
					  (!FirstSnapshotSet ? 0 :
					   GetTransactionSnapshot()->
					   distribSnapshotWithLocalMapping.ds.distribSnapshotId),
					  getDistributedTransactionId(),
					  U64FromFullTransactionId(s->fullTransactionId),
					  DtxContextToString(DistributedTransactionContext))));

	/*
	 * Assign a new LocalTransactionId, and combine it with the backendId to
	 * form a virtual transaction id.
	 */
	vxid.backendId = MyBackendId;
	vxid.localTransactionId = GetNextLocalTransactionId();

	/*
	 * Lock the virtual transaction id before we announce it in the proc array
	 */
	VirtualXactLockTableInsert(vxid);

	/*
	 * Advertise it in the proc array.  We assume assignment of
	 * LocalTransactionID is atomic, and the backendId should be set already.
	 */
	Assert(MyProc->backendId == vxid.backendId);
	MyProc->lxid = vxid.localTransactionId;

	TRACE_POSTGRESQL_TRANSACTION_START(vxid.localTransactionId);

	/*
	 * set transaction_timestamp() (a/k/a now()).  Normally, we want this to
	 * be the same as the first command's statement_timestamp(), so don't do a
	 * fresh GetCurrentTimestamp() call (which'd be expensive anyway).  But
	 * for transactions started inside procedures (i.e., nonatomic SPI
	 * contexts), we do need to advance the timestamp.  Also, in a parallel
	 * worker, the timestamp should already have been provided by a call to
	 * SetParallelStartTimestamps().
	 */
	if (!IsParallelWorker())
	{
		if (!SPI_inside_nonatomic_context())
			xactStartTimestamp = stmtStartTimestamp;
		else
			xactStartTimestamp = GetCurrentTimestamp();
	}
	else
		Assert(xactStartTimestamp != 0);
	pgstat_report_xact_timestamp(xactStartTimestamp);
	/* Mark xactStopTimestamp as unset. */
	xactStopTimestamp = 0;

	/*
	 * initialize other subsystems for new transaction
	 */
	AtStart_GUC();
	AtStart_Cache();
	AfterTriggerBeginXact();

	/*
	 * done with start processing, set current transaction state to "in
	 * progress"
	 */
	s->state = TRANS_INPROGRESS;

	/*
	 * Update the snapshot of gp_segment_configuration, it's not changed
	 * until the end of transaction, do this update inside a transaction
	 * because it does a catalog lookup.
	 *
	 * Sometimes, a new transaction is started before first access to db,
	 * however, reading a catalog like gp_segment_configuration need a
	 * database be selected. In such case, we disallow updating the snapshot
	 * of segments configuration.
	 */
	if (Gp_role == GP_ROLE_DISPATCH && OidIsValid(MyDatabaseId))
		cdbcomponent_updateCdbComponents();

	/*
	 * Acquire a resource group slot.
	 *
	 * Slot is successfully acquired when AssignResGroupOnMaster() is returned.
	 * This slot will be released when the transaction is committed or aborted.
	 *
	 * Note that AssignResGroupOnMaster() can throw a PG exception. Since we
	 * have set the transaction state to TRANS_INPROGRESS by this point, any
	 * exceptions thrown will trigger AbortTransaction() and free the slot.
	 *
	 * It's important that we acquire the resource group *after* starting the
	 * transaction (i.e. setting up the per-transaction memory context).
	 * As part of determining the resource group that the transaction should be
	 * assigned to, AssignResGroupOnMaster() accesses pg_authid, and a
	 * transaction should be in progress when it does so.
	 */
	if (ShouldAssignResGroupOnMaster())
		AssignResGroupOnMaster();

	initialize_wal_bytes_written();
	ShowTransactionState("StartTransaction");

	ereportif(Debug_print_full_dtm, LOG,
			  (errmsg("StartTransaction in DTX Context = '%s', "
					  "isolation level %s, read-only = %d, %s",
					  DtxContextToString(DistributedTransactionContext),
					  IsoLevelAsUpperString(XactIsoLevel), XactReadOnly,
					  LocalDistribXact_DisplayString(MyProc->pgprocno))));
}

/*
 *	CommitTransaction
 *
 * NB: if you change this routine, better look at PrepareTransaction too!
 */
static void
CommitTransaction(void)
{
	TransactionState s = CurrentTransactionState;
	TransactionId latestXid;
	bool		is_parallel_worker;

	is_parallel_worker = (s->blockState == TBLOCK_PARALLEL_INPROGRESS);

	/* Enforce parallel mode restrictions during parallel worker commit. */
	if (is_parallel_worker)
		EnterParallelMode();

	ShowTransactionState("CommitTransaction");

	/*
	 * check the current transaction state
	 */
	if (s->state != TRANS_INPROGRESS)
		elog(WARNING, "CommitTransaction while in %s state",
			 TransStateAsString(s->state));
	Assert(s->parent == NULL);

	if (Gp_role == GP_ROLE_EXECUTE && !Gp_is_writer)
		elog(DEBUG1,"CommitTransaction: called as segment Reader");

	/*
	 * Do pre-commit processing that involves calling user-defined code, such
	 * as triggers.  Since closing cursors could queue trigger actions,
	 * triggers could open cursors, etc, we have to keep looping until there's
	 * nothing left to do.
	 */
	for (;;)
	{
		/*
		 * Fire all currently pending deferred triggers.
		 */
		AfterTriggerFireDeferred();

		/*
		 * Close open portals (converting holdable ones into static portals).
		 * If there weren't any, we are done ... otherwise loop back to check
		 * if they queued deferred triggers.  Lather, rinse, repeat.
		 */
		if (!PreCommit_Portals(false))
			break;
	}

	CallXactCallbacks(is_parallel_worker ? XACT_EVENT_PARALLEL_PRE_COMMIT
					  : XACT_EVENT_PRE_COMMIT);

	/*
	 * The remaining actions cannot call any user-defined code, so it's safe
	 * to start shutting down within-transaction services.  But note that most
	 * of this stuff could still throw an error, which would switch us into
	 * the transaction-abort path.
	 */

	/* If we might have parallel workers, clean them up now. */
	if (IsInParallelMode())
		AtEOXact_Parallel(true);

	/* Shut down the deferred-trigger manager */
	AfterTriggerEndXact(true);

	AtEOXact_SharedSnapshot();

	/* Perform any Resource Scheduler commit procesing. */
	if (Gp_role == GP_ROLE_DISPATCH && IsResQueueEnabled())
		AtCommit_ResScheduler();

	/*
	 * Let ON COMMIT management do its thing (must happen after closing
	 * cursors, to avoid dangling-reference problems)
	 */
	PreCommit_on_commit_actions();

	/* This can still fail */
	AtEOXact_DispatchOids(true);

	/* close large objects before lower-level cleanup */
	AtEOXact_LargeObject(true);

	/*
	 * Mark serializable transaction as complete for predicate locking
	 * purposes.  This should be done as late as we can put it and still allow
	 * errors to be raised for failure patterns found at commit.  This is not
	 * appropriate in a parallel worker however, because we aren't committing
	 * the leader's transaction and its serializable state will live on.
	 */
	if (!is_parallel_worker)
		PreCommit_CheckForSerializationFailure();

	/*
	 * Insert notifications sent by NOTIFY commands into the queue.  This
	 * should be late in the pre-commit sequence to minimize time spent
	 * holding the notify-insertion lock.
	 */
	PreCommit_Notify();

	/*
	 * Prepare all QE.
	 */
	prepareDtxTransaction();

#ifdef FAULT_INJECTOR
	if (isPreparedDtxTransaction())
	{
		FaultInjector_InjectFaultIfSet(
									   "transaction_abort_after_distributed_prepared",
									   DDLNotSpecified,
									   "",	// databaseName
									   ""); // tableName
	}
#endif	

	if (Debug_abort_after_distributed_prepared &&
		isPreparedDtxTransaction())
	{
		ereport(ERROR,
				(errcode(ERRCODE_FAULT_INJECT),
				 errmsg("Raise an error as directed by Debug_abort_after_distributed_prepared")));
	}

	/* Prevent cancel/die interrupt while cleaning up */
	HOLD_INTERRUPTS();

	/* Commit updates to the relation map --- do this as late as possible */
	AtEOXact_RelationMap(true, is_parallel_worker);

	/*
	 * set the current transaction state information appropriately during
	 * commit processing
	 */
	s->state = TRANS_COMMIT;
	s->parallelModeLevel = 0;

	if (!is_parallel_worker)
	{
		/*
		 * We need to mark our XIDs as committed in pg_xact.  This is where we
		 * durably commit.
		 */
		latestXid = RecordTransactionCommit();
	}
	else
	{
		/*
		 * We must not mark our XID committed; the parallel master is
		 * responsible for that.
		 */
		latestXid = InvalidTransactionId;

		/*
		 * Make sure the master will know about any WAL we wrote before it
		 * commits.
		 */
		ParallelWorkerReportLastRecEnd(XactLastRecEnd);
	}

	TRACE_POSTGRESQL_TRANSACTION_COMMIT(MyProc->lxid);

	EndLocalDistribXact(true);

	/*
	 * Do 2nd phase of commit to all QE. NOTE: we can't process
	 * signals (which may attempt to abort our now partially-completed
	 * transaction) until we've notified the QEs.
	 *
	 * Very important that PGPROC still thinks the transaction is still in progress so
	 * SnapshotNow reader don't jump to the conclusion this distributed transaction is
	 * finished.  So, notifyCommittedDtxTransaction will take responsbility to clear
	 * PGPROC under the ProcArrayLock after the broadcast.  MPP-16087.
	 *
	 * And, that we have not master released locks, yet, too.
	 *
	 * Note:  do this BEFORE clearing the resource owner, as the dispatch
	 * routines might want to use them.  Plus, we want AtCommit_Memory to
	 * happen after using the dispatcher.
	 */
	if (notifyCommittedDtxTransactionIsNeeded())
		notifyCommittedDtxTransaction();

	/*
	 * Let others know about no transaction in progress by me. Note that this
	 * must be done _before_ releasing locks we hold and _after_
	 * RecordTransactionCommit.
	 */
	ProcArrayEndTransaction(MyProc, latestXid);

	/*
	 * This is all post-commit cleanup.  Note that if an error is raised here,
	 * it's too late to abort the transaction.  This should be just
	 * noncritical resource releasing.
	 *
	 * The ordering of operations is not entirely random.  The idea is:
	 * release resources visible to other backends (eg, files, buffer pins);
	 * then release locks; then release backend-local resources. We want to
	 * release locks at the point where any backend waiting for us will see
	 * our transaction as being fully cleaned up.
	 *
	 * Resources that can be associated with individual queries are handled by
	 * the ResourceOwner mechanism.  The other calls here are for backend-wide
	 * state.
	 */

	CallXactCallbacks(is_parallel_worker ? XACT_EVENT_PARALLEL_COMMIT
					  : XACT_EVENT_COMMIT);
	CallXactCallbacksOnce(XACT_EVENT_COMMIT);

	ResourceOwnerRelease(TopTransactionResourceOwner,
						 RESOURCE_RELEASE_BEFORE_LOCKS,
						 true, true);

	/* detach combocid dsm */
	AtEOXact_ComboCid_Dsm_Detach();

	/* Check we've released all buffer pins */
	AtEOXact_Buffers(true);

	/* Clean up the relation cache */
	AtEOXact_RelationCache(true);

	/*
	 * Make catalog changes visible to all backends.  This has to happen after
	 * relcache references are dropped (see comments for
	 * AtEOXact_RelationCache), but before locks are released (if anyone is
	 * waiting for lock on a relation we've modified, we want them to know
	 * about the catalog change before they start using the relation).
	 */
	AtEOXact_Inval(true);

	AtEOXact_MultiXact();

	ResourceOwnerRelease(TopTransactionResourceOwner,
						 RESOURCE_RELEASE_LOCKS,
						 true, true);
	ResourceOwnerRelease(TopTransactionResourceOwner,
						 RESOURCE_RELEASE_AFTER_LOCKS,
						 true, true);

	/*
	 * Likewise, dropping of files deleted during the transaction is best done
	 * after releasing relcache and buffer pins.  (This is not strictly
	 * necessary during commit, since such pins should have been released
	 * already, but this ordering is definitely critical during abort.)  Since
	 * this may take many seconds, also delay until after releasing locks.
	 * Other backends will observe the attendant catalog changes and not
	 * attempt to access affected files.
	 *
	 * Same considerations for tablespace deletion
	 */
	smgrDoPendingDeletes(true);
	DoPendingDbDeletes(true);

	/*
	 * Only QD holds the session level lock this long for a movedb operation.
	 * This is to prevent another transaction from moving database objects into
	 * the source database oid directory while it is being deleted. We don't
	 * worry about aborts as we release session level locks automatically during
	 * an abort as opposed to a commit.
	 */
	if(Gp_role == GP_ROLE_DISPATCH)
		MoveDbSessionLockRelease();

	AtCommit_TablespaceStorage();

	AtCommit_Notify();
	AtEOXact_GUC(true, 1);
	AtEOXact_SPI(true);
	AtEOXact_Enum();
	AtEOXact_on_commit_actions(true);
	AtEOXact_Namespace(true, is_parallel_worker);
	AtEOXact_SMgr();
	AtEOXact_Files(true);
	AtEOXact_ComboCid();
	AtEOXact_HashTables(true);
	AtEOXact_PgStat(true, is_parallel_worker);
	AtEOXact_Snapshot(true, false);
	AtEOXact_ApplyLauncher(true);
	pgstat_report_xact_timestamp(0);

	CurrentResourceOwner = NULL;
	ResourceOwnerDelete(TopTransactionResourceOwner);
	s->curTransactionOwner = NULL;
	CurTransactionResourceOwner = NULL;
	TopTransactionResourceOwner = NULL;

	AtCommit_Memory();

	finishDistributedTransactionContext("CommitTransaction", false);

	if (gp_local_distributed_cache_stats)
	{
		LocalDistribXactCache_ShowStats("CommitTransaction");
	}

	s->fullTransactionId = InvalidFullTransactionId;
	s->subTransactionId = InvalidSubTransactionId;
	s->nestingLevel = 0;
	s->gucNestLevel = 0;
	s->childXids = NULL;
	s->nChildXids = 0;
	s->maxChildXids = 0;
	s->executorSaysXactDoesWrites = false;

	XactTopFullTransactionId = InvalidFullTransactionId;
	nParallelCurrentXids = 0;

	/*
	 * done with commit processing, set current transaction state back to
	 * default
	 */
	s->state = TRANS_DEFAULT;

	/* we're now in a consistent state to handle an interrupt. */
	RESUME_INTERRUPTS();

	/* Release resource group slot at the end of a transaction */
	if (ShouldUnassignResGroup())
		UnassignResGroup();
}

/*
 *	PrepareTransaction
 *
 * NB: if you change this routine, better look at CommitTransaction too!
 */
static void
PrepareTransaction(void)
{
	TransactionState s = CurrentTransactionState;
	TransactionId xid = GetCurrentTransactionId();
	GlobalTransaction gxact;
	TimestampTz prepared_at;

	Assert(!IsInParallelMode());

	ShowTransactionState("PrepareTransaction");

	/*
	 * check the current transaction state
	 */
	if (s->state != TRANS_INPROGRESS)
		elog(WARNING, "PrepareTransaction while in %s state",
			 TransStateAsString(s->state));
	Assert(s->parent == NULL);

	/*
	 * Do pre-commit processing that involves calling user-defined code, such
	 * as triggers.  Since closing cursors could queue trigger actions,
	 * triggers could open cursors, etc, we have to keep looping until there's
	 * nothing left to do.
	 */
	for (;;)
	{
		/*
		 * Fire all currently pending deferred triggers.
		 */
		AfterTriggerFireDeferred();

		/*
		 * Close open portals (converting holdable ones into static portals).
		 * If there weren't any, we are done ... otherwise loop back to check
		 * if they queued deferred triggers.  Lather, rinse, repeat.
		 */
		if (!PreCommit_Portals(true))
			break;
	}

	CallXactCallbacks(XACT_EVENT_PRE_PREPARE);

	/*
	 * The remaining actions cannot call any user-defined code, so it's safe
	 * to start shutting down within-transaction services.  But note that most
	 * of this stuff could still throw an error, which would switch us into
	 * the transaction-abort path.
	 */

	/* Shut down the deferred-trigger manager */
	AfterTriggerEndXact(true);

	AtEOXact_SharedSnapshot();

	/*
	 * Let ON COMMIT management do its thing (must happen after closing
	 * cursors, to avoid dangling-reference problems)
	 */
	PreCommit_on_commit_actions();

	AtEOXact_DispatchOids(true);

	/* close large objects before lower-level cleanup */
	AtEOXact_LargeObject(true);

	/*
	 * Mark serializable transaction as complete for predicate locking
	 * purposes.  This should be done as late as we can put it and still allow
	 * errors to be raised for failure patterns found at commit.
	 */
	PreCommit_CheckForSerializationFailure();

	/* NOTIFY will be handled below */

	/*
	 * In Postgres, XACT_FLAGS_ACCESSEDTEMPNAMESPACE is used to error out if
	 * PREPARE TRANSACTION operated on temp table.
	 *
	 * In GPDB, XACT_FLAGS_ACCESSEDTEMPNAMESPACE is removed.
	 *
	 * GPDB treat temporary table like a regular table, e.g. stored in shared buffer
	 * instead of keep it in local buffer. The temporary table just have a shorter life
	 * cycle either tie to the session or tie to the transaction if ON COMMIT clause is
	 * used.
	 *
	 * Every transaction in GPDB is 2PC, so PREPARE TRANSACTION is used even for temp table
	 * creation. GPDB cannot error out, otherwise, it won't be able to handle temp table
	 * at all.
	 */
#if 0 /* Upstream code not applicable to GPDB */
	/*
	 * Don't allow PREPARE TRANSACTION if we've accessed a temporary table in
	 * this transaction.  Having the prepared xact hold locks on another
	 * backend's temp table seems a bad idea --- for instance it would prevent
	 * the backend from exiting.  There are other problems too, such as how to
	 * clean up the source backend's local buffers and ON COMMIT state if the
	 * prepared xact includes a DROP of a temp table.
	 *
	 * Other objects types, like functions, operators or extensions, share the
	 * same restriction as they should not be created, locked or dropped as
	 * this can mess up with this session or even a follow-up session trying
	 * to use the same temporary namespace.
	 *
	 * We must check this after executing any ON COMMIT actions, because they
	 * might still access a temp relation.
	 *
	 * XXX In principle this could be relaxed to allow some useful special
	 * cases, such as a temp table created and dropped all within the
	 * transaction.  That seems to require much more bookkeeping though.
	 */
	if ((MyXactFlags & XACT_FLAGS_ACCESSEDTEMPNAMESPACE))
		ereport(ERROR,
				(errcode(ERRCODE_FEATURE_NOT_SUPPORTED),
				 errmsg("cannot PREPARE a transaction that has operated on temporary objects")));
#endif
	SIMPLE_FAULT_INJECTOR("start_prepare");

	/*
	 * Likewise, don't allow PREPARE after pg_export_snapshot.  This could be
	 * supported if we added cleanup logic to twophase.c, but for now it
	 * doesn't seem worth the trouble.
	 */
	if (XactHasExportedSnapshots())
		ereport(ERROR,
				(errcode(ERRCODE_FEATURE_NOT_SUPPORTED),
				 errmsg("cannot PREPARE a transaction that has exported snapshots")));

	/*
	 * Don't allow PREPARE but for transaction that has/might kill logical
	 * replication workers.
	 */
	if (XactManipulatesLogicalReplicationWorkers())
		ereport(ERROR,
				(errcode(ERRCODE_FEATURE_NOT_SUPPORTED),
				 errmsg("cannot PREPARE a transaction that has manipulated logical replication workers")));

	/* Prevent cancel/die interrupt while cleaning up */
	HOLD_INTERRUPTS();

	/* Do some preparaty work on locks, before we change the transaction state. */
	PrePrepare_Locks();

	/*
	 * set the current transaction state information appropriately during
	 * prepare processing
	 */
	s->state = TRANS_PREPARE;

	prepared_at = GetCurrentTimestamp();

	/* Tell bufmgr and smgr to prepare for commit */
	BufmgrCommit();

	/*
	 * We cannot prepare if the xid is already aborted for some reason.
	 * If we proceed with this unexpected state, we'll be unrecoverable.
	 */
	if (TransactionIdDidAbort(xid))
		elog(ERROR, "xid %u is already aborted", xid);

	/*
	 * Reserve the GID for this transaction. This could fail if the requested
	 * GID is invalid or already in use.
	 */
	gxact = MarkAsPreparing(xid, &MyProc->localDistribXactData,
							prepareGID, prepared_at,
							GetUserId(), MyDatabaseId);
	prepareGID = NULL;

	/*
	 * Collect data for the 2PC state file.  Note that in general, no actual
	 * state change should happen in the called modules during this step,
	 * since it's still possible to fail before commit, and in that case we
	 * want transaction abort to be able to clean up.  (In particular, the
	 * AtPrepare routines may error out if they find cases they cannot
	 * handle.)  State cleanup should happen in the PostPrepare routines
	 * below.  However, some modules can go ahead and clear state here because
	 * they wouldn't do anything with it during abort anyway.
	 *
	 * Note: because the 2PC state file records will be replayed in the same
	 * order they are made, the order of these calls has to match the order in
	 * which we want things to happen during COMMIT PREPARED or ROLLBACK
	 * PREPARED; in particular, pay attention to whether things should happen
	 * before or after releasing the transaction's locks.
	 */
	StartPrepare(gxact);

	AtPrepare_Notify();
	AtPrepare_Locks();
	AtPrepare_PredicateLocks();
	AtPrepare_PgStat();
	AtPrepare_MultiXact();
	AtPrepare_RelationMap();

	/*
	 * Here is where we really truly prepare.
	 *
	 * We have to record transaction prepares even if we didn't make any
	 * updates, because the transaction manager might get confused if we lose
	 * a global transaction.
	 */
	EndPrepare(gxact);

	/*
	 * Now we clean up backend-internal state and release internal resources.
	 */

	/* Reset XactLastRecEnd until the next transaction writes something */
	XactLastRecEnd = 0;

	/*
	 * Let others know about no transaction in progress by me.  This has to be
	 * done *after* the prepared transaction has been marked valid, else
	 * someone may think it is unlocked and recyclable.
	 */
	LWLockAcquire(ProcArrayLock, LW_EXCLUSIVE);
	ProcArrayClearTransaction(MyProc);
	LWLockRelease(ProcArrayLock);

	/*
	 * In normal commit-processing, this is all non-critical post-transaction
	 * cleanup.  When the transaction is prepared, however, it's important
	 * that the locks and other per-backend resources are transferred to the
	 * prepared transaction's PGPROC entry.  Note that if an error is raised
	 * here, it's too late to abort the transaction. XXX: This probably should
	 * be in a critical section, to force a PANIC if any of this fails, but
	 * that cure could be worse than the disease.
	 */

	CallXactCallbacks(XACT_EVENT_PREPARE);
	CallXactCallbacksOnce(XACT_EVENT_PREPARE);

	ResourceOwnerRelease(TopTransactionResourceOwner,
						 RESOURCE_RELEASE_BEFORE_LOCKS,
						 true, true);

	/* detach combocid dsm */
	AtEOXact_ComboCid_Dsm_Detach();
	/* Check we've released all buffer pins */
	AtEOXact_Buffers(true);

	/* Clean up the relation cache */
	AtEOXact_RelationCache(true);

	/* notify doesn't need a postprepare call */

	PostPrepare_PgStat();

	PostPrepare_Inval();

	PostPrepare_smgr();

	PostPrepare_DatabaseStorage();

	PostPrepare_MultiXact(xid);

	PostPrepare_Locks(xid);
	PostPrepare_PredicateLocks(xid);

	ResourceOwnerRelease(TopTransactionResourceOwner,
						 RESOURCE_RELEASE_LOCKS,
						 true, true);
	ResourceOwnerRelease(TopTransactionResourceOwner,
						 RESOURCE_RELEASE_AFTER_LOCKS,
						 true, true);

	/*
	 * Allow another backend to finish the transaction.  After
	 * PostPrepare_Twophase(), the transaction is completely detached from our
	 * backend.  The rest is just non-critical cleanup of backend-local state.
	 */
	PostPrepare_Twophase();

	/* PREPARE acts the same as COMMIT as far as GUC is concerned */
	AtEOXact_GUC(true, 1);
	AtEOXact_SPI(true);
	AtEOXact_Enum();
	AtEOXact_on_commit_actions(true);
	AtEOXact_Namespace(true, false);
	AtEOXact_SMgr();
	AtEOXact_Files(true);
	AtEOXact_ComboCid();
	AtEOXact_HashTables(true);
	/* don't call AtEOXact_PgStat here; we fixed pgstat state above */
	AtEOXact_Snapshot(true, true);
	pgstat_report_xact_timestamp(0);

	CurrentResourceOwner = NULL;
	ResourceOwnerDelete(TopTransactionResourceOwner);
	s->curTransactionOwner = NULL;
	CurTransactionResourceOwner = NULL;
	TopTransactionResourceOwner = NULL;

	AtCommit_Memory();

	if (gp_local_distributed_cache_stats)
	{
		LocalDistribXactCache_ShowStats("PrepareTransaction");
	}

	s->fullTransactionId = InvalidFullTransactionId;
	s->subTransactionId = InvalidSubTransactionId;
	s->nestingLevel = 0;
	s->gucNestLevel = 0;
	s->childXids = NULL;
	s->nChildXids = 0;
	s->maxChildXids = 0;
	s->executorSaysXactDoesWrites = false;

	XactTopFullTransactionId = InvalidFullTransactionId;
	nParallelCurrentXids = 0;

	/*
	 * done with 1st phase commit processing, set current transaction state
	 * back to default
	 */
	s->state = TRANS_DEFAULT;

	RESUME_INTERRUPTS();

	/* Release resource group slot at the end of prepare transaction on segment */
	if (ShouldUnassignResGroup())
		UnassignResGroup();
}


/*
 *	AbortTransaction
 */
static void
AbortTransaction(void)
{
	TransactionState s = CurrentTransactionState;
	TransactionId latestXid;
	bool		is_parallel_worker;

	SIMPLE_FAULT_INJECTOR("transaction_abort_failure");

	/* Prevent cancel/die interrupt while cleaning up */
	HOLD_INTERRUPTS();

	/* Make sure we have a valid memory context and resource owner */
	AtAbort_Memory();
	AtAbort_ResourceOwner();

	/*
	 * Release any LW locks we might be holding as quickly as possible.
	 * (Regular locks, however, must be held till we finish aborting.)
	 * Releasing LW locks is critical since we might try to grab them again
	 * while cleaning up!
	 */
	LWLockReleaseAll();

	/* Clear wait information and command progress indicator */
	pgstat_report_wait_end();
	pgstat_progress_end_command();

	/* Clean up buffer I/O and buffer context locks, too */
	AbortBufferIO();
	UnlockBuffers();

	/* Reset WAL record construction state */
	XLogResetInsertion();

	/* Cancel condition variable sleep */
	ConditionVariableCancelSleep();

	/*
	 * Also clean up any open wait for lock, since the lock manager will choke
	 * if we try to wait for another lock before doing this.
	 */
	LockErrorCleanup();

	/*
	 * If any timeout events are still active, make sure the timeout interrupt
	 * is scheduled.  This covers possible loss of a timeout interrupt due to
	 * longjmp'ing out of the SIGINT handler (see notes in handle_sig_alarm).
	 * We delay this till after LockErrorCleanup so that we don't uselessly
	 * reschedule lock or deadlock check timeouts.
	 */
	reschedule_timeouts();

	/*
	 * Re-enable signals, in case we got here by longjmp'ing out of a signal
	 * handler.  We do this fairly early in the sequence so that the timeout
	 * infrastructure will be functional if needed while aborting.
	 */
	PG_SETMASK(&UnBlockSig);

	/*
	 * check the current transaction state
	 */
	is_parallel_worker = (s->blockState == TBLOCK_PARALLEL_INPROGRESS);
	if (s->state != TRANS_INPROGRESS && s->state != TRANS_PREPARE)
		elog(DEBUG1, "WARNING: AbortTransaction while in %s state",
			 TransStateAsString(s->state));
	Assert(s->parent == NULL);

	/*
	 * set the current transaction state information appropriately during the
	 * abort processing
	 */
	s->state = TRANS_ABORT;

	/*
	 * Reset user ID which might have been changed transiently.  We need this
	 * to clean up in case control escaped out of a SECURITY DEFINER function
	 * or other local change of CurrentUserId; therefore, the prior value of
	 * SecurityRestrictionContext also needs to be restored.
	 *
	 * (Note: it is not necessary to restore session authorization or role
	 * settings here because those can only be changed via GUC, and GUC will
	 * take care of rolling them back if need be.)
	 */
	SetUserIdAndSecContext(s->prevUser, s->prevSecContext);

	/* If in parallel mode, clean up workers and exit parallel mode. */
	if (IsInParallelMode())
	{
		AtEOXact_Parallel(false);
		s->parallelModeLevel = 0;
	}

	/*
	 * do abort processing
	 */
	AfterTriggerEndXact(false); /* 'false' means it's abort */
	AtAbort_Portals();
	AtAbort_DispatcherState();
	AtEOXact_SharedSnapshot();

	/* Perform any Resource Scheduler abort procesing. */
	if (Gp_role == GP_ROLE_DISPATCH && IsResQueueEnabled())
		AtAbort_ResScheduler();

	AtEOXact_DispatchOids(false);

	AtEOXact_LargeObject(false);
	AtAbort_Notify();
	AtEOXact_RelationMap(false, is_parallel_worker);
	AtAbort_Twophase();

	/*
	 * Advertise the fact that we aborted in pg_xact (assuming that we got as
	 * far as assigning an XID to advertise).  But if we're inside a parallel
	 * worker, skip this; the user backend must be the one to write the abort
	 * record.
	 */
	if (!is_parallel_worker)
		latestXid = RecordTransactionAbort(false);
	else
	{
		latestXid = InvalidTransactionId;

		/*
		 * Since the parallel master won't get our value of XactLastRecEnd in
		 * this case, we nudge WAL-writer ourselves in this case.  See related
		 * comments in RecordTransactionAbort for why this matters.
		 */
		XLogSetAsyncXactLSN(XactLastRecEnd);
	}

	TRACE_POSTGRESQL_TRANSACTION_ABORT(MyProc->lxid);

	EndLocalDistribXact(false);

	/*
	 * Do abort to all QE. NOTE: we don't process
	 * signals to prevent recursion until we've notified the QEs.
	 */
	rollbackDtxTransaction();

	/*
	 * Let others know about no transaction in progress by me. Note that this
	 * must be done _before_ releasing locks we hold and _after_
	 * RecordTransactionAbort.
	 */
	ProcArrayEndTransaction(MyProc, latestXid);

	/*
	 * Post-abort cleanup.  See notes in CommitTransaction() concerning
	 * ordering.  We can skip all of it if the transaction failed before
	 * creating a resource owner.
	 */
	if (TopTransactionResourceOwner != NULL)
	{
		if (is_parallel_worker)
			CallXactCallbacks(XACT_EVENT_PARALLEL_ABORT);
		else
			CallXactCallbacks(XACT_EVENT_ABORT);
		CallXactCallbacksOnce(XACT_EVENT_ABORT);

		ResourceOwnerRelease(TopTransactionResourceOwner,
							 RESOURCE_RELEASE_BEFORE_LOCKS,
							 false, true);
		AtEOXact_ComboCid_Dsm_Detach();
		AtEOXact_Buffers(false);
		AtEOXact_RelationCache(false);
		AtEOXact_Inval(false);
		AtEOXact_MultiXact();

		ResourceOwnerRelease(TopTransactionResourceOwner,
							 RESOURCE_RELEASE_LOCKS,
							 false, true);
		ResourceOwnerRelease(TopTransactionResourceOwner,
							 RESOURCE_RELEASE_AFTER_LOCKS,
							 false, true);
		smgrDoPendingDeletes(false);

		DoPendingDbDeletes(false);
		DatabaseStorageResetSessionLock();

		AtAbort_TablespaceStorage();
		gp_guc_need_restore = true;
		AtEOXact_GUC(false, 1);
		gp_guc_need_restore = false;
		AtEOXact_SPI(false);
		AtEOXact_Enum();
		AtEOXact_on_commit_actions(false);
		AtEOXact_Namespace(false, is_parallel_worker);
		AtEOXact_SMgr();
		AtEOXact_Files(false);
		AtEOXact_ComboCid();
		AtEOXact_HashTables(false);
		AtEOXact_PgStat(false, is_parallel_worker);
		AtEOXact_ApplyLauncher(false);
		pgstat_report_xact_timestamp(0);
	}

	/*
	 * Exported snapshots must be cleared before transaction ID is reset.  In
	 * GPDB, transaction ID is reset below.  In PostgreSQL, because 2PC is not
	 * needed, exported snapshots are cleared and transaction ID is reset
	 * later in CleanupTransaction().  We must perform both the actions here.
	 */
	AtEOXact_Snapshot(false, true);	/* and release the transaction's snapshots */

	/*
	 * If something goes wrong after this, we might recurse back to
	 * AbortTransaction(). To avoid creating another Abort WAL record
	 * and failing assertion in ProcArrayEndTransaction because MyProc->xid
	 * has already been cleared, clear out transactionId now. The rest
	 * of the fields in TransactionState will be cleared later, in
	 * CleanupTransaction().
	 */
	TopTransactionStateData.fullTransactionId = InvalidFullTransactionId;
	MyProc->localDistribXactData.state = LOCALDISTRIBXACT_STATE_NONE;

	/*
	 * State remains TRANS_ABORT until CleanupTransaction().
	 */
	RESUME_INTERRUPTS();

	/* If a query was cancelled, then cleanup reader gangs. */
	if (QueryCancelCleanup)
	{
		QueryCancelCleanup = false;
		cdbcomponent_cleanupIdleQEs(false);
	}

	/*
	 * If memprot decides to kill process, make sure we destroy all processes
	 * so that all mem/resource will be freed
	 */
	if (elog_geterrcode() == ERRCODE_GP_MEMPROT_KILL)
		DisconnectAndDestroyAllGangs(true);

	/* Release resource group slot at the end of a transaction */
	if (ShouldUnassignResGroup())
		UnassignResGroup();
}

/*
 *	CleanupTransaction
 */
static void
CleanupTransaction(void)
{
	TransactionState s = CurrentTransactionState;

	/*
	 * State should still be TRANS_ABORT from AbortTransaction().
	 */
	if (s->state != TRANS_ABORT)
		elog(FATAL, "CleanupTransaction: unexpected state %s",
			 TransStateAsString(s->state));

	/*
	 * do abort cleanup processing
	 */
	AtCleanup_Portals();		/* now safe to release portal memory */
	AtEOXact_Snapshot(false, true); /* and release the transaction's snapshots */

	CurrentResourceOwner = NULL;	/* and resource owner */
	if (TopTransactionResourceOwner)
		ResourceOwnerDelete(TopTransactionResourceOwner);
	s->curTransactionOwner = NULL;
	CurTransactionResourceOwner = NULL;
	TopTransactionResourceOwner = NULL;

	AtCleanup_Memory();			/* and transaction memory */

	s->fullTransactionId = InvalidFullTransactionId;
	s->subTransactionId = InvalidSubTransactionId;
	s->nestingLevel = 0;
	s->gucNestLevel = 0;
	s->childXids = NULL;
	s->nChildXids = 0;
	s->maxChildXids = 0;
	s->parallelModeLevel = 0;
	s->executorSaysXactDoesWrites = false;

	XactTopFullTransactionId = InvalidFullTransactionId;
	nParallelCurrentXids = 0;

	/*
	 * done with abort processing, set current transaction state back to
	 * default
	 */
	s->state = TRANS_DEFAULT;

	finishDistributedTransactionContext("CleanupTransaction", true);

	/* Release resource group slot at the end of a transaction */
	if (ShouldUnassignResGroup())
		UnassignResGroup();
}

/*
 *	StartTransactionCommand
 */
void
StartTransactionCommand(void)
{
	if (Gp_role == GP_ROLE_DISPATCH)
		setupRegularDtxContext();

	TransactionState s = CurrentTransactionState;

	switch (s->blockState)
	{
			/*
			 * if we aren't in a transaction block, we just do our usual start
			 * transaction.
			 */
		case TBLOCK_DEFAULT:
			StartTransaction();

			if (DistributedTransactionContext == DTX_CONTEXT_QE_TWO_PHASE_IMPLICIT_WRITER)
			{
				/*
				 * Pretend we executed an explicit BEGIN.
				 */
				s->blockState = TBLOCK_INPROGRESS;
			}
			else
			{
				/*
				 * Normal case.
				 */
				s->blockState = TBLOCK_STARTED;
			}
			break;

			/*
			 * We are somewhere in a transaction block or subtransaction and
			 * about to start a new command.  For now we do nothing, but
			 * someday we may do command-local resource initialization. (Note
			 * that any needed CommandCounterIncrement was done by the
			 * previous CommitTransactionCommand.)
			 */
		case TBLOCK_INPROGRESS:
		case TBLOCK_IMPLICIT_INPROGRESS:
		case TBLOCK_SUBINPROGRESS:
			/*
			 * There may be reader gangs waiting for us to update the
			 * xid -- make sure the state of the sharedsnapshot slot
			 * properly tracks the qd-xid
			 */
			if (Gp_role == GP_ROLE_EXECUTE && Gp_is_writer && SharedSnapshot.desc != NULL)
			{
				LWLockAcquire(SharedSnapshot.lockSlot->lock, LW_EXCLUSIVE);

<<<<<<< HEAD
				FullTransactionId oldFullXid = SharedLocalSnapshotSlot->fullXid;
				TimestampTz oldStartTimestamp = SharedLocalSnapshotSlot->startTimestamp;
=======
				TransactionId oldXid = SharedSnapshot.desc->xid;
				TimestampTz oldStartTimestamp = SharedSnapshot.desc->startTimestamp;
>>>>>>> cfc911d8

				/*
				 * MPP-3228: For a subtransaction, the transactionId
				 * may not have been assigned, we can't change the
				 * shared copy to InvalidTransactionId (the unassigned
				 * value) since the reader may *need* it).
				 */
				if (FullTransactionIdIsValid(s->fullTransactionId))
				{
<<<<<<< HEAD
					SharedLocalSnapshotSlot->fullXid = s->fullTransactionId;
=======
					SharedSnapshot.desc->xid = s->transactionId;
>>>>>>> cfc911d8
				}

				SharedSnapshot.desc->startTimestamp = xactStartTimestamp;

				LWLockRelease(SharedSnapshot.lockSlot->lock);

				ereportif(Debug_print_full_dtm, LOG,
						  (errmsg("qExec WRITER updating shared xid: " UINT64_FORMAT " -> " UINT64_FORMAT " "
								  "(StartTransactionCommand) timestamp: "
								  INT64_FORMAT " -> " INT64_FORMAT ")",
								  U64FromFullTransactionId(oldFullXid),
								  U64FromFullTransactionId(s->fullTransactionId),
								  oldStartTimestamp, xactStartTimestamp)));
			}
			break;

			/*
			 * Here we are in a failed transaction block (one of the commands
			 * caused an abort) so we do nothing but remain in the abort
			 * state.  Eventually we will get a ROLLBACK command which will
			 * get us out of this state.  (It is up to other code to ensure
			 * that no commands other than ROLLBACK will be processed in these
			 * states.)
			 */
		case TBLOCK_ABORT:
		case TBLOCK_SUBABORT:
			break;

			/* These cases are invalid. */
		case TBLOCK_STARTED:
		case TBLOCK_BEGIN:
		case TBLOCK_PARALLEL_INPROGRESS:
		case TBLOCK_SUBBEGIN:
		case TBLOCK_END:
		case TBLOCK_SUBRELEASE:
		case TBLOCK_SUBCOMMIT:
		case TBLOCK_ABORT_END:
		case TBLOCK_SUBABORT_END:
		case TBLOCK_ABORT_PENDING:
		case TBLOCK_SUBABORT_PENDING:
		case TBLOCK_SUBRESTART:
		case TBLOCK_SUBABORT_RESTART:
		case TBLOCK_PREPARE:
			elog(ERROR, "StartTransactionCommand: unexpected state %s",
				 BlockStateAsString(s->blockState));
			break;
	}

	/*
	 * We must switch to CurTransactionContext before returning. This is
	 * already done if we called StartTransaction, otherwise not.
	 */
	Assert(CurTransactionContext != NULL);
	MemoryContextSwitchTo(CurTransactionContext);
}


/*
 * Simple system for saving and restoring transaction characteristics
 * (isolation level, read only, deferrable).  We need this for transaction
 * chaining, so that we can set the characteristics of the new transaction to
 * be the same as the previous one.  (We need something like this because the
 * GUC system resets the characteristics at transaction end, so for example
 * just skipping the reset in StartTransaction() won't work.)
 */
static int	save_XactIsoLevel;
static bool save_XactReadOnly;
static bool save_XactDeferrable;

void
SaveTransactionCharacteristics(void)
{
	save_XactIsoLevel = XactIsoLevel;
	save_XactReadOnly = XactReadOnly;
	save_XactDeferrable = XactDeferrable;
}

void
RestoreTransactionCharacteristics(void)
{
	XactIsoLevel = save_XactIsoLevel;
	XactReadOnly = save_XactReadOnly;
	XactDeferrable = save_XactDeferrable;
}


/*
 *	CommitTransactionCommand
 */
void
CommitTransactionCommand(void)
{
	TransactionState s = CurrentTransactionState;

	if (Gp_role == GP_ROLE_EXECUTE && !Gp_is_writer)
		elog(DEBUG1,"CommitTransactionCommand: called as segment Reader in state %s",
		     BlockStateAsString(s->blockState));

	if (s->chain)
		SaveTransactionCharacteristics();

	switch (s->blockState)
	{
			/*
			 * These shouldn't happen.  TBLOCK_DEFAULT means the previous
			 * StartTransactionCommand didn't set the STARTED state
			 * appropriately, while TBLOCK_PARALLEL_INPROGRESS should be ended
			 * by EndParallelWorkerTransaction(), not this function.
			 */
		case TBLOCK_DEFAULT:
		case TBLOCK_PARALLEL_INPROGRESS:
			elog(FATAL, "CommitTransactionCommand: unexpected state %s",
				 BlockStateAsString(s->blockState));
			break;

			/*
			 * If we aren't in a transaction block, just do our usual
			 * transaction commit, and return to the idle state.
			 */
		case TBLOCK_STARTED:
			CommitTransaction();
			s->blockState = TBLOCK_DEFAULT;
			break;

			/*
			 * We are completing a "BEGIN TRANSACTION" command, so we change
			 * to the "transaction block in progress" state and return.  (We
			 * assume the BEGIN did nothing to the database, so we need no
			 * CommandCounterIncrement.)
			 */
		case TBLOCK_BEGIN:
			s->blockState = TBLOCK_INPROGRESS;
			break;

			/*
			 * This is the case when we have finished executing a command
			 * someplace within a transaction block.  We increment the command
			 * counter and return.
			 */
		case TBLOCK_INPROGRESS:
		case TBLOCK_IMPLICIT_INPROGRESS:
		case TBLOCK_SUBINPROGRESS:
			CommandCounterIncrement();
			break;

			/*
			 * We are completing a "COMMIT" command.  Do it and return to the
			 * idle state.
			 */
		case TBLOCK_END:
			CommitTransaction();
			s->blockState = TBLOCK_DEFAULT;
			if (s->chain)
			{
				StartTransaction();
				s->blockState = TBLOCK_INPROGRESS;
				s->chain = false;
				RestoreTransactionCharacteristics();
			}
			break;

			/*
			 * Here we are in the middle of a transaction block but one of the
			 * commands caused an abort so we do nothing but remain in the
			 * abort state.  Eventually we will get a ROLLBACK command.
			 */
		case TBLOCK_ABORT:
		case TBLOCK_SUBABORT:
			break;

			/*
			 * Here we were in an aborted transaction block and we just got
			 * the ROLLBACK command from the user, so clean up the
			 * already-aborted transaction and return to the idle state.
			 */
		case TBLOCK_ABORT_END:
			CleanupTransaction();
			s->blockState = TBLOCK_DEFAULT;
			if (s->chain)
			{
				StartTransaction();
				s->blockState = TBLOCK_INPROGRESS;
				s->chain = false;
				RestoreTransactionCharacteristics();
			}
			break;

			/*
			 * Here we were in a perfectly good transaction block but the user
			 * told us to ROLLBACK anyway.  We have to abort the transaction
			 * and then clean up.
			 */
		case TBLOCK_ABORT_PENDING:
			AbortTransaction();
			CleanupTransaction();
			s->blockState = TBLOCK_DEFAULT;
			if (s->chain)
			{
				StartTransaction();
				s->blockState = TBLOCK_INPROGRESS;
				s->chain = false;
				RestoreTransactionCharacteristics();
			}
			break;

			/*
			 * We are completing a "PREPARE TRANSACTION" command.  Do it and
			 * return to the idle state.
			 */
		case TBLOCK_PREPARE:
			PrepareTransaction();
			s->blockState = TBLOCK_DEFAULT;
			break;

			/*
			 * We were just issued a SAVEPOINT inside a transaction block.
			 * Start a subtransaction.  (DefineSavepoint already did
			 * PushTransaction, so as to have someplace to put the SUBBEGIN
			 * state.)
			 */
		case TBLOCK_SUBBEGIN:
			StartSubTransaction();
			s->blockState = TBLOCK_SUBINPROGRESS;
			break;

			/*
			 * We were issued a RELEASE command, so we end the current
			 * subtransaction and return to the parent transaction. The parent
			 * might be ended too, so repeat till we find an INPROGRESS
			 * transaction or subtransaction.
			 */
		case TBLOCK_SUBRELEASE:
			do
			{
				CommitSubTransaction();
				s = CurrentTransactionState;	/* changed by pop */
			} while (s->blockState == TBLOCK_SUBRELEASE);

			Assert(s->blockState == TBLOCK_INPROGRESS ||
				   s->blockState == TBLOCK_SUBINPROGRESS);
			break;

			/*
			 * We were issued a COMMIT, so we end the current subtransaction
			 * hierarchy and perform final commit. We do this by rolling up
			 * any subtransactions into their parent, which leads to O(N^2)
			 * operations with respect to resource owners - this isn't that
			 * bad until we approach a thousands of savepoints but is
			 * necessary for correctness should after triggers create new
			 * resource owners.
			 */
		case TBLOCK_SUBCOMMIT:
			do
			{
				CommitSubTransaction();
				s = CurrentTransactionState;	/* changed by pop */
			} while (s->blockState == TBLOCK_SUBCOMMIT);
			/* If we had a COMMIT command, finish off the main xact too */
			if (s->blockState == TBLOCK_END)
			{
				Assert(s->parent == NULL);
				CommitTransaction();
				s->blockState = TBLOCK_DEFAULT;
			}
			else if (s->blockState == TBLOCK_PREPARE)
			{
				Assert(s->parent == NULL);
				PrepareTransaction();
				s->blockState = TBLOCK_DEFAULT;
			}
			else
				elog(ERROR, "CommitTransactionCommand: unexpected state %s",
					 BlockStateAsString(s->blockState));
			break;

			/*
			 * The current already-failed subtransaction is ending due to a
			 * ROLLBACK or ROLLBACK TO command, so pop it and recursively
			 * examine the parent (which could be in any of several states).
			 */
		case TBLOCK_SUBABORT_END:
			CleanupSubTransaction();
			CommitTransactionCommand();
			break;

			/*
			 * As above, but it's not dead yet, so abort first.
			 */
		case TBLOCK_SUBABORT_PENDING:
			AbortSubTransaction();
			CleanupSubTransaction();
			CommitTransactionCommand();
			break;

			/*
			 * The current subtransaction is the target of a ROLLBACK TO
			 * command.  Abort and pop it, then start a new subtransaction
			 * with the same name.
			 */
		case TBLOCK_SUBRESTART:
			{
				char	   *name;
				int			savepointLevel;

				/* save name and keep Cleanup from freeing it */
				name = s->name;
				s->name = NULL;
				savepointLevel = s->savepointLevel;

				AbortSubTransaction();
				CleanupSubTransaction();

				if (Gp_role == GP_ROLE_DISPATCH)
				{
					DispatchRollbackToSavepoint(name);
				}

				DefineSavepoint(name);
				s = CurrentTransactionState;	/* changed by push */
				if (name)
				{
					pfree(name);
				}
				s->savepointLevel = savepointLevel;

				/* This is the same as TBLOCK_SUBBEGIN case */
				AssertState(s->blockState == TBLOCK_SUBBEGIN);
				StartSubTransaction();
				s->blockState = TBLOCK_SUBINPROGRESS;
			}
			break;

			/*
			 * Same as above, but the subtransaction had already failed, so we
			 * don't need AbortSubTransaction.
			 */
		case TBLOCK_SUBABORT_RESTART:
			{
				char	   *name;
				int			savepointLevel;

				/* save name and keep Cleanup from freeing it */
				name = s->name;
				s->name = NULL;
				savepointLevel = s->savepointLevel;

				CleanupSubTransaction();

				if (Gp_role == GP_ROLE_DISPATCH)
				{
					DispatchRollbackToSavepoint(name);
				}

				DefineSavepoint(name);
				s = CurrentTransactionState;	/* changed by push */
				s->name = name;
				s->savepointLevel = savepointLevel;

				/* This is the same as TBLOCK_SUBBEGIN case */
				AssertState(s->blockState == TBLOCK_SUBBEGIN);
				StartSubTransaction();
				s->blockState = TBLOCK_SUBINPROGRESS;
			}
			break;
	}
}

/*
 *	AbortCurrentTransaction
 */
void
AbortCurrentTransaction(void)
{
	TransactionState s = CurrentTransactionState;

	elog(DEBUG5, "AbortCurrentTransaction for " UINT64_FORMAT " in state: %d",
		 U64FromFullTransactionId(s->fullTransactionId),
		 s->blockState);

	switch (s->blockState)
	{
		case TBLOCK_DEFAULT:
			if (s->state == TRANS_DEFAULT)
			{
				/* we are idle, so nothing to do */
			}
			else
			{
				/*
				 * We can get here after an error during transaction start
				 * (state will be TRANS_START).  Need to clean up the
				 * incompletely started transaction.  First, adjust the
				 * low-level state to suppress warning message from
				 * AbortTransaction.
				 */
				if (s->state == TRANS_START)
					s->state = TRANS_INPROGRESS;
				AbortTransaction();
				CleanupTransaction();
			}
			break;

			/*
			 * If we aren't in a transaction block, we just do the basic abort
			 * & cleanup transaction.  For this purpose, we treat an implicit
			 * transaction block as if it were a simple statement.
			 */
		case TBLOCK_STARTED:
		case TBLOCK_IMPLICIT_INPROGRESS:
			AbortTransaction();
			CleanupTransaction();
			s->blockState = TBLOCK_DEFAULT;
			break;

			/*
			 * If we are in TBLOCK_BEGIN it means something screwed up right
			 * after reading "BEGIN TRANSACTION".  We assume that the user
			 * will interpret the error as meaning the BEGIN failed to get him
			 * into a transaction block, so we should abort and return to idle
			 * state.
			 */
		case TBLOCK_BEGIN:
			AbortTransaction();
			CleanupTransaction();
			s->blockState = TBLOCK_DEFAULT;
			break;

			/*
			 * We are somewhere in a transaction block and we've gotten a
			 * failure, so we abort the transaction and set up the persistent
			 * ABORT state.  We will stay in ABORT until we get a ROLLBACK.
			 */
		case TBLOCK_INPROGRESS:
		case TBLOCK_PARALLEL_INPROGRESS:
			AbortTransaction();
			s->blockState = TBLOCK_ABORT;
			/* CleanupTransaction happens when we exit TBLOCK_ABORT_END */
			break;

			/*
			 * Here, we failed while trying to COMMIT.  Clean up the
			 * transaction and return to idle state (we do not want to stay in
			 * the transaction).
			 */
		case TBLOCK_END:
			AbortTransaction();
			CleanupTransaction();
			s->blockState = TBLOCK_DEFAULT;
			break;

			/*
			 * Here, we are already in an aborted transaction state and are
			 * waiting for a ROLLBACK, but for some reason we failed again! So
			 * we just remain in the abort state.
			 */
		case TBLOCK_ABORT:
		case TBLOCK_SUBABORT:
			break;

			/*
			 * We are in a failed transaction and we got the ROLLBACK command.
			 * We have already aborted, we just need to cleanup and go to idle
			 * state.
			 */
		case TBLOCK_ABORT_END:
			CleanupTransaction();
			s->blockState = TBLOCK_DEFAULT;

			Assert(DistributedTransactionContext == DTX_CONTEXT_LOCAL_ONLY);
			break;

			/*
			 * We are in a live transaction and we got a ROLLBACK command.
			 * Abort, cleanup, go to idle state.
			 */
		case TBLOCK_ABORT_PENDING:
			AbortTransaction();
			CleanupTransaction();
			s->blockState = TBLOCK_DEFAULT;

			Assert(DistributedTransactionContext == DTX_CONTEXT_LOCAL_ONLY);
			break;

			/*
			 * Here, we failed while trying to PREPARE.  Clean up the
			 * transaction and return to idle state (we do not want to stay in
			 * the transaction).
			 */
		case TBLOCK_PREPARE:
			AbortTransaction();
			CleanupTransaction();
			s->blockState = TBLOCK_DEFAULT;

			Assert(DistributedTransactionContext == DTX_CONTEXT_LOCAL_ONLY);
			break;

			/*
			 * We got an error inside a subtransaction.  Abort just the
			 * subtransaction, and go to the persistent SUBABORT state until
			 * we get ROLLBACK.
			 */
		case TBLOCK_SUBINPROGRESS:
			AbortSubTransaction();
			s->blockState = TBLOCK_SUBABORT;
			break;

			/*
			 * If we failed while trying to create a subtransaction, clean up
			 * the broken subtransaction and abort the parent.  The same
			 * applies if we get a failure while ending a subtransaction.
			 */
		case TBLOCK_SUBBEGIN:
		case TBLOCK_SUBRELEASE:
		case TBLOCK_SUBCOMMIT:
		case TBLOCK_SUBABORT_PENDING:
		case TBLOCK_SUBRESTART:
			AbortSubTransaction();
			CleanupSubTransaction();
			AbortCurrentTransaction();
			break;

			/*
			 * Same as above, except the Abort() was already done.
			 */
		case TBLOCK_SUBABORT_END:
		case TBLOCK_SUBABORT_RESTART:
			CleanupSubTransaction();
			AbortCurrentTransaction();
			break;
	}
}

/*
 *	PreventInTransactionBlock
 *
 *	This routine is to be called by statements that must not run inside
 *	a transaction block, typically because they have non-rollback-able
 *	side effects or do internal commits.
 *
 *	If we have already started a transaction block, issue an error; also issue
 *	an error if we appear to be running inside a user-defined function (which
 *	could issue more commands and possibly cause a failure after the statement
 *	completes).  Subtransactions are verboten too.
 *
 *	isTopLevel: passed down from ProcessUtility to determine whether we are
 *	inside a function.  (We will always fail if this is false, but it's
 *	convenient to centralize the check here instead of making callers do it.)
 *	stmtType: statement type name, for error messages.
 */
void
PreventInTransactionBlock(bool isTopLevel, const char *stmtType)
{
	/*
	 * xact block already started?
	 */
	if (IsTransactionBlock())
		ereport(ERROR,
				(errcode(ERRCODE_ACTIVE_SQL_TRANSACTION),
		/* translator: %s represents an SQL statement name */
				 errmsg("%s cannot run inside a transaction block",
						stmtType)));

	/*
	 * subtransaction?
	 */
	if (IsSubTransaction())
		ereport(ERROR,
				(errcode(ERRCODE_ACTIVE_SQL_TRANSACTION),
		/* translator: %s represents an SQL statement name */
				 errmsg("%s cannot run inside a subtransaction",
						stmtType)));

	/*
	 * inside a function call?
	 */
	if (!isTopLevel)
		ereport(ERROR,
				(errcode(ERRCODE_ACTIVE_SQL_TRANSACTION),
		/* translator: %s represents an SQL statement name */
				 errmsg("%s cannot be executed from a function", stmtType)));

	/* If we got past IsTransactionBlock test, should be in default state */
	if (CurrentTransactionState->blockState != TBLOCK_DEFAULT &&
		CurrentTransactionState->blockState != TBLOCK_STARTED)
		elog(FATAL, "cannot prevent transaction chain");
	/* all okay */
}

/*
 *	WarnNoTransactionBlock
 *	RequireTransactionBlock
 *
 *	These two functions allow for warnings or errors if a command is executed
 *	outside of a transaction block.  This is useful for commands that have no
 *	effects that persist past transaction end (and so calling them outside a
 *	transaction block is presumably an error).  DECLARE CURSOR is an example.
 *	While top-level transaction control commands (BEGIN/COMMIT/ABORT) and SET
 *	that have no effect issue warnings, all other no-effect commands generate
 *	errors.
 *
 *	If we appear to be running inside a user-defined function, we do not
 *	issue anything, since the function could issue more commands that make
 *	use of the current statement's results.  Likewise subtransactions.
 *	Thus these are inverses for PreventInTransactionBlock.
 *
 *	isTopLevel: passed down from ProcessUtility to determine whether we are
 *	inside a function.
 *	stmtType: statement type name, for warning or error messages.
 */
void
WarnNoTransactionBlock(bool isTopLevel, const char *stmtType)
{
	CheckTransactionBlock(isTopLevel, false, stmtType);
}

void
RequireTransactionBlock(bool isTopLevel, const char *stmtType)
{
	CheckTransactionBlock(isTopLevel, true, stmtType);
}

/*
 * This is the implementation of the above two.
 */
static void
CheckTransactionBlock(bool isTopLevel, bool throwError, const char *stmtType)
{
	/*
	 * xact block already started?
	 */
	if (IsTransactionBlock())
		return;

	/*
	 * subtransaction?
	 */
	if (IsSubTransaction())
		return;

	/*
	 * inside a function call?
	 */
	if (!isTopLevel)
		return;

	ereport(throwError ? ERROR : WARNING,
			(errcode(ERRCODE_NO_ACTIVE_SQL_TRANSACTION),
	/* translator: %s represents an SQL statement name */
			 errmsg("%s can only be used in transaction blocks",
					stmtType)));
	return;
}

/*
 *	IsInTransactionBlock
 *
 *	This routine is for statements that need to behave differently inside
 *	a transaction block than when running as single commands.  ANALYZE is
 *	currently the only example.
 *
 *	isTopLevel: passed down from ProcessUtility to determine whether we are
 *	inside a function.
 */
bool
IsInTransactionBlock(bool isTopLevel)
{
	/*
	 * Return true on same conditions that would make
	 * PreventInTransactionBlock error out
	 */
	if (IsTransactionBlock())
		return true;

	if (IsSubTransaction())
		return true;

	if (!isTopLevel)
		return true;

	if (CurrentTransactionState->blockState != TBLOCK_DEFAULT &&
		CurrentTransactionState->blockState != TBLOCK_STARTED)
		return true;

	return false;
}


/*
 * Register or deregister callback functions for start- and end-of-xact
 * operations.
 *
 * These functions are intended for use by dynamically loaded modules.
 * For built-in modules we generally just hardwire the appropriate calls
 * (mainly because it's easier to control the order that way, where needed).
 *
 * At transaction end, the callback occurs post-commit or post-abort, so the
 * callback functions can only do noncritical cleanup.
 */
void
RegisterXactCallback(XactCallback callback, void *arg)
{
	XactCallbackItem *item;

	item = (XactCallbackItem *)
		MemoryContextAlloc(TopMemoryContext, sizeof(XactCallbackItem));
	item->callback = callback;
	item->arg = arg;
	item->next = Xact_callbacks;
	Xact_callbacks = item;
}

void
UnregisterXactCallback(XactCallback callback, void *arg)
{
	XactCallbackItem *item;
	XactCallbackItem *prev;

	prev = NULL;
	for (item = Xact_callbacks; item; prev = item, item = item->next)
	{
		if (item->callback == callback && item->arg == arg)
		{
			if (prev)
				prev->next = item->next;
			else
				Xact_callbacks = item->next;
			pfree(item);
			break;
		}
	}
}

static void
CallXactCallbacks(XactEvent event)
{
	XactCallbackItem *item;

	for (item = Xact_callbacks; item; item = item->next)
		item->callback(event, item->arg);
}

/* Register or deregister callback functions for start/end Xact.  Call only once. */
void
RegisterXactCallbackOnce(XactCallback callback, void *arg)
{
	XactCallbackItem *item;

	item = (XactCallbackItem *)
		MemoryContextAlloc(TopMemoryContext, sizeof(XactCallbackItem));
	item->callback = callback;
	item->arg = arg;
	item->next = Xact_callbacks_once;
	Xact_callbacks_once = item;
}

void
UnregisterXactCallbackOnce(XactCallback callback, void *arg)
{
	XactCallbackItem *item;
	XactCallbackItem *prev;

	prev = NULL;
	for (item = Xact_callbacks_once; item; prev = item, item = item->next)
	{
		if (item->callback == callback && item->arg == arg)
		{
			if (prev)
				prev->next = item->next;
			else
				Xact_callbacks_once = item->next;
			pfree(item);
			break;
		}
	}
}

static void
CallXactCallbacksOnce(XactEvent event)
{
	/* currently callback once should ignore prepare. */
	if (event == XACT_EVENT_PREPARE)
		return;

	while(Xact_callbacks_once)
	{
		XactCallbackItem *next = Xact_callbacks_once->next;
		XactCallback callback=Xact_callbacks_once->callback;
		void*arg=Xact_callbacks_once->arg;
		pfree(Xact_callbacks_once);
		Xact_callbacks_once = next;
		callback(event,arg);
	}
}

/*
 * Register or deregister callback functions for start- and end-of-subxact
 * operations.
 *
 * Pretty much same as above, but for subtransaction events.
 *
 * At subtransaction end, the callback occurs post-subcommit or post-subabort,
 * so the callback functions can only do noncritical cleanup.  At
 * subtransaction start, the callback is called when the subtransaction has
 * finished initializing.
 */
void
RegisterSubXactCallback(SubXactCallback callback, void *arg)
{
	SubXactCallbackItem *item;

	item = (SubXactCallbackItem *)
		MemoryContextAlloc(TopMemoryContext, sizeof(SubXactCallbackItem));
	item->callback = callback;
	item->arg = arg;
	item->next = SubXact_callbacks;
	SubXact_callbacks = item;
}

void
UnregisterSubXactCallback(SubXactCallback callback, void *arg)
{
	SubXactCallbackItem *item;
	SubXactCallbackItem *prev;

	prev = NULL;
	for (item = SubXact_callbacks; item; prev = item, item = item->next)
	{
		if (item->callback == callback && item->arg == arg)
		{
			if (prev)
				prev->next = item->next;
			else
				SubXact_callbacks = item->next;
			pfree(item);
			break;
		}
	}
}

static void
CallSubXactCallbacks(SubXactEvent event,
					 SubTransactionId mySubid,
					 SubTransactionId parentSubid)
{
	SubXactCallbackItem *item;

	for (item = SubXact_callbacks; item; item = item->next)
		item->callback(event, mySubid, parentSubid, item->arg);
}


/* ----------------------------------------------------------------
 *					   transaction block support
 * ----------------------------------------------------------------
 */

/*
 *	BeginTransactionBlock
 *		This executes a BEGIN command.
 */
void
BeginTransactionBlock(void)
{
	TransactionState s = CurrentTransactionState;

	switch (s->blockState)
	{
			/*
			 * We are not inside a transaction block, so allow one to begin.
			 */
		case TBLOCK_STARTED:
			s->blockState = TBLOCK_BEGIN;
			break;

			/*
			 * BEGIN converts an implicit transaction block to a regular one.
			 * (Note that we allow this even if we've already done some
			 * commands, which is a bit odd but matches historical practice.)
			 */
		case TBLOCK_IMPLICIT_INPROGRESS:
			s->blockState = TBLOCK_BEGIN;
			break;

			/*
			 * Already a transaction block in progress.
			 */
		case TBLOCK_INPROGRESS:
		case TBLOCK_PARALLEL_INPROGRESS:
		case TBLOCK_SUBINPROGRESS:
		case TBLOCK_ABORT:
		case TBLOCK_SUBABORT:
			if (Gp_role == GP_ROLE_EXECUTE)
				ereport(DEBUG1,
						(errcode(ERRCODE_ACTIVE_SQL_TRANSACTION),
						 errmsg("there is already a transaction in progress")));
			else
				ereport(WARNING,
						(errcode(ERRCODE_ACTIVE_SQL_TRANSACTION),
						 errmsg("there is already a transaction in progress")));
			break;

			/* These cases are invalid. */
		case TBLOCK_DEFAULT:
		case TBLOCK_BEGIN:
		case TBLOCK_SUBBEGIN:
		case TBLOCK_END:
		case TBLOCK_SUBRELEASE:
		case TBLOCK_SUBCOMMIT:
		case TBLOCK_ABORT_END:
		case TBLOCK_SUBABORT_END:
		case TBLOCK_ABORT_PENDING:
		case TBLOCK_SUBABORT_PENDING:
		case TBLOCK_SUBRESTART:
		case TBLOCK_SUBABORT_RESTART:
		case TBLOCK_PREPARE:
			elog(FATAL, "BeginTransactionBlock: unexpected state %s",
				 BlockStateAsString(s->blockState));
			break;
	}
}

/*
 *	PrepareTransactionBlock
 *		This executes a PREPARE command.
 *
 * Since PREPARE may actually do a ROLLBACK, the result indicates what
 * happened: true for PREPARE, false for ROLLBACK.
 *
 * Note that we don't actually do anything here except change blockState.
 * The real work will be done in the upcoming PrepareTransaction().
 * We do it this way because it's not convenient to change memory context,
 * resource owner, etc while executing inside a Portal.
 */
bool
PrepareTransactionBlock(const char *gid)
{
	TransactionState s;
	bool		result;

	/* Set up to commit the current transaction */
	result = EndTransactionBlock(false);

	/* If successful, change outer tblock state to PREPARE */
	if (result)
	{
		s = CurrentTransactionState;

		while (s->parent != NULL)
			s = s->parent;

		if (s->blockState == TBLOCK_END)
		{
			/* Save GID where PrepareTransaction can find it again */
			prepareGID = MemoryContextStrdup(TopTransactionContext, gid);

			s->blockState = TBLOCK_PREPARE;
		}
		else
		{
			/*
			 * ignore case where we are not in a transaction;
			 * EndTransactionBlock already issued a warning.
			 */
			Assert(s->blockState == TBLOCK_STARTED ||
				   s->blockState == TBLOCK_IMPLICIT_INPROGRESS);
			/* Don't send back a PREPARE result tag... */
			result = false;
		}
	}

	return result;
}

/*
 *	EndTransactionBlock
 *		This executes a COMMIT command.
 *
 * Since COMMIT may actually do a ROLLBACK, the result indicates what
 * happened: true for COMMIT, false for ROLLBACK.
 *
 * Note that we don't actually do anything here except change blockState.
 * The real work will be done in the upcoming CommitTransactionCommand().
 * We do it this way because it's not convenient to change memory context,
 * resource owner, etc while executing inside a Portal.
 */
bool
EndTransactionBlock(bool chain)
{
	TransactionState s = CurrentTransactionState;
	bool		result = false;

	switch (s->blockState)
	{
			/*
			 * We are in a transaction block, so tell CommitTransactionCommand
			 * to COMMIT.
			 */
		case TBLOCK_INPROGRESS:
			s->blockState = TBLOCK_END;
			result = true;
			break;

			/*
			 * We are in an implicit transaction block.  If AND CHAIN was
			 * specified, error.  Otherwise commit, but issue a warning
			 * because there was no explicit BEGIN before this.
			 */
		case TBLOCK_IMPLICIT_INPROGRESS:
			if (chain)
				ereport(ERROR,
						(errcode(ERRCODE_NO_ACTIVE_SQL_TRANSACTION),
						 /* translator: %s represents an SQL statement name */
						 errmsg("%s can only be used in transaction blocks",
								"COMMIT AND CHAIN")));
			else
				ereport(WARNING,
						(errcode(ERRCODE_NO_ACTIVE_SQL_TRANSACTION),
						 errmsg("there is no transaction in progress")));
			s->blockState = TBLOCK_END;
			result = true;
			break;

			/*
			 * We are in a failed transaction block.  Tell
			 * CommitTransactionCommand it's time to exit the block.
			 */
		case TBLOCK_ABORT:
			s->blockState = TBLOCK_ABORT_END;
			break;

			/*
			 * We are in a live subtransaction block.  Set up to subcommit all
			 * open subtransactions and then commit the main transaction.
			 */
		case TBLOCK_SUBINPROGRESS:
			while (s->parent != NULL)
			{
				if (s->blockState == TBLOCK_SUBINPROGRESS)
					s->blockState = TBLOCK_SUBCOMMIT;
				else
					elog(FATAL, "EndTransactionBlock: unexpected state %s",
						 BlockStateAsString(s->blockState));
				s = s->parent;
			}
			if (s->blockState == TBLOCK_INPROGRESS)
				s->blockState = TBLOCK_END;
			else
				elog(FATAL, "EndTransactionBlock: unexpected state %s",
					 BlockStateAsString(s->blockState));
			result = true;
			break;

			/*
			 * Here we are inside an aborted subtransaction.  Treat the COMMIT
			 * as ROLLBACK: set up to abort everything and exit the main
			 * transaction.
			 */
		case TBLOCK_SUBABORT:
			while (s->parent != NULL)
			{
				if (s->blockState == TBLOCK_SUBINPROGRESS)
					s->blockState = TBLOCK_SUBABORT_PENDING;
				else if (s->blockState == TBLOCK_SUBABORT)
					s->blockState = TBLOCK_SUBABORT_END;
				else
					elog(FATAL, "EndTransactionBlock: unexpected state %s",
						 BlockStateAsString(s->blockState));
				s = s->parent;
			}
			if (s->blockState == TBLOCK_INPROGRESS)
				s->blockState = TBLOCK_ABORT_PENDING;
			else if (s->blockState == TBLOCK_ABORT)
				s->blockState = TBLOCK_ABORT_END;
			else
				elog(FATAL, "EndTransactionBlock: unexpected state %s",
					 BlockStateAsString(s->blockState));
			break;

			/*
			 * The user issued COMMIT when not inside a transaction.  For
			 * COMMIT without CHAIN, issue a WARNING, staying in
			 * TBLOCK_STARTED state.  The upcoming call to
			 * CommitTransactionCommand() will then close the transaction and
			 * put us back into the default state.  For COMMIT AND CHAIN,
			 * error.
			 */
		case TBLOCK_STARTED:
			if (chain)
				ereport(ERROR,
						(errcode(ERRCODE_NO_ACTIVE_SQL_TRANSACTION),
						 /* translator: %s represents an SQL statement name */
						 errmsg("%s can only be used in transaction blocks",
								"COMMIT AND CHAIN")));
			else
				ereport((Gp_role == GP_ROLE_EXECUTE) ? DEBUG2 : WARNING,
						(errcode(ERRCODE_NO_ACTIVE_SQL_TRANSACTION),
						 errmsg("there is no transaction in progress")));
			result = true;
			break;

			/*
			 * The user issued a COMMIT that somehow ran inside a parallel
			 * worker.  We can't cope with that.
			 */
		case TBLOCK_PARALLEL_INPROGRESS:
			ereport(FATAL,
					(errcode(ERRCODE_INVALID_TRANSACTION_STATE),
					 errmsg("cannot commit during a parallel operation")));
			break;

			/* These cases are invalid. */
		case TBLOCK_DEFAULT:
		case TBLOCK_BEGIN:
		case TBLOCK_SUBBEGIN:
		case TBLOCK_END:
		case TBLOCK_SUBRELEASE:
		case TBLOCK_SUBCOMMIT:
		case TBLOCK_ABORT_END:
		case TBLOCK_SUBABORT_END:
		case TBLOCK_ABORT_PENDING:
		case TBLOCK_SUBABORT_PENDING:
		case TBLOCK_SUBRESTART:
		case TBLOCK_SUBABORT_RESTART:
		case TBLOCK_PREPARE:
			elog(FATAL, "EndTransactionBlock: unexpected state %s",
				 BlockStateAsString(s->blockState));
			break;
	}

	Assert(s->blockState == TBLOCK_STARTED ||
		   s->blockState == TBLOCK_END ||
		   s->blockState == TBLOCK_ABORT_END ||
		   s->blockState == TBLOCK_ABORT_PENDING);

	s->chain = chain;

	return result;
}

/*
 *	UserAbortTransactionBlock
 *		This executes a ROLLBACK command.
 *
 * As above, we don't actually do anything here except change blockState.
 */
void
UserAbortTransactionBlock(bool chain)
{
	TransactionState s = CurrentTransactionState;

	switch (s->blockState)
	{
			/*
			 * We are inside a transaction block and we got a ROLLBACK command
			 * from the user, so tell CommitTransactionCommand to abort and
			 * exit the transaction block.
			 */
		case TBLOCK_INPROGRESS:
			s->blockState = TBLOCK_ABORT_PENDING;
			break;

			/*
			 * We are inside a failed transaction block and we got a ROLLBACK
			 * command from the user.  Abort processing is already done, so
			 * CommitTransactionCommand just has to cleanup and go back to
			 * idle state.
			 */
		case TBLOCK_ABORT:
			s->blockState = TBLOCK_ABORT_END;
			break;

			/*
			 * We are inside a subtransaction.  Mark everything up to top
			 * level as exitable.
			 */
		case TBLOCK_SUBINPROGRESS:
		case TBLOCK_SUBABORT:
			while (s->parent != NULL)
			{
				if (s->blockState == TBLOCK_SUBINPROGRESS)
					s->blockState = TBLOCK_SUBABORT_PENDING;
				else if (s->blockState == TBLOCK_SUBABORT)
					s->blockState = TBLOCK_SUBABORT_END;
				else
					elog(FATAL, "UserAbortTransactionBlock: unexpected state %s",
						 BlockStateAsString(s->blockState));
				s = s->parent;
			}
			if (s->blockState == TBLOCK_INPROGRESS)
				s->blockState = TBLOCK_ABORT_PENDING;
			else if (s->blockState == TBLOCK_ABORT)
				s->blockState = TBLOCK_ABORT_END;
			else
				elog(FATAL, "UserAbortTransactionBlock: unexpected state %s",
					 BlockStateAsString(s->blockState));
			break;

			/*
			 * The user issued ABORT when not inside a transaction.  For
			 * ROLLBACK without CHAIN, issue a WARNING and go to abort state.
			 * The upcoming call to CommitTransactionCommand() will then put
			 * us back into the default state.  For ROLLBACK AND CHAIN, error.
			 *
			 * We do the same thing with ABORT inside an implicit transaction,
			 * although in this case we might be rolling back actual database
			 * state changes.  (It's debatable whether we should issue a
			 * WARNING in this case, but we have done so historically.)
			 */
		case TBLOCK_STARTED:
		case TBLOCK_IMPLICIT_INPROGRESS:
			if (chain)
				ereport(ERROR,
						(errcode(ERRCODE_NO_ACTIVE_SQL_TRANSACTION),
						 /* translator: %s represents an SQL statement name */
						 errmsg("%s can only be used in transaction blocks",
								"ROLLBACK AND CHAIN")));
			else
				ereport((Gp_role == GP_ROLE_EXECUTE) ? DEBUG2 : WARNING,
						(errcode(ERRCODE_NO_ACTIVE_SQL_TRANSACTION),
						 errmsg("there is no transaction in progress")));
			s->blockState = TBLOCK_ABORT_PENDING;
			break;

			/*
			 * The user issued an ABORT that somehow ran inside a parallel
			 * worker.  We can't cope with that.
			 */
		case TBLOCK_PARALLEL_INPROGRESS:
			ereport(FATAL,
					(errcode(ERRCODE_INVALID_TRANSACTION_STATE),
					 errmsg("cannot abort during a parallel operation")));
			break;

			/* These cases are invalid. */
		case TBLOCK_DEFAULT:
		case TBLOCK_BEGIN:
		case TBLOCK_SUBBEGIN:
		case TBLOCK_END:
		case TBLOCK_SUBRELEASE:
		case TBLOCK_SUBCOMMIT:
		case TBLOCK_ABORT_END:
		case TBLOCK_SUBABORT_END:
		case TBLOCK_ABORT_PENDING:
		case TBLOCK_SUBABORT_PENDING:
		case TBLOCK_SUBRESTART:
		case TBLOCK_SUBABORT_RESTART:
		case TBLOCK_PREPARE:
			elog(FATAL, "UserAbortTransactionBlock: unexpected state %s",
				 BlockStateAsString(s->blockState));
			break;
	}

	Assert(s->blockState == TBLOCK_ABORT_END ||
		   s->blockState == TBLOCK_ABORT_PENDING);

	s->chain = chain;
}

/*
 * BeginImplicitTransactionBlock
 *		Start an implicit transaction block if we're not already in one.
 *
 * Unlike BeginTransactionBlock, this is called directly from the main loop
 * in postgres.c, not within a Portal.  So we can just change blockState
 * without a lot of ceremony.  We do not expect caller to do
 * CommitTransactionCommand/StartTransactionCommand.
 */
void
BeginImplicitTransactionBlock(void)
{
	TransactionState s = CurrentTransactionState;

	/*
	 * If we are in STARTED state (that is, no transaction block is open),
	 * switch to IMPLICIT_INPROGRESS state, creating an implicit transaction
	 * block.
	 *
	 * For caller convenience, we consider all other transaction states as
	 * legal here; otherwise the caller would need its own state check, which
	 * seems rather pointless.
	 */
	if (s->blockState == TBLOCK_STARTED)
		s->blockState = TBLOCK_IMPLICIT_INPROGRESS;
}

/*
 * EndImplicitTransactionBlock
 *		End an implicit transaction block, if we're in one.
 *
 * Like EndTransactionBlock, we just make any needed blockState change here.
 * The real work will be done in the upcoming CommitTransactionCommand().
 */
void
EndImplicitTransactionBlock(void)
{
	TransactionState s = CurrentTransactionState;

	/*
	 * If we are in IMPLICIT_INPROGRESS state, switch back to STARTED state,
	 * allowing CommitTransactionCommand to commit whatever happened during
	 * the implicit transaction block as though it were a single statement.
	 *
	 * For caller convenience, we consider all other transaction states as
	 * legal here; otherwise the caller would need its own state check, which
	 * seems rather pointless.
	 */
	if (s->blockState == TBLOCK_IMPLICIT_INPROGRESS)
		s->blockState = TBLOCK_STARTED;
}

void
DefineDispatchSavepoint(char *name)
{
	TransactionState s = CurrentTransactionState;

	if ((s->blockState != TBLOCK_INPROGRESS) &&
	    (s->blockState != TBLOCK_SUBINPROGRESS))
	{
		elog(FATAL, "DefineSavepoint: unexpected state %s",
			    BlockStateAsString(s->blockState));
	}

	/* First we attempt to create on the QEs */
	if (Gp_role == GP_ROLE_DISPATCH)
	{
		char	   *cmd;

		cmd = psprintf("SAVEPOINT %s", quote_identifier(name));

		/*
		 * dispatch a DTX command, in the event of an error, this call
		 * will either exit via elog()/ereport() or return false
		 */
		if (!dispatchDtxCommand(cmd))
			elog(ERROR, "Could not create a new savepoint (%s)", cmd);

		pfree(cmd);
	}

	DefineSavepoint(name);
}

/*
 * DefineSavepoint
 *		This executes a SAVEPOINT command.
 */
void
DefineSavepoint(const char *name)
{
	TransactionState s = CurrentTransactionState;

	/*
	 * Workers synchronize transaction state at the beginning of each parallel
	 * operation, so we can't account for new subtransactions after that
	 * point.  (Note that this check will certainly error out if s->blockState
	 * is TBLOCK_PARALLEL_INPROGRESS, so we can treat that as an invalid case
	 * below.)
	 */
	if (IsInParallelMode())
		ereport(ERROR,
				(errcode(ERRCODE_INVALID_TRANSACTION_STATE),
				 errmsg("cannot define savepoints during a parallel operation")));

	switch (s->blockState)
	{
		case TBLOCK_INPROGRESS:
		case TBLOCK_SUBINPROGRESS:
			/* Normal subtransaction start */
			PushTransaction();
			s = CurrentTransactionState;	/* changed by push */

			/*
			 * Savepoint names, like the TransactionState block itself, live
			 * in TopTransactionContext.
			 */
			if (name)
				s->name = MemoryContextStrdup(TopTransactionContext, name);
			break;

			/*
			 * We disallow savepoint commands in implicit transaction blocks.
			 * There would be no great difficulty in allowing them so far as
			 * this module is concerned, but a savepoint seems inconsistent
			 * with exec_simple_query's behavior of abandoning the whole query
			 * string upon error.  Also, the point of an implicit transaction
			 * block (as opposed to a regular one) is to automatically close
			 * after an error, so it's hard to see how a savepoint would fit
			 * into that.
			 *
			 * The error messages for this are phrased as if there were no
			 * active transaction block at all, which is historical but
			 * perhaps could be improved.
			 */
		case TBLOCK_IMPLICIT_INPROGRESS:
			ereport(ERROR,
					(errcode(ERRCODE_NO_ACTIVE_SQL_TRANSACTION),
			/* translator: %s represents an SQL statement name */
					 errmsg("%s can only be used in transaction blocks",
							"SAVEPOINT")));
			break;

			/* These cases are invalid. */
		case TBLOCK_DEFAULT:
		case TBLOCK_STARTED:
		case TBLOCK_BEGIN:
		case TBLOCK_PARALLEL_INPROGRESS:
		case TBLOCK_SUBBEGIN:
		case TBLOCK_END:
		case TBLOCK_SUBRELEASE:
		case TBLOCK_SUBCOMMIT:
		case TBLOCK_ABORT:
		case TBLOCK_SUBABORT:
		case TBLOCK_ABORT_END:
		case TBLOCK_SUBABORT_END:
		case TBLOCK_ABORT_PENDING:
		case TBLOCK_SUBABORT_PENDING:
		case TBLOCK_SUBRESTART:
		case TBLOCK_SUBABORT_RESTART:
		case TBLOCK_PREPARE:
			elog(FATAL, "DefineSavepoint: unexpected state %s",
				 BlockStateAsString(s->blockState));
			break;
	}
}

/*
 * ReleaseSavepoint
 *		This executes a RELEASE command.
 *
 * As above, we don't actually do anything here except change blockState.
 */
void
ReleaseSavepoint(const char *name)
{
	TransactionState s = CurrentTransactionState;
	TransactionState target,
				xact;

	/*
	 * Workers synchronize transaction state at the beginning of each parallel
	 * operation, so we can't account for transaction state change after that
	 * point.  (Note that this check will certainly error out if s->blockState
	 * is TBLOCK_PARALLEL_INPROGRESS, so we can treat that as an invalid case
	 * below.)
	 */
	if (IsInParallelMode())
		ereport(ERROR,
				(errcode(ERRCODE_INVALID_TRANSACTION_STATE),
				 errmsg("cannot release savepoints during a parallel operation")));

	switch (s->blockState)
	{
			/*
			 * We can't release a savepoint if there is no savepoint defined.
			 */
		case TBLOCK_INPROGRESS:
			ereport(ERROR,
					(errcode(ERRCODE_S_E_INVALID_SPECIFICATION),
					 errmsg("savepoint \"%s\" does not exist", name)));
			break;

		case TBLOCK_IMPLICIT_INPROGRESS:
			/* See comment about implicit transactions in DefineSavepoint */
			ereport(ERROR,
					(errcode(ERRCODE_NO_ACTIVE_SQL_TRANSACTION),
			/* translator: %s represents an SQL statement name */
					 errmsg("%s can only be used in transaction blocks",
							"RELEASE SAVEPOINT")));
			break;

			/*
			 * We are in a non-aborted subtransaction.  This is the only valid
			 * case.
			 */
		case TBLOCK_SUBINPROGRESS:
			break;

			/* These cases are invalid. */
		case TBLOCK_DEFAULT:
		case TBLOCK_STARTED:
		case TBLOCK_BEGIN:
		case TBLOCK_PARALLEL_INPROGRESS:
		case TBLOCK_SUBBEGIN:
		case TBLOCK_END:
		case TBLOCK_SUBRELEASE:
		case TBLOCK_SUBCOMMIT:
		case TBLOCK_ABORT:
		case TBLOCK_SUBABORT:
		case TBLOCK_ABORT_END:
		case TBLOCK_SUBABORT_END:
		case TBLOCK_ABORT_PENDING:
		case TBLOCK_SUBABORT_PENDING:
		case TBLOCK_SUBRESTART:
		case TBLOCK_SUBABORT_RESTART:
		case TBLOCK_PREPARE:
			elog(FATAL, "ReleaseSavepoint: unexpected state %s",
				 BlockStateAsString(s->blockState));
			break;
	}

	if (Gp_role == GP_ROLE_DISPATCH)
	{
		char	   *cmd;

		cmd = psprintf("RELEASE SAVEPOINT %s", quote_identifier(name));

		/*
		 * dispatch a DTX command, in the event of an error, this call will
		 * either exit via elog()/ereport() or return false
		 */
		if (!dispatchDtxCommand(cmd))
			elog(ERROR, "Could not release savepoint (%s)", cmd);

		pfree(cmd);
	}

	for (target = s; PointerIsValid(target); target = target->parent)
	{
		if (PointerIsValid(target->name) && strcmp(target->name, name) == 0)
			break;
	}

	if (!PointerIsValid(target))
		ereport(ERROR,
				(errcode(ERRCODE_S_E_INVALID_SPECIFICATION),
				 errmsg("savepoint \"%s\" does not exist", name)));

	/* disallow crossing savepoint level boundaries */
	if (target->savepointLevel != s->savepointLevel)
		ereport(ERROR,
				(errcode(ERRCODE_S_E_INVALID_SPECIFICATION),
				 errmsg("savepoint \"%s\" does not exist within current savepoint level", name)));

	/*
	 * Mark "commit pending" all subtransactions up to the target
	 * subtransaction.  The actual commits will happen when control gets to
	 * CommitTransactionCommand.
	 */
	xact = CurrentTransactionState;
	for (;;)
	{
		Assert(xact->blockState == TBLOCK_SUBINPROGRESS);
		xact->blockState = TBLOCK_SUBRELEASE;
		if (xact == target)
			break;
		xact = xact->parent;
		Assert(PointerIsValid(xact));
	}
}

/*
 * RollbackToSavepoint
 *		This executes a ROLLBACK TO <savepoint> command.
 *
 * As above, we don't actually do anything here except change blockState.
 */
void
RollbackToSavepoint(const char *name)
{
	TransactionState s = CurrentTransactionState;
	TransactionState target,
				xact;

	/*
	 * Workers synchronize transaction state at the beginning of each parallel
	 * operation, so we can't account for transaction state change after that
	 * point.  (Note that this check will certainly error out if s->blockState
	 * is TBLOCK_PARALLEL_INPROGRESS, so we can treat that as an invalid case
	 * below.)
	 */
	if (IsInParallelMode())
		ereport(ERROR,
				(errcode(ERRCODE_INVALID_TRANSACTION_STATE),
				 errmsg("cannot rollback to savepoints during a parallel operation")));

	switch (s->blockState)
	{
			/*
			 * We can't rollback to a savepoint if there is no savepoint
			 * defined.
			 */
		case TBLOCK_INPROGRESS:
		case TBLOCK_ABORT:
			ereport(ERROR,
					(errcode(ERRCODE_S_E_INVALID_SPECIFICATION),
					 errmsg("savepoint \"%s\" does not exist", name)));
			break;

		case TBLOCK_IMPLICIT_INPROGRESS:
			/* See comment about implicit transactions in DefineSavepoint */
			ereport(ERROR,
					(errcode(ERRCODE_NO_ACTIVE_SQL_TRANSACTION),
			/* translator: %s represents an SQL statement name */
					 errmsg("%s can only be used in transaction blocks",
							"ROLLBACK TO SAVEPOINT")));
			break;

			/*
			 * There is at least one savepoint, so proceed.
			 */
		case TBLOCK_SUBINPROGRESS:
		case TBLOCK_SUBABORT:
			break;

			/* These cases are invalid. */
		case TBLOCK_DEFAULT:
		case TBLOCK_STARTED:
		case TBLOCK_BEGIN:
		case TBLOCK_PARALLEL_INPROGRESS:
		case TBLOCK_SUBBEGIN:
		case TBLOCK_END:
		case TBLOCK_SUBRELEASE:
		case TBLOCK_SUBCOMMIT:
		case TBLOCK_ABORT_END:
		case TBLOCK_SUBABORT_END:
		case TBLOCK_ABORT_PENDING:
		case TBLOCK_SUBABORT_PENDING:
		case TBLOCK_SUBRESTART:
		case TBLOCK_SUBABORT_RESTART:
		case TBLOCK_PREPARE:
			elog(FATAL, "RollbackToSavepoint: unexpected state %s",
				 BlockStateAsString(s->blockState));
			break;
	}

	for (target = s; PointerIsValid(target); target = target->parent)
	{
		if (PointerIsValid(target->name) && strcmp(target->name, name) == 0)
			break;
	}

	if (!PointerIsValid(target))
		ereport(ERROR,
				(errcode(ERRCODE_S_E_INVALID_SPECIFICATION),
				 errmsg("savepoint \"%s\" does not exist", name)));

	/* disallow crossing savepoint level boundaries */
	if (target->savepointLevel != s->savepointLevel)
		ereport(ERROR,
				(errcode(ERRCODE_S_E_INVALID_SPECIFICATION),
				 errmsg("savepoint \"%s\" does not exist within current savepoint level", name)));

	/*
	 * Mark "abort pending" all subtransactions up to the target
	 * subtransaction.  The actual aborts will happen when control gets to
	 * CommitTransactionCommand.
	 */
	xact = CurrentTransactionState;
	for (;;)
	{
		if (xact == target)
			break;
		if (xact->blockState == TBLOCK_SUBINPROGRESS)
			xact->blockState = TBLOCK_SUBABORT_PENDING;
		else if (xact->blockState == TBLOCK_SUBABORT)
			xact->blockState = TBLOCK_SUBABORT_END;
		else
			elog(FATAL, "RollbackToSavepoint: unexpected state %s",
				 BlockStateAsString(xact->blockState));
		xact = xact->parent;
		Assert(PointerIsValid(xact));
	}

	/* And mark the target as "restart pending" */
	if (xact->blockState == TBLOCK_SUBINPROGRESS)
		xact->blockState = TBLOCK_SUBRESTART;
	else if (xact->blockState == TBLOCK_SUBABORT)
		xact->blockState = TBLOCK_SUBABORT_RESTART;
	else
		elog(FATAL, "RollbackToSavepoint: unexpected state %s",
			 BlockStateAsString(xact->blockState));
}

static void
DispatchRollbackToSavepoint(char *name)
{
	char	   *cmd;

	if (!name)
		elog(ERROR, "could not find savepoint name for ROLLBACK TO SAVEPOINT");

	cmd = psprintf("ROLLBACK TO SAVEPOINT %s", quote_identifier(name));

	/*
	 * dispatch a DTX command, in the event of an error, this call will
	 * either exit via elog()/ereport() or return false
	 */
	if (!dispatchDtxCommand(cmd))
		ereport(ERROR, (errcode(ERRCODE_GP_INTERCONNECTION_ERROR),
						errmsg("Could not rollback to savepoint (%s)", cmd)));

	pfree(cmd);
}

/*
 * BeginInternalSubTransaction
 *		This is the same as DefineSavepoint except it allows TBLOCK_STARTED,
 *		TBLOCK_IMPLICIT_INPROGRESS, TBLOCK_END, and TBLOCK_PREPARE states,
 *		and therefore it can safely be used in functions that might be called
 *		when not inside a BEGIN block or when running deferred triggers at
 *		COMMIT/PREPARE time.  Also, it automatically does
 *		CommitTransactionCommand/StartTransactionCommand instead of expecting
 *		the caller to do it.
 */
void
BeginInternalSubTransaction(const char *name)
{
	TransactionState s = CurrentTransactionState;

	if (Gp_role == GP_ROLE_DISPATCH)
	{
		if (!doDispatchSubtransactionInternalCmd(
			DTX_PROTOCOL_COMMAND_SUBTRANSACTION_BEGIN_INTERNAL))
		{
			elog(ERROR,
				"Could not BeginInternalSubTransaction dispatch failed");
		}
	}

	/*
	 * Workers synchronize transaction state at the beginning of each parallel
	 * operation, so we can't account for new subtransactions after that
	 * point. We might be able to make an exception for the type of
	 * subtransaction established by this function, which is typically used in
	 * contexts where we're going to release or roll back the subtransaction
	 * before proceeding further, so that no enduring change to the
	 * transaction state occurs. For now, however, we prohibit this case along
	 * with all the others.
	 */
	if (IsInParallelMode())
		ereport(ERROR,
				(errcode(ERRCODE_INVALID_TRANSACTION_STATE),
				 errmsg("cannot start subtransactions during a parallel operation")));

	switch (s->blockState)
	{
		case TBLOCK_STARTED:
		case TBLOCK_INPROGRESS:
		case TBLOCK_IMPLICIT_INPROGRESS:
		case TBLOCK_END:
		case TBLOCK_PREPARE:
		case TBLOCK_SUBINPROGRESS:
			/* Normal subtransaction start */
			PushTransaction();
			s = CurrentTransactionState;	/* changed by push */

			/*
			 * Savepoint names, like the TransactionState block itself, live
			 * in TopTransactionContext.
			 */
			if (name)
				s->name = MemoryContextStrdup(TopTransactionContext, name);
			break;

			/* These cases are invalid. */
		case TBLOCK_DEFAULT:
		case TBLOCK_BEGIN:
		case TBLOCK_PARALLEL_INPROGRESS:
		case TBLOCK_SUBBEGIN:
		case TBLOCK_SUBRELEASE:
		case TBLOCK_SUBCOMMIT:
		case TBLOCK_ABORT:
		case TBLOCK_SUBABORT:
		case TBLOCK_ABORT_END:
		case TBLOCK_SUBABORT_END:
		case TBLOCK_ABORT_PENDING:
		case TBLOCK_SUBABORT_PENDING:
		case TBLOCK_SUBRESTART:
		case TBLOCK_SUBABORT_RESTART:
			elog(FATAL, "BeginInternalSubTransaction: unexpected state %s",
				 BlockStateAsString(s->blockState));
			break;
	}

	CommitTransactionCommand();
	StartTransactionCommand();
}

/*
 * ReleaseCurrentSubTransaction
 *
 * RELEASE (ie, commit) the innermost subtransaction, regardless of its
 * savepoint name (if any).
 * NB: do NOT use CommitTransactionCommand/StartTransactionCommand with this.
 */
void
ReleaseCurrentSubTransaction(void)
{
	TransactionState s = CurrentTransactionState;

	/*
	 * Workers synchronize transaction state at the beginning of each parallel
	 * operation, so we can't account for commit of subtransactions after that
	 * point.  This should not happen anyway.  Code calling this would
	 * typically have called BeginInternalSubTransaction() first, failing
	 * there.
	 */
	if (IsInParallelMode())
		ereport(ERROR,
				(errcode(ERRCODE_INVALID_TRANSACTION_STATE),
				 errmsg("cannot commit subtransactions during a parallel operation")));

	if (s->blockState != TBLOCK_SUBINPROGRESS)
		elog(ERROR, "ReleaseCurrentSubTransaction: unexpected state %s",
			 BlockStateAsString(s->blockState));
	Assert(s->state == TRANS_INPROGRESS);

	if (Gp_role == GP_ROLE_DISPATCH)
	{
		if (!doDispatchSubtransactionInternalCmd(
			DTX_PROTOCOL_COMMAND_SUBTRANSACTION_RELEASE_INTERNAL))
		{
			elog(ERROR,
				"Could not ReleaseCurrentSubTransaction dispatch failed");
		}
	}

	MemoryContextSwitchTo(CurTransactionContext);
	CommitSubTransaction();
	s = CurrentTransactionState;	/* changed by pop */
	Assert(s->state == TRANS_INPROGRESS);
}

/*
 * RollbackAndReleaseCurrentSubTransaction
 *
 * ROLLBACK and RELEASE (ie, abort) the innermost subtransaction, regardless
 * of its savepoint name (if any).
 * NB: do NOT use CommitTransactionCommand/StartTransactionCommand with this.
 */
void
RollbackAndReleaseCurrentSubTransaction(void)
{
	TransactionState s = CurrentTransactionState;

	/*
	 * Unlike ReleaseCurrentSubTransaction(), this is nominally permitted
	 * during parallel operations.  That's because we may be in the master,
	 * recovering from an error thrown while we were in parallel mode.  We
	 * won't reach here in a worker, because BeginInternalSubTransaction()
	 * will have failed.
	 */

	switch (s->blockState)
	{
			/* Must be in a subtransaction */
		case TBLOCK_SUBINPROGRESS:
		case TBLOCK_SUBABORT:
			break;

			/* These cases are invalid. */
		case TBLOCK_DEFAULT:
		case TBLOCK_STARTED:
		case TBLOCK_BEGIN:
		case TBLOCK_IMPLICIT_INPROGRESS:
		case TBLOCK_PARALLEL_INPROGRESS:
		case TBLOCK_SUBBEGIN:
		case TBLOCK_INPROGRESS:
		case TBLOCK_END:
		case TBLOCK_SUBRELEASE:
		case TBLOCK_SUBCOMMIT:
		case TBLOCK_ABORT:
		case TBLOCK_ABORT_END:
		case TBLOCK_SUBABORT_END:
		case TBLOCK_ABORT_PENDING:
		case TBLOCK_SUBABORT_PENDING:
		case TBLOCK_SUBRESTART:
		case TBLOCK_SUBABORT_RESTART:
		case TBLOCK_PREPARE:
			elog(FATAL, "RollbackAndReleaseCurrentSubTransaction: unexpected state %s",
				 BlockStateAsString(s->blockState));
			break;
	}

	/*
	 * Abort the current subtransaction, if needed.
	 */
	if (s->blockState == TBLOCK_SUBINPROGRESS)
		AbortSubTransaction();

	/* And clean it up, too */
	CleanupSubTransaction();

	s = CurrentTransactionState;	/* changed by pop */
	AssertState(s->blockState == TBLOCK_SUBINPROGRESS ||
				s->blockState == TBLOCK_INPROGRESS ||
				s->blockState == TBLOCK_IMPLICIT_INPROGRESS ||
				s->blockState == TBLOCK_STARTED);

	if (Gp_role == GP_ROLE_DISPATCH)
	{
		if (!doDispatchSubtransactionInternalCmd(
				DTX_PROTOCOL_COMMAND_SUBTRANSACTION_ROLLBACK_INTERNAL))
		{
			ereport(ERROR, (errcode(ERRCODE_GP_INTERCONNECTION_ERROR),
							errmsg("DTX RollbackAndReleaseCurrentSubTransaction dispatch failed")));
		}
	}
}

/*
 *	AbortOutOfAnyTransaction
 *
 *	This routine is provided for error recovery purposes.  It aborts any
 *	active transaction or transaction block, leaving the system in a known
 *	idle state.
 */
void
AbortOutOfAnyTransaction(void)
{
	TransactionState s = CurrentTransactionState;

	/* Ensure we're not running in a doomed memory context */
	AtAbort_Memory();

	/*
	 * Get out of any transaction or nested transaction
	 */
	do
	{
		switch (s->blockState)
		{
			case TBLOCK_DEFAULT:
				if (s->state == TRANS_DEFAULT)
				{
					/* Not in a transaction, do nothing */
				}
				else
				{
					/*
					 * We can get here after an error during transaction start
					 * (state will be TRANS_START).  Need to clean up the
					 * incompletely started transaction.  First, adjust the
					 * low-level state to suppress warning message from
					 * AbortTransaction.
					 */
					if (s->state == TRANS_START)
						s->state = TRANS_INPROGRESS;
					AbortTransaction();
					CleanupTransaction();
				}
				break;
			case TBLOCK_STARTED:
			case TBLOCK_BEGIN:
			case TBLOCK_INPROGRESS:
			case TBLOCK_IMPLICIT_INPROGRESS:
			case TBLOCK_PARALLEL_INPROGRESS:
			case TBLOCK_END:
			case TBLOCK_ABORT_PENDING:
			case TBLOCK_PREPARE:
				/* In a transaction, so clean up */
				AbortTransaction();
				CleanupTransaction();
				s->blockState = TBLOCK_DEFAULT;

				Assert(DistributedTransactionContext == DTX_CONTEXT_LOCAL_ONLY);
				break;
			case TBLOCK_ABORT:
			case TBLOCK_ABORT_END:

				/*
				 * AbortTransaction is already done, still need Cleanup.
				 * However, if we failed partway through running ROLLBACK,
				 * there will be an active portal running that command, which
				 * we need to shut down before doing CleanupTransaction.
				 */
				AtAbort_Portals();
				CleanupTransaction();
				s->blockState = TBLOCK_DEFAULT;

				Assert(DistributedTransactionContext == DTX_CONTEXT_LOCAL_ONLY);
				break;

				/*
				 * In a subtransaction, so clean it up and abort parent too
				 */
			case TBLOCK_SUBBEGIN:
			case TBLOCK_SUBINPROGRESS:
			case TBLOCK_SUBRELEASE:
			case TBLOCK_SUBCOMMIT:
			case TBLOCK_SUBABORT_PENDING:
			case TBLOCK_SUBRESTART:
				AbortSubTransaction();
				CleanupSubTransaction();
				s = CurrentTransactionState;	/* changed by pop */
				break;

			case TBLOCK_SUBABORT:
			case TBLOCK_SUBABORT_END:
			case TBLOCK_SUBABORT_RESTART:
				/* As above, but AbortSubTransaction already done */
				if (s->curTransactionOwner)
				{
					/* As in TBLOCK_ABORT, might have a live portal to zap */
					AtSubAbort_Portals(s->subTransactionId,
									   s->parent->subTransactionId,
									   s->curTransactionOwner,
									   s->parent->curTransactionOwner);
				}
				CleanupSubTransaction();
				s = CurrentTransactionState;	/* changed by pop */
				break;
		}
	} while (s->blockState != TBLOCK_DEFAULT);

	/* Should be out of all subxacts now */
	Assert(s->parent == NULL);

	/* If we didn't actually have anything to do, revert to TopMemoryContext */
	AtCleanup_Memory();
}

/*
 * IsTransactionBlock --- are we within a transaction block?
 */
bool
IsTransactionBlock(void)
{
	TransactionState s = CurrentTransactionState;

	if (s->blockState == TBLOCK_DEFAULT || s->blockState == TBLOCK_STARTED)
		return false;

	return true;
}

/*
 * IsTransactionOrTransactionBlock --- are we within either a transaction
 * or a transaction block?	(The backend is only really "idle" when this
 * returns false.)
 *
 * This should match up with IsTransactionBlock and IsTransactionState.
 */
bool
IsTransactionOrTransactionBlock(void)
{
	TransactionState s = CurrentTransactionState;

	if (s->blockState == TBLOCK_DEFAULT)
		return false;

	return true;
}

void
ExecutorMarkTransactionUsesSequences(void)
{
	seqXlogWrite = true;

	ForceSyncCommit();
}

void
ExecutorMarkTransactionDoesWrites(void)
{
	// UNDONE: Verify we are in transaction...
	if (!TopTransactionStateData.executorSaysXactDoesWrites)
	{
		ereportif(Debug_print_full_dtm, LOG,
				  (errmsg("ExecutorMarkTransactionDoesWrites called")));
		TopTransactionStateData.executorSaysXactDoesWrites = true;
	}
}

bool
ExecutorSaysTransactionDoesWrites(void)
{
	return TopTransactionStateData.executorSaysXactDoesWrites;
}

/*
 * TransactionBlockStatusCode - return status code to send in ReadyForQuery
 */
char
TransactionBlockStatusCode(void)
{
	TransactionState s = CurrentTransactionState;

	switch (s->blockState)
	{
		case TBLOCK_DEFAULT:
		case TBLOCK_STARTED:
			return 'I';			/* idle --- not in transaction */
		case TBLOCK_BEGIN:
		case TBLOCK_SUBBEGIN:
		case TBLOCK_INPROGRESS:
		case TBLOCK_IMPLICIT_INPROGRESS:
		case TBLOCK_PARALLEL_INPROGRESS:
		case TBLOCK_SUBINPROGRESS:
		case TBLOCK_END:
		case TBLOCK_SUBRELEASE:
		case TBLOCK_SUBCOMMIT:
		case TBLOCK_PREPARE:
			return 'T';			/* in transaction */
		case TBLOCK_ABORT:
		case TBLOCK_SUBABORT:
		case TBLOCK_ABORT_END:
		case TBLOCK_SUBABORT_END:
		case TBLOCK_ABORT_PENDING:
		case TBLOCK_SUBABORT_PENDING:
		case TBLOCK_SUBRESTART:
		case TBLOCK_SUBABORT_RESTART:
			return 'E';			/* in failed transaction */
	}

	/* should never get here */
	elog(FATAL, "invalid transaction block state: %s",
		 BlockStateAsString(s->blockState));
	return 0;					/* keep compiler quiet */
}

/*
 * IsSubTransaction
 */
bool
IsSubTransaction(void)
{
	TransactionState s = CurrentTransactionState;

	if (s->nestingLevel >= 2)
		return true;

	return false;
}

/*
 * StartSubTransaction
 *
 * If you're wondering why this is separate from PushTransaction: it's because
 * we can't conveniently do this stuff right inside DefineSavepoint.  The
 * SAVEPOINT utility command will be executed inside a Portal, and if we
 * muck with CurrentMemoryContext or CurrentResourceOwner then exit from
 * the Portal will undo those settings.  So we make DefineSavepoint just
 * push a dummy transaction block, and when control returns to the main
 * idle loop, CommitTransactionCommand will be called, and we'll come here
 * to finish starting the subtransaction.
 */
static void
StartSubTransaction(void)
{
	TransactionState s = CurrentTransactionState;

	if (s->state != TRANS_DEFAULT)
		elog(WARNING, "StartSubTransaction while in %s state",
			 TransStateAsString(s->state));

	s->state = TRANS_START;

	/*
	 * Initialize subsystems for new subtransaction
	 *
	 * must initialize resource-management stuff first
	 */
	AtSubStart_Memory();
	AtSubStart_ResourceOwner();
	AtSubStart_Notify();
	AfterTriggerBeginSubXact();

	s->state = TRANS_INPROGRESS;

	/*
	 * Call start-of-subxact callbacks
	 */
	CallSubXactCallbacks(SUBXACT_EVENT_START_SUB, s->subTransactionId,
						 s->parent->subTransactionId);

	ShowTransactionState("StartSubTransaction");
}

/*
 * CommitSubTransaction
 *
 *	The caller has to make sure to always reassign CurrentTransactionState
 *	if it has a local pointer to it after calling this function.
 */
static void
CommitSubTransaction(void)
{
	TransactionState s = CurrentTransactionState;

	ShowTransactionState("CommitSubTransaction");

	if (s->state != TRANS_INPROGRESS)
		elog(WARNING, "CommitSubTransaction while in %s state",
			 TransStateAsString(s->state));

	/* Pre-commit processing goes here */

	CallSubXactCallbacks(SUBXACT_EVENT_PRE_COMMIT_SUB, s->subTransactionId,
						 s->parent->subTransactionId);

	/* If in parallel mode, clean up workers and exit parallel mode. */
	if (IsInParallelMode())
	{
		AtEOSubXact_Parallel(true, s->subTransactionId);
		s->parallelModeLevel = 0;
	}

	/* Do the actual "commit", such as it is */
	s->state = TRANS_COMMIT;

	/* Must CCI to ensure commands of subtransaction are seen as done */
	CommandCounterIncrement();

	/*
	 * Prior to 8.4 we marked subcommit in clog at this point.  We now only
	 * perform that step, if required, as part of the atomic update of the
	 * whole transaction tree at top level commit or abort.
	 */

	/* Post-commit cleanup */
	if (FullTransactionIdIsValid(s->fullTransactionId))
		AtSubCommit_childXids();
	AfterTriggerEndSubXact(true);
	AtSubCommit_Portals(s->subTransactionId,
						s->parent->subTransactionId,
						s->parent->curTransactionOwner);
	AtEOSubXact_LargeObject(true, s->subTransactionId,
							s->parent->subTransactionId);
	AtSubCommit_Notify();

	CallSubXactCallbacks(SUBXACT_EVENT_COMMIT_SUB, s->subTransactionId,
						 s->parent->subTransactionId);

	ResourceOwnerRelease(s->curTransactionOwner,
						 RESOURCE_RELEASE_BEFORE_LOCKS,
						 true, false);
	AtEOSubXact_RelationCache(true, s->subTransactionId,
							  s->parent->subTransactionId);
	AtEOSubXact_Inval(true);
	AtSubCommit_smgr();

	/*
	 * The only lock we actually release here is the subtransaction XID lock.
	 */
	CurrentResourceOwner = s->curTransactionOwner;
	if (FullTransactionIdIsValid(s->fullTransactionId))
		XactLockTableDelete(XidFromFullTransactionId(s->fullTransactionId));

	/*
	 * Other locks should get transferred to their parent resource owner.
	 */
	ResourceOwnerRelease(s->curTransactionOwner,
						 RESOURCE_RELEASE_LOCKS,
						 true, false);
	ResourceOwnerRelease(s->curTransactionOwner,
						 RESOURCE_RELEASE_AFTER_LOCKS,
						 true, false);

	AtEOXact_GUC(true, s->gucNestLevel);
	AtEOSubXact_SPI(true, s->subTransactionId);
	AtEOSubXact_on_commit_actions(true, s->subTransactionId,
								  s->parent->subTransactionId);
	AtEOSubXact_Namespace(true, s->subTransactionId,
						  s->parent->subTransactionId);
	AtEOSubXact_Files(true, s->subTransactionId,
					  s->parent->subTransactionId);
	AtEOSubXact_HashTables(true, s->nestingLevel);
	AtEOSubXact_PgStat(true, s->nestingLevel);
	AtSubCommit_Snapshot(s->nestingLevel);
	AtEOSubXact_ApplyLauncher(true, s->nestingLevel);

	/*
	 * We need to restore the upper transaction's read-only state, in case the
	 * upper is read-write while the child is read-only; GUC will incorrectly
	 * think it should leave the child state in place.
	 */
	XactReadOnly = s->prevXactReadOnly;

	CurrentResourceOwner = s->parent->curTransactionOwner;
	CurTransactionResourceOwner = s->parent->curTransactionOwner;
	ResourceOwnerDelete(s->curTransactionOwner);
	s->curTransactionOwner = NULL;

	AtSubCommit_Memory();

	s->state = TRANS_DEFAULT;

	PopTransaction();
}

/*
 * AbortSubTransaction
 */
static void
AbortSubTransaction(void)
{
	TransactionState s = CurrentTransactionState;

	/* Prevent cancel/die interrupt while cleaning up */
	HOLD_INTERRUPTS();

	/* Make sure we have a valid memory context and resource owner */
	AtSubAbort_Memory();
	AtSubAbort_ResourceOwner();

	/*
	 * Release any LW locks we might be holding as quickly as possible.
	 * (Regular locks, however, must be held till we finish aborting.)
	 * Releasing LW locks is critical since we might try to grab them again
	 * while cleaning up!
	 *
	 * FIXME This may be incorrect --- Are there some locks we should keep?
	 * Buffer locks, for example?  I don't think so but I'm not sure.
	 */
	LWLockReleaseAll();

	pgstat_report_wait_end();
	pgstat_progress_end_command();
	AbortBufferIO();
	UnlockBuffers();

	/* Reset WAL record construction state */
	XLogResetInsertion();

	/* Cancel condition variable sleep */
	ConditionVariableCancelSleep();

	/*
	 * Also clean up any open wait for lock, since the lock manager will choke
	 * if we try to wait for another lock before doing this.
	 */
	LockErrorCleanup();

	/*
	 * If any timeout events are still active, make sure the timeout interrupt
	 * is scheduled.  This covers possible loss of a timeout interrupt due to
	 * longjmp'ing out of the SIGINT handler (see notes in handle_sig_alarm).
	 * We delay this till after LockErrorCleanup so that we don't uselessly
	 * reschedule lock or deadlock check timeouts.
	 */
	reschedule_timeouts();

	/*
	 * Re-enable signals, in case we got here by longjmp'ing out of a signal
	 * handler.  We do this fairly early in the sequence so that the timeout
	 * infrastructure will be functional if needed while aborting.
	 */
	PG_SETMASK(&UnBlockSig);

	/*
	 * check the current transaction state
	 */
	ShowTransactionState("AbortSubTransaction");

	if (s->state != TRANS_INPROGRESS)
		elog(WARNING, "AbortSubTransaction while in %s state",
			 TransStateAsString(s->state));

	s->state = TRANS_ABORT;

	/*
	 * Reset user ID which might have been changed transiently.  (See notes in
	 * AbortTransaction.)
	 */
	SetUserIdAndSecContext(s->prevUser, s->prevSecContext);

	/* Exit from parallel mode, if necessary. */
	if (IsInParallelMode())
	{
		AtEOSubXact_Parallel(false, s->subTransactionId);
		s->parallelModeLevel = 0;
	}

	/*
	 * We can skip all this stuff if the subxact failed before creating a
	 * ResourceOwner...
	 */
	if (s->curTransactionOwner)
	{
		AfterTriggerEndSubXact(false);
		AtSubAbort_Portals(s->subTransactionId,
						   s->parent->subTransactionId,
						   s->curTransactionOwner,
						   s->parent->curTransactionOwner);
		AtSubAbort_DispatcherState();
		AtEOXact_DispatchOids(false);
		AtEOSubXact_LargeObject(false, s->subTransactionId,
								s->parent->subTransactionId);
		AtSubAbort_Notify();

		/* Advertise the fact that we aborted in pg_xact. */
		(void) RecordTransactionAbort(true);

		/* Post-abort cleanup */
		if (FullTransactionIdIsValid(s->fullTransactionId))
			AtSubAbort_childXids();

		CallSubXactCallbacks(SUBXACT_EVENT_ABORT_SUB, s->subTransactionId,
							 s->parent->subTransactionId);

		ResourceOwnerRelease(s->curTransactionOwner,
							 RESOURCE_RELEASE_BEFORE_LOCKS,
							 false, false);
		AtEOSubXact_RelationCache(false, s->subTransactionId,
								  s->parent->subTransactionId);
		AtEOSubXact_Inval(false);
		ResourceOwnerRelease(s->curTransactionOwner,
							 RESOURCE_RELEASE_LOCKS,
							 false, false);
		ResourceOwnerRelease(s->curTransactionOwner,
							 RESOURCE_RELEASE_AFTER_LOCKS,
							 false, false);
		AtSubAbort_smgr();

		AtEOXact_GUC(false, s->gucNestLevel);
		AtEOSubXact_SPI(false, s->subTransactionId);
		AtEOSubXact_on_commit_actions(false, s->subTransactionId,
									  s->parent->subTransactionId);
		AtEOSubXact_Namespace(false, s->subTransactionId,
							  s->parent->subTransactionId);
		AtEOSubXact_Files(false, s->subTransactionId,
						  s->parent->subTransactionId);
		AtEOSubXact_HashTables(false, s->nestingLevel);
		AtEOSubXact_PgStat(false, s->nestingLevel);
		AtSubAbort_Snapshot(s->nestingLevel);
		AtEOSubXact_ApplyLauncher(false, s->nestingLevel);
	}

	/*
	 * Restore the upper transaction's read-only state, too.  This should be
	 * redundant with GUC's cleanup but we may as well do it for consistency
	 * with the commit case.
	 */
	XactReadOnly = s->prevXactReadOnly;

	RESUME_INTERRUPTS();
}

/*
 * CleanupSubTransaction
 *
 *	The caller has to make sure to always reassign CurrentTransactionState
 *	if it has a local pointer to it after calling this function.
 */
static void
CleanupSubTransaction(void)
{
	TransactionState s = CurrentTransactionState;

	ShowTransactionState("CleanupSubTransaction");

	if (s->state != TRANS_ABORT)
		elog(WARNING, "CleanupSubTransaction while in %s state",
			 TransStateAsString(s->state));

	AtSubCleanup_Portals(s->subTransactionId);

	CurrentResourceOwner = s->parent->curTransactionOwner;
	CurTransactionResourceOwner = s->parent->curTransactionOwner;
	if (s->curTransactionOwner)
		ResourceOwnerDelete(s->curTransactionOwner);
	s->curTransactionOwner = NULL;

	AtSubCleanup_Memory();

	s->state = TRANS_DEFAULT;

	PopTransaction();
}

/*
 * PushTransaction
 *		Create transaction state stack entry for a subtransaction
 *
 *	The caller has to make sure to always reassign CurrentTransactionState
 *	if it has a local pointer to it after calling this function.
 */
static void
PushTransaction(void)
{
	TransactionState p = CurrentTransactionState;
	TransactionState s;

	currentSavepointTotal++;

	if ((currentSavepointTotal >= gp_subtrans_warn_limit) &&
	    (currentSavepointTotal % gp_subtrans_warn_limit == 0))
	{
		ereport(WARNING,
		(errmsg("Using too many subtransactions in one transaction."),
		errhint("Close open transactions soon to avoid wraparound "
			"problems.")));
	}

	/*
	 * We keep subtransaction state nodes in TopTransactionContext.
	 */
	s = (TransactionState)
		MemoryContextAllocZero(TopTransactionContext,
							   sizeof(TransactionStateData));

	/*
	 * Assign a subtransaction ID, watching out for counter wraparound.
	 */
	currentSubTransactionId += 1;
	if (currentSubTransactionId == InvalidSubTransactionId)
	{
		currentSubTransactionId -= 1;
		pfree(s);
		ereport(ERROR,
				(errcode(ERRCODE_PROGRAM_LIMIT_EXCEEDED),
				 errmsg("cannot have more than 2^32-1 subtransactions in a transaction")));
	}

	/*
	 * We can now stack a minimally valid subtransaction without fear of
	 * failure.
	 */
	s->fullTransactionId = InvalidFullTransactionId;	/* until assigned */
	s->subTransactionId = currentSubTransactionId;
	s->parent = p;
	s->nestingLevel = p->nestingLevel + 1;
	s->gucNestLevel = NewGUCNestLevel();
	s->savepointLevel = p->savepointLevel;
	s->state = TRANS_DEFAULT;
	s->blockState = TBLOCK_SUBBEGIN;
	GetUserIdAndSecContext(&s->prevUser, &s->prevSecContext);
	s->prevXactReadOnly = XactReadOnly;
	s->parallelModeLevel = 0;
	s->executorSaysXactDoesWrites = false;

	fastNodeCount++;
	if (fastNodeCount == NUM_NODES_TO_SKIP_FOR_FAST_SEARCH)
	{
		fastNodeCount = 0;
		s->fastLink = previousFastLink;
		previousFastLink = s;
	}

	CurrentTransactionState = s;

	/*
	 * AbortSubTransaction and CleanupSubTransaction have to be able to cope
	 * with the subtransaction from here on out; in particular they should not
	 * assume that it necessarily has a transaction context, resource owner,
	 * or XID.
	 */
}

/*
 * PopTransaction
 *		Pop back to parent transaction state
 *
 *	The caller has to make sure to always reassign CurrentTransactionState
 *	if it has a local pointer to it after calling this function.
 */
static void
PopTransaction(void)
{
	TransactionState s = CurrentTransactionState;

	if (s->state != TRANS_DEFAULT)
		elog(WARNING, "PopTransaction while in %s state",
			 TransStateAsString(s->state));

	if (s->parent == NULL)
		elog(FATAL, "PopTransaction with no parent");

	CurrentTransactionState = s->parent;

	/* Let's just make sure CurTransactionContext is good */
	CurTransactionContext = s->parent->curTransactionContext;
	MemoryContextSwitchTo(CurTransactionContext);

	/* Ditto for ResourceOwner links */
	CurTransactionResourceOwner = s->parent->curTransactionOwner;
	CurrentResourceOwner = s->parent->curTransactionOwner;

	if (fastNodeCount)
	{
		fastNodeCount--;
	}

	/*
	 * Deleting node where last fastLink is stored
	 * hence retrive the fastLink to update in node to be added next
	 */
	if (previousFastLink == s)
	{
		fastNodeCount = NUM_NODES_TO_SKIP_FOR_FAST_SEARCH - 1;
		previousFastLink = s->fastLink;
	}

	/* Free the old child structure */
	if (s->name)
		pfree(s->name);
	pfree(s);
}

/*
 * EstimateTransactionStateSpace
 *		Estimate the amount of space that will be needed by
 *		SerializeTransactionState.  It would be OK to overestimate slightly,
 *		but it's simple for us to work out the precise value, so we do.
 */
Size
EstimateTransactionStateSpace(void)
{
	TransactionState s;
	Size		nxids = 0;
	Size		size = SerializedTransactionStateHeaderSize;

	for (s = CurrentTransactionState; s != NULL; s = s->parent)
	{
		if (FullTransactionIdIsValid(s->fullTransactionId))
			nxids = add_size(nxids, 1);
		nxids = add_size(nxids, s->nChildXids);
	}

	return add_size(size, mul_size(sizeof(TransactionId), nxids));
}

/*
 * SerializeTransactionState
 *		Write out relevant details of our transaction state that will be
 *		needed by a parallel worker.
 *
 * We need to save and restore XactDeferrable, XactIsoLevel, and the XIDs
 * associated with this transaction.  These are serialized into a
 * caller-supplied buffer big enough to hold the number of bytes reported by
 * EstimateTransactionStateSpace().  We emit the XIDs in sorted order for the
 * convenience of the receiving process.
 */
void
SerializeTransactionState(Size maxsize, char *start_address)
{
	TransactionState s;
	Size		nxids = 0;
	Size		i = 0;
	TransactionId *workspace;
	SerializedTransactionState *result;

	result = (SerializedTransactionState *) start_address;

	result->xactIsoLevel = XactIsoLevel;
	result->xactDeferrable = XactDeferrable;
	result->topFullTransactionId = XactTopFullTransactionId;
	result->currentFullTransactionId =
		CurrentTransactionState->fullTransactionId;
	result->currentCommandId = currentCommandId;

	/*
	 * If we're running in a parallel worker and launching a parallel worker
	 * of our own, we can just pass along the information that was passed to
	 * us.
	 */
	if (nParallelCurrentXids > 0)
	{
		result->nParallelCurrentXids = nParallelCurrentXids;
		memcpy(&result->parallelCurrentXids[0], ParallelCurrentXids,
			   nParallelCurrentXids * sizeof(TransactionId));
		return;
	}

	/*
	 * OK, we need to generate a sorted list of XIDs that our workers should
	 * view as current.  First, figure out how many there are.
	 */
	for (s = CurrentTransactionState; s != NULL; s = s->parent)
	{
		if (FullTransactionIdIsValid(s->fullTransactionId))
			nxids = add_size(nxids, 1);
		nxids = add_size(nxids, s->nChildXids);
	}
	Assert(SerializedTransactionStateHeaderSize + nxids * sizeof(TransactionId)
		   <= maxsize);

	/* Copy them to our scratch space. */
	workspace = palloc(nxids * sizeof(TransactionId));
	for (s = CurrentTransactionState; s != NULL; s = s->parent)
	{
		if (FullTransactionIdIsValid(s->fullTransactionId))
			workspace[i++] = XidFromFullTransactionId(s->fullTransactionId);
		memcpy(&workspace[i], s->childXids,
			   s->nChildXids * sizeof(TransactionId));
		i += s->nChildXids;
	}
	Assert(i == nxids);

	/* Sort them. */
	qsort(workspace, nxids, sizeof(TransactionId), xidComparator);

	/* Copy data into output area. */
	result->nParallelCurrentXids = nxids;
	memcpy(&result->parallelCurrentXids[0], workspace,
		   nxids * sizeof(TransactionId));
}

/*
 * StartParallelWorkerTransaction
 *		Start a parallel worker transaction, restoring the relevant
 *		transaction state serialized by SerializeTransactionState.
 */
void
StartParallelWorkerTransaction(char *tstatespace)
{
	SerializedTransactionState *tstate;

	Assert(CurrentTransactionState->blockState == TBLOCK_DEFAULT);
	StartTransaction();

	tstate = (SerializedTransactionState *) tstatespace;
	XactIsoLevel = tstate->xactIsoLevel;
	XactDeferrable = tstate->xactDeferrable;
	XactTopFullTransactionId = tstate->topFullTransactionId;
	CurrentTransactionState->fullTransactionId =
		tstate->currentFullTransactionId;
	currentCommandId = tstate->currentCommandId;
	nParallelCurrentXids = tstate->nParallelCurrentXids;
	ParallelCurrentXids = &tstate->parallelCurrentXids[0];

	CurrentTransactionState->blockState = TBLOCK_PARALLEL_INPROGRESS;
}

/*
 * EndParallelWorkerTransaction
 *		End a parallel worker transaction.
 */
void
EndParallelWorkerTransaction(void)
{
	Assert(CurrentTransactionState->blockState == TBLOCK_PARALLEL_INPROGRESS);
	CommitTransaction();
	CurrentTransactionState->blockState = TBLOCK_DEFAULT;
}

/*
 * ShowTransactionState
 *		Debug support
 */
static void
ShowTransactionState(const char *str)
{
	/* skip work if message will definitely not be printed */
	if (log_min_messages <= DEBUG5 || client_min_messages <= DEBUG5)
		ShowTransactionStateRec(str, CurrentTransactionState);
}

/*
 * ShowTransactionStateRec
 *		Recursive subroutine for ShowTransactionState
 */
static void
ShowTransactionStateRec(const char *str, TransactionState s)
{
	StringInfoData buf;

	initStringInfo(&buf);

	if (s->nChildXids > 0)
	{
		int			i;

		appendStringInfo(&buf, ", children: %u", s->childXids[0]);
		for (i = 1; i < s->nChildXids; i++)
			appendStringInfo(&buf, " %u", s->childXids[i]);
	}

	if (s->parent)
		ShowTransactionStateRec(str, s->parent);

	/* use ereport to suppress computation if msg will not be printed */
	ereport(DEBUG5,
			(errmsg_internal("%s(%d) name: %s; blockState: %s; state: %s, xid/subid/cid: %u/%u/%u%s%s",
							 str, s->nestingLevel,
							 PointerIsValid(s->name) ? s->name : "unnamed",
							 BlockStateAsString(s->blockState),
							 TransStateAsString(s->state),
							 (unsigned int) XidFromFullTransactionId(s->fullTransactionId),
							 (unsigned int) s->subTransactionId,
							 (unsigned int) currentCommandId,
							 currentCommandIdUsed ? " (used)" : "",
							 buf.data)));

	pfree(buf.data);
}

/*
 * BlockStateAsString
 *		Debug support
 */
static const char *
BlockStateAsString(TBlockState blockState)
{
	switch (blockState)
	{
		case TBLOCK_DEFAULT:
			return "DEFAULT";
		case TBLOCK_STARTED:
			return "STARTED";
		case TBLOCK_BEGIN:
			return "BEGIN";
		case TBLOCK_INPROGRESS:
			return "INPROGRESS";
		case TBLOCK_IMPLICIT_INPROGRESS:
			return "IMPLICIT_INPROGRESS";
		case TBLOCK_PARALLEL_INPROGRESS:
			return "PARALLEL_INPROGRESS";
		case TBLOCK_END:
			return "END";
		case TBLOCK_ABORT:
			return "ABORT";
		case TBLOCK_ABORT_END:
			return "ABORT_END";
		case TBLOCK_ABORT_PENDING:
			return "ABORT_PENDING";
		case TBLOCK_PREPARE:
			return "PREPARE";
		case TBLOCK_SUBBEGIN:
			return "SUBBEGIN";
		case TBLOCK_SUBINPROGRESS:
			return "SUBINPROGRESS";
		case TBLOCK_SUBRELEASE:
			return "SUBRELEASE";
		case TBLOCK_SUBCOMMIT:
			return "SUBCOMMIT";
		case TBLOCK_SUBABORT:
			return "SUBABORT";
		case TBLOCK_SUBABORT_END:
			return "SUBABORT_END";
		case TBLOCK_SUBABORT_PENDING:
			return "SUBABORT_PENDING";
		case TBLOCK_SUBRESTART:
			return "SUBRESTART";
		case TBLOCK_SUBABORT_RESTART:
			return "SUBABORT_RESTART";
	}
	return "UNRECOGNIZED";
}

/*
 * TransStateAsString
 *		Debug support
 */
static const char *
TransStateAsString(TransState state)
{
	switch (state)
	{
		case TRANS_DEFAULT:
			return "DEFAULT";
		case TRANS_START:
			return "START";
		case TRANS_INPROGRESS:
			return "INPROGRESS";
		case TRANS_COMMIT:
			return "COMMIT";
		case TRANS_ABORT:
			return "ABORT";
		case TRANS_PREPARE:
			return "PREPARE";
	}
	return "UNRECOGNIZED";
}

/*
 * EndLocalDistribXact
 *		Debug support
 */
static void
EndLocalDistribXact(bool isCommit)
{
	if (MyProc->localDistribXactData.state == LOCALDISTRIBXACT_STATE_NONE)
		return;

	/*
	 * MyProc->localDistribXactData is only used for debugging purpose by
	 * backend itself on segments only hence okay to modify without holding
	 * the lock.
	 */
	switch (DistributedTransactionContext)
	{
		case DTX_CONTEXT_QE_TWO_PHASE_EXPLICIT_WRITER:
		case DTX_CONTEXT_QE_TWO_PHASE_IMPLICIT_WRITER:
		case DTX_CONTEXT_QE_AUTO_COMMIT_IMPLICIT:
			LocalDistribXact_ChangeState(MyProc->pgprocno,
										 isCommit ?
										 LOCALDISTRIBXACT_STATE_COMMITTED :
										 LOCALDISTRIBXACT_STATE_ABORTED);
			break;

		case DTX_CONTEXT_QE_READER:
		case DTX_CONTEXT_QE_ENTRY_DB_SINGLETON:
			// QD or QE Writer will handle it.
			break;

		case DTX_CONTEXT_QD_DISTRIBUTED_CAPABLE:
		case DTX_CONTEXT_QD_RETRY_PHASE_2:
		case DTX_CONTEXT_QE_PREPARED:
		case DTX_CONTEXT_QE_FINISH_PREPARED:
			elog(PANIC, "Unexpected distribute transaction context: '%s'",
				 DtxContextToString(DistributedTransactionContext));
			break;

		default:
			elog(PANIC, "Unrecognized DTX transaction context: %d",
				 (int) DistributedTransactionContext);
			break;
	}
}

/*
 * IsoLevelAsUpperString
 *		Formatting helper.
 */
const char *
IsoLevelAsUpperString(int IsoLevel)
{
	switch (IsoLevel)
	{
		case XACT_READ_UNCOMMITTED:
			return "READ UNCOMMITTED";
		case XACT_READ_COMMITTED:
			return "READ COMMITTED";
		case XACT_REPEATABLE_READ:
			return "REPEATABLE READ";
		case XACT_SERIALIZABLE:
			return "SERIALIZABLE";
		default:
			return "UNKNOWN";
	}
}


/*
 * xactGetCommittedChildren
 *
 * Gets the list of committed children of the current transaction.  The return
 * value is the number of child transactions.  *ptr is set to point to an
 * array of TransactionIds.  The array is allocated in TopTransactionContext;
 * the caller should *not* pfree() it (this is a change from pre-8.4 code!).
 * If there are no subxacts, *ptr is set to NULL.
 */
int
xactGetCommittedChildren(TransactionId **ptr)
{
	TransactionState s = CurrentTransactionState;

	if (s->nChildXids == 0)
		*ptr = NULL;
	else
		*ptr = s->childXids;

	return s->nChildXids;
}


/*
 * Log the commit record for a plain or twophase transaction commit.
 *
 * A 2pc commit will be emitted when twophase_xid is valid, a plain one
 * otherwise.
 */
XLogRecPtr
XactLogCommitRecord(TimestampTz commit_time,
					Oid tablespace_oid_to_delete_on_commit,
					int nsubxacts, TransactionId *subxacts,
					int nrels, RelFileNodePendingDelete *rels,
					int nmsgs, SharedInvalidationMessage *msgs,
					int ndeldbs, DbDirNode *deldbs,
					bool relcacheInval, bool forceSync,
					int xactflags, TransactionId twophase_xid,
					const char *twophase_gid)
{
	xl_xact_commit xlrec;
	xl_xact_xinfo xl_xinfo;
	xl_xact_dbinfo xl_dbinfo;
	xl_xact_subxacts xl_subxacts;
	xl_xact_relfilenodes xl_relfilenodes;
	xl_xact_invals xl_invals;
	xl_xact_twophase xl_twophase;
	xl_xact_origin xl_origin;
	xl_xact_distrib xl_distrib;
	xl_xact_deldbs xl_deldbs;
	XLogRecPtr recptr;
	bool isOnePhaseQE = (Gp_role == GP_ROLE_EXECUTE && MyTmGxactLocal->isOnePhaseCommit);
	bool isDtxPrepared = isPreparedDtxTransaction();

	uint8		info;

	Assert(CritSectionCount > 0);

	xl_xinfo.xinfo = 0;

	/* decide between a plain and 2pc commit */
	if (isDtxPrepared)
		info = XLOG_XACT_DISTRIBUTED_COMMIT;
	else if (!TransactionIdIsValid(twophase_xid))
		info = XLOG_XACT_COMMIT;
	else
		info = XLOG_XACT_COMMIT_PREPARED;

	/* First figure out and collect all the information needed */

	xlrec.xact_time = commit_time;
	xlrec.tablespace_oid_to_delete_on_commit = tablespace_oid_to_delete_on_commit;

	if (relcacheInval)
		xl_xinfo.xinfo |= XACT_COMPLETION_UPDATE_RELCACHE_FILE;
	if (forceSyncCommit)
		xl_xinfo.xinfo |= XACT_COMPLETION_FORCE_SYNC_COMMIT;
	if ((xactflags & XACT_FLAGS_ACQUIREDACCESSEXCLUSIVELOCK))
		xl_xinfo.xinfo |= XACT_XINFO_HAS_AE_LOCKS;

	/*
	 * Check if the caller would like to ask standbys for immediate feedback
	 * once this commit is applied.
	 */
	if (synchronous_commit >= SYNCHRONOUS_COMMIT_REMOTE_APPLY)
		xl_xinfo.xinfo |= XACT_COMPLETION_APPLY_FEEDBACK;

	/*
	 * Relcache invalidations requires information about the current database
	 * and so does logical decoding.
	 */
	if (nmsgs > 0 || XLogLogicalInfoActive())
	{
		xl_xinfo.xinfo |= XACT_XINFO_HAS_DBINFO;
		xl_dbinfo.dbId = MyDatabaseId;
		xl_dbinfo.tsId = MyDatabaseTableSpace;
	}

	if (nsubxacts > 0)
	{
		xl_xinfo.xinfo |= XACT_XINFO_HAS_SUBXACTS;
		xl_subxacts.nsubxacts = nsubxacts;
	}

	if (nrels > 0)
	{
		xl_xinfo.xinfo |= XACT_XINFO_HAS_RELFILENODES;
		xl_relfilenodes.nrels = nrels;
	}

	if (nmsgs > 0)
	{
		xl_xinfo.xinfo |= XACT_XINFO_HAS_INVALS;
		xl_invals.nmsgs = nmsgs;
	}

	if (ndeldbs > 0)
	{
		xl_xinfo.xinfo |= XACT_XINFO_HAS_DELDBS;
		xl_deldbs.ndeldbs = ndeldbs;
	}

	if (TransactionIdIsValid(twophase_xid))
	{
		xl_xinfo.xinfo |= XACT_XINFO_HAS_TWOPHASE;
		xl_twophase.xid = twophase_xid;
		Assert(twophase_gid != NULL);

		if (XLogLogicalInfoActive())
			xl_xinfo.xinfo |= XACT_XINFO_HAS_GID;
	}

	/* dump transaction origin information */
	if (replorigin_session_origin != InvalidRepOriginId)
	{
		xl_xinfo.xinfo |= XACT_XINFO_HAS_ORIGIN;

		xl_origin.origin_lsn = replorigin_session_origin_lsn;
		xl_origin.origin_timestamp = replorigin_session_origin_timestamp;
	}

	if (isDtxPrepared || isOnePhaseQE)
	{
		xl_xinfo.xinfo |= XACT_XINFO_HAS_DISTRIB;
		xl_distrib.distrib_timestamp = getDistributedTransactionTimestamp();
		xl_distrib.distrib_xid = getDistributedTransactionId();
	}

	if (xl_xinfo.xinfo != 0)
		info |= XLOG_XACT_HAS_INFO;

	/* Then include all the collected data into the commit record. */

	XLogBeginInsert();

	XLogRegisterData((char *) (&xlrec), sizeof(xl_xact_commit));

	if (xl_xinfo.xinfo != 0)
		XLogRegisterData((char *) (&xl_xinfo.xinfo), sizeof(xl_xinfo.xinfo));

	if (xl_xinfo.xinfo & XACT_XINFO_HAS_DBINFO)
		XLogRegisterData((char *) (&xl_dbinfo), sizeof(xl_dbinfo));

	if (xl_xinfo.xinfo & XACT_XINFO_HAS_SUBXACTS)
	{
		XLogRegisterData((char *) (&xl_subxacts),
						 MinSizeOfXactSubxacts);
		XLogRegisterData((char *) subxacts,
						 nsubxacts * sizeof(TransactionId));
	}

	if (xl_xinfo.xinfo & XACT_XINFO_HAS_RELFILENODES)
	{
		XLogRegisterData((char *) (&xl_relfilenodes),
						 MinSizeOfXactRelfilenodes);
		XLogRegisterData((char *) rels,
						 nrels * sizeof(RelFileNodePendingDelete));
	}

	if (xl_xinfo.xinfo & XACT_XINFO_HAS_INVALS)
	{
		XLogRegisterData((char *) (&xl_invals), MinSizeOfXactInvals);
		XLogRegisterData((char *) msgs,
						 nmsgs * sizeof(SharedInvalidationMessage));
	}

	if (xl_xinfo.xinfo & XACT_XINFO_HAS_DELDBS)
	{
		XLogRegisterData((char *) (&xl_deldbs), MinSizeOfXactDelDbs);
		XLogRegisterData((char *) deldbs,
						 ndeldbs * sizeof(DbDirNode));
	}

	if (xl_xinfo.xinfo & XACT_XINFO_HAS_TWOPHASE)
	{
		XLogRegisterData((char *) (&xl_twophase), sizeof(xl_xact_twophase));
		if (xl_xinfo.xinfo & XACT_XINFO_HAS_GID)
			XLogRegisterData(unconstify(char *, twophase_gid), strlen(twophase_gid) + 1);
	}

	if (xl_xinfo.xinfo & XACT_XINFO_HAS_ORIGIN)
		XLogRegisterData((char *) (&xl_origin), sizeof(xl_xact_origin));

	if (xl_xinfo.xinfo & XACT_XINFO_HAS_DISTRIB)
		XLogRegisterData((char *) (&xl_distrib), sizeof(xl_xact_distrib));

	/* we allow filtering by xacts */
	XLogSetRecordFlags(XLOG_INCLUDE_ORIGIN);

	if (isDtxPrepared)
		insertingDistributedCommitted();

	recptr = XLogInsert(RM_XACT_ID, info);

	if (isDtxPrepared)
		insertedDistributedCommitted();

	return recptr;
}

/*
 * Log the commit record for a plain or twophase transaction abort.
 *
 * A 2pc abort will be emitted when twophase_xid is valid, a plain one
 * otherwise.
 */
XLogRecPtr
XactLogAbortRecord(TimestampTz abort_time,
				   Oid tablespace_oid_to_delete_on_abort,
				   int nsubxacts, TransactionId *subxacts,
				   int nrels, RelFileNodePendingDelete *rels,
				   int ndeldbs, DbDirNode *deldbs,
				   int xactflags, TransactionId twophase_xid,
				   const char *twophase_gid)
{
	xl_xact_abort xlrec;
	xl_xact_xinfo xl_xinfo;
	xl_xact_subxacts xl_subxacts;
	xl_xact_relfilenodes xl_relfilenodes;
	xl_xact_deldbs xl_deldbs;
	xl_xact_twophase xl_twophase;
	xl_xact_dbinfo xl_dbinfo;
	xl_xact_origin xl_origin;

	uint8		info;

	Assert(CritSectionCount > 0);

	xl_xinfo.xinfo = 0;

	/* decide between a plain and 2pc abort */
	if (!TransactionIdIsValid(twophase_xid))
		info = XLOG_XACT_ABORT;
	else
		info = XLOG_XACT_ABORT_PREPARED;


	/* First figure out and collect all the information needed */

	xlrec.xact_time = abort_time;
	xlrec.tablespace_oid_to_delete_on_abort = tablespace_oid_to_delete_on_abort;

	if ((xactflags & XACT_FLAGS_ACQUIREDACCESSEXCLUSIVELOCK))
		xl_xinfo.xinfo |= XACT_XINFO_HAS_AE_LOCKS;

	if (nsubxacts > 0)
	{
		xl_xinfo.xinfo |= XACT_XINFO_HAS_SUBXACTS;
		xl_subxacts.nsubxacts = nsubxacts;
	}

	if (nrels > 0)
	{
		xl_xinfo.xinfo |= XACT_XINFO_HAS_RELFILENODES;
		xl_relfilenodes.nrels = nrels;
	}

	if (ndeldbs > 0)
	{
		xl_xinfo.xinfo |= XACT_XINFO_HAS_DELDBS;
		xl_deldbs.ndeldbs = ndeldbs;
	}

	if (TransactionIdIsValid(twophase_xid))
	{
		xl_xinfo.xinfo |= XACT_XINFO_HAS_TWOPHASE;
		xl_twophase.xid = twophase_xid;
		Assert(twophase_gid != NULL);

		if (XLogLogicalInfoActive())
			xl_xinfo.xinfo |= XACT_XINFO_HAS_GID;
	}

	if (TransactionIdIsValid(twophase_xid) && XLogLogicalInfoActive())
	{
		xl_xinfo.xinfo |= XACT_XINFO_HAS_DBINFO;
		xl_dbinfo.dbId = MyDatabaseId;
		xl_dbinfo.tsId = MyDatabaseTableSpace;
	}

	/* dump transaction origin information only for abort prepared */
	if ((replorigin_session_origin != InvalidRepOriginId) &&
		TransactionIdIsValid(twophase_xid) &&
		XLogLogicalInfoActive())
	{
		xl_xinfo.xinfo |= XACT_XINFO_HAS_ORIGIN;

		xl_origin.origin_lsn = replorigin_session_origin_lsn;
		xl_origin.origin_timestamp = replorigin_session_origin_timestamp;
	}

	if (xl_xinfo.xinfo != 0)
		info |= XLOG_XACT_HAS_INFO;

	/* Then include all the collected data into the abort record. */

	XLogBeginInsert();

	XLogRegisterData((char *) (&xlrec), MinSizeOfXactAbort);

	if (xl_xinfo.xinfo != 0)
		XLogRegisterData((char *) (&xl_xinfo), sizeof(xl_xinfo));

	if (xl_xinfo.xinfo & XACT_XINFO_HAS_DBINFO)
		XLogRegisterData((char *) (&xl_dbinfo), sizeof(xl_dbinfo));

	if (xl_xinfo.xinfo & XACT_XINFO_HAS_SUBXACTS)
	{
		XLogRegisterData((char *) (&xl_subxacts),
						 MinSizeOfXactSubxacts);
		XLogRegisterData((char *) subxacts,
						 nsubxacts * sizeof(TransactionId));
	}

	if (xl_xinfo.xinfo & XACT_XINFO_HAS_RELFILENODES)
	{
		XLogRegisterData((char *) (&xl_relfilenodes),
						 MinSizeOfXactRelfilenodes);
		XLogRegisterData((char *) rels,
						 nrels * sizeof(RelFileNodePendingDelete));
	}

	if (xl_xinfo.xinfo & XACT_XINFO_HAS_DELDBS)
	{
		XLogRegisterData((char *) (&xl_deldbs),
						 MinSizeOfXactDelDbs);
		XLogRegisterData((char *) deldbs,
						 ndeldbs * sizeof(DbDirNode));
	}


	if (xl_xinfo.xinfo & XACT_XINFO_HAS_TWOPHASE)
	{
		XLogRegisterData((char *) (&xl_twophase), sizeof(xl_xact_twophase));
		if (xl_xinfo.xinfo & XACT_XINFO_HAS_GID)
			XLogRegisterData(unconstify(char *, twophase_gid), strlen(twophase_gid) + 1);
	}

	if (xl_xinfo.xinfo & XACT_XINFO_HAS_ORIGIN)
		XLogRegisterData((char *) (&xl_origin), sizeof(xl_xact_origin));

	if (TransactionIdIsValid(twophase_xid))
		XLogSetRecordFlags(XLOG_INCLUDE_ORIGIN);

	return XLogInsert(RM_XACT_ID, info);
}

/*
 * Before 9.0 this was a fairly short function, but now it performs many
 * actions for which the order of execution is critical.
 */
static void
xact_redo_commit(xl_xact_parsed_commit *parsed,
				 TransactionId xid,
				 XLogRecPtr lsn,
				 RepOriginId origin_id)
{
	TransactionId max_xid;
	TimestampTz commit_time;
	Oid tablespace_oid_to_delete = parsed->tablespace_oid_to_delete_on_commit;

	Assert(TransactionIdIsValid(xid));

	max_xid = TransactionIdLatest(xid, parsed->nsubxacts, parsed->subxacts);

	ereportif(OidIsValid(tablespace_oid_to_delete), DEBUG5,
		(errmsg("in xact_redo_commit_internal with tablespace oid to delete: %u",
			tablespace_oid_to_delete)));

	/* Make sure nextFullXid is beyond any XID mentioned in the record. */
	AdvanceNextFullTransactionIdPastXid(max_xid);

	/* also update distributed commit log */
	if (parsed->distribXid != 0 && parsed->distribTimeStamp != 0)
	{
		DistributedLog_SetCommittedTree(xid, parsed->nsubxacts, parsed->subxacts,
										parsed->distribTimeStamp, parsed->distribXid,
										/* isRedo */ true);
	}

	Assert(((parsed->xinfo & XACT_XINFO_HAS_ORIGIN) == 0) ==
		   (origin_id == InvalidRepOriginId));

	if (parsed->xinfo & XACT_XINFO_HAS_ORIGIN)
		commit_time = parsed->origin_timestamp;
	else
		commit_time = parsed->xact_time;

	/* Set the transaction commit timestamp and metadata */
	TransactionTreeSetCommitTsData(xid, parsed->nsubxacts, parsed->subxacts,
								   commit_time, origin_id, false);

	if (standbyState == STANDBY_DISABLED)
	{
		/*
		 * Mark the transaction committed in pg_xact.
		 */
		TransactionIdCommitTree(xid, parsed->nsubxacts, parsed->subxacts);
	}
	else
	{
		/*
		 * If a transaction completion record arrives that has as-yet
		 * unobserved subtransactions then this will not have been fully
		 * handled by the call to RecordKnownAssignedTransactionIds() in the
		 * main recovery loop in xlog.c. So we need to do bookkeeping again to
		 * cover that case. This is confusing and it is easy to think this
		 * call is irrelevant, which has happened three times in development
		 * already. Leave it in.
		 */
		RecordKnownAssignedTransactionIds(max_xid);

		/*
		 * Mark the transaction committed in pg_xact. We use async commit
		 * protocol during recovery to provide information on database
		 * consistency for when users try to set hint bits. It is important
		 * that we do not set hint bits until the minRecoveryPoint is past
		 * this commit record. This ensures that if we crash we don't see hint
		 * bits set on changes made by transactions that haven't yet
		 * recovered. It's unlikely but it's good to be safe.
		 */
		TransactionIdAsyncCommitTree(
									 xid, parsed->nsubxacts, parsed->subxacts, lsn);

		/*
		 * We must mark clog before we update the ProcArray.
		 */
		ExpireTreeKnownAssignedTransactionIds(
											  xid, parsed->nsubxacts, parsed->subxacts, max_xid);

		/*
		 * Send any cache invalidations attached to the commit. We must
		 * maintain the same order of invalidation then release locks as
		 * occurs in CommitTransaction().
		 */
		ProcessCommittedInvalidationMessages(
											 parsed->msgs, parsed->nmsgs,
											 XactCompletionRelcacheInitFileInval(parsed->xinfo),
											 parsed->dbId, parsed->tsId);

		/*
		 * Release locks, if any. We do this for both two phase and normal one
		 * phase transactions. In effect we are ignoring the prepare phase and
		 * just going straight to lock release.
		 */
		if (parsed->xinfo & XACT_XINFO_HAS_AE_LOCKS)
			StandbyReleaseLockTree(xid, parsed->nsubxacts, parsed->subxacts);
	}

	if (parsed->xinfo & XACT_XINFO_HAS_ORIGIN)
	{
		/* recover apply progress */
		replorigin_advance(origin_id, parsed->origin_lsn, lsn,
						   false /* backward */ , false /* WAL */ );
	}

	/* Make sure files supposed to be dropped are dropped */
	if (parsed->nrels > 0)
	{
		/*
		 * First update minimum recovery point to cover this WAL record. Once
		 * a relation is deleted, there's no going back. The buffer manager
		 * enforces the WAL-first rule for normal updates to relation files,
		 * so that the minimum recovery point is always updated before the
		 * corresponding change in the data file is flushed to disk, but we
		 * have to do the same here since we're bypassing the buffer manager.
		 *
		 * Doing this before deleting the files means that if a deletion fails
		 * for some reason, you cannot start up the system even after restart,
		 * until you fix the underlying situation so that the deletion will
		 * succeed. Alternatively, we could update the minimum recovery point
		 * after deletion, but that would leave a small window where the
		 * WAL-first rule would be violated.
		 */
		XLogFlush(lsn);

		/* Make sure files supposed to be dropped are dropped */
		DropRelationFiles(parsed->xnodes, parsed->nrels, true);
	}

	if (parsed->ndeldbs > 0)
	{
		XLogFlush(lsn);
		DropDatabaseDirectories(parsed->deldbs, parsed->ndeldbs, true);
	}

	DoTablespaceDeletionForRedoXlog(tablespace_oid_to_delete);

	/*
	 * We issue an XLogFlush() for the same reason we emit ForceSyncCommit()
	 * in normal operation. For example, in CREATE DATABASE, we copy all files
	 * from the template database, and then commit the transaction. If we
	 * crash after all the files have been copied but before the commit, you
	 * have files in the data directory without an entry in pg_database. To
	 * minimize the window for that, we use ForceSyncCommit() to rush the
	 * commit record to disk as quick as possible. We have the same window
	 * during recovery, and forcing an XLogFlush() (which updates
	 * minRecoveryPoint during recovery) helps to reduce that problem window,
	 * for any user that requested ForceSyncCommit().
	 */
	if (XactCompletionForceSyncCommit(parsed->xinfo))
		XLogFlush(lsn);

	/*
	 * If asked by the primary (because someone is waiting for a synchronous
	 * commit = remote_apply), we will need to ask walreceiver to send a reply
	 * immediately.
	 */
	if (XactCompletionApplyFeedback(parsed->xinfo))
		XLogRequestWalReceiverReply();
}

/*
 * Be careful with the order of execution, as with xact_redo_commit().
 * The two functions are similar but differ in key places.
 *
 * Note also that an abort can be for a subtransaction and its children,
 * not just for a top level abort. That means we have to consider
 * topxid != xid, whereas in commit we would find topxid == xid always
 * because subtransaction commit is never WAL logged.
 */
static void
xact_redo_distributed_commit(xl_xact_parsed_commit *parsed,
							 TransactionId xid,
							 XLogRecPtr lsn,
							 RepOriginId origin_id)
{
	TMGXACT_LOG gxact_log;
	char gid[TMGIDSIZE];
	DistributedTransactionTimeStamp	distribTimeStamp;
	DistributedTransactionId 		distribXid;

	TransactionId max_xid;

	max_xid = TransactionIdLatest(xid, parsed->nsubxacts, parsed->subxacts);

	/* Make sure nextFullXid is beyond any XID mentioned in the record. */
	AdvanceNextFullTransactionIdPastXid(max_xid);

	distribTimeStamp = parsed->distribTimeStamp;
	distribXid = parsed->distribXid;

	/* Construct the global transaction log */
	snprintf(gid, TMGIDSIZE, "%u-%.10u", distribTimeStamp, distribXid);
	memcpy(&gxact_log.gid, gid, TMGIDSIZE);
	gxact_log.gxid = distribXid;

	if (TransactionIdIsValid(xid))
	{
		/*
		 * Mark the distributed transaction committed before we
		 * update the CLOG in xact_redo_commit.
		 */

		/* Make sure nextFullXid is beyond any XID mentioned in the record. */
		AdvanceNextFullTransactionIdPastXid(xid);

		/*
		 * Now update the CLOG and do local commit actions.
		 *
		 * NOTE: The following logic is a copy of xact_redo_commit, with the
		 * only addition being redo of DistributeLog updates to subtransaction
		 * log.
		 */

		/* Mark the transaction committed in pg_clog */

		/* Add the committed subtransactions to the DistributedLog, too. */
		DistributedLog_SetCommittedTree(xid, parsed->nsubxacts, parsed->subxacts,
										distribTimeStamp,
										gxact_log.gxid,
										/* isRedo */ true);

		TransactionIdCommitTree(xid, parsed->nsubxacts, parsed->subxacts);

		DropRelationFiles(parsed->xnodes, parsed->nrels, true);
		DropDatabaseDirectories(parsed->deldbs, parsed->ndeldbs, true);
		DoTablespaceDeletionForRedoXlog(parsed->tablespace_oid_to_delete_on_commit);
	}

	/*
	 * End copy of xact_redo_commit logic.
	 */
	redoDistributedCommitRecord(&gxact_log);
}

static void
xact_redo_abort(xl_xact_parsed_abort *parsed, TransactionId xid)
{
	TransactionId max_xid;

	Assert(TransactionIdIsValid(xid));

	/* Make sure nextFullXid is beyond any XID mentioned in the record. */
	max_xid = TransactionIdLatest(xid,
								  parsed->nsubxacts,
								  parsed->subxacts);
	AdvanceNextFullTransactionIdPastXid(max_xid);

	if (standbyState == STANDBY_DISABLED)
	{
		/* Mark the transaction aborted in pg_xact, no need for async stuff */
		TransactionIdAbortTree(xid, parsed->nsubxacts, parsed->subxacts);
	}
	else
	{
		/*
		 * If a transaction completion record arrives that has as-yet
		 * unobserved subtransactions then this will not have been fully
		 * handled by the call to RecordKnownAssignedTransactionIds() in the
		 * main recovery loop in xlog.c. So we need to do bookkeeping again to
		 * cover that case. This is confusing and it is easy to think this
		 * call is irrelevant, which has happened three times in development
		 * already. Leave it in.
		 */
		RecordKnownAssignedTransactionIds(max_xid);

		/* Mark the transaction aborted in pg_xact, no need for async stuff */
		TransactionIdAbortTree(xid, parsed->nsubxacts, parsed->subxacts);

		/*
		 * We must update the ProcArray after we have marked clog.
		 */
		ExpireTreeKnownAssignedTransactionIds(
											  xid, parsed->nsubxacts, parsed->subxacts, max_xid);

		/*
		 * There are no invalidation messages to send or undo.
		 */

		/*
		 * Release locks, if any. There are no invalidations to send.
		 */
		if (parsed->xinfo & XACT_XINFO_HAS_AE_LOCKS)
			StandbyReleaseLockTree(xid, parsed->nsubxacts, parsed->subxacts);
	}

	/* Make sure files supposed to be dropped are dropped */
	DropRelationFiles(parsed->xnodes, parsed->nrels, true);
	DropDatabaseDirectories(parsed->deldbs, parsed->ndeldbs, true);
	DoTablespaceDeletionForRedoXlog(parsed->tablespace_oid_to_delete_on_abort);
}

static void
xact_redo_distributed_forget(xl_xact_distributed_forget *xlrec, TransactionId xid pg_attribute_unused() )
{
	redoDistributedForgetCommitRecord(&xlrec->gxact_log);
}


void
xact_redo(XLogReaderState *record)
{
	uint8		info = XLogRecGetInfo(record) & XLOG_XACT_OPMASK;

	/* Backup blocks are not used in xact records */
	Assert(!XLogRecHasAnyBlockRefs(record));

	if (info == XLOG_XACT_COMMIT)
	{
		xl_xact_commit *xlrec = (xl_xact_commit *) XLogRecGetData(record);
		xl_xact_parsed_commit parsed;

		ParseCommitRecord(XLogRecGetInfo(record), xlrec, &parsed);
		xact_redo_commit(&parsed, XLogRecGetXid(record),
						 record->EndRecPtr, XLogRecGetOrigin(record));
	}
	else if (info == XLOG_XACT_COMMIT_PREPARED)
	{
		xl_xact_commit *xlrec = (xl_xact_commit *) XLogRecGetData(record);
		xl_xact_parsed_commit parsed;

		ParseCommitRecord(XLogRecGetInfo(record), xlrec, &parsed);
		xact_redo_commit(&parsed, parsed.twophase_xid,
						 record->EndRecPtr, XLogRecGetOrigin(record));

		/* Delete TwoPhaseState gxact entry and/or 2PC file. */
		LWLockAcquire(TwoPhaseStateLock, LW_EXCLUSIVE);
		PrepareRedoRemove(parsed.twophase_xid, false);
		LWLockRelease(TwoPhaseStateLock);
	}
	else if (info == XLOG_XACT_ABORT)
	{
		xl_xact_abort *xlrec = (xl_xact_abort *) XLogRecGetData(record);
		xl_xact_parsed_abort parsed;

		ParseAbortRecord(XLogRecGetInfo(record), xlrec, &parsed);
		xact_redo_abort(&parsed, XLogRecGetXid(record));
	}
	else if (info == XLOG_XACT_ABORT_PREPARED)
	{
		xl_xact_abort *xlrec = (xl_xact_abort *) XLogRecGetData(record);
		xl_xact_parsed_abort parsed;

		ParseAbortRecord(XLogRecGetInfo(record), xlrec, &parsed);
		xact_redo_abort(&parsed, parsed.twophase_xid);

		/* Delete TwoPhaseState gxact entry and/or 2PC file. */
		LWLockAcquire(TwoPhaseStateLock, LW_EXCLUSIVE);
		PrepareRedoRemove(parsed.twophase_xid, false);
		LWLockRelease(TwoPhaseStateLock);
	}
	else if (info == XLOG_XACT_PREPARE)
	{
		/*
		 * Store xid and start/end pointers of the WAL record in TwoPhaseState
		 * gxact entry.
		 */
		LWLockAcquire(TwoPhaseStateLock, LW_EXCLUSIVE);
		PrepareRedoAdd(XLogRecGetData(record),
					   record->ReadRecPtr,
					   record->EndRecPtr,
					   XLogRecGetOrigin(record));
		LWLockRelease(TwoPhaseStateLock);
	}
	else if (info == XLOG_XACT_DISTRIBUTED_COMMIT)
	{
		xl_xact_commit *xlrec = (xl_xact_commit *) XLogRecGetData(record);
		xl_xact_parsed_commit parsed;

		ParseCommitRecord(XLogRecGetInfo(record), xlrec, &parsed);
		Assert(parsed.twophase_xid == InvalidTransactionId);
		xact_redo_distributed_commit(&parsed, XLogRecGetXid(record),
									 record->EndRecPtr, XLogRecGetOrigin(record));
	}
	else if (info == XLOG_XACT_DISTRIBUTED_FORGET)
	{
		xl_xact_distributed_forget *xlrec = (xl_xact_distributed_forget *) XLogRecGetData(record);

		xact_redo_distributed_forget(xlrec, XLogRecGetXid(record));
	}
	else if (info == XLOG_XACT_ASSIGNMENT)
	{
		xl_xact_assignment *xlrec = (xl_xact_assignment *) XLogRecGetData(record);

		if (standbyState >= STANDBY_INITIALIZED)
			ProcArrayApplyXidAssignment(xlrec->xtop,
										xlrec->nsubxacts, xlrec->xsub);
	}
	else
		elog(PANIC, "xact_redo: unknown op code %u", info);
}<|MERGE_RESOLUTION|>--- conflicted
+++ resolved
@@ -2289,15 +2289,9 @@
 	ereportif(Debug_print_full_dtm, LOG,
 			  (errmsg("%s setting shared xid " UINT64_FORMAT " -> " UINT64_FORMAT,
 					  DtxContextToString(distributedTransactionContext),
-<<<<<<< HEAD
-					  U64FromFullTransactionId(SharedLocalSnapshotSlot->fullXid),
+					  U64FromFullTransactionId(SharedSnapshot.desc->fullXid),
 					  U64FromFullTransactionId(TopTransactionStateData.fullTransactionId))));
-	SharedLocalSnapshotSlot->fullXid = TopTransactionStateData.fullTransactionId;
-=======
-					  SharedSnapshot.desc->xid,
-					  TopTransactionStateData.transactionId)));
-	SharedSnapshot.desc->xid = TopTransactionStateData.transactionId;
->>>>>>> cfc911d8
+	SharedSnapshot.desc->fullXid = TopTransactionStateData.fullTransactionId;
 }
 
 void
@@ -2531,42 +2525,21 @@
 			{
 				LWLockAcquire(SharedSnapshot.lockSlot->lock, LW_EXCLUSIVE);
 
-<<<<<<< HEAD
-				SharedLocalSnapshotSlot->ready = false;
-				SharedLocalSnapshotSlot->fullXid = s->fullTransactionId;
-				SharedLocalSnapshotSlot->startTimestamp = stmtStartTimestamp;
-				SharedLocalSnapshotSlot->QDxid = QEDtxContextInfo.distributedXid;
-				SharedLocalSnapshotSlot->writer_proc = MyProc;
-				SharedLocalSnapshotSlot->writer_xact = MyPgXact;
-=======
 				SharedSnapshot.desc->segmateSync = INVALID_SEGMATE;
-				SharedSnapshot.desc->xid = s->transactionId;
+				SharedSnapshot.desc->fullXid = s->fullTransactionId;
 				SharedSnapshot.desc->startTimestamp = stmtStartTimestamp;
->>>>>>> cfc911d8
 
 				ereportif(Debug_print_full_dtm, LOG,
 						  (errmsg(
 							  "qExec writer setting distributedXid: %d "
-<<<<<<< HEAD
-							  "sharedQDxid %d (shared xid " UINT64_FORMAT " -> " UINT64_FORMAT ") ready %s"
+							  "sharedQDxid (shared xid " UINT64_FORMAT " -> " UINT64_FORMAT ") ready %s"
 							  " (shared timeStamp = " INT64_FORMAT " -> "
 							  INT64_FORMAT ")",
 							  QEDtxContextInfo.distributedXid,
-							  SharedLocalSnapshotSlot->QDxid,
-							  U64FromFullTransactionId(SharedLocalSnapshotSlot->fullXid),
+							  U64FromFullTransactionId(SharedSnapshot.desc->fullXid),
 							  U64FromFullTransactionId(s->fullTransactionId),
-							  SharedLocalSnapshotSlot->ready ? "true" : "false",
-							  SharedLocalSnapshotSlot->startTimestamp,
-=======
-							  "sharedQDxid (shared xid %u -> %u) ready %s"
-							  " (shared timeStamp = " INT64_FORMAT " -> "
-							  INT64_FORMAT ")",
-							  QEDtxContextInfo.distributedXid,
-							  SharedSnapshot.desc->xid,
-							  s->transactionId,
 							  IS_VALID_SEGMATE(SharedSnapshot.desc->segmateSync) ? "true" : "false",
 							  SharedSnapshot.desc->startTimestamp,
->>>>>>> cfc911d8
 							  xactStartTimestamp)));
 				LWLockRelease(SharedSnapshot.lockSlot->lock);
 			}
@@ -3744,13 +3717,8 @@
 			{
 				LWLockAcquire(SharedSnapshot.lockSlot->lock, LW_EXCLUSIVE);
 
-<<<<<<< HEAD
-				FullTransactionId oldFullXid = SharedLocalSnapshotSlot->fullXid;
-				TimestampTz oldStartTimestamp = SharedLocalSnapshotSlot->startTimestamp;
-=======
-				TransactionId oldXid = SharedSnapshot.desc->xid;
+				FullTransactionId oldFullXid = SharedSnapshot.desc->fullXid;
 				TimestampTz oldStartTimestamp = SharedSnapshot.desc->startTimestamp;
->>>>>>> cfc911d8
 
 				/*
 				 * MPP-3228: For a subtransaction, the transactionId
@@ -3760,11 +3728,7 @@
 				 */
 				if (FullTransactionIdIsValid(s->fullTransactionId))
 				{
-<<<<<<< HEAD
-					SharedLocalSnapshotSlot->fullXid = s->fullTransactionId;
-=======
-					SharedSnapshot.desc->xid = s->transactionId;
->>>>>>> cfc911d8
+					SharedSnapshot.desc->fullXid = s->fullTransactionId;
 				}
 
 				SharedSnapshot.desc->startTimestamp = xactStartTimestamp;
