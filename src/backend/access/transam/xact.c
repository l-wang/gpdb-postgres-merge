--- conflicted
+++ resolved
@@ -2547,15 +2547,9 @@
 							  "sharedQDxid (shared xid " UINT64_FORMAT " -> " UINT64_FORMAT ") ready %s"
 							  " (shared timeStamp = " INT64_FORMAT " -> "
 							  INT64_FORMAT ")",
-							  QEDtxContextInfo.distributedXid,
-<<<<<<< HEAD
+							  SharedLocalSnapshotSlot->distributedXid,
 							  U64FromFullTransactionId(SharedLocalSnapshotSlot->fullXid),
 							  U64FromFullTransactionId(s->fullTransactionId),
-=======
-							  SharedLocalSnapshotSlot->distributedXid,
-							  SharedLocalSnapshotSlot->xid,
-							  s->transactionId,
->>>>>>> b22544fb
 							  SharedLocalSnapshotSlot->ready ? "true" : "false",
 							  SharedLocalSnapshotSlot->startTimestamp,
 							  xactStartTimestamp)));
