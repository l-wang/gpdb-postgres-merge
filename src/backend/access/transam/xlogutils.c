--- conflicted
+++ resolved
@@ -350,7 +350,6 @@
 	MirrorDataLossTrackingState mirrorDataLossTrackingState;
 	int64 mirrorDataLossTrackingSessionNum;
 	bool mirrorDataLossOccurred;
-<<<<<<< HEAD
 
 	// UNDONE: What about the persistent rel files table???
 	// UNDONE: This condition should not occur anymore.
@@ -370,22 +369,6 @@
 	}
 	else
 		smgrcreate(smgr, forknum, true);
-=======
-		
-	// UNDONE: What about the persistent rel files table???
-	// UNDONE: This condition should not occur anymore.
-	// UNDONE: segmentFileNum and AO?
-	mirrorDataLossTrackingState =
-		FileRepPrimary_GetMirrorDataLossTrackingSessionNum(
-			&mirrorDataLossTrackingSessionNum);
-	smgrcreate(
-		smgr,
-		/* relationName */ NULL,		// Ok to be NULL -- we don't know the name here.
-		mirrorDataLossTrackingState,
-		mirrorDataLossTrackingSessionNum,
-		/* ignoreAlreadyExists */ true,
-		&mirrorDataLossOccurred);
->>>>>>> 9d0b7d17
 
 	lastblock = smgrnblocks(smgr, forknum);
 
