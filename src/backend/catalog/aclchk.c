/*-------------------------------------------------------------------------
 *
 * aclchk.c
 *	  Routines to check access control permissions.
 *
 * Portions Copyright (c) 1996-2009, PostgreSQL Global Development Group
 * Portions Copyright (c) 1994, Regents of the University of California
 *
 *
 * IDENTIFICATION
 *	  $PostgreSQL: pgsql/src/backend/catalog/aclchk.c,v 1.154 2009/06/11 14:48:54 momjian Exp $
 *
 * NOTES
 *	  See acl.h.
 *
 *-------------------------------------------------------------------------
 */
#include "postgres.h"

#include "access/genam.h"
#include "access/heapam.h"
#include "access/sysattr.h"
#include "access/xact.h"
#include "catalog/catalog.h"
#include "catalog/dependency.h"
#include "catalog/heap.h"
#include "catalog/indexing.h"
#include "catalog/pg_authid.h"
#include "catalog/pg_conversion.h"
#include "catalog/pg_database.h"
#include "catalog/pg_extension.h"
#include "catalog/pg_extprotocol.h"
#include "catalog/pg_foreign_data_wrapper.h"
#include "catalog/pg_foreign_server.h"
#include "catalog/pg_language.h"
#include "catalog/pg_namespace.h"
#include "catalog/pg_opclass.h"
#include "catalog/pg_operator.h"
#include "catalog/pg_opfamily.h"
#include "catalog/pg_proc.h"
#include "catalog/pg_tablespace.h"
#include "catalog/pg_filespace.h"
#include "catalog/pg_type.h"
#include "catalog/pg_ts_config.h"
#include "catalog/pg_ts_dict.h"
#include "commands/dbcommands.h"
#include "commands/tablecmds.h"
#include "foreign/foreign.h"
#include "miscadmin.h"
#include "nodes/makefuncs.h"
#include "parser/parse_func.h"
#include "utils/acl.h"
#include "utils/fmgroids.h"
#include "utils/lsyscache.h"
#include "utils/rel.h"
#include "utils/syscache.h"
#include "utils/tqual.h"

#include "catalog/pg_inherits_fn.h"
#include "cdb/cdbdisp_query.h"
#include "cdb/cdbpartition.h"
#include "cdb/cdbvars.h"

/*
 * Flag used during REVOKE processing, to keep track of whether it did
 * anything.
 */
bool		revoked_something = false;

static void ExecGrant_Relation(InternalGrant *grantStmt);
static void ExecGrant_Database(InternalGrant *grantStmt);
static void ExecGrant_Fdw(InternalGrant *grantStmt);
static void ExecGrant_ForeignServer(InternalGrant *grantStmt);
static void ExecGrant_Function(InternalGrant *grantStmt);
static void ExecGrant_Language(InternalGrant *grantStmt);
static void ExecGrant_Namespace(InternalGrant *grantStmt);
static void ExecGrant_Tablespace(InternalGrant *grantStmt);
static void ExecGrant_ExtProtocol(InternalGrant *grantstmt);

static List *objectNamesToOids(GrantObjectType objtype, List *objnames);
static void expand_col_privileges(List *colnames, Oid table_oid,
					  AclMode this_privileges,
					  AclMode *col_privileges,
					  int num_col_privileges);
static void expand_all_col_privileges(Oid table_oid, Form_pg_class classForm,
						  AclMode this_privileges,
						  AclMode *col_privileges,
						  int num_col_privileges);
static AclMode string_to_privilege(const char *privname);
static const char *privilege_to_string(AclMode privilege);
static AclMode restrict_and_check_grant(bool is_grant, AclMode avail_goptions,
						 bool all_privs, AclMode privileges,
						 Oid objectId, Oid grantorId,
						 AclObjectKind objkind, const char *objname,
						 AttrNumber att_number, const char *colname);
static AclMode pg_aclmask(AclObjectKind objkind, Oid table_oid, AttrNumber attnum,
		   Oid roleid, AclMode mask, AclMaskHow how);


#ifdef ACLDEBUG
static void
dumpacl(Acl *acl)
{
	int			i;
	AclItem    *aip;

	elog(DEBUG2, "acl size = %d, # acls = %d",
		 ACL_SIZE(acl), ACL_NUM(acl));
	aip = ACL_DAT(acl);
	for (i = 0; i < ACL_NUM(acl); ++i)
		elog(DEBUG2, "	acl[%d]: %s", i,
			 DatumGetCString(DirectFunctionCall1(aclitemout,
												 PointerGetDatum(aip + i))));
}
#endif   /* ACLDEBUG */


/*
 * If is_grant is true, adds the given privileges for the list of
 * grantees to the existing old_acl.  If is_grant is false, the
 * privileges for the given grantees are removed from old_acl.
 *
 * NB: the original old_acl is pfree'd.
 */
static Acl *
merge_acl_with_grant(Acl *old_acl, bool is_grant,
					 bool grant_option, DropBehavior behavior,
					 List *grantees, AclMode privileges,
					 Oid grantorId, Oid ownerId, char *objName)
{
	unsigned	modechg;
	ListCell   *j;
	Acl		   *new_acl;

	modechg = is_grant ? ACL_MODECHG_ADD : ACL_MODECHG_DEL;

#ifdef ACLDEBUG
	dumpacl(old_acl);
#endif
	new_acl = old_acl;

	foreach(j, grantees)
	{
		AclItem aclitem;
		Acl		   *newer_acl;

		aclitem.	ai_grantee = lfirst_oid(j);

		/*
		 * Grant options can only be granted to individual roles, not PUBLIC.
		 * The reason is that if a user would re-grant a privilege that he
		 * held through PUBLIC, and later the user is removed, the situation
		 * is impossible to clean up.
		 */
		if (is_grant && grant_option && aclitem.ai_grantee == ACL_ID_PUBLIC)
			ereport(ERROR,
					(errcode(ERRCODE_INVALID_GRANT_OPERATION),
					 errmsg("grant options can only be granted to roles")));

		aclitem.	ai_grantor = grantorId;

		/*
		 * The asymmetry in the conditions here comes from the spec.  In
		 * GRANT, the grant_option flag signals WITH GRANT OPTION, which means
		 * to grant both the basic privilege and its grant option. But in
		 * REVOKE, plain revoke revokes both the basic privilege and its grant
		 * option, while REVOKE GRANT OPTION revokes only the option.
		 */
		ACLITEM_SET_PRIVS_GOPTIONS(aclitem,
					(is_grant || !grant_option) ? privileges : ACL_NO_RIGHTS,
				   (!is_grant || grant_option) ? privileges : ACL_NO_RIGHTS);

		newer_acl = aclupdate(new_acl, &aclitem, modechg, ownerId, behavior);

		/* avoid memory leak when there are many grantees */
		pfree(new_acl);
		new_acl = newer_acl;

#ifdef ACLDEBUG
		dumpacl(new_acl);
#endif
	}

	return new_acl;
}

/*
 * Restrict the privileges to what we can actually grant, and emit
 * the standards-mandated warning and error messages.
 */
static AclMode
restrict_and_check_grant(bool is_grant, AclMode avail_goptions, bool all_privs,
						 AclMode privileges, Oid objectId, Oid grantorId,
						 AclObjectKind objkind, const char *objname,
						 AttrNumber att_number, const char *colname)
{
	AclMode		this_privileges;
	AclMode		whole_mask;

	switch (objkind)
	{
		case ACL_KIND_COLUMN:
			whole_mask = ACL_ALL_RIGHTS_COLUMN;
			break;
		case ACL_KIND_CLASS:
			whole_mask = ACL_ALL_RIGHTS_RELATION;
			break;
		case ACL_KIND_SEQUENCE:
			whole_mask = ACL_ALL_RIGHTS_SEQUENCE;
			break;
		case ACL_KIND_DATABASE:
			whole_mask = ACL_ALL_RIGHTS_DATABASE;
			break;
		case ACL_KIND_PROC:
			whole_mask = ACL_ALL_RIGHTS_FUNCTION;
			break;
		case ACL_KIND_LANGUAGE:
			whole_mask = ACL_ALL_RIGHTS_LANGUAGE;
			break;
		case ACL_KIND_NAMESPACE:
			whole_mask = ACL_ALL_RIGHTS_NAMESPACE;
			break;
		case ACL_KIND_TABLESPACE:
			whole_mask = ACL_ALL_RIGHTS_TABLESPACE;
			break;
		case ACL_KIND_FDW:
			whole_mask = ACL_ALL_RIGHTS_FDW;
			break;
		case ACL_KIND_FOREIGN_SERVER:
			whole_mask = ACL_ALL_RIGHTS_FOREIGN_SERVER;
			break;
		case ACL_KIND_EXTPROTOCOL:
			whole_mask = ACL_ALL_RIGHTS_EXTPROTOCOL;
			break;
		default:
			elog(ERROR, "unrecognized object kind: %d", objkind);
			/* not reached, but keep compiler quiet */
			return ACL_NO_RIGHTS;
	}

	/*
	 * If we found no grant options, consider whether to issue a hard error.
	 * Per spec, having any privilege at all on the object will get you by
	 * here.
	 */
	if (avail_goptions == ACL_NO_RIGHTS)
	{
		if (pg_aclmask(objkind, objectId, att_number, grantorId,
					   whole_mask | ACL_GRANT_OPTION_FOR(whole_mask),
					   ACLMASK_ANY) == ACL_NO_RIGHTS)
		{
			if (objkind == ACL_KIND_COLUMN && colname)
				aclcheck_error_col(ACLCHECK_NO_PRIV, objkind, objname, colname);
			else
				aclcheck_error(ACLCHECK_NO_PRIV, objkind, objname);
		}
	}

	/*
	 * Restrict the operation to what we can actually grant or revoke, and
	 * issue a warning if appropriate.	(For REVOKE this isn't quite what the
	 * spec says to do: the spec seems to want a warning only if no privilege
	 * bits actually change in the ACL. In practice that behavior seems much
	 * too noisy, as well as inconsistent with the GRANT case.)
	 */
	this_privileges = privileges & ACL_OPTION_TO_PRIVS(avail_goptions);
	
	 /*
	 * GPDB: don't do this if we're an execute node. Let the QD handle the
	 * WARNING.
	 */
	if (Gp_role == GP_ROLE_EXECUTE)
		return this_privileges;

	if (is_grant)
	{
		if (this_privileges == 0)
			ereport(WARNING,
					(errcode(ERRCODE_WARNING_PRIVILEGE_NOT_GRANTED),
				  errmsg("no privileges were granted for \"%s\"", objname)));
		else if (!all_privs && this_privileges != privileges)
			ereport(WARNING,
					(errcode(ERRCODE_WARNING_PRIVILEGE_NOT_GRANTED),
			 errmsg("not all privileges were granted for \"%s\"", objname)));
	}
	else
	{
		if (this_privileges == 0)
			ereport(WARNING,
					(errcode(ERRCODE_WARNING_PRIVILEGE_NOT_REVOKED),
			  errmsg("no privileges could be revoked for \"%s\"", objname)));
		else if (!all_privs && this_privileges != privileges)
			ereport(WARNING,
					(errcode(ERRCODE_WARNING_PRIVILEGE_NOT_REVOKED),
					 errmsg("not all privileges could be revoked for \"%s\"", objname)));
	}

	return this_privileges;
}

/*
 * Called to execute the utility commands GRANT and REVOKE
 */
void
ExecuteGrantStmt(GrantStmt *stmt)
{
	InternalGrant istmt;
	ListCell   *cell;
	const char *errormsg;
	AclMode		all_privileges;
	List	   *objs = NIL;
	bool		added_objs = false;

	/*
	 * Turn the regular GrantStmt into the InternalGrant form.
	 */
	istmt.is_grant = stmt->is_grant;
	istmt.objtype = stmt->objtype;
	istmt.objects = objectNamesToOids(stmt->objtype, stmt->objects);
	/* all_privs to be filled below */
	/* privileges to be filled below */
<<<<<<< HEAD
	istmt.col_privs = NIL;		/* may get filled below */
	istmt.grantees = NIL;		/* filled below */
=======
	istmt.grantees = NIL;
>>>>>>> 3d5d0cc1
	/* filled below */
	istmt.grant_option = stmt->grant_option;
	istmt.behavior = stmt->behavior;

	/* If this is a GRANT/REVOKE on a table, expand partition references */
	if (istmt.objtype == ACL_OBJECT_RELATION)
	{
		foreach(cell, istmt.objects)
		{
			Oid relid = lfirst_oid(cell);
			Relation rel = heap_open(relid, AccessShareLock);
			bool add_self = true;

			if (Gp_role == GP_ROLE_DISPATCH)
			{
				List *a;
				if (rel_is_partitioned(relid))
				{
					PartitionNode *pn = RelationBuildPartitionDesc(rel, false);

					a = all_partition_relids(pn);
					if (a)
						added_objs = true;

					objs = list_concat(objs, a);
				}
				else if (rel_is_child_partition(relid))
				{
					/* get my children */
					a = find_all_inheritors(relid, NoLock);
					if (a)
						added_objs = true;

					objs = list_concat(objs, a);

					/* find_all_inheritors() adds me, don't do it twice */
					add_self = false;
				}
			}

			heap_close(rel, NoLock);

			if (add_self)
				objs = lappend_oid(objs, relid);
		}
		istmt.objects = objs;
	}

	/* If we're dispatching, put the objects back in into the parse tree */
	if (Gp_role == GP_ROLE_DISPATCH && added_objs)
	{
		List *n = NIL;

		foreach(cell, istmt.objects)
		{
			Oid rid = lfirst_oid(cell);
			RangeVar *rv;
			char *nspname = get_namespace_name(get_rel_namespace(rid));
			char *relname = get_rel_name(rid);

			rv = makeRangeVar(nspname, relname, -1);
			n = lappend(n, rv);
		}

		stmt->objects = n;
	}

	/*
	 * Convert the PrivGrantee list into an Oid list.  Note that at this point
	 * we insert an ACL_ID_PUBLIC into the list if an empty role name is
	 * detected (which is what the grammar uses if PUBLIC is found), so
	 * downstream there shouldn't be any additional work needed to support
	 * this case.
	 */
	foreach(cell, stmt->grantees)
	{
		PrivGrantee *grantee = (PrivGrantee *) lfirst(cell);

		if (grantee->rolname == NULL)
			istmt.grantees = lappend_oid(istmt.grantees, ACL_ID_PUBLIC);
		else
			istmt.grantees =
				lappend_oid(istmt.grantees,
							get_roleid_checked(grantee->rolname));
	}

	/*
<<<<<<< HEAD
	 * Convert stmt->privileges, a list of AccessPriv nodes, into an AclMode
	 * bitmask.  Note: objtype can't be ACL_OBJECT_COLUMN.
	 */
	switch (stmt->objtype)
	{
			/*
			 * Because this might be a sequence, we test both relation and
			 * sequence bits, and later do a more limited test when we know
			 * the object type.
			 */
		case ACL_OBJECT_RELATION:
			all_privileges = ACL_ALL_RIGHTS_RELATION | ACL_ALL_RIGHTS_SEQUENCE;
			errormsg = gettext_noop("invalid privilege type %s for relation");
			break;
		case ACL_OBJECT_SEQUENCE:
			all_privileges = ACL_ALL_RIGHTS_SEQUENCE;
			errormsg = gettext_noop("invalid privilege type %s for sequence");
			break;
		case ACL_OBJECT_DATABASE:
			all_privileges = ACL_ALL_RIGHTS_DATABASE;
			errormsg = gettext_noop("invalid privilege type %s for database");
			break;
		case ACL_OBJECT_FUNCTION:
			all_privileges = ACL_ALL_RIGHTS_FUNCTION;
			errormsg = gettext_noop("invalid privilege type %s for function");
			break;
		case ACL_OBJECT_LANGUAGE:
			all_privileges = ACL_ALL_RIGHTS_LANGUAGE;
			errormsg = gettext_noop("invalid privilege type %s for language");
			break;
		case ACL_OBJECT_NAMESPACE:
			all_privileges = ACL_ALL_RIGHTS_NAMESPACE;
			errormsg = gettext_noop("invalid privilege type %s for schema");
			break;
		case ACL_OBJECT_TABLESPACE:
			all_privileges = ACL_ALL_RIGHTS_TABLESPACE;
			errormsg = gettext_noop("invalid privilege type %s for tablespace");
			break;
		case ACL_OBJECT_FDW:
			all_privileges = ACL_ALL_RIGHTS_FDW;
			errormsg = gettext_noop("invalid privilege type %s for foreign-data wrapper");
			break;
		case ACL_OBJECT_FOREIGN_SERVER:
			all_privileges = ACL_ALL_RIGHTS_FOREIGN_SERVER;
			errormsg = gettext_noop("invalid privilege type %s for foreign server");
			break;
		case ACL_OBJECT_EXTPROTOCOL:
			all_privileges = ACL_ALL_RIGHTS_EXTPROTOCOL;
			errormsg = gettext_noop("invalid privilege type %s for external protocol");
			break;
		default:
			/* keep compiler quiet */
			all_privileges = ACL_NO_RIGHTS;
			errormsg = NULL;
			elog(ERROR, "unrecognized GrantStmt.objtype: %d",
				 (int) stmt->objtype);
	}

	if (stmt->privileges == NIL)
	{
		istmt.all_privs = true;

		/*
		 * will be turned into ACL_ALL_RIGHTS_* by the internal routines
		 * depending on the object type
		 */
		istmt.privileges = ACL_NO_RIGHTS;
	}
	else
	{
		istmt.all_privs = false;
		istmt.privileges = ACL_NO_RIGHTS;

		foreach(cell, stmt->privileges)
		{
			AccessPriv *privnode = (AccessPriv *) lfirst(cell);
			AclMode		priv;

			/*
			 * If it's a column-level specification, we just set it aside in
			 * col_privs for the moment; but insist it's for a relation.
			 */
			if (privnode->cols)
			{
				if (stmt->objtype != ACL_OBJECT_RELATION)
					ereport(ERROR,
							(errcode(ERRCODE_INVALID_GRANT_OPERATION),
							 errmsg("column privileges are only valid for relations")));
				istmt.col_privs = lappend(istmt.col_privs, privnode);
				continue;
			}

			if (privnode->priv_name == NULL)	/* parser mistake? */
				elog(ERROR, "AccessPriv node must specify privilege or columns");
			priv = string_to_privilege(privnode->priv_name);
=======
	 * Convert stmt->privileges, a textual list, into an AclMode bitmask.
	 */
	switch (stmt->objtype)
	{
			/*
			 * Because this might be a sequence, we test both relation and
			 * sequence bits, and later do a more limited test when we know
			 * the object type.
			 */
		case ACL_OBJECT_RELATION:
			all_privileges = ACL_ALL_RIGHTS_RELATION | ACL_ALL_RIGHTS_SEQUENCE;
			errormsg = gettext_noop("invalid privilege type %s for relation");
			break;
		case ACL_OBJECT_SEQUENCE:
			all_privileges = ACL_ALL_RIGHTS_SEQUENCE;
			errormsg = gettext_noop("invalid privilege type %s for sequence");
			break;
		case ACL_OBJECT_DATABASE:
			all_privileges = ACL_ALL_RIGHTS_DATABASE;
			errormsg = gettext_noop("invalid privilege type %s for database");
			break;
		case ACL_OBJECT_FUNCTION:
			all_privileges = ACL_ALL_RIGHTS_FUNCTION;
			errormsg = gettext_noop("invalid privilege type %s for function");
			break;
		case ACL_OBJECT_LANGUAGE:
			all_privileges = ACL_ALL_RIGHTS_LANGUAGE;
			errormsg = gettext_noop("invalid privilege type %s for language");
			break;
		case ACL_OBJECT_NAMESPACE:
			all_privileges = ACL_ALL_RIGHTS_NAMESPACE;
			errormsg = gettext_noop("invalid privilege type %s for schema");
			break;
		case ACL_OBJECT_TABLESPACE:
			all_privileges = ACL_ALL_RIGHTS_TABLESPACE;
			errormsg = gettext_noop("invalid privilege type %s for tablespace");
			break;
		case ACL_OBJECT_FDW:
			all_privileges = ACL_ALL_RIGHTS_FDW;
			errormsg = gettext_noop("invalid privilege type %s for foreign-data wrapper");
			break;
		case ACL_OBJECT_FOREIGN_SERVER:
			all_privileges = ACL_ALL_RIGHTS_FOREIGN_SERVER;
			errormsg = gettext_noop("invalid privilege type %s for foreign server");
			break;
		case ACL_OBJECT_EXTPROTOCOL:
			all_privileges = ACL_ALL_RIGHTS_EXTPROTOCOL;
			errormsg = gettext_noop("invalid privilege type %s for external protocol");
			break;
		default:
			/* keep compiler quiet */
			all_privileges = ACL_NO_RIGHTS;
			errormsg = NULL;
			elog(ERROR, "unrecognized GrantStmt.objtype: %d",
				 (int) stmt->objtype);
	}

	if (stmt->privileges == NIL)
	{
		istmt.all_privs = true;

		/*
		 * will be turned into ACL_ALL_RIGHTS_* by the internal routines
		 * depending on the object type
		 */
		istmt.privileges = ACL_NO_RIGHTS;
	}
	else
	{
		istmt.all_privs = false;
		istmt.privileges = ACL_NO_RIGHTS;

		foreach(cell, stmt->privileges)
		{
			char	   *privname = strVal(lfirst(cell));
			AclMode		priv = string_to_privilege(privname);
>>>>>>> 3d5d0cc1

			if (priv & ~((AclMode) all_privileges))
				ereport(ERROR,
						(errcode(ERRCODE_INVALID_GRANT_OPERATION),
						 errmsg(errormsg, privilege_to_string(priv))));

			istmt.privileges |= priv;
		}
	}

	/* reset flag before processing the command; see below */
	revoked_something = false;

	ExecGrantStmt_oids(&istmt);

	/*
	 * If a REVOKE doesn't find any permissions to REVOKE, it's a no-op.
	 * Users find that confusing, e.g. when an object has a permission
	 * that's granted by a different user with GRANT OPTION, and you try
	 * to REVOKE the permission as a different user. It will do nothing,
	 * because there is no permission granted by the current user.
	 *
	 * See discussion on this in the upstream:
	 *
	 * https://www.postgresql.org/message-id/flat/CA%2BTgmoZ%2B79wnTCt56YBnbPw-%3D0FPF-CzgL%3DNjnQip0MtORp2NQ%40mail.gmail.com
	 *
	 * The case mentioned there is if you try to deny a user from
	 * connecting with "REVOKE CONNECT ON DATABASE foo FROM someuser;".
	 * If there's a GRANT on PUBLIC to connect, rather than on the specific
	 * user, then it will do nothing.
	 *
	 * To make that a little bit less confusing, emit a NOTICE, when
	 * REVOKE find no permissions to remove.
	 */
	if (!revoked_something && !stmt->is_grant && Gp_role == GP_ROLE_DISPATCH)
	{
		ereport(NOTICE,
				(errcode(ERRCODE_WARNING_PRIVILEGE_NOT_REVOKED),
				 errmsg("no privileges could be revoked")));
	}

	if (Gp_role == GP_ROLE_DISPATCH)
	{
		CdbDispatchUtilityStatement((Node *) stmt,
									DF_CANCEL_ON_ERROR|
									DF_WITH_SNAPSHOT|
									DF_NEED_TWO_PHASE,
									NIL,
									NULL);
	}
}

/*
 * ExecGrantStmt_oids
 *
 * "Internal" entrypoint for granting and revoking privileges.	This is
 * exported for pg_shdepend.c to use in revoking privileges when dropping
 * a role.
 */
void
ExecGrantStmt_oids(InternalGrant *istmt)
{
	switch (istmt->objtype)
	{
		case ACL_OBJECT_RELATION:
		case ACL_OBJECT_SEQUENCE:
			ExecGrant_Relation(istmt);
			break;
		case ACL_OBJECT_DATABASE:
			ExecGrant_Database(istmt);
			break;
		case ACL_OBJECT_FDW:
			ExecGrant_Fdw(istmt);
			break;
		case ACL_OBJECT_FOREIGN_SERVER:
			ExecGrant_ForeignServer(istmt);
			break;
		case ACL_OBJECT_FUNCTION:
			ExecGrant_Function(istmt);
			break;
		case ACL_OBJECT_LANGUAGE:
			ExecGrant_Language(istmt);
			break;
		case ACL_OBJECT_NAMESPACE:
			ExecGrant_Namespace(istmt);
			break;
		case ACL_OBJECT_TABLESPACE:
			ExecGrant_Tablespace(istmt);
			break;
		case ACL_OBJECT_EXTPROTOCOL:
			ExecGrant_ExtProtocol(istmt);
			break;
		default:
			elog(ERROR, "unrecognized GrantStmt.objtype: %d",
				 (int) istmt->objtype);
	}
}

/*
 * objectNamesToOids
 *
 * Turn a list of object names of a given type into an Oid list.
 */
static List *
objectNamesToOids(GrantObjectType objtype, List *objnames)
{
	List	   *objects = NIL;
	ListCell   *cell;

	Assert(objnames != NIL);

	switch (objtype)
	{
		case ACL_OBJECT_RELATION:
		case ACL_OBJECT_SEQUENCE:
			foreach(cell, objnames)
			{
				RangeVar   *relvar = (RangeVar *) lfirst(cell);
				Oid			relOid;

				relOid = RangeVarGetRelid(relvar, false);
				objects = lappend_oid(objects, relOid);
			}
			break;
		case ACL_OBJECT_DATABASE:
			foreach(cell, objnames)
			{
				char	   *dbname = strVal(lfirst(cell));
				Oid			dbid;

				dbid = get_database_oid(dbname, false);
				objects = lappend_oid(objects, dbid);
			}
			break;
		case ACL_OBJECT_FUNCTION:
			foreach(cell, objnames)
			{
				FuncWithArgs *func = (FuncWithArgs *) lfirst(cell);
				Oid			funcid;

				funcid = LookupFuncNameTypeNames(func->funcname,
												 func->funcargs, false);
				objects = lappend_oid(objects, funcid);
			}
			break;
		case ACL_OBJECT_LANGUAGE:
			foreach(cell, objnames)
			{
				char	   *langname = strVal(lfirst(cell));
				HeapTuple	tuple;

				tuple = SearchSysCache(LANGNAME,
									   PointerGetDatum(langname),
									   0, 0, 0);
				if (!HeapTupleIsValid(tuple))
					ereport(ERROR,
							(errcode(ERRCODE_UNDEFINED_OBJECT),
							 errmsg("language \"%s\" does not exist",
									langname)));

				objects = lappend_oid(objects, HeapTupleGetOid(tuple));

				ReleaseSysCache(tuple);
			}
			break;
		case ACL_OBJECT_NAMESPACE:
			foreach(cell, objnames)
			{
				char	   *nspname = strVal(lfirst(cell));
				HeapTuple	tuple;

				tuple = SearchSysCache(NAMESPACENAME,
									   CStringGetDatum(nspname),
									   0, 0, 0);
				if (!HeapTupleIsValid(tuple))
					ereport(ERROR,
							(errcode(ERRCODE_UNDEFINED_SCHEMA),
							 errmsg("schema \"%s\" does not exist",
									nspname)));

				objects = lappend_oid(objects, HeapTupleGetOid(tuple));

				ReleaseSysCache(tuple);
			}
			break;
		case ACL_OBJECT_TABLESPACE:
			foreach(cell, objnames)
			{
				char	   *spcname = strVal(lfirst(cell));
				ScanKeyData entry[1];
				HeapScanDesc scan;
				HeapTuple	tuple;
				Relation	relation;

				relation = heap_open(TableSpaceRelationId, AccessShareLock);

				ScanKeyInit(&entry[0],
							Anum_pg_tablespace_spcname,
							BTEqualStrategyNumber, F_NAMEEQ,
							CStringGetDatum(spcname));

				scan = heap_beginscan(relation, SnapshotNow, 1, entry);
				tuple = heap_getnext(scan, ForwardScanDirection);
				if (!HeapTupleIsValid(tuple))
					ereport(ERROR,
							(errcode(ERRCODE_UNDEFINED_OBJECT),
					   errmsg("tablespace \"%s\" does not exist", spcname)));

				objects = lappend_oid(objects, HeapTupleGetOid(tuple));

				heap_endscan(scan);

				heap_close(relation, AccessShareLock);
			}
			break;
		case ACL_OBJECT_FDW:
			foreach(cell, objnames)
			{
				char	   *fdwname = strVal(lfirst(cell));
				Oid			fdwid = GetForeignDataWrapperOidByName(fdwname, false);

				objects = lappend_oid(objects, fdwid);
			}
			break;
		case ACL_OBJECT_FOREIGN_SERVER:
			foreach(cell, objnames)
			{
				char	   *srvname = strVal(lfirst(cell));
				Oid			srvid = GetForeignServerOidByName(srvname, false);

				objects = lappend_oid(objects, srvid);
			}
			break;
		case ACL_OBJECT_EXTPROTOCOL:
			foreach(cell, objnames)
			{
				char	   *ptcname = strVal(lfirst(cell));
				Oid			ptcid = LookupExtProtocolOid(ptcname, false);

				objects = lappend_oid(objects, ptcid);
			}
			break;
		default:
			elog(ERROR, "unrecognized GrantStmt.objtype: %d",
				 (int) objtype);
	}

	return objects;
}

/*
 * expand_col_privileges
 *
 * OR the specified privilege(s) into per-column array entries for each
 * specified attribute.  The per-column array is indexed starting at
 * FirstLowInvalidHeapAttributeNumber, up to relation's last attribute.
 */
static void
expand_col_privileges(List *colnames, Oid table_oid,
					  AclMode this_privileges,
					  AclMode *col_privileges,
					  int num_col_privileges)
{
	ListCell   *cell;

	foreach(cell, colnames)
	{
		char	   *colname = strVal(lfirst(cell));
		AttrNumber	attnum;

		attnum = get_attnum(table_oid, colname);
		if (attnum == InvalidAttrNumber)
			ereport(ERROR,
					(errcode(ERRCODE_UNDEFINED_COLUMN),
					 errmsg("column \"%s\" of relation \"%s\" does not exist",
							colname, get_rel_name(table_oid))));
		attnum -= FirstLowInvalidHeapAttributeNumber;
		if (attnum <= 0 || attnum >= num_col_privileges)
			elog(ERROR, "column number out of range");	/* safety check */
		col_privileges[attnum] |= this_privileges;
	}
}

/*
 * expand_all_col_privileges
 *
 * OR the specified privilege(s) into per-column array entries for each valid
 * attribute of a relation.  The per-column array is indexed starting at
 * FirstLowInvalidHeapAttributeNumber, up to relation's last attribute.
 */
static void
expand_all_col_privileges(Oid table_oid, Form_pg_class classForm,
						  AclMode this_privileges,
						  AclMode *col_privileges,
						  int num_col_privileges)
{
	AttrNumber	curr_att;

	Assert(classForm->relnatts - FirstLowInvalidHeapAttributeNumber < num_col_privileges);
	for (curr_att = FirstLowInvalidHeapAttributeNumber + 1;
		 curr_att <= classForm->relnatts;
		 curr_att++)
	{
		HeapTuple	attTuple;
		bool		isdropped;

		if (curr_att == InvalidAttrNumber)
			continue;

		/* Skip OID column if it doesn't exist */
		if (curr_att == ObjectIdAttributeNumber && !classForm->relhasoids)
			continue;

		/* Views don't have any system columns at all */
		if (classForm->relkind == RELKIND_VIEW && curr_att < 0)
			continue;

		attTuple = SearchSysCache(ATTNUM,
								  ObjectIdGetDatum(table_oid),
								  Int16GetDatum(curr_att),
								  0, 0);
		if (!HeapTupleIsValid(attTuple))
			elog(ERROR, "cache lookup failed for attribute %d of relation %u",
				 curr_att, table_oid);

		isdropped = ((Form_pg_attribute) GETSTRUCT(attTuple))->attisdropped;

		ReleaseSysCache(attTuple);

		/* ignore dropped columns */
		if (isdropped)
			continue;

		col_privileges[curr_att - FirstLowInvalidHeapAttributeNumber] |= this_privileges;
	}
}

/*
 *	This processes attributes, but expects to be called from
 *	ExecGrant_Relation, not directly from ExecGrantStmt.
 */
static void
ExecGrant_Attribute(InternalGrant *istmt, Oid relOid, const char *relname,
					AttrNumber attnum, Oid ownerId, AclMode col_privileges,
					Relation attRelation, const Acl *old_rel_acl)
{
	HeapTuple	attr_tuple;
	Form_pg_attribute pg_attribute_tuple;
	Acl		   *old_acl;
	Acl		   *new_acl;
	Acl		   *merged_acl;
	Datum		aclDatum;
	bool		isNull;
	Oid			grantorId;
	AclMode		avail_goptions;
	bool		need_update;
	HeapTuple	newtuple;
	Datum		values[Natts_pg_attribute];
	bool		nulls[Natts_pg_attribute];
	bool		replaces[Natts_pg_attribute];
	int			noldmembers;
	int			nnewmembers;
	Oid		   *oldmembers;
	Oid		   *newmembers;

	attr_tuple = SearchSysCache(ATTNUM,
								ObjectIdGetDatum(relOid),
								Int16GetDatum(attnum),
								0, 0);
	if (!HeapTupleIsValid(attr_tuple))
		elog(ERROR, "cache lookup failed for attribute %d of relation %u",
			 attnum, relOid);
	pg_attribute_tuple = (Form_pg_attribute) GETSTRUCT(attr_tuple);

	/*
	 * Get working copy of existing ACL. If there's no ACL, substitute the
	 * proper default.
	 */
	aclDatum = SysCacheGetAttr(ATTNUM, attr_tuple, Anum_pg_attribute_attacl,
							   &isNull);
	if (isNull)
		old_acl = acldefault(ACL_OBJECT_COLUMN, ownerId);
	else
		old_acl = DatumGetAclPCopy(aclDatum);

	/*
	 * In select_best_grantor we should consider existing table-level ACL bits
	 * as well as the per-column ACL.  Build a new ACL that is their
	 * concatenation.  (This is a bit cheap and dirty compared to merging them
	 * properly with no duplications, but it's all we need here.)
	 */
	merged_acl = aclconcat(old_rel_acl, old_acl);

	/* Determine ID to do the grant as, and available grant options */
	select_best_grantor(GetUserId(), col_privileges,
						merged_acl, ownerId,
						&grantorId, &avail_goptions);

	pfree(merged_acl);

	/*
	 * Restrict the privileges to what we can actually grant, and emit the
	 * standards-mandated warning and error messages.  Note: we don't track
	 * whether the user actually used the ALL PRIVILEGES(columns) syntax for
	 * each column; we just approximate it by whether all the possible
	 * privileges are specified now.  Since the all_privs flag only determines
	 * whether a warning is issued, this seems close enough.
	 */
	col_privileges =
		restrict_and_check_grant(istmt->is_grant, avail_goptions,
								 (col_privileges == ACL_ALL_RIGHTS_COLUMN),
								 col_privileges,
								 relOid, grantorId, ACL_KIND_COLUMN,
								 relname, attnum,
								 NameStr(pg_attribute_tuple->attname));

	/*
	 * Generate new ACL.
	 *
	 * We need the members of both old and new ACLs so we can correct the
	 * shared dependency information.
	 */
	noldmembers = aclmembers(old_acl, &oldmembers);

	new_acl = merge_acl_with_grant(old_acl, istmt->is_grant,
								   istmt->grant_option,
								   istmt->behavior, istmt->grantees,
								   col_privileges, grantorId,
								   ownerId,
								   NameStr(pg_attribute_tuple->attname));

	nnewmembers = aclmembers(new_acl, &newmembers);

	/* finished building new ACL value, now insert it */
	MemSet(values, 0, sizeof(values));
	MemSet(nulls, false, sizeof(nulls));
	MemSet(replaces, false, sizeof(replaces));

	/*
	 * If the updated ACL is empty, we can set attacl to null, and maybe even
	 * avoid an update of the pg_attribute row.  This is worth testing because
	 * we'll come through here multiple times for any relation-level REVOKE,
	 * even if there were never any column GRANTs.	Note we are assuming that
	 * the "default" ACL state for columns is empty.
	 */
	if (ACL_NUM(new_acl) > 0)
	{
		values[Anum_pg_attribute_attacl - 1] = PointerGetDatum(new_acl);
		need_update = true;
	}
	else
	{
		nulls[Anum_pg_attribute_attacl - 1] = true;
		need_update = !isNull;
	}
	replaces[Anum_pg_attribute_attacl - 1] = true;

	if (need_update)
	{
		newtuple = heap_modify_tuple(attr_tuple, RelationGetDescr(attRelation),
									 values, nulls, replaces);

		simple_heap_update(attRelation, &newtuple->t_self, newtuple);

		/* keep the catalog indexes up to date */
		CatalogUpdateIndexes(attRelation, newtuple);

		/* Update the shared dependency ACL info */
		updateAclDependencies(RelationRelationId, relOid, attnum,
							  ownerId, istmt->is_grant,
							  noldmembers, oldmembers,
							  nnewmembers, newmembers);
	}

	pfree(new_acl);

	ReleaseSysCache(attr_tuple);
}

/*
 *	This processes both sequences and non-sequences.
 */
static void
ExecGrant_Relation(InternalGrant *istmt)
{
	Relation	relation;
	Relation	attRelation;
	ListCell   *cell;

	relation = heap_open(RelationRelationId, RowExclusiveLock);
	attRelation = heap_open(AttributeRelationId, RowExclusiveLock);

	foreach(cell, istmt->objects)
	{
		Oid			relOid = lfirst_oid(cell);
		Datum		aclDatum;
		Form_pg_class pg_class_tuple;
		bool		isNull;
		AclMode		this_privileges;
		AclMode    *col_privileges;
		int			num_col_privileges;
		bool		have_col_privileges;
		Acl		   *old_acl;
<<<<<<< HEAD
		Acl		   *old_rel_acl;
		Oid			ownerId;
		HeapTuple	tuple;
		ListCell   *cell_colprivs;
=======
		Acl		   *new_acl;
		Oid			grantorId;
		Oid			ownerId;
		HeapTuple	tuple;
		HeapTuple	newtuple;
		Datum		values[Natts_pg_class];
		bool		nulls[Natts_pg_class];
		bool		replaces[Natts_pg_class];
		int			noldmembers;
		int			nnewmembers;
		Oid		   *oldmembers;
		Oid		   *newmembers;
>>>>>>> 3d5d0cc1

		tuple = SearchSysCache(RELOID,
							   ObjectIdGetDatum(relOid),
							   0, 0, 0);
		if (!HeapTupleIsValid(tuple))
			elog(ERROR, "cache lookup failed for relation %u", relOid);
		pg_class_tuple = (Form_pg_class) GETSTRUCT(tuple);

		/* Not sensible to grant on an index */
		if (pg_class_tuple->relkind == RELKIND_INDEX)
			ereport(ERROR,
					(errcode(ERRCODE_WRONG_OBJECT_TYPE),
					 errmsg("\"%s\" is an index",
							NameStr(pg_class_tuple->relname))));

		/* Composite types aren't tables either */
		if (pg_class_tuple->relkind == RELKIND_COMPOSITE_TYPE)
			ereport(ERROR,
					(errcode(ERRCODE_WRONG_OBJECT_TYPE),
					 errmsg("\"%s\" is a composite type",
							NameStr(pg_class_tuple->relname))));

		/* Used GRANT SEQUENCE on a non-sequence? */
		if (istmt->objtype == ACL_OBJECT_SEQUENCE &&
			pg_class_tuple->relkind != RELKIND_SEQUENCE)
			ereport(ERROR,
					(errcode(ERRCODE_WRONG_OBJECT_TYPE),
					 errmsg("\"%s\" is not a sequence",
							NameStr(pg_class_tuple->relname))));

		/* Adjust the default permissions based on whether it is a sequence */
		if (istmt->all_privs && istmt->privileges == ACL_NO_RIGHTS)
		{
			if (pg_class_tuple->relkind == RELKIND_SEQUENCE)
				this_privileges = ACL_ALL_RIGHTS_SEQUENCE;
			else
				this_privileges = ACL_ALL_RIGHTS_RELATION;
		}
		else
			this_privileges = istmt->privileges;

		/*
		 * The GRANT TABLE syntax can be used for sequences and non-sequences,
		 * so we have to look at the relkind to determine the supported
		 * permissions.  The OR of table and sequence permissions were already
		 * checked.
		 */
		if (istmt->objtype == ACL_OBJECT_RELATION)
		{
			if (pg_class_tuple->relkind == RELKIND_SEQUENCE)
			{
				/*
<<<<<<< HEAD
				 * For backward compatibility, just throw a warning for
				 * invalid sequence permissions when using the non-sequence
				 * GRANT syntax.
=======
				 * For backward compatibility, throw just a warning for
				 * invalid sequence permissions when using the non-sequence
				 * GRANT syntax is used.
>>>>>>> 3d5d0cc1
				 */
				if (this_privileges & ~((AclMode) ACL_ALL_RIGHTS_SEQUENCE))
				{
					/*
					 * Mention the object name because the user needs to know
					 * which operations succeeded.  This is required because
					 * WARNING allows the command to continue.
					 */
					ereport(WARNING,
							(errcode(ERRCODE_INVALID_GRANT_OPERATION),
<<<<<<< HEAD
							 errmsg("sequence \"%s\" only supports USAGE, SELECT, and UPDATE privileges",
=======
							 errmsg("sequence \"%s\" only supports USAGE, SELECT, and UPDATE",
>>>>>>> 3d5d0cc1
									NameStr(pg_class_tuple->relname))));
					this_privileges &= (AclMode) ACL_ALL_RIGHTS_SEQUENCE;
				}
			}
			else
			{
				if (this_privileges & ~((AclMode) ACL_ALL_RIGHTS_RELATION))
				{
					/*
					 * USAGE is the only permission supported by sequences but
					 * not by non-sequences.  Don't mention the object name
					 * because we didn't in the combined TABLE | SEQUENCE
					 * check.
					 */
					ereport(ERROR,
							(errcode(ERRCODE_INVALID_GRANT_OPERATION),
						  errmsg("invalid privilege type USAGE for table")));
				}
			}
		}

		/*
<<<<<<< HEAD
		 * Set up array in which we'll accumulate any column privilege bits
		 * that need modification.	The array is indexed such that entry [0]
		 * corresponds to FirstLowInvalidHeapAttributeNumber.
		 */
		num_col_privileges = pg_class_tuple->relnatts - FirstLowInvalidHeapAttributeNumber + 1;
		col_privileges = (AclMode *) palloc0(num_col_privileges * sizeof(AclMode));
		have_col_privileges = false;

		/*
		 * If we are revoking relation privileges that are also column
		 * privileges, we must implicitly revoke them from each column too,
		 * per SQL spec.  (We don't need to implicitly add column privileges
		 * during GRANT because the permissions-checking code always checks
		 * both relation and per-column privileges.)
		 */
		if (!istmt->is_grant &&
			(this_privileges & ACL_ALL_RIGHTS_COLUMN) != 0)
		{
			expand_all_col_privileges(relOid, pg_class_tuple,
									  this_privileges & ACL_ALL_RIGHTS_COLUMN,
									  col_privileges,
									  num_col_privileges);
			have_col_privileges = true;
		}

		/*
=======
>>>>>>> 3d5d0cc1
		 * Get owner ID and working copy of existing ACL. If there's no ACL,
		 * substitute the proper default.
		 */
		ownerId = pg_class_tuple->relowner;
		aclDatum = SysCacheGetAttr(RELOID, tuple, Anum_pg_class_relacl,
								   &isNull);
		if (isNull)
			old_acl = acldefault(pg_class_tuple->relkind == RELKIND_SEQUENCE ?
								 ACL_OBJECT_SEQUENCE : ACL_OBJECT_RELATION,
								 ownerId);
		else
			old_acl = DatumGetAclPCopy(aclDatum);
<<<<<<< HEAD

		/* Need an extra copy of original rel ACL for column handling */
		old_rel_acl = aclcopy(old_acl);

		/*
		 * Handle relation-level privileges, if any were specified
		 */
		if (this_privileges != ACL_NO_RIGHTS)
		{
			AclMode		avail_goptions;
			Acl		   *new_acl;
			Oid			grantorId;
			HeapTuple	newtuple;
			Datum		values[Natts_pg_class];
			bool		nulls[Natts_pg_class];
			bool		replaces[Natts_pg_class];
			int			noldmembers;
			int			nnewmembers;
			Oid		   *oldmembers;
			Oid		   *newmembers;
=======
>>>>>>> 3d5d0cc1

		/* Determine ID to do the grant as, and available grant options */
		select_best_grantor(GetUserId(), this_privileges,
							old_acl, ownerId,
							&grantorId, &avail_goptions);

<<<<<<< HEAD
			/*
			 * Restrict the privileges to what we can actually grant, and emit
			 * the standards-mandated warning and error messages.
			 */
			this_privileges =
				restrict_and_check_grant(istmt->is_grant, avail_goptions,
										 istmt->all_privs, this_privileges,
										 relOid, grantorId,
 								  pg_class_tuple->relkind == RELKIND_SEQUENCE
										 ? ACL_KIND_SEQUENCE : ACL_KIND_CLASS,
										 NameStr(pg_class_tuple->relname),
										 0, NULL);

			/*
			 * Generate new ACL.
			 *
			 * We need the members of both old and new ACLs so we can correct
			 * the shared dependency information.
			 */
			noldmembers = aclmembers(old_acl, &oldmembers);
=======
		/*
		 * Restrict the privileges to what we can actually grant, and emit the
		 * standards-mandated warning and error messages.
		 */
		this_privileges =
			restrict_and_check_grant(istmt->is_grant, avail_goptions,
									 istmt->all_privs, this_privileges,
									 relOid, grantorId,
								  pg_class_tuple->relkind == RELKIND_SEQUENCE
									 ? ACL_KIND_SEQUENCE : ACL_KIND_CLASS,
									 NameStr(pg_class_tuple->relname));

		/*
		 * Generate new ACL.
		 *
		 * We need the members of both old and new ACLs so we can correct the
		 * shared dependency information.
		 */
		noldmembers = aclmembers(old_acl, &oldmembers);

		new_acl = merge_acl_with_grant(old_acl, istmt->is_grant,
									   istmt->grant_option, istmt->behavior,
									   istmt->grantees, this_privileges,
									   grantorId, ownerId,
									   NameStr(pg_class_tuple->relname));
>>>>>>> 3d5d0cc1

			new_acl = merge_acl_with_grant(old_acl,
										   istmt->is_grant,
										   istmt->grant_option,
										   istmt->behavior,
										   istmt->grantees,
										   this_privileges,
										   grantorId,
										   ownerId,
										   NameStr(pg_class_tuple->relname));

			nnewmembers = aclmembers(new_acl, &newmembers);

			/* finished building new ACL value, now insert it */
			MemSet(values, 0, sizeof(values));
			MemSet(nulls, false, sizeof(nulls));
			MemSet(replaces, false, sizeof(replaces));

			replaces[Anum_pg_class_relacl - 1] = true;
			values[Anum_pg_class_relacl - 1] = PointerGetDatum(new_acl);

			newtuple = heap_modify_tuple(tuple, RelationGetDescr(relation),
										 values, nulls, replaces);

			simple_heap_update(relation, &newtuple->t_self, newtuple);

<<<<<<< HEAD
			/* keep the catalog indexes up to date */
			CatalogUpdateIndexes(relation, newtuple);

			/* Update the shared dependency ACL info */
			updateAclDependencies(RelationRelationId, relOid, 0,
								  ownerId, istmt->is_grant,
								  noldmembers, oldmembers,
								  nnewmembers, newmembers);

			pfree(new_acl);
		}

		/*
		 * Handle column-level privileges, if any were specified or implied.
		 * We first expand the user-specified column privileges into the
		 * array, and then iterate over all nonempty array entries.
		 */
		foreach(cell_colprivs, istmt->col_privs)
		{
			AccessPriv *col_privs = (AccessPriv *) lfirst(cell_colprivs);
=======
		/* MPP-7572: Don't track metadata if table in any
		 * temporary namespace
		 */
		if (Gp_role == GP_ROLE_DISPATCH)
		{
			bool		bTemp = isAnyTempNamespace(pg_class_tuple->relnamespace);

			/* MPP-6929: metadata tracking */
			if (!bTemp
				&& ((pg_class_tuple->relkind == RELKIND_INDEX) ||
					(pg_class_tuple->relkind == RELKIND_RELATION) ||
					(pg_class_tuple->relkind == RELKIND_SEQUENCE) ||
					(pg_class_tuple->relkind == RELKIND_VIEW)))
				MetaTrackUpdObject(RelationRelationId,
								   relOid,
								   GetUserId(), /* not grantorId, */
								   "PRIVILEGE",
								   (istmt->is_grant) ? "GRANT" : "REVOKE"
					);
		}

		/* Update the shared dependency ACL info */
		updateAclDependencies(RelationRelationId, relOid,
							  ownerId, istmt->is_grant,
							  noldmembers, oldmembers,
							  nnewmembers, newmembers);

		ReleaseSysCache(tuple);
>>>>>>> 3d5d0cc1

			if (col_privs->priv_name == NULL)
				this_privileges = ACL_ALL_RIGHTS_COLUMN;
			else
				this_privileges = string_to_privilege(col_privs->priv_name);

			if (this_privileges & ~((AclMode) ACL_ALL_RIGHTS_COLUMN))
				ereport(ERROR,
						(errcode(ERRCODE_INVALID_GRANT_OPERATION),
						 errmsg("invalid privilege type %s for column",
								privilege_to_string(this_privileges))));

			if (pg_class_tuple->relkind == RELKIND_SEQUENCE &&
				this_privileges & ~((AclMode) ACL_SELECT))
			{
				/*
				 * The only column privilege allowed on sequences is SELECT.
				 * This is a warning not error because we do it that way for
				 * relation-level privileges.
				 */
				ereport(WARNING,
						(errcode(ERRCODE_INVALID_GRANT_OPERATION),
						 errmsg("sequence \"%s\" only supports SELECT column privileges",
								NameStr(pg_class_tuple->relname))));

				this_privileges &= (AclMode) ACL_SELECT;
			}

			expand_col_privileges(col_privs->cols, relOid,
								  this_privileges,
								  col_privileges,
								  num_col_privileges);
			have_col_privileges = true;
		}

		if (have_col_privileges)
		{
			AttrNumber	i;

			for (i = 0; i < num_col_privileges; i++)
			{
				if (col_privileges[i] == ACL_NO_RIGHTS)
					continue;
				ExecGrant_Attribute(istmt,
									relOid,
									NameStr(pg_class_tuple->relname),
									i + FirstLowInvalidHeapAttributeNumber,
									ownerId,
									col_privileges[i],
									attRelation,
									old_rel_acl);
			}
		}

		/* MPP-7572: Don't track metadata if table in any
		 * temporary namespace
		 */
		if (Gp_role == GP_ROLE_DISPATCH)
		{
			bool		bTemp = isAnyTempNamespace(pg_class_tuple->relnamespace);

			/* MPP-6929: metadata tracking */
			if (!bTemp
				&& ((pg_class_tuple->relkind == RELKIND_INDEX) ||
					(pg_class_tuple->relkind == RELKIND_RELATION) ||
					(pg_class_tuple->relkind == RELKIND_SEQUENCE) ||
					(pg_class_tuple->relkind == RELKIND_VIEW)))
				MetaTrackUpdObject(RelationRelationId,
								   relOid,
								   GetUserId(), /* not grantorId, */
								   "PRIVILEGE",
								   (istmt->is_grant) ? "GRANT" : "REVOKE"
					);
		}

		pfree(old_rel_acl);
		pfree(col_privileges);

		ReleaseSysCache(tuple);

		/* prevent error when processing duplicate objects */
		CommandCounterIncrement();
	}

	heap_close(attRelation, RowExclusiveLock);
	heap_close(relation, RowExclusiveLock);
}

/*
 * Copy ACL info from one relation to another.
 *
 * This is currently used by ADD PARTITION, to copy the ACLs of the parent
 * to the new partition.
 */
void
CopyRelationAcls(Oid srcId, Oid destId)
{
<<<<<<< HEAD
	Relation	pg_class_rel;
	Relation	pg_attribute_rel;
=======
	Relation	relation;
>>>>>>> 3d5d0cc1
	Datum		aclDatum;
	bool		isNull;
	Acl		   *acl;
	Form_pg_class pg_class_tuple;
	HeapTuple	srcTuple;
	HeapTuple	destTuple;
	HeapTuple	newTuple;
	Datum		values[Natts_pg_class];
	bool		nulls[Natts_pg_class];
	bool		replaces[Natts_pg_class];
	int			nnewmembers;
	Oid		   *newmembers;
	Oid			ownerId;
<<<<<<< HEAD
	CatCList   *attlist;
	int			i;

	pg_class_rel = heap_open(RelationRelationId, RowExclusiveLock);
	pg_attribute_rel = heap_open(AttributeRelationId, RowExclusiveLock);
=======

	relation = heap_open(RelationRelationId, RowExclusiveLock);
>>>>>>> 3d5d0cc1

	/* Look up the ACL on the source relation. */
	srcTuple = SearchSysCache1(RELOID, ObjectIdGetDatum(srcId));
	if (!HeapTupleIsValid(srcTuple))
		elog(ERROR, "cache lookup failed for relation %u", srcId);
	aclDatum = SysCacheGetAttr(RELOID, srcTuple, Anum_pg_class_relacl,
							   &isNull);
	if (isNull)
		acl = NULL;
	else
		acl = DatumGetAclPCopy(aclDatum);

	/* Open the pg_class row of the dest relation */
	destTuple = SearchSysCache1(RELOID, ObjectIdGetDatum(destId));
	if (!HeapTupleIsValid(destTuple))
		elog(ERROR, "cache lookup failed for relation %u", destId);
	pg_class_tuple = (Form_pg_class) GETSTRUCT(destTuple);

	if (pg_class_tuple->relkind != RELKIND_RELATION)
		elog(ERROR, "unexpected relkind %c",  pg_class_tuple->relkind);

	/*
	 * Check that the target ACL is NULL. Overwriting a non-NULL would require
	 * removing the old dependencies first, and we're not preprared to do
	 * that. In the current use of this function, there should be no previous
	 * privileges.
	 */
	(void) SysCacheGetAttr(RELOID, destTuple, Anum_pg_class_relacl,
						   &isNull);
	if (!isNull)
		elog(ERROR, "cannot copy ACL from parent, because there is an existing ACL");

	/* Replace the ACL value */
	MemSet(values, 0, sizeof(values));
	MemSet(nulls, false, sizeof(nulls));
	MemSet(replaces, false, sizeof(replaces));

	replaces[Anum_pg_class_relacl - 1] = true;
	if (acl)
	{
		values[Anum_pg_class_relacl - 1] = PointerGetDatum(acl);
		nulls[Anum_pg_class_relacl - 1] = false;
	}
	else
	{
		values[Anum_pg_class_relacl - 1] = (Datum) 0;
		nulls[Anum_pg_class_relacl - 1] = true;
	}
<<<<<<< HEAD
	newTuple = heap_modify_tuple(destTuple, RelationGetDescr(pg_class_rel),
								 values, nulls, replaces);

	simple_heap_update(pg_class_rel, &newTuple->t_self, newTuple);

	/* keep the catalog indexes up to date */
	CatalogUpdateIndexes(pg_class_rel, newTuple);
=======
	newTuple = heap_modify_tuple(destTuple, RelationGetDescr(relation), values, nulls, replaces);

	simple_heap_update(relation, &newTuple->t_self, newTuple);

	/* keep the catalog indexes up to date */
	CatalogUpdateIndexes(relation, newTuple);
>>>>>>> 3d5d0cc1

	/* Update the shared dependency ACL info */
	ownerId = pg_class_tuple->relowner;
	nnewmembers = aclmembers(acl, &newmembers);

<<<<<<< HEAD
	updateAclDependencies(RelationRelationId, destId, 0,
=======
	updateAclDependencies(RelationRelationId, destId,
>>>>>>> 3d5d0cc1
						  ownerId, true /* isGrant */,
						  0, NULL,
						  nnewmembers, newmembers);

<<<<<<< HEAD
	/*
	 * Now copy column-level privileges.
	 */
	attlist = SearchSysCacheList1(ATTNUM, srcId);
	for (i = 0; i < attlist->n_members; i++)
	{
		HeapTuple	attSrcTuple = &attlist->members[i]->tuple;
		Form_pg_attribute attSrcForm = (Form_pg_attribute) GETSTRUCT(attSrcTuple);
		AttrNumber	attnum = attSrcForm->attnum;
		HeapTuple	attDestTuple;
		Datum		values[Natts_pg_attribute];
		bool		nulls[Natts_pg_attribute];
		bool		replaces[Natts_pg_attribute];

		aclDatum = SysCacheGetAttr(ATTNUM, attSrcTuple, Anum_pg_attribute_attacl,
								   &isNull);
		if (isNull)
			continue;
		acl = DatumGetAclPCopy(aclDatum);

		attDestTuple = SearchSysCache2(ATTNUM, destId, attnum);

		(void) SysCacheGetAttr(ATTNUM, attDestTuple, Anum_pg_attribute_attacl,
								   &isNull);
		if (!isNull)
			elog(ERROR, "cannot copy ACL from parent, because there is an existing ACL");

		MemSet(values, 0, sizeof(values));
		MemSet(nulls, false, sizeof(nulls));
		MemSet(replaces, false, sizeof(replaces));

		replaces[Anum_pg_attribute_attacl - 1] = true;
		if (acl)
		{
			values[Anum_pg_attribute_attacl - 1] = PointerGetDatum(acl);
			nulls[Anum_pg_attribute_attacl - 1] = false;
		}
		else
		{
			values[Anum_pg_attribute_attacl - 1] = (Datum) 0;
			nulls[Anum_pg_attribute_attacl - 1] = true;
		}
		newTuple = heap_modify_tuple(attDestTuple, RelationGetDescr(pg_attribute_rel),
									 values, nulls, replaces);

		simple_heap_update(pg_attribute_rel, &newTuple->t_self, newTuple);

		/* keep the catalog indexes up to date */
		CatalogUpdateIndexes(pg_attribute_rel, newTuple);

		/* Update the shared dependency ACL info */
		ownerId = pg_class_tuple->relowner;
		nnewmembers = aclmembers(acl, &newmembers);

		updateAclDependencies(RelationRelationId, destId, attnum,
							  ownerId, true /* isGrant */,
							  0, NULL,
							  nnewmembers, newmembers);

		ReleaseSysCache(attDestTuple);
	}
	ReleaseSysCacheList(attlist);

	ReleaseSysCache(srcTuple);
	ReleaseSysCache(destTuple);
	heap_close(pg_class_rel, RowExclusiveLock);
	heap_close(pg_attribute_rel, RowExclusiveLock);
=======
	ReleaseSysCache(srcTuple);
	ReleaseSysCache(destTuple);
	heap_close(relation, RowExclusiveLock);
>>>>>>> 3d5d0cc1
}

static void
ExecGrant_Database(InternalGrant *istmt)
{
	Relation	relation;
	ListCell   *cell;

	if (istmt->all_privs && istmt->privileges == ACL_NO_RIGHTS)
		istmt->privileges = ACL_ALL_RIGHTS_DATABASE;

	relation = heap_open(DatabaseRelationId, RowExclusiveLock);

	foreach(cell, istmt->objects)
	{
		Oid			datId = lfirst_oid(cell);
		Form_pg_database pg_database_tuple;
		Datum		aclDatum;
		bool		isNull;
		AclMode		avail_goptions;
		AclMode		this_privileges;
		Acl		   *old_acl;
		Acl		   *new_acl;
		Oid			grantorId;
		Oid			ownerId;
		HeapTuple	newtuple;
		Datum		values[Natts_pg_database];
		bool		nulls[Natts_pg_database];
		bool		replaces[Natts_pg_database];
		int			noldmembers;
		int			nnewmembers;
		Oid		   *oldmembers;
		Oid		   *newmembers;
		HeapTuple	tuple;

		tuple = SearchSysCache(DATABASEOID,
							   ObjectIdGetDatum(datId),
							   0, 0, 0);
		if (!HeapTupleIsValid(tuple))
			elog(ERROR, "cache lookup failed for database %u", datId);

		pg_database_tuple = (Form_pg_database) GETSTRUCT(tuple);

		/*
		 * Get owner ID and working copy of existing ACL. If there's no ACL,
		 * substitute the proper default.
		 */
		ownerId = pg_database_tuple->datdba;
		aclDatum = heap_getattr(tuple, Anum_pg_database_datacl,
								RelationGetDescr(relation), &isNull);
		if (isNull)
			old_acl = acldefault(ACL_OBJECT_DATABASE, ownerId);
		else
			old_acl = DatumGetAclPCopy(aclDatum);

		/* Determine ID to do the grant as, and available grant options */
		select_best_grantor(GetUserId(), istmt->privileges,
							old_acl, ownerId,
							&grantorId, &avail_goptions);

		/*
		 * Restrict the privileges to what we can actually grant, and emit the
		 * standards-mandated warning and error messages.
		 */
		this_privileges =
			restrict_and_check_grant(istmt->is_grant, avail_goptions,
									 istmt->all_privs, istmt->privileges,
									 datId, grantorId, ACL_KIND_DATABASE,
									 NameStr(pg_database_tuple->datname),
									 0, NULL);

		/*
		 * Generate new ACL.
		 *
		 * We need the members of both old and new ACLs so we can correct the
		 * shared dependency information.
		 */
		noldmembers = aclmembers(old_acl, &oldmembers);

		new_acl = merge_acl_with_grant(old_acl, istmt->is_grant,
									   istmt->grant_option, istmt->behavior,
									   istmt->grantees, this_privileges,
									   grantorId, ownerId, NameStr(pg_database_tuple->datname));

		nnewmembers = aclmembers(new_acl, &newmembers);

		/* finished building new ACL value, now insert it */
		MemSet(values, 0, sizeof(values));
		MemSet(nulls, false, sizeof(nulls));
		MemSet(replaces, false, sizeof(replaces));

		replaces[Anum_pg_database_datacl - 1] = true;
		values[Anum_pg_database_datacl - 1] = PointerGetDatum(new_acl);

		newtuple = heap_modify_tuple(tuple, RelationGetDescr(relation), values,
									 nulls, replaces);

		simple_heap_update(relation, &newtuple->t_self, newtuple);

		/* keep the catalog indexes up to date */
		CatalogUpdateIndexes(relation, newtuple);

		/* MPP-6929: metadata tracking */
		if (Gp_role == GP_ROLE_DISPATCH)
			MetaTrackUpdObject(DatabaseRelationId,
							   datId,
							   GetUserId(), /* not grantorId, */
							   "PRIVILEGE", 
							   (istmt->is_grant) ? "GRANT" : "REVOKE"
					);

		/* Update the shared dependency ACL info */
		updateAclDependencies(DatabaseRelationId, HeapTupleGetOid(tuple), 0,
							  ownerId, istmt->is_grant,
							  noldmembers, oldmembers,
							  nnewmembers, newmembers);

		ReleaseSysCache(tuple);

		pfree(new_acl);

		/* prevent error when processing duplicate objects */
		CommandCounterIncrement();
	}

	heap_close(relation, RowExclusiveLock);
}

static void
ExecGrant_Fdw(InternalGrant *istmt)
{
	Relation	relation;
	ListCell   *cell;

	if (istmt->all_privs && istmt->privileges == ACL_NO_RIGHTS)
		istmt->privileges = ACL_ALL_RIGHTS_FDW;

	relation = heap_open(ForeignDataWrapperRelationId, RowExclusiveLock);

	foreach(cell, istmt->objects)
	{
		Oid			fdwid = lfirst_oid(cell);
		Form_pg_foreign_data_wrapper pg_fdw_tuple;
		Datum		aclDatum;
		bool		isNull;
		AclMode		avail_goptions;
		AclMode		this_privileges;
		Acl		   *old_acl;
		Acl		   *new_acl;
		Oid			grantorId;
		Oid			ownerId;
		HeapTuple	tuple;
		HeapTuple	newtuple;
		Datum		values[Natts_pg_foreign_data_wrapper];
		bool		nulls[Natts_pg_foreign_data_wrapper];
		bool		replaces[Natts_pg_foreign_data_wrapper];
		int			noldmembers;
		int			nnewmembers;
		Oid		   *oldmembers;
		Oid		   *newmembers;

		tuple = SearchSysCache(FOREIGNDATAWRAPPEROID,
							   ObjectIdGetDatum(fdwid),
							   0, 0, 0);
		if (!HeapTupleIsValid(tuple))
			elog(ERROR, "cache lookup failed for foreign-data wrapper %u", fdwid);

		pg_fdw_tuple = (Form_pg_foreign_data_wrapper) GETSTRUCT(tuple);

		/*
		 * Get owner ID and working copy of existing ACL. If there's no ACL,
		 * substitute the proper default.
		 */
		ownerId = pg_fdw_tuple->fdwowner;
		aclDatum = SysCacheGetAttr(FOREIGNDATAWRAPPEROID, tuple,
								   Anum_pg_foreign_data_wrapper_fdwacl,
								   &isNull);
		if (isNull)
			old_acl = acldefault(ACL_OBJECT_FDW, ownerId);
		else
			old_acl = DatumGetAclPCopy(aclDatum);

		/* Determine ID to do the grant as, and available grant options */
		select_best_grantor(GetUserId(), istmt->privileges,
							old_acl, ownerId,
							&grantorId, &avail_goptions);

		/*
		 * Restrict the privileges to what we can actually grant, and emit the
		 * standards-mandated warning and error messages.
		 */
		this_privileges =
			restrict_and_check_grant(istmt->is_grant, avail_goptions,
									 istmt->all_privs, istmt->privileges,
									 fdwid, grantorId, ACL_KIND_FDW,
									 NameStr(pg_fdw_tuple->fdwname),
									 0, NULL);

		/*
		 * Generate new ACL.
		 *
		 * We need the members of both old and new ACLs so we can correct the
		 * shared dependency information.
		 */
		noldmembers = aclmembers(old_acl, &oldmembers);

		new_acl = merge_acl_with_grant(old_acl, istmt->is_grant,
									   istmt->grant_option, istmt->behavior,
									   istmt->grantees, this_privileges,
									   grantorId, ownerId,
									   NameStr(pg_fdw_tuple->fdwname));

		nnewmembers = aclmembers(new_acl, &newmembers);

		/* finished building new ACL value, now insert it */
		MemSet(values, 0, sizeof(values));
		MemSet(nulls, false, sizeof(nulls));
		MemSet(replaces, false, sizeof(replaces));

		replaces[Anum_pg_foreign_data_wrapper_fdwacl - 1] = true;
		values[Anum_pg_foreign_data_wrapper_fdwacl - 1] = PointerGetDatum(new_acl);

		newtuple = heap_modify_tuple(tuple, RelationGetDescr(relation), values,
									 nulls, replaces);

		simple_heap_update(relation, &newtuple->t_self, newtuple);

		/* keep the catalog indexes up to date */
		CatalogUpdateIndexes(relation, newtuple);

		/* Update the shared dependency ACL info */
		updateAclDependencies(ForeignDataWrapperRelationId,
							  HeapTupleGetOid(tuple), 0,
							  ownerId, istmt->is_grant,
							  noldmembers, oldmembers,
							  nnewmembers, newmembers);

		ReleaseSysCache(tuple);

		pfree(new_acl);

		/* prevent error when processing duplicate objects */
		CommandCounterIncrement();
	}

	heap_close(relation, RowExclusiveLock);
}

static void
ExecGrant_ForeignServer(InternalGrant *istmt)
{
	Relation	relation;
	ListCell   *cell;

	if (istmt->all_privs && istmt->privileges == ACL_NO_RIGHTS)
		istmt->privileges = ACL_ALL_RIGHTS_FOREIGN_SERVER;

	relation = heap_open(ForeignServerRelationId, RowExclusiveLock);

	foreach(cell, istmt->objects)
	{
		Oid			srvid = lfirst_oid(cell);
		Form_pg_foreign_server pg_server_tuple;
		Datum		aclDatum;
		bool		isNull;
		AclMode		avail_goptions;
		AclMode		this_privileges;
		Acl		   *old_acl;
		Acl		   *new_acl;
		Oid			grantorId;
		Oid			ownerId;
		HeapTuple	tuple;
		HeapTuple	newtuple;
		Datum		values[Natts_pg_foreign_server];
		bool		nulls[Natts_pg_foreign_server];
		bool		replaces[Natts_pg_foreign_server];
		int			noldmembers;
		int			nnewmembers;
		Oid		   *oldmembers;
		Oid		   *newmembers;

		tuple = SearchSysCache(FOREIGNSERVEROID,
							   ObjectIdGetDatum(srvid),
							   0, 0, 0);
		if (!HeapTupleIsValid(tuple))
			elog(ERROR, "cache lookup failed for foreign server %u", srvid);

		pg_server_tuple = (Form_pg_foreign_server) GETSTRUCT(tuple);

		/*
		 * Get owner ID and working copy of existing ACL. If there's no ACL,
		 * substitute the proper default.
		 */
		ownerId = pg_server_tuple->srvowner;
		aclDatum = SysCacheGetAttr(FOREIGNSERVEROID, tuple,
								   Anum_pg_foreign_server_srvacl,
								   &isNull);
		if (isNull)
			old_acl = acldefault(ACL_OBJECT_FOREIGN_SERVER, ownerId);
		else
			old_acl = DatumGetAclPCopy(aclDatum);

		/* Determine ID to do the grant as, and available grant options */
		select_best_grantor(GetUserId(), istmt->privileges,
							old_acl, ownerId,
							&grantorId, &avail_goptions);

		/*
		 * Restrict the privileges to what we can actually grant, and emit the
		 * standards-mandated warning and error messages.
		 */
		this_privileges =
			restrict_and_check_grant(istmt->is_grant, avail_goptions,
									 istmt->all_privs, istmt->privileges,
								   srvid, grantorId, ACL_KIND_FOREIGN_SERVER,
									 NameStr(pg_server_tuple->srvname),
									 0, NULL);

		/*
		 * Generate new ACL.
		 *
		 * We need the members of both old and new ACLs so we can correct the
		 * shared dependency information.
		 */
		noldmembers = aclmembers(old_acl, &oldmembers);

		new_acl = merge_acl_with_grant(old_acl, istmt->is_grant,
									   istmt->grant_option, istmt->behavior,
									   istmt->grantees, this_privileges,
									   grantorId, ownerId,
									   NameStr(pg_server_tuple->srvname));

		nnewmembers = aclmembers(new_acl, &newmembers);

		/* finished building new ACL value, now insert it */
		MemSet(values, 0, sizeof(values));
		MemSet(nulls, false, sizeof(nulls));
		MemSet(replaces, false, sizeof(replaces));

		replaces[Anum_pg_foreign_server_srvacl - 1] = true;
		values[Anum_pg_foreign_server_srvacl - 1] = PointerGetDatum(new_acl);

		newtuple = heap_modify_tuple(tuple, RelationGetDescr(relation), values,
									 nulls, replaces);

		simple_heap_update(relation, &newtuple->t_self, newtuple);

		/* keep the catalog indexes up to date */
		CatalogUpdateIndexes(relation, newtuple);

		/* Update the shared dependency ACL info */
		updateAclDependencies(ForeignServerRelationId,
							  HeapTupleGetOid(tuple), 0,
							  ownerId, istmt->is_grant,
							  noldmembers, oldmembers,
							  nnewmembers, newmembers);

		ReleaseSysCache(tuple);

		pfree(new_acl);

		/* prevent error when processing duplicate objects */
		CommandCounterIncrement();
	}

	heap_close(relation, RowExclusiveLock);
}

static void
ExecGrant_Function(InternalGrant *istmt)
{
	Relation	relation;
	ListCell   *cell;

	if (istmt->all_privs && istmt->privileges == ACL_NO_RIGHTS)
		istmt->privileges = ACL_ALL_RIGHTS_FUNCTION;

	relation = heap_open(ProcedureRelationId, RowExclusiveLock);

	foreach(cell, istmt->objects)
	{
		Oid			funcId = lfirst_oid(cell);
		Form_pg_proc pg_proc_tuple;
		Datum		aclDatum;
		bool		isNull;
		AclMode		avail_goptions;
		AclMode		this_privileges;
		Acl		   *old_acl;
		Acl		   *new_acl;
		Oid			grantorId;
		Oid			ownerId;
		HeapTuple	tuple;
		HeapTuple	newtuple;
		Datum		values[Natts_pg_proc];
		bool		nulls[Natts_pg_proc];
		bool		replaces[Natts_pg_proc];
		int			noldmembers;
		int			nnewmembers;
		Oid		   *oldmembers;
		Oid		   *newmembers;

		tuple = SearchSysCache(PROCOID,
							   ObjectIdGetDatum(funcId),
							   0, 0, 0);
		if (!HeapTupleIsValid(tuple))
			elog(ERROR, "cache lookup failed for function %u", funcId);

		pg_proc_tuple = (Form_pg_proc) GETSTRUCT(tuple);

		/*
		 * Get owner ID and working copy of existing ACL. If there's no ACL,
		 * substitute the proper default.
		 */
		ownerId = pg_proc_tuple->proowner;
		aclDatum = SysCacheGetAttr(PROCOID, tuple, Anum_pg_proc_proacl,
								   &isNull);
		if (isNull)
			old_acl = acldefault(ACL_OBJECT_FUNCTION, ownerId);
		else
			old_acl = DatumGetAclPCopy(aclDatum);

		/* Determine ID to do the grant as, and available grant options */
		select_best_grantor(GetUserId(), istmt->privileges,
							old_acl, ownerId,
							&grantorId, &avail_goptions);

		/*
		 * Restrict the privileges to what we can actually grant, and emit the
		 * standards-mandated warning and error messages.
		 */
		this_privileges =
			restrict_and_check_grant(istmt->is_grant, avail_goptions,
									 istmt->all_privs, istmt->privileges,
									 funcId, grantorId, ACL_KIND_PROC,
									 NameStr(pg_proc_tuple->proname),
									 0, NULL);

		/*
		 * Generate new ACL.
		 *
		 * We need the members of both old and new ACLs so we can correct the
		 * shared dependency information.
		 */
		noldmembers = aclmembers(old_acl, &oldmembers);

		new_acl = merge_acl_with_grant(old_acl, istmt->is_grant,
									   istmt->grant_option, istmt->behavior,
									   istmt->grantees, this_privileges,
									   grantorId, ownerId, NameStr(pg_proc_tuple->proname));

		nnewmembers = aclmembers(new_acl, &newmembers);

		/* finished building new ACL value, now insert it */
		MemSet(values, 0, sizeof(values));
		MemSet(nulls, false, sizeof(nulls));
		MemSet(replaces, false, sizeof(replaces));

		replaces[Anum_pg_proc_proacl - 1] = true;
		values[Anum_pg_proc_proacl - 1] = PointerGetDatum(new_acl);

		newtuple = heap_modify_tuple(tuple, RelationGetDescr(relation), values,
									 nulls, replaces);

		simple_heap_update(relation, &newtuple->t_self, newtuple);

		/* keep the catalog indexes up to date */
		CatalogUpdateIndexes(relation, newtuple);

		/* Update the shared dependency ACL info */
		updateAclDependencies(ProcedureRelationId, funcId, 0,
							  ownerId, istmt->is_grant,
							  noldmembers, oldmembers,
							  nnewmembers, newmembers);

		ReleaseSysCache(tuple);

		pfree(new_acl);

		/* prevent error when processing duplicate objects */
		CommandCounterIncrement();
	}

	heap_close(relation, RowExclusiveLock);
}

static void
ExecGrant_Language(InternalGrant *istmt)
{
	Relation	relation;
	ListCell   *cell;

	if (istmt->all_privs && istmt->privileges == ACL_NO_RIGHTS)
		istmt->privileges = ACL_ALL_RIGHTS_LANGUAGE;

	relation = heap_open(LanguageRelationId, RowExclusiveLock);

	foreach(cell, istmt->objects)
	{
		Oid			langId = lfirst_oid(cell);
		Form_pg_language pg_language_tuple;
		Datum		aclDatum;
		bool		isNull;
		AclMode		avail_goptions;
		AclMode		this_privileges;
		Acl		   *old_acl;
		Acl		   *new_acl;
		Oid			grantorId;
		Oid			ownerId;
		HeapTuple	tuple;
		HeapTuple	newtuple;
		Datum		values[Natts_pg_language];
		bool		nulls[Natts_pg_language];
		bool		replaces[Natts_pg_language];
		int			noldmembers;
		int			nnewmembers;
		Oid		   *oldmembers;
		Oid		   *newmembers;

		tuple = SearchSysCache(LANGOID,
							   ObjectIdGetDatum(langId),
							   0, 0, 0);
		if (!HeapTupleIsValid(tuple))
			elog(ERROR, "cache lookup failed for language %u", langId);

		pg_language_tuple = (Form_pg_language) GETSTRUCT(tuple);

		if (!pg_language_tuple->lanpltrusted)
			ereport(ERROR,
					(errcode(ERRCODE_WRONG_OBJECT_TYPE),
					 errmsg("language \"%s\" is not trusted",
							NameStr(pg_language_tuple->lanname)),
				   errhint("Only superusers can use untrusted languages.")));

		/*
		 * Get owner ID and working copy of existing ACL. If there's no ACL,
		 * substitute the proper default.
		 */
		ownerId = pg_language_tuple->lanowner;
		aclDatum = SysCacheGetAttr(LANGNAME, tuple, Anum_pg_language_lanacl,
								   &isNull);
		if (isNull)
			old_acl = acldefault(ACL_OBJECT_LANGUAGE, ownerId);
		else
			old_acl = DatumGetAclPCopy(aclDatum);

		/* Determine ID to do the grant as, and available grant options */
		select_best_grantor(GetUserId(), istmt->privileges,
							old_acl, ownerId,
							&grantorId, &avail_goptions);

		/*
		 * Restrict the privileges to what we can actually grant, and emit the
		 * standards-mandated warning and error messages.
		 */
		this_privileges =
			restrict_and_check_grant(istmt->is_grant, avail_goptions,
									 istmt->all_privs, istmt->privileges,
									 langId, grantorId, ACL_KIND_LANGUAGE,
									 NameStr(pg_language_tuple->lanname),
									 0, NULL);

		/*
		 * Generate new ACL.
		 *
		 * We need the members of both old and new ACLs so we can correct the
		 * shared dependency information.
		 */
		noldmembers = aclmembers(old_acl, &oldmembers);

		new_acl = merge_acl_with_grant(old_acl, istmt->is_grant,
									   istmt->grant_option, istmt->behavior,
									   istmt->grantees, this_privileges,
									   grantorId, ownerId, NameStr(pg_language_tuple->lanname));

		nnewmembers = aclmembers(new_acl, &newmembers);

		/* finished building new ACL value, now insert it */
		MemSet(values, 0, sizeof(values));
		MemSet(nulls, false, sizeof(nulls));
		MemSet(replaces, false, sizeof(replaces));

		replaces[Anum_pg_language_lanacl - 1] = true;
		values[Anum_pg_language_lanacl - 1] = PointerGetDatum(new_acl);

		newtuple = heap_modify_tuple(tuple, RelationGetDescr(relation), values,
									 nulls, replaces);

		simple_heap_update(relation, &newtuple->t_self, newtuple);

		/* keep the catalog indexes up to date */
		CatalogUpdateIndexes(relation, newtuple);

		/* Update the shared dependency ACL info */
		updateAclDependencies(LanguageRelationId, HeapTupleGetOid(tuple), 0,
							  ownerId, istmt->is_grant,
							  noldmembers, oldmembers,
							  nnewmembers, newmembers);

		ReleaseSysCache(tuple);

		pfree(new_acl);

		/* prevent error when processing duplicate objects */
		CommandCounterIncrement();
	}

	heap_close(relation, RowExclusiveLock);
}

static void
ExecGrant_Namespace(InternalGrant *istmt)
{
	Relation	relation;
	ListCell   *cell;

	if (istmt->all_privs && istmt->privileges == ACL_NO_RIGHTS)
		istmt->privileges = ACL_ALL_RIGHTS_NAMESPACE;

	relation = heap_open(NamespaceRelationId, RowExclusiveLock);

	foreach(cell, istmt->objects)
	{
		Oid			nspid = lfirst_oid(cell);
		Form_pg_namespace pg_namespace_tuple;
		Datum		aclDatum;
		bool		isNull;
		AclMode		avail_goptions;
		AclMode		this_privileges;
		Acl		   *old_acl;
		Acl		   *new_acl;
		Oid			grantorId;
		Oid			ownerId;
		HeapTuple	tuple;
		HeapTuple	newtuple;
		Datum		values[Natts_pg_namespace];
		bool		nulls[Natts_pg_namespace];
		bool		replaces[Natts_pg_namespace];
		int			noldmembers;
		int			nnewmembers;
		Oid		   *oldmembers;
		Oid		   *newmembers;

		tuple = SearchSysCache(NAMESPACEOID,
							   ObjectIdGetDatum(nspid),
							   0, 0, 0);
		if (!HeapTupleIsValid(tuple))
			elog(ERROR, "cache lookup failed for namespace %u", nspid);

		pg_namespace_tuple = (Form_pg_namespace) GETSTRUCT(tuple);

		/*
		 * Get owner ID and working copy of existing ACL. If there's no ACL,
		 * substitute the proper default.
		 */
		ownerId = pg_namespace_tuple->nspowner;
		aclDatum = SysCacheGetAttr(NAMESPACENAME, tuple,
								   Anum_pg_namespace_nspacl,
								   &isNull);
		if (isNull)
			old_acl = acldefault(ACL_OBJECT_NAMESPACE, ownerId);
		else
			old_acl = DatumGetAclPCopy(aclDatum);

		/* Determine ID to do the grant as, and available grant options */
		select_best_grantor(GetUserId(), istmt->privileges,
							old_acl, ownerId,
							&grantorId, &avail_goptions);

		/*
		 * Restrict the privileges to what we can actually grant, and emit the
		 * standards-mandated warning and error messages.
		 */
		this_privileges =
			restrict_and_check_grant(istmt->is_grant, avail_goptions,
									 istmt->all_privs, istmt->privileges,
									 nspid, grantorId, ACL_KIND_NAMESPACE,
									 NameStr(pg_namespace_tuple->nspname),
									 0, NULL);

		/*
		 * Generate new ACL.
		 *
		 * We need the members of both old and new ACLs so we can correct the
		 * shared dependency information.
		 */
		noldmembers = aclmembers(old_acl, &oldmembers);

		new_acl = merge_acl_with_grant(old_acl, istmt->is_grant,
									   istmt->grant_option, istmt->behavior,
									   istmt->grantees, this_privileges,
									   grantorId, ownerId, NameStr(pg_namespace_tuple->nspname));

		nnewmembers = aclmembers(new_acl, &newmembers);

		/* finished building new ACL value, now insert it */
		MemSet(values, 0, sizeof(values));
		MemSet(nulls, false, sizeof(nulls));
		MemSet(replaces, false, sizeof(replaces));

		replaces[Anum_pg_namespace_nspacl - 1] = true;
		values[Anum_pg_namespace_nspacl - 1] = PointerGetDatum(new_acl);

		newtuple = heap_modify_tuple(tuple, RelationGetDescr(relation), values,
									 nulls, replaces);

		simple_heap_update(relation, &newtuple->t_self, newtuple);

		/* keep the catalog indexes up to date */
		CatalogUpdateIndexes(relation, newtuple);

		/* MPP-6929: metadata tracking */
		if (Gp_role == GP_ROLE_DISPATCH)
			MetaTrackUpdObject(NamespaceRelationId,
							   nspid,
							   GetUserId(), /* not grantorId, */
							   "PRIVILEGE", 
							   (istmt->is_grant) ? "GRANT" : "REVOKE"
					);

		/* Update the shared dependency ACL info */
		updateAclDependencies(NamespaceRelationId, HeapTupleGetOid(tuple), 0,
							  ownerId, istmt->is_grant,
							  noldmembers, oldmembers,
							  nnewmembers, newmembers);

		ReleaseSysCache(tuple);

		pfree(new_acl);

		/* prevent error when processing duplicate objects */
		CommandCounterIncrement();
	}

	heap_close(relation, RowExclusiveLock);
}

static void
ExecGrant_Tablespace(InternalGrant *istmt)
{
	Relation	relation;
	ListCell   *cell;

	if (istmt->all_privs && istmt->privileges == ACL_NO_RIGHTS)
		istmt->privileges = ACL_ALL_RIGHTS_TABLESPACE;

	relation = heap_open(TableSpaceRelationId, RowExclusiveLock);

	foreach(cell, istmt->objects)
	{
		Oid			tblId = lfirst_oid(cell);
		Form_pg_tablespace pg_tablespace_tuple;
		Datum		aclDatum;
		bool		isNull;
		AclMode		avail_goptions;
		AclMode		this_privileges;
		Acl		   *old_acl;
		Acl		   *new_acl;
		Oid			grantorId;
		Oid			ownerId;
		HeapTuple	newtuple;
		Datum		values[Natts_pg_tablespace];
		bool		nulls[Natts_pg_tablespace];
		bool		replaces[Natts_pg_tablespace];
		int			noldmembers;
		int			nnewmembers;
		Oid		   *oldmembers;
		Oid		   *newmembers;
		ScanKeyData entry[1];
		SysScanDesc scan;
		HeapTuple	tuple;

		/* There's no syscache for pg_tablespace, so must look the hard way */
		ScanKeyInit(&entry[0],
					ObjectIdAttributeNumber,
					BTEqualStrategyNumber, F_OIDEQ,
					ObjectIdGetDatum(tblId));
		scan = systable_beginscan(relation, TablespaceOidIndexId, true,
								  SnapshotNow, 1, entry);
		tuple = systable_getnext(scan);
		if (!HeapTupleIsValid(tuple))
			elog(ERROR, "cache lookup failed for tablespace %u", tblId);

		pg_tablespace_tuple = (Form_pg_tablespace) GETSTRUCT(tuple);

		/*
		 * Get owner ID and working copy of existing ACL. If there's no ACL,
		 * substitute the proper default.
		 */
		ownerId = pg_tablespace_tuple->spcowner;
		aclDatum = heap_getattr(tuple, Anum_pg_tablespace_spcacl,
								RelationGetDescr(relation), &isNull);
		if (isNull)
			old_acl = acldefault(ACL_OBJECT_TABLESPACE, ownerId);
		else
			old_acl = DatumGetAclPCopy(aclDatum);

		/* Determine ID to do the grant as, and available grant options */
		select_best_grantor(GetUserId(), istmt->privileges,
							old_acl, ownerId,
							&grantorId, &avail_goptions);

		/*
		 * Restrict the privileges to what we can actually grant, and emit the
		 * standards-mandated warning and error messages.
		 */
		this_privileges =
			restrict_and_check_grant(istmt->is_grant, avail_goptions,
									 istmt->all_privs, istmt->privileges,
									 tblId, grantorId, ACL_KIND_TABLESPACE,
									 NameStr(pg_tablespace_tuple->spcname),
									 0, NULL);

		/*
		 * Generate new ACL.
		 *
		 * We need the members of both old and new ACLs so we can correct the
		 * shared dependency information.
		 */
		noldmembers = aclmembers(old_acl, &oldmembers);

		new_acl = merge_acl_with_grant(old_acl, istmt->is_grant,
									   istmt->grant_option, istmt->behavior,
									   istmt->grantees, this_privileges,
									   grantorId, ownerId, NameStr(pg_tablespace_tuple->spcname));

		nnewmembers = aclmembers(new_acl, &newmembers);

		/* finished building new ACL value, now insert it */
		MemSet(values, 0, sizeof(values));
		MemSet(nulls, false, sizeof(nulls));
		MemSet(replaces, false, sizeof(replaces));

		replaces[Anum_pg_tablespace_spcacl - 1] = true;
		values[Anum_pg_tablespace_spcacl - 1] = PointerGetDatum(new_acl);

		newtuple = heap_modify_tuple(tuple, RelationGetDescr(relation), values,
									 nulls, replaces);

		simple_heap_update(relation, &newtuple->t_self, newtuple);

		/* keep the catalog indexes up to date */
		CatalogUpdateIndexes(relation, newtuple);

		/* MPP-6929: metadata tracking */
		if (Gp_role == GP_ROLE_DISPATCH)
			MetaTrackUpdObject(TableSpaceRelationId,
							   tblId,
							   GetUserId(), /* not grantorId, */
							   "PRIVILEGE", 
							   (istmt->is_grant) ? "GRANT" : "REVOKE"
					);

		/* Update the shared dependency ACL info */
		updateAclDependencies(TableSpaceRelationId, tblId, 0,
							  ownerId, istmt->is_grant,
							  noldmembers, oldmembers,
							  nnewmembers, newmembers);

		systable_endscan(scan);

		pfree(new_acl);

		/* prevent error when processing duplicate objects */
		CommandCounterIncrement();
	}

	heap_close(relation, RowExclusiveLock);
}

static void
ExecGrant_ExtProtocol(InternalGrant *istmt)
{
	Relation	relation;
	ListCell   *cell;

	if (istmt->all_privs && istmt->privileges == ACL_NO_RIGHTS)
		istmt->privileges = ACL_ALL_RIGHTS_EXTPROTOCOL;

	relation = heap_open(ExtprotocolRelationId, RowExclusiveLock);

	foreach(cell, istmt->objects)
	{
		Oid			ptcid = lfirst_oid(cell);
		bool		isNull;
		bool		isTrusted;
		AclMode		avail_goptions;
		AclMode		this_privileges;
		Acl		   *old_acl;
		Acl		   *new_acl;
		Oid			grantorId;
		Oid			ownerId;
		Name	    ptcname;
		HeapTuple	tuple;
		HeapTuple	newtuple;
		Datum		values[Natts_pg_extprotocol];
		bool		nulls[Natts_pg_extprotocol];
		bool		replaces[Natts_pg_extprotocol];
		int			noldmembers;
		int			nnewmembers;
		Oid		   *oldmembers;
		Oid		   *newmembers;
		Datum		ownerDatum;
		Datum		aclDatum;
		Datum		trustedDatum;
		Datum		ptcnameDatum;
		ScanKeyData entry[1];
		SysScanDesc scan;
		TupleDesc	reldsc = RelationGetDescr(relation);

		/* There's no syscache for pg_extprotocol, so must look the hard way */
		ScanKeyInit(&entry[0],
					ObjectIdAttributeNumber,
					BTEqualStrategyNumber, F_OIDEQ,
					ObjectIdGetDatum(ptcid));
		scan = systable_beginscan(relation, ExtprotocolOidIndexId, true,
								  SnapshotNow, 1, entry);
		tuple = systable_getnext(scan);
		if (!HeapTupleIsValid(tuple))
			elog(ERROR, "lookup failed for external protocol %u", ptcid);
		
		ownerDatum = heap_getattr(tuple, 
								  Anum_pg_extprotocol_ptcowner,
								  reldsc, 
								  &isNull);
		
		if(isNull)
			ereport(ERROR,
					(errcode(ERRCODE_UNDEFINED_OBJECT),
					 errmsg("protocol '%u' has no owner defined",
							 ptcid)));	

		/*
		 * Get owner ID and working copy of existing ACL. If there's no ACL,
		 * substitute the proper default.
		 */
		ownerId = DatumGetObjectId(ownerDatum);
		
		aclDatum = heap_getattr(tuple, 
								Anum_pg_extprotocol_ptcacl,
								reldsc, 
								&isNull);
		
		if (isNull)
			old_acl = acldefault(ACL_OBJECT_EXTPROTOCOL, ownerId);
		else
			old_acl = DatumGetAclPCopy(aclDatum);

		ptcnameDatum = heap_getattr(tuple, 
									Anum_pg_extprotocol_ptcname,
									reldsc, 
									&isNull);

		ptcname = DatumGetName(ptcnameDatum);
		
		if(isNull)
			ereport(ERROR,
				(errcode(ERRCODE_UNDEFINED_OBJECT),
				 errmsg("internal error: protocol '%u' has no name defined",
						 ptcid)));
		
		trustedDatum = heap_getattr(tuple, 
									Anum_pg_extprotocol_ptctrusted,
									reldsc, 
									&isNull);
			
		isTrusted = DatumGetBool(trustedDatum);
		
		if (!isTrusted)
			ereport(ERROR,
					(errcode(ERRCODE_WRONG_OBJECT_TYPE),
					 errmsg("protocol \"%s\" is not trusted",
							NameStr(*ptcname)),
				   errhint("Only superusers may use untrusted protocols.")));

		/* Determine ID to do the grant as, and available grant options */
		select_best_grantor(GetUserId(), istmt->privileges,
							old_acl, ownerId,
							&grantorId, &avail_goptions);

		/*
		 * Restrict the privileges to what we can actually grant, and emit the
		 * standards-mandated warning and error messages.
		 */
		this_privileges =
			restrict_and_check_grant(istmt->is_grant, avail_goptions,
									 istmt->all_privs, istmt->privileges,
									 ptcid, grantorId, ACL_KIND_EXTPROTOCOL,
									 NameStr(*ptcname),
									 0, NULL);

		/*
		 * Generate new ACL.
		 *
		 * We need the members of both old and new ACLs so we can correct the
		 * shared dependency information.
		 */
		noldmembers = aclmembers(old_acl, &oldmembers);

		new_acl = merge_acl_with_grant(old_acl, istmt->is_grant,
									   istmt->grant_option, istmt->behavior,
									   istmt->grantees, this_privileges,
									   grantorId, ownerId, NameStr(*ptcname));

		nnewmembers = aclmembers(new_acl, &newmembers);

		/* finished building new ACL value, now insert it */
		MemSet(values, 0, sizeof(values));
		MemSet(nulls, false, sizeof(nulls));
		MemSet(replaces, false, sizeof(replaces));

		replaces[Anum_pg_extprotocol_ptcacl - 1] = true;
		values[Anum_pg_extprotocol_ptcacl - 1] = PointerGetDatum(new_acl);

		newtuple = heap_modify_tuple(tuple, RelationGetDescr(relation), values,
									 nulls, replaces);

		simple_heap_update(relation, &newtuple->t_self, newtuple);

		/* keep the catalog indexes up to date */
		CatalogUpdateIndexes(relation, newtuple);

		/* Update the shared dependency ACL info */
		updateAclDependencies(ExtprotocolRelationId,
							  HeapTupleGetOid(tuple), 0,
							  ownerId, istmt->is_grant,
							  noldmembers, oldmembers,
							  nnewmembers, newmembers);

		systable_endscan(scan);

		pfree(new_acl);

		/* prevent error when processing duplicate objects */
		CommandCounterIncrement();
	}

	heap_close(relation, RowExclusiveLock);
}

static AclMode
string_to_privilege(const char *privname)
{
	if (strcmp(privname, "insert") == 0)
		return ACL_INSERT;
	if (strcmp(privname, "select") == 0)
		return ACL_SELECT;
	if (strcmp(privname, "update") == 0)
		return ACL_UPDATE;
	if (strcmp(privname, "delete") == 0)
		return ACL_DELETE;
	if (strcmp(privname, "truncate") == 0)
		return ACL_TRUNCATE;
	if (strcmp(privname, "references") == 0)
		return ACL_REFERENCES;
	if (strcmp(privname, "trigger") == 0)
		return ACL_TRIGGER;
	if (strcmp(privname, "execute") == 0)
		return ACL_EXECUTE;
	if (strcmp(privname, "usage") == 0)
		return ACL_USAGE;
	if (strcmp(privname, "create") == 0)
		return ACL_CREATE;
	if (strcmp(privname, "temporary") == 0)
		return ACL_CREATE_TEMP;
	if (strcmp(privname, "temp") == 0)
		return ACL_CREATE_TEMP;
	if (strcmp(privname, "connect") == 0)
		return ACL_CONNECT;
	if (strcmp(privname, "rule") == 0)
		return 0;				/* ignore old RULE privileges */
	ereport(ERROR,
			(errcode(ERRCODE_SYNTAX_ERROR),
			 errmsg("unrecognized privilege type \"%s\"", privname)));
	return 0;					/* appease compiler */
}

static const char *
privilege_to_string(AclMode privilege)
{
	switch (privilege)
	{
		case ACL_INSERT:
			return "INSERT";
		case ACL_SELECT:
			return "SELECT";
		case ACL_UPDATE:
			return "UPDATE";
		case ACL_DELETE:
			return "DELETE";
		case ACL_TRUNCATE:
			return "TRUNCATE";
		case ACL_REFERENCES:
			return "REFERENCES";
		case ACL_TRIGGER:
			return "TRIGGER";
		case ACL_EXECUTE:
			return "EXECUTE";
		case ACL_USAGE:
			return "USAGE";
		case ACL_CREATE:
			return "CREATE";
		case ACL_CREATE_TEMP:
			return "TEMP";
		case ACL_CONNECT:
			return "CONNECT";
		default:
			elog(ERROR, "unrecognized privilege: %d", (int) privilege);
	}
	return NULL;				/* appease compiler */
}

/*
 * Standardized reporting of aclcheck permissions failures.
 *
 * Note: we do not double-quote the %s's below, because many callers
 * supply strings that might be already quoted.
 */

static const char *const no_priv_msg[MAX_ACL_KIND] =
{
	/* ACL_KIND_COLUMN */
	gettext_noop("permission denied for column %s"),
	/* ACL_KIND_CLASS */
	gettext_noop("permission denied for relation %s"),
	/* ACL_KIND_SEQUENCE */
	gettext_noop("permission denied for sequence %s"),
	/* ACL_KIND_DATABASE */
	gettext_noop("permission denied for database %s"),
	/* ACL_KIND_PROC */
	gettext_noop("permission denied for function %s"),
	/* ACL_KIND_OPER */
	gettext_noop("permission denied for operator %s"),
	/* ACL_KIND_TYPE */
	gettext_noop("permission denied for type %s"),
	/* ACL_KIND_LANGUAGE */
	gettext_noop("permission denied for language %s"),
	/* ACL_KIND_NAMESPACE */
	gettext_noop("permission denied for schema %s"),
	/* ACL_KIND_OPCLASS */
	gettext_noop("permission denied for operator class %s"),
	/* ACL_KIND_OPFAMILY */
	gettext_noop("permission denied for operator family %s"),
	/* ACL_KIND_CONVERSION */
	gettext_noop("permission denied for conversion %s"),
	/* ACL_KIND_TABLESPACE */
	gettext_noop("permission denied for tablespace %s"),
	/* ACL_KIND_TSDICTIONARY */
	gettext_noop("permission denied for text search dictionary %s"),
	/* ACL_KIND_TSCONFIGURATION */
	gettext_noop("permission denied for text search configuration %s"),
	/* ACL_KIND_FDW */
	gettext_noop("permission denied for foreign-data wrapper %s"),
	/* ACL_KIND_FOREIGN_SERVER */
	gettext_noop("permission denied for foreign server %s"),
	/* ACL_KIND_FILESPACE */
	gettext_noop("permission denied for filespace %s"),	
	/* ACL_KIND_EXTPROTOCOL */
	gettext_noop("permission denied for external protocol %s")	
};

static const char *const not_owner_msg[MAX_ACL_KIND] =
{
	/* ACL_KIND_COLUMN */
	gettext_noop("must be owner of relation %s"),
	/* ACL_KIND_CLASS */
	gettext_noop("must be owner of relation %s"),
	/* ACL_KIND_SEQUENCE */
	gettext_noop("must be owner of sequence %s"),
	/* ACL_KIND_DATABASE */
	gettext_noop("must be owner of database %s"),
	/* ACL_KIND_PROC */
	gettext_noop("must be owner of function %s"),
	/* ACL_KIND_OPER */
	gettext_noop("must be owner of operator %s"),
	/* ACL_KIND_TYPE */
	gettext_noop("must be owner of type %s"),
	/* ACL_KIND_LANGUAGE */
	gettext_noop("must be owner of language %s"),
	/* ACL_KIND_NAMESPACE */
	gettext_noop("must be owner of schema %s"),
	/* ACL_KIND_OPCLASS */
	gettext_noop("must be owner of operator class %s"),
	/* ACL_KIND_OPFAMILY */
	gettext_noop("must be owner of operator family %s"),
	/* ACL_KIND_CONVERSION */
	gettext_noop("must be owner of conversion %s"),
	/* ACL_KIND_TABLESPACE */
	gettext_noop("must be owner of tablespace %s"),
	/* ACL_KIND_TSDICTIONARY */
	gettext_noop("must be owner of text search dictionary %s"),
	/* ACL_KIND_TSCONFIGURATION */
	gettext_noop("must be owner of text search configuration %s"),
	/* ACL_KIND_FDW */
	gettext_noop("must be owner of foreign-data wrapper %s"),
	/* ACL_KIND_FOREIGN_SERVER */
	gettext_noop("must be owner of foreign server %s"),
	/* ACL_KIND_FILESPACE */
	gettext_noop("must be owner of filespace %s"),
	/* ACL_KIND_EXTPROTOCOL */
	gettext_noop("must be owner of external protocol %s")
};


void
aclcheck_error(AclResult aclerr, AclObjectKind objectkind,
			   const char *objectname)
{
	switch (aclerr)
	{
		case ACLCHECK_OK:
			/* no error, so return to caller */
			break;
		case ACLCHECK_NO_PRIV:
			ereport(ERROR,
					(errcode(ERRCODE_INSUFFICIENT_PRIVILEGE),
					 errmsg(no_priv_msg[objectkind], objectname)));
			break;
		case ACLCHECK_NOT_OWNER:
			ereport(ERROR,
					(errcode(ERRCODE_INSUFFICIENT_PRIVILEGE),
					 errmsg(not_owner_msg[objectkind], objectname)));
			break;
		default:
			elog(ERROR, "unrecognized AclResult: %d", (int) aclerr);
			break;
	}
}


void
aclcheck_error_col(AclResult aclerr, AclObjectKind objectkind,
				   const char *objectname, const char *colname)
{
	switch (aclerr)
	{
		case ACLCHECK_OK:
			/* no error, so return to caller */
			break;
		case ACLCHECK_NO_PRIV:
			ereport(ERROR,
					(errcode(ERRCODE_INSUFFICIENT_PRIVILEGE),
					 errmsg("permission denied for column %s of relation %s",
							colname, objectname)));
			break;
		case ACLCHECK_NOT_OWNER:
			/* relation msg is OK since columns don't have separate owners */
			ereport(ERROR,
					(errcode(ERRCODE_INSUFFICIENT_PRIVILEGE),
					 errmsg(not_owner_msg[objectkind], objectname)));
			break;
		default:
			elog(ERROR, "unrecognized AclResult: %d", (int) aclerr);
			break;
	}
}


/* Check if given user has rolcatupdate privilege according to pg_authid */
static bool
has_rolcatupdate(Oid roleid)
{
	bool		rolcatupdate;
	HeapTuple	tuple;

	tuple = SearchSysCache(AUTHOID,
						   ObjectIdGetDatum(roleid),
						   0, 0, 0);
	if (!HeapTupleIsValid(tuple))
		ereport(ERROR,
				(errcode(ERRCODE_UNDEFINED_OBJECT),
				 errmsg("role with OID %u does not exist", roleid)));

	rolcatupdate = ((Form_pg_authid) GETSTRUCT(tuple))->rolcatupdate;

	ReleaseSysCache(tuple);

	return rolcatupdate;
}

/*
 * Relay for the various pg_*_mask routines depending on object kind
 */
static AclMode
pg_aclmask(AclObjectKind objkind, Oid table_oid, AttrNumber attnum, Oid roleid,
		   AclMode mask, AclMaskHow how)
{
	switch (objkind)
	{
		case ACL_KIND_COLUMN:
			return
				pg_class_aclmask(table_oid, roleid, mask, how) |
				pg_attribute_aclmask(table_oid, attnum, roleid, mask, how);
		case ACL_KIND_CLASS:
		case ACL_KIND_SEQUENCE:
			return pg_class_aclmask(table_oid, roleid, mask, how);
		case ACL_KIND_DATABASE:
			return pg_database_aclmask(table_oid, roleid, mask, how);
		case ACL_KIND_PROC:
			return pg_proc_aclmask(table_oid, roleid, mask, how);
		case ACL_KIND_LANGUAGE:
			return pg_language_aclmask(table_oid, roleid, mask, how);
		case ACL_KIND_NAMESPACE:
			return pg_namespace_aclmask(table_oid, roleid, mask, how);
		case ACL_KIND_TABLESPACE:
			return pg_tablespace_aclmask(table_oid, roleid, mask, how);
		case ACL_KIND_FDW:
			return pg_foreign_data_wrapper_aclmask(table_oid, roleid, mask, how);
		case ACL_KIND_FOREIGN_SERVER:
			return pg_foreign_server_aclmask(table_oid, roleid, mask, how);
		case ACL_KIND_EXTPROTOCOL:
			return pg_extprotocol_aclmask(table_oid, roleid, mask, how);
		default:
			elog(ERROR, "unrecognized objkind: %d",
				 (int) objkind);
			/* not reached, but keep compiler quiet */
			return ACL_NO_RIGHTS;
	}
}


/* ****************************************************************
 * Exported routines for examining a user's privileges for various objects
 *
 * See aclmask() for a description of the common API for these functions.
 *
 * Note: we give lookup failure the full ereport treatment because the
 * has_xxx_privilege() family of functions allow users to pass any random
 * OID to these functions.
 * ****************************************************************
 */

/*
 * Exported routine for examining a user's privileges for a column
 *
 * Note: this considers only privileges granted specifically on the column.
 * It is caller's responsibility to take relation-level privileges into account
 * as appropriate.	(For the same reason, we have no special case for
 * superuser-ness here.)
 */
AclMode
pg_attribute_aclmask(Oid table_oid, AttrNumber attnum, Oid roleid,
					 AclMode mask, AclMaskHow how)
{
	AclMode		result;
	HeapTuple	classTuple;
	HeapTuple	attTuple;
	Form_pg_class classForm;
	Form_pg_attribute attributeForm;
	Datum		aclDatum;
	bool		isNull;
	Acl		   *acl;
	Oid			ownerId;

	/*
	 * First, get the column's ACL from its pg_attribute entry
	 */
	attTuple = SearchSysCache(ATTNUM,
							  ObjectIdGetDatum(table_oid),
							  Int16GetDatum(attnum),
							  0, 0);
	if (!HeapTupleIsValid(attTuple))
		ereport(ERROR,
				(errcode(ERRCODE_UNDEFINED_COLUMN),
				 errmsg("attribute %d of relation with OID %u does not exist",
						attnum, table_oid)));
	attributeForm = (Form_pg_attribute) GETSTRUCT(attTuple);

	/* Throw error on dropped columns, too */
	if (attributeForm->attisdropped)
		ereport(ERROR,
				(errcode(ERRCODE_UNDEFINED_COLUMN),
				 errmsg("attribute %d of relation with OID %u does not exist",
						attnum, table_oid)));

	aclDatum = SysCacheGetAttr(ATTNUM, attTuple, Anum_pg_attribute_attacl,
							   &isNull);

	/*
	 * Here we hard-wire knowledge that the default ACL for a column grants no
	 * privileges, so that we can fall out quickly in the very common case
	 * where attacl is null.
	 */
	if (isNull)
	{
		ReleaseSysCache(attTuple);
		return 0;
	}

	/*
	 * Must get the relation's ownerId from pg_class.  Since we already found
	 * a pg_attribute entry, the only likely reason for this to fail is that a
	 * concurrent DROP of the relation committed since then (which could only
	 * happen if we don't have lock on the relation).  We prefer to report "no
	 * privileges" rather than failing in such a case, so as to avoid unwanted
	 * failures in has_column_privilege() tests.
	 */
	classTuple = SearchSysCache(RELOID,
								ObjectIdGetDatum(table_oid),
								0, 0, 0);
	if (!HeapTupleIsValid(classTuple))
	{
		ReleaseSysCache(attTuple);
		return 0;
	}
	classForm = (Form_pg_class) GETSTRUCT(classTuple);

	ownerId = classForm->relowner;

	ReleaseSysCache(classTuple);

	/* detoast column's ACL if necessary */
	acl = DatumGetAclP(aclDatum);

	result = aclmask(acl, roleid, ownerId, mask, how);

	/* if we have a detoasted copy, free it */
	if (acl && (Pointer) acl != DatumGetPointer(aclDatum))
		pfree(acl);

	ReleaseSysCache(attTuple);

	return result;
}

/*
 * Exported routine for examining a user's privileges for a table
 */
AclMode
pg_class_aclmask(Oid table_oid, Oid roleid,
				 AclMode mask, AclMaskHow how)
{
	AclMode		result;
	HeapTuple	tuple;
	Form_pg_class classForm;
	Datum		aclDatum;
	bool		isNull;
	Acl		   *acl;
	Oid			ownerId;

	/*
	 * Must get the relation's tuple from pg_class
	 */
	tuple = SearchSysCache(RELOID,
						   ObjectIdGetDatum(table_oid),
						   0, 0, 0);
	if (!HeapTupleIsValid(tuple))
		ereport(ERROR,
				(errcode(ERRCODE_UNDEFINED_TABLE),
				 errmsg("relation with OID %u does not exist",
						table_oid)));
	classForm = (Form_pg_class) GETSTRUCT(tuple);

	/*
	 * Deny anyone permission to update a system catalog unless
	 * pg_authid.rolcatupdate is set.	(This is to let superusers protect
	 * themselves from themselves.)  Also allow it if allowSystemTableMods.
	 *
	 * As of 7.4 we have some updatable system views; those shouldn't be
	 * protected in this way.  Assume the view rules can take care of
	 * themselves.	ACL_USAGE is if we ever have system sequences.
	 */
	if (mask & (ACL_INSERT | ACL_UPDATE | ACL_DELETE | ACL_TRUNCATE | ACL_USAGE))
	{
		if (IsSystemClass(classForm) &&
			classForm->relkind != RELKIND_VIEW &&
			!has_rolcatupdate(roleid) &&
			!allowSystemTableModsDDL)
		{
#ifdef ACLDEBUG
			elog(DEBUG2, "permission denied for system catalog update");
#endif
			mask &= ~(ACL_INSERT | ACL_UPDATE | ACL_DELETE | ACL_TRUNCATE | ACL_USAGE);
		}

		/* 
		 * Deny even superusers with rolcatupdate permissions to modify the
		 * persistent tables.  These tables are special and rely on precise
		 * settings of the ctids within the tables, attempting to modify these
		 * tables via INSERT/UPDATE/DELETE is a mistake.
		 */
		if (GpPersistent_IsPersistentRelation(table_oid))
		{
			if ((mask & ACL_UPDATE) &&
				gp_permit_persistent_metadata_update)
			{
				// Let this UPDATE through.
			}
			else
			{
#ifdef ACLDEBUG
				elog(DEBUG2, "permission denied for persistent system catalog update");
#endif
				mask &= ~(ACL_INSERT | ACL_UPDATE | ACL_DELETE | ACL_TRUNCATE | ACL_USAGE);
			}
		}

		/*
		 * And, gp_relation_node, too.
		 */
		if (table_oid == GpRelationNodeRelationId)
		{
			if (gp_permit_relation_node_change)
			{
				// Let this change through.
			}
			else
			{
#ifdef ACLDEBUG
				elog(DEBUG2, "permission denied for gp_relation_node system catalog update");
#endif
				mask &= ~(ACL_INSERT | ACL_UPDATE | ACL_DELETE | ACL_TRUNCATE | ACL_USAGE);
			}
		}
	}

	/*
	 * Otherwise, superusers bypass all permission-checking.
	 */
	if (superuser_arg(roleid))
	{
#ifdef ACLDEBUG
		elog(DEBUG2, "OID %u is superuser, home free", roleid);
#endif
		ReleaseSysCache(tuple);
		return mask;
	}

	/*
	 * Normal case: get the relation's ACL from pg_class
	 */
	ownerId = classForm->relowner;

	aclDatum = SysCacheGetAttr(RELOID, tuple, Anum_pg_class_relacl,
							   &isNull);
	if (isNull)
	{
		/* No ACL, so build default ACL */
		acl = acldefault(classForm->relkind == RELKIND_SEQUENCE ?
						 ACL_OBJECT_SEQUENCE : ACL_OBJECT_RELATION,
						 ownerId);
		aclDatum = (Datum) 0;
	}
	else
	{
		/* detoast rel's ACL if necessary */
		acl = DatumGetAclP(aclDatum);
	}

	result = aclmask(acl, roleid, ownerId, mask, how);

	/* if we have a detoasted copy, free it */
	if (acl && (Pointer) acl != DatumGetPointer(aclDatum))
		pfree(acl);

	ReleaseSysCache(tuple);

	return result;
}

/*
 * Exported routine for examining a user's privileges for a database
 */
AclMode
pg_database_aclmask(Oid db_oid, Oid roleid,
					AclMode mask, AclMaskHow how)
{
	AclMode		result;
	HeapTuple	tuple;
	Datum		aclDatum;
	bool		isNull;
	Acl		   *acl;
	Oid			ownerId;

	/* Superusers bypass all permission checking. */
	if (superuser_arg(roleid))
		return mask;

	/*
	 * Get the database's ACL from pg_database
	 */
	tuple = SearchSysCache(DATABASEOID,
						   ObjectIdGetDatum(db_oid),
						   0, 0, 0);
	if (!HeapTupleIsValid(tuple))
		ereport(ERROR,
				(errcode(ERRCODE_UNDEFINED_DATABASE),
				 errmsg("database with OID %u does not exist", db_oid)));

	ownerId = ((Form_pg_database) GETSTRUCT(tuple))->datdba;

	aclDatum = SysCacheGetAttr(DATABASEOID, tuple, Anum_pg_database_datacl,
							   &isNull);
	if (isNull)
	{
		/* No ACL, so build default ACL */
		acl = acldefault(ACL_OBJECT_DATABASE, ownerId);
		aclDatum = (Datum) 0;
	}
	else
	{
		/* detoast ACL if necessary */
		acl = DatumGetAclP(aclDatum);
	}

	result = aclmask(acl, roleid, ownerId, mask, how);

	/* if we have a detoasted copy, free it */
	if (acl && (Pointer) acl != DatumGetPointer(aclDatum))
		pfree(acl);

	ReleaseSysCache(tuple);

	return result;
}

/*
 * Exported routine for examining a user's privileges for a function
 */
AclMode
pg_proc_aclmask(Oid proc_oid, Oid roleid,
				AclMode mask, AclMaskHow how)
{
	AclMode		result;
	HeapTuple	tuple;
	Datum		aclDatum;
	bool		isNull;
	Acl		   *acl;
	Oid			ownerId;

	/* Superusers bypass all permission checking. */
	if (superuser_arg(roleid))
		return mask;

	/*
	 * Get the function's ACL from pg_proc
	 */
	tuple = SearchSysCache(PROCOID,
						   ObjectIdGetDatum(proc_oid),
						   0, 0, 0);
	if (!HeapTupleIsValid(tuple))
		ereport(ERROR,
				(errcode(ERRCODE_UNDEFINED_FUNCTION),
				 errmsg("function with OID %u does not exist", proc_oid)));

	ownerId = ((Form_pg_proc) GETSTRUCT(tuple))->proowner;

	aclDatum = SysCacheGetAttr(PROCOID, tuple, Anum_pg_proc_proacl,
							   &isNull);
	if (isNull)
	{
		/* No ACL, so build default ACL */
		acl = acldefault(ACL_OBJECT_FUNCTION, ownerId);
		aclDatum = (Datum) 0;
	}
	else
	{
		/* detoast ACL if necessary */
		acl = DatumGetAclP(aclDatum);
	}

	result = aclmask(acl, roleid, ownerId, mask, how);

	/* if we have a detoasted copy, free it */
	if (acl && (Pointer) acl != DatumGetPointer(aclDatum))
		pfree(acl);

	ReleaseSysCache(tuple);

	return result;
}

/*
 * Exported routine for examining a user's privileges for a language
 */
AclMode
pg_language_aclmask(Oid lang_oid, Oid roleid,
					AclMode mask, AclMaskHow how)
{
	AclMode		result;
	HeapTuple	tuple;
	Datum		aclDatum;
	bool		isNull;
	Acl		   *acl;
	Oid			ownerId;

	/* Superusers bypass all permission checking. */
	if (superuser_arg(roleid))
		return mask;

	/*
	 * Get the language's ACL from pg_language
	 */
	tuple = SearchSysCache(LANGOID,
						   ObjectIdGetDatum(lang_oid),
						   0, 0, 0);
	if (!HeapTupleIsValid(tuple))
		ereport(ERROR,
				(errcode(ERRCODE_UNDEFINED_OBJECT),
				 errmsg("language with OID %u does not exist", lang_oid)));

	ownerId = ((Form_pg_language) GETSTRUCT(tuple))->lanowner;

	aclDatum = SysCacheGetAttr(LANGOID, tuple, Anum_pg_language_lanacl,
							   &isNull);
	if (isNull)
	{
		/* No ACL, so build default ACL */
		acl = acldefault(ACL_OBJECT_LANGUAGE, ownerId);
		aclDatum = (Datum) 0;
	}
	else
	{
		/* detoast ACL if necessary */
		acl = DatumGetAclP(aclDatum);
	}

	result = aclmask(acl, roleid, ownerId, mask, how);

	/* if we have a detoasted copy, free it */
	if (acl && (Pointer) acl != DatumGetPointer(aclDatum))
		pfree(acl);

	ReleaseSysCache(tuple);

	return result;
}

/*
 * Exported routine for examining a user's privileges for a namespace
 */
AclMode
pg_namespace_aclmask(Oid nsp_oid, Oid roleid,
					 AclMode mask, AclMaskHow how)
{
	AclMode		result;
	HeapTuple	tuple;
	Datum		aclDatum;
	bool		isNull;
	Acl		   *acl;
	Oid			ownerId;

	/* Superusers bypass all permission checking. */
	if (superuser_arg(roleid))
		return mask;

	/*
	 * If we have been assigned this namespace as a temp namespace, check to
	 * make sure we have CREATE TEMP permission on the database, and if so act
	 * as though we have all standard (but not GRANT OPTION) permissions on
	 * the namespace.  If we don't have CREATE TEMP, act as though we have
	 * only USAGE (and not CREATE) rights.
	 *
	 * This may seem redundant given the check in InitTempTableNamespace, but
	 * it really isn't since current user ID may have changed since then. The
	 * upshot of this behavior is that a SECURITY DEFINER function can create
	 * temp tables that can then be accessed (if permission is granted) by
	 * code in the same session that doesn't have permissions to create temp
	 * tables.
	 *
	 * XXX Would it be safe to ereport a special error message as
	 * InitTempTableNamespace does?  Returning zero here means we'll get a
	 * generic "permission denied for schema pg_temp_N" message, which is not
	 * remarkably user-friendly.
	 */
	if (isTempNamespace(nsp_oid))
	{
		if (pg_database_aclcheck(MyDatabaseId, roleid,
								 ACL_CREATE_TEMP) == ACLCHECK_OK)
			return mask & ACL_ALL_RIGHTS_NAMESPACE;
		else
			return mask & ACL_USAGE;
	}

	/*
	 * Get the schema's ACL from pg_namespace
	 */
	tuple = SearchSysCache(NAMESPACEOID,
						   ObjectIdGetDatum(nsp_oid),
						   0, 0, 0);
	if (!HeapTupleIsValid(tuple))
		ereport(ERROR,
				(errcode(ERRCODE_UNDEFINED_SCHEMA),
				 errmsg("schema with OID %u does not exist", nsp_oid)));

	ownerId = ((Form_pg_namespace) GETSTRUCT(tuple))->nspowner;

	aclDatum = SysCacheGetAttr(NAMESPACEOID, tuple, Anum_pg_namespace_nspacl,
							   &isNull);
	if (isNull)
	{
		/* No ACL, so build default ACL */
		acl = acldefault(ACL_OBJECT_NAMESPACE, ownerId);
		aclDatum = (Datum) 0;
	}
	else
	{
		/* detoast ACL if necessary */
		acl = DatumGetAclP(aclDatum);
	}

	result = aclmask(acl, roleid, ownerId, mask, how);

	/* if we have a detoasted copy, free it */
	if (acl && (Pointer) acl != DatumGetPointer(aclDatum))
		pfree(acl);

	ReleaseSysCache(tuple);

	return result;
}

/*
 * Exported routine for examining a user's privileges for a tablespace
 */
AclMode
pg_tablespace_aclmask(Oid spc_oid, Oid roleid,
					  AclMode mask, AclMaskHow how)
{
	AclMode		result;
	Relation	pg_tablespace;
	ScanKeyData entry[1];
	SysScanDesc scan;
	HeapTuple	tuple;
	Datum		aclDatum;
	bool		isNull;
	Acl		   *acl;
	Oid			ownerId;

	/* Superusers bypass all permission checking. */
	if (superuser_arg(roleid))
		return mask;

	/*
	 * Get the tablespace's ACL from pg_tablespace
	 *
	 * There's no syscache for pg_tablespace, so must look the hard way
	 */
	pg_tablespace = heap_open(TableSpaceRelationId, AccessShareLock);
	ScanKeyInit(&entry[0],
				ObjectIdAttributeNumber,
				BTEqualStrategyNumber, F_OIDEQ,
				ObjectIdGetDatum(spc_oid));
	scan = systable_beginscan(pg_tablespace, TablespaceOidIndexId, true,
							  SnapshotNow, 1, entry);
	tuple = systable_getnext(scan);
	if (!HeapTupleIsValid(tuple))
		ereport(ERROR,
				(errcode(ERRCODE_UNDEFINED_OBJECT),
				 errmsg("tablespace with OID %u does not exist", spc_oid)));

	ownerId = ((Form_pg_tablespace) GETSTRUCT(tuple))->spcowner;

	aclDatum = heap_getattr(tuple, Anum_pg_tablespace_spcacl,
							RelationGetDescr(pg_tablespace), &isNull);

	if (isNull)
	{
		/* No ACL, so build default ACL */
		acl = acldefault(ACL_OBJECT_TABLESPACE, ownerId);
		aclDatum = (Datum) 0;
	}
	else
	{
		/* detoast ACL if necessary */
		acl = DatumGetAclP(aclDatum);
	}

	result = aclmask(acl, roleid, ownerId, mask, how);

	/* if we have a detoasted copy, free it */
	if (acl && (Pointer) acl != DatumGetPointer(aclDatum))
		pfree(acl);

	systable_endscan(scan);
	heap_close(pg_tablespace, AccessShareLock);

	return result;
}

/*
 * Exported routine for examining a user's privileges for a foreign
 * data wrapper
 */
AclMode
pg_foreign_data_wrapper_aclmask(Oid fdw_oid, Oid roleid,
								AclMode mask, AclMaskHow how)
{
	AclMode		result;
	HeapTuple	tuple;
	Datum		aclDatum;
	bool		isNull;
	Acl		   *acl;
	Oid			ownerId;

	Form_pg_foreign_data_wrapper fdwForm;

	/* Bypass permission checks for superusers */
	if (superuser_arg(roleid))
		return mask;

	/*
	 * Must get the FDW's tuple from pg_foreign_data_wrapper
	 */
	tuple = SearchSysCache(FOREIGNDATAWRAPPEROID,
						   ObjectIdGetDatum(fdw_oid),
						   0, 0, 0);
	if (!HeapTupleIsValid(tuple))
		ereport(ERROR,
				(errmsg("foreign-data wrapper with OID %u does not exist",
						fdw_oid)));
	fdwForm = (Form_pg_foreign_data_wrapper) GETSTRUCT(tuple);

	/*
	 * Normal case: get the FDW's ACL from pg_foreign_data_wrapper
	 */
	ownerId = fdwForm->fdwowner;

	aclDatum = SysCacheGetAttr(FOREIGNDATAWRAPPEROID, tuple,
							   Anum_pg_foreign_data_wrapper_fdwacl, &isNull);
	if (isNull)
	{
		/* No ACL, so build default ACL */
		acl = acldefault(ACL_OBJECT_FDW, ownerId);
		aclDatum = (Datum) 0;
	}
	else
	{
		/* detoast rel's ACL if necessary */
		acl = DatumGetAclP(aclDatum);
	}

	result = aclmask(acl, roleid, ownerId, mask, how);

	/* if we have a detoasted copy, free it */
	if (acl && (Pointer) acl != DatumGetPointer(aclDatum))
		pfree(acl);

	ReleaseSysCache(tuple);

	return result;
}

/*
 * Exported routine for examining a user's privileges for a foreign
 * server.
 */
AclMode
pg_foreign_server_aclmask(Oid srv_oid, Oid roleid,
						  AclMode mask, AclMaskHow how)
{
	AclMode		result;
	HeapTuple	tuple;
	Datum		aclDatum;
	bool		isNull;
	Acl		   *acl;
	Oid			ownerId;

	Form_pg_foreign_server srvForm;

	/* Bypass permission checks for superusers */
	if (superuser_arg(roleid))
		return mask;

	/*
	 * Must get the FDW's tuple from pg_foreign_data_wrapper
	 */
	tuple = SearchSysCache(FOREIGNSERVEROID,
						   ObjectIdGetDatum(srv_oid),
						   0, 0, 0);
	if (!HeapTupleIsValid(tuple))
		ereport(ERROR,
				(errmsg("foreign server with OID %u does not exist",
						srv_oid)));
	srvForm = (Form_pg_foreign_server) GETSTRUCT(tuple);

	/*
	 * Normal case: get the foreign server's ACL from pg_foreign_server
	 */
	ownerId = srvForm->srvowner;

	aclDatum = SysCacheGetAttr(FOREIGNSERVEROID, tuple,
							   Anum_pg_foreign_server_srvacl, &isNull);
	if (isNull)
	{
		/* No ACL, so build default ACL */
		acl = acldefault(ACL_OBJECT_FOREIGN_SERVER, ownerId);
		aclDatum = (Datum) 0;
	}
	else
	{
		/* detoast rel's ACL if necessary */
		acl = DatumGetAclP(aclDatum);
	}

	result = aclmask(acl, roleid, ownerId, mask, how);

	/* if we have a detoasted copy, free it */
	if (acl && (Pointer) acl != DatumGetPointer(aclDatum))
		pfree(acl);

	ReleaseSysCache(tuple);

	return result;
}

/*
 * Exported routine for examining a user's privileges for an external
 * protocol.
 */
AclMode
pg_extprotocol_aclmask(Oid ptcOid, Oid roleid,
					   AclMode mask, AclMaskHow how)
{
	AclMode		result;
	HeapTuple	tuple;
	Datum		aclDatum;
	Datum		ownerDatum;
	bool		isNull;
	Acl		   *acl;
	Oid			ownerId;
	Relation	rel;
	ScanKeyData scankey;
	SysScanDesc sscan;

	/* Bypass permission checks for superusers */
	if (superuser_arg(roleid))
		return mask;
	
	rel = heap_open(ExtprotocolRelationId, AccessShareLock);

	ScanKeyInit(&scankey, ObjectIdAttributeNumber,
				BTEqualStrategyNumber, F_OIDEQ,
				ObjectIdGetDatum(ptcOid));
	sscan = systable_beginscan(rel, ExtprotocolOidIndexId, true,
							   SnapshotNow, 1, &scankey);
	tuple = systable_getnext(sscan);

	/* We assume that there can be at most one matching tuple */
	if (!HeapTupleIsValid(tuple))
		elog(ERROR, "protocol %u could not be found", ptcOid);

	ownerDatum = heap_getattr(tuple, 
							  Anum_pg_extprotocol_ptcowner, 
							  RelationGetDescr(rel),
							  &isNull);
	
	if(isNull)
		ereport(ERROR,
				(errcode(ERRCODE_UNDEFINED_OBJECT),
				 errmsg("got invalid extprotocol owner value: NULL")));	

	ownerId = DatumGetObjectId(ownerDatum);

	aclDatum = heap_getattr(tuple, 
							Anum_pg_extprotocol_ptcacl, 
							RelationGetDescr(rel),
						    &isNull);
	
	if (isNull)
	{
		/* No ACL, so build default ACL */
		acl = acldefault(ACL_OBJECT_EXTPROTOCOL, ownerId);
		aclDatum = (Datum) 0;
	}
	else
	{
		/* detoast rel's ACL if necessary */
		acl = DatumGetAclP(aclDatum);
	}

	result = aclmask(acl, roleid, ownerId, mask, how);

	/* if we have a detoasted copy, free it */
	if (acl && (Pointer) acl != DatumGetPointer(aclDatum))
		pfree(acl);

	/* Finish up scan and close pg_extprotocol catalog. */
	systable_endscan(sscan);
	heap_close(rel, AccessShareLock);

	return result;
}

/*
 * Exported routine for checking a user's access privileges to a column
 *
 * Returns ACLCHECK_OK if the user has any of the privileges identified by
 * 'mode'; otherwise returns a suitable error code (in practice, always
 * ACLCHECK_NO_PRIV).
 *
 * As with pg_attribute_aclmask, only privileges granted directly on the
 * column are considered here.
 */
AclResult
pg_attribute_aclcheck(Oid table_oid, AttrNumber attnum,
					  Oid roleid, AclMode mode)
{
	if (pg_attribute_aclmask(table_oid, attnum, roleid, mode, ACLMASK_ANY) != 0)
		return ACLCHECK_OK;
	else
		return ACLCHECK_NO_PRIV;
}

/*
 * Exported routine for checking a user's access privileges to any/all columns
 *
 * If 'how' is ACLMASK_ANY, then returns ACLCHECK_OK if user has any of the
 * privileges identified by 'mode' on any non-dropped column in the relation;
 * otherwise returns a suitable error code (in practice, always
 * ACLCHECK_NO_PRIV).
 *
 * If 'how' is ACLMASK_ALL, then returns ACLCHECK_OK if user has any of the
 * privileges identified by 'mode' on each non-dropped column in the relation
 * (and there must be at least one such column); otherwise returns a suitable
 * error code (in practice, always ACLCHECK_NO_PRIV).
 *
 * As with pg_attribute_aclmask, only privileges granted directly on the
 * column(s) are considered here.
 *
 * Note: system columns are not considered here; there are cases where that
 * might be appropriate but there are also cases where it wouldn't.
 */
AclResult
pg_attribute_aclcheck_all(Oid table_oid, Oid roleid, AclMode mode,
						  AclMaskHow how)
{
	AclResult	result;
	HeapTuple	classTuple;
	Form_pg_class classForm;
	AttrNumber	nattrs;
	AttrNumber	curr_att;

	/*
	 * Must fetch pg_class row to check number of attributes.  As in
	 * pg_attribute_aclmask, we prefer to return "no privileges" instead of
	 * throwing an error if we get any unexpected lookup errors.
	 */
	classTuple = SearchSysCache(RELOID,
								ObjectIdGetDatum(table_oid),
								0, 0, 0);
	if (!HeapTupleIsValid(classTuple))
		return ACLCHECK_NO_PRIV;
	classForm = (Form_pg_class) GETSTRUCT(classTuple);

	nattrs = classForm->relnatts;

	ReleaseSysCache(classTuple);

	/*
	 * Initialize result in case there are no non-dropped columns.	We want to
	 * report failure in such cases for either value of 'how'.
	 */
	result = ACLCHECK_NO_PRIV;

	for (curr_att = 1; curr_att <= nattrs; curr_att++)
	{
		HeapTuple	attTuple;
		AclMode		attmask;

		attTuple = SearchSysCache(ATTNUM,
								  ObjectIdGetDatum(table_oid),
								  Int16GetDatum(curr_att),
								  0, 0);
		if (!HeapTupleIsValid(attTuple))
			continue;

		/* ignore dropped columns */
		if (((Form_pg_attribute) GETSTRUCT(attTuple))->attisdropped)
		{
			ReleaseSysCache(attTuple);
			continue;
		}

		/*
		 * Here we hard-wire knowledge that the default ACL for a column
		 * grants no privileges, so that we can fall out quickly in the very
		 * common case where attacl is null.
		 */
		if (heap_attisnull(attTuple, Anum_pg_attribute_attacl))
			attmask = 0;
		else
			attmask = pg_attribute_aclmask(table_oid, curr_att, roleid,
										   mode, ACLMASK_ANY);

		ReleaseSysCache(attTuple);

		if (attmask != 0)
		{
			result = ACLCHECK_OK;
			if (how == ACLMASK_ANY)
				break;			/* succeed on any success */
		}
		else
		{
			result = ACLCHECK_NO_PRIV;
			if (how == ACLMASK_ALL)
				break;			/* fail on any failure */
		}
	}

	return result;
}

/*
 * Exported routine for checking a user's access privileges to a table
 *
 * Returns ACLCHECK_OK if the user has any of the privileges identified by
 * 'mode'; otherwise returns a suitable error code (in practice, always
 * ACLCHECK_NO_PRIV).
 */
AclResult
pg_class_aclcheck(Oid table_oid, Oid roleid, AclMode mode)
{
	if (pg_class_aclmask(table_oid, roleid, mode, ACLMASK_ANY) != 0)
		return ACLCHECK_OK;
	else
		return ACLCHECK_NO_PRIV;
}

/*
 * Exported routine for checking a user's access privileges to a database
 */
AclResult
pg_database_aclcheck(Oid db_oid, Oid roleid, AclMode mode)
{
	if (pg_database_aclmask(db_oid, roleid, mode, ACLMASK_ANY) != 0)
		return ACLCHECK_OK;
	else
		return ACLCHECK_NO_PRIV;
}

/*
 * Exported routine for checking a user's access privileges to a function
 */
AclResult
pg_proc_aclcheck(Oid proc_oid, Oid roleid, AclMode mode)
{
	if (pg_proc_aclmask(proc_oid, roleid, mode, ACLMASK_ANY) != 0)
		return ACLCHECK_OK;
	else
		return ACLCHECK_NO_PRIV;
}

/*
 * Exported routine for checking a user's access privileges to a language
 */
AclResult
pg_language_aclcheck(Oid lang_oid, Oid roleid, AclMode mode)
{
	if (pg_language_aclmask(lang_oid, roleid, mode, ACLMASK_ANY) != 0)
		return ACLCHECK_OK;
	else
		return ACLCHECK_NO_PRIV;
}

/*
 * Exported routine for checking a user's access privileges to a namespace
 */
AclResult
pg_namespace_aclcheck(Oid nsp_oid, Oid roleid, AclMode mode)
{
	if (pg_namespace_aclmask(nsp_oid, roleid, mode, ACLMASK_ANY) != 0)
		return ACLCHECK_OK;
	else
		return ACLCHECK_NO_PRIV;
}

/*
 * Exported routine for checking a user's access privileges to a tablespace
 */
AclResult
pg_tablespace_aclcheck(Oid spc_oid, Oid roleid, AclMode mode)
{
	if (pg_tablespace_aclmask(spc_oid, roleid, mode, ACLMASK_ANY) != 0)
		return ACLCHECK_OK;
	else
		return ACLCHECK_NO_PRIV;
}

/*
 * Exported routine for checking a user's access privileges to a foreign
 * data wrapper
 */
AclResult
pg_foreign_data_wrapper_aclcheck(Oid fdw_oid, Oid roleid, AclMode mode)
{
	if (pg_foreign_data_wrapper_aclmask(fdw_oid, roleid, mode, ACLMASK_ANY) != 0)
		return ACLCHECK_OK;
	else
		return ACLCHECK_NO_PRIV;
}

/*
 * Exported routine for checking a user's access privileges to a foreign
 * server
 */
AclResult
pg_foreign_server_aclcheck(Oid srv_oid, Oid roleid, AclMode mode)
{
	if (pg_foreign_server_aclmask(srv_oid, roleid, mode, ACLMASK_ANY) != 0)
		return ACLCHECK_OK;
	else
		return ACLCHECK_NO_PRIV;
}

/*
 * Exported routine for checking a user's access privileges to an
 * external protocol
 */
AclResult
pg_extprotocol_aclcheck(Oid ptcid, Oid roleid, AclMode mode)
{
	if (pg_extprotocol_aclmask(ptcid, roleid, mode, ACLMASK_ANY) != 0)
		return ACLCHECK_OK;
	else
		return ACLCHECK_NO_PRIV;
}

/*
 * Ownership check for a relation (specified by OID).
 */
bool
pg_class_ownercheck(Oid class_oid, Oid roleid)
{
	HeapTuple	tuple;
	Oid			ownerId;

	/* Superusers bypass all permission checking. */
	if (superuser_arg(roleid))
		return true;

	tuple = SearchSysCache(RELOID,
						   ObjectIdGetDatum(class_oid),
						   0, 0, 0);
	if (!HeapTupleIsValid(tuple))
		ereport(ERROR,
				(errcode(ERRCODE_UNDEFINED_TABLE),
				 errmsg("relation with OID %u does not exist", class_oid)));

	ownerId = ((Form_pg_class) GETSTRUCT(tuple))->relowner;

	ReleaseSysCache(tuple);

	return has_privs_of_role(roleid, ownerId);
}

/*
 * Ownership check for a type (specified by OID).
 */
bool
pg_type_ownercheck(Oid type_oid, Oid roleid)
{
	HeapTuple	tuple;
	Oid			ownerId;

	/* Superusers bypass all permission checking. */
	if (superuser_arg(roleid))
		return true;

	tuple = SearchSysCache(TYPEOID,
						   ObjectIdGetDatum(type_oid),
						   0, 0, 0);
	if (!HeapTupleIsValid(tuple))
		ereport(ERROR,
				(errcode(ERRCODE_UNDEFINED_OBJECT),
				 errmsg("type with OID %u does not exist", type_oid)));

	ownerId = ((Form_pg_type) GETSTRUCT(tuple))->typowner;

	ReleaseSysCache(tuple);

	return has_privs_of_role(roleid, ownerId);
}

/*
 * Ownership check for an operator (specified by OID).
 */
bool
pg_oper_ownercheck(Oid oper_oid, Oid roleid)
{
	HeapTuple	tuple;
	Oid			ownerId;

	/* Superusers bypass all permission checking. */
	if (superuser_arg(roleid))
		return true;

	tuple = SearchSysCache(OPEROID,
						   ObjectIdGetDatum(oper_oid),
						   0, 0, 0);
	if (!HeapTupleIsValid(tuple))
		ereport(ERROR,
				(errcode(ERRCODE_UNDEFINED_FUNCTION),
				 errmsg("operator with OID %u does not exist", oper_oid)));

	ownerId = ((Form_pg_operator) GETSTRUCT(tuple))->oprowner;

	ReleaseSysCache(tuple);

	return has_privs_of_role(roleid, ownerId);
}

/*
 * Ownership check for a function (specified by OID).
 */
bool
pg_proc_ownercheck(Oid proc_oid, Oid roleid)
{
	HeapTuple	tuple;
	Oid			ownerId;

	/* Superusers bypass all permission checking. */
	if (superuser_arg(roleid))
		return true;

	tuple = SearchSysCache(PROCOID,
						   ObjectIdGetDatum(proc_oid),
						   0, 0, 0);
	if (!HeapTupleIsValid(tuple))
		ereport(ERROR,
				(errcode(ERRCODE_UNDEFINED_FUNCTION),
				 errmsg("function with OID %u does not exist", proc_oid)));

	ownerId = ((Form_pg_proc) GETSTRUCT(tuple))->proowner;

	ReleaseSysCache(tuple);

	return has_privs_of_role(roleid, ownerId);
}

/*
 * Ownership check for a procedural language (specified by OID)
 */
bool
pg_language_ownercheck(Oid lan_oid, Oid roleid)
{
	HeapTuple	tuple;
	Oid			ownerId;

	/* Superusers bypass all permission checking. */
	if (superuser_arg(roleid))
		return true;

	tuple = SearchSysCache(LANGOID,
						   ObjectIdGetDatum(lan_oid),
						   0, 0, 0);
	if (!HeapTupleIsValid(tuple))
		ereport(ERROR,
				(errcode(ERRCODE_UNDEFINED_FUNCTION),
				 errmsg("language with OID %u does not exist", lan_oid)));

	ownerId = ((Form_pg_language) GETSTRUCT(tuple))->lanowner;

	ReleaseSysCache(tuple);

	return has_privs_of_role(roleid, ownerId);
}

/*
 * Ownership check for a namespace (specified by OID).
 */
bool
pg_namespace_ownercheck(Oid nsp_oid, Oid roleid)
{
	HeapTuple	tuple;
	Oid			ownerId;

	/* Superusers bypass all permission checking. */
	if (superuser_arg(roleid))
		return true;

	tuple = SearchSysCache(NAMESPACEOID,
						   ObjectIdGetDatum(nsp_oid),
						   0, 0, 0);
	if (!HeapTupleIsValid(tuple))
		ereport(ERROR,
				(errcode(ERRCODE_UNDEFINED_SCHEMA),
				 errmsg("schema with OID %u does not exist", nsp_oid)));

	ownerId = ((Form_pg_namespace) GETSTRUCT(tuple))->nspowner;

	ReleaseSysCache(tuple);

	return has_privs_of_role(roleid, ownerId);
}

/*
 * Ownership check for a tablespace (specified by OID).
 */
bool
pg_tablespace_ownercheck(Oid spc_oid, Oid roleid)
{
	Relation	pg_tablespace;
	ScanKeyData entry[1];
	SysScanDesc scan;
	HeapTuple	spctuple;
	Oid			spcowner;

	/* Superusers bypass all permission checking. */
	if (superuser_arg(roleid))
		return true;

	/* There's no syscache for pg_tablespace, so must look the hard way */
	pg_tablespace = heap_open(TableSpaceRelationId, AccessShareLock);
	ScanKeyInit(&entry[0],
				ObjectIdAttributeNumber,
				BTEqualStrategyNumber, F_OIDEQ,
				ObjectIdGetDatum(spc_oid));
	scan = systable_beginscan(pg_tablespace, TablespaceOidIndexId, true,
							  SnapshotNow, 1, entry);

	spctuple = systable_getnext(scan);

	if (!HeapTupleIsValid(spctuple))
		ereport(ERROR,
				(errcode(ERRCODE_UNDEFINED_OBJECT),
				 errmsg("tablespace with OID %u does not exist", spc_oid)));

	spcowner = ((Form_pg_tablespace) GETSTRUCT(spctuple))->spcowner;

	systable_endscan(scan);
	heap_close(pg_tablespace, AccessShareLock);

	return has_privs_of_role(roleid, spcowner);
}

/*
 * Ownership check for a filespace (specified by OID).
 */
bool
pg_filespace_ownercheck(Oid fsoid, Oid roleid)
{
	Oid			owner;
	Relation	pg_filespace;
	ScanKeyData entry[1];
	SysScanDesc scan;
	HeapTuple	fstuple;

	/* Superusers bypass all permission checking. */
	if (superuser_arg(roleid))
		return true;

	/* SELECT fsowner FROM pg_filespace WHERE oid = :1 */
	pg_filespace = heap_open(FileSpaceRelationId, AccessShareLock);

	ScanKeyInit(&entry[0], ObjectIdAttributeNumber,
				BTEqualStrategyNumber, F_OIDEQ,
				ObjectIdGetDatum(fsoid));
	scan = systable_beginscan(pg_filespace, FilespaceOidIndexId, true,
							   SnapshotNow, 1, entry);
	fstuple = systable_getnext(scan);
	if (!fstuple)
		ereport(ERROR,
				(errcode(ERRCODE_UNDEFINED_OBJECT),
				 errmsg("filepace with OID %u does not exist", fsoid)));

	owner = ((Form_pg_filespace) GETSTRUCT(fstuple))->fsowner;

	systable_endscan(scan);
	heap_close(pg_filespace, AccessShareLock);

	return has_privs_of_role(roleid, owner);
}


/*
 * Ownership check for an operator class (specified by OID).
 */
bool
pg_opclass_ownercheck(Oid opc_oid, Oid roleid)
{
	HeapTuple	tuple;
	Oid			ownerId;

	/* Superusers bypass all permission checking. */
	if (superuser_arg(roleid))
		return true;

	tuple = SearchSysCache(CLAOID,
						   ObjectIdGetDatum(opc_oid),
						   0, 0, 0);
	if (!HeapTupleIsValid(tuple))
		ereport(ERROR,
				(errcode(ERRCODE_UNDEFINED_OBJECT),
				 errmsg("operator class with OID %u does not exist",
						opc_oid)));

	ownerId = ((Form_pg_opclass) GETSTRUCT(tuple))->opcowner;

	ReleaseSysCache(tuple);

	return has_privs_of_role(roleid, ownerId);
}

/*
 * Ownership check for an operator family (specified by OID).
 */
bool
pg_opfamily_ownercheck(Oid opf_oid, Oid roleid)
{
	HeapTuple	tuple;
	Oid			ownerId;

	/* Superusers bypass all permission checking. */
	if (superuser_arg(roleid))
		return true;

	tuple = SearchSysCache(OPFAMILYOID,
						   ObjectIdGetDatum(opf_oid),
						   0, 0, 0);
	if (!HeapTupleIsValid(tuple))
		ereport(ERROR,
				(errcode(ERRCODE_UNDEFINED_OBJECT),
				 errmsg("operator family with OID %u does not exist",
						opf_oid)));

	ownerId = ((Form_pg_opfamily) GETSTRUCT(tuple))->opfowner;

	ReleaseSysCache(tuple);

	return has_privs_of_role(roleid, ownerId);
}

/*
 * Ownership check for a text search dictionary (specified by OID).
 */
bool
pg_ts_dict_ownercheck(Oid dict_oid, Oid roleid)
{
	HeapTuple	tuple;
	Oid			ownerId;

	/* Superusers bypass all permission checking. */
	if (superuser_arg(roleid))
		return true;

	tuple = SearchSysCache(TSDICTOID,
						   ObjectIdGetDatum(dict_oid),
						   0, 0, 0);
	if (!HeapTupleIsValid(tuple))
		ereport(ERROR,
				(errcode(ERRCODE_UNDEFINED_OBJECT),
				 errmsg("text search dictionary with OID %u does not exist",
						dict_oid)));

	ownerId = ((Form_pg_ts_dict) GETSTRUCT(tuple))->dictowner;

	ReleaseSysCache(tuple);

	return has_privs_of_role(roleid, ownerId);
}

/*
 * Ownership check for a text search configuration (specified by OID).
 */
bool
pg_ts_config_ownercheck(Oid cfg_oid, Oid roleid)
{
	HeapTuple	tuple;
	Oid			ownerId;

	/* Superusers bypass all permission checking. */
	if (superuser_arg(roleid))
		return true;

	tuple = SearchSysCache(TSCONFIGOID,
						   ObjectIdGetDatum(cfg_oid),
						   0, 0, 0);
	if (!HeapTupleIsValid(tuple))
		ereport(ERROR,
				(errcode(ERRCODE_UNDEFINED_OBJECT),
			   errmsg("text search configuration with OID %u does not exist",
					  cfg_oid)));

	ownerId = ((Form_pg_ts_config) GETSTRUCT(tuple))->cfgowner;

	ReleaseSysCache(tuple);

	return has_privs_of_role(roleid, ownerId);
}

/*
 * Ownership check for a foreign server (specified by OID).
 */
bool
pg_foreign_server_ownercheck(Oid srv_oid, Oid roleid)
{
	HeapTuple	tuple;
	Oid			ownerId;

	/* Superusers bypass all permission checking. */
	if (superuser_arg(roleid))
		return true;

	tuple = SearchSysCache(FOREIGNSERVEROID,
						   ObjectIdGetDatum(srv_oid),
						   0, 0, 0);
	if (!HeapTupleIsValid(tuple))
		ereport(ERROR,
				(errcode(ERRCODE_UNDEFINED_OBJECT),
				 errmsg("foreign server with OID %u does not exist",
						srv_oid)));

	ownerId = ((Form_pg_foreign_server) GETSTRUCT(tuple))->srvowner;

	ReleaseSysCache(tuple);

	return has_privs_of_role(roleid, ownerId);
}

/*
 * Ownership check for a database (specified by OID).
 */
bool
pg_database_ownercheck(Oid db_oid, Oid roleid)
{
	HeapTuple	tuple;
	Oid			dba;

	/* Superusers bypass all permission checking. */
	if (superuser_arg(roleid))
		return true;

	tuple = SearchSysCache(DATABASEOID,
						   ObjectIdGetDatum(db_oid),
						   0, 0, 0);
	if (!HeapTupleIsValid(tuple))
		ereport(ERROR,
				(errcode(ERRCODE_UNDEFINED_DATABASE),
				 errmsg("database with OID %u does not exist", db_oid)));

	dba = ((Form_pg_database) GETSTRUCT(tuple))->datdba;

	ReleaseSysCache(tuple);

	return has_privs_of_role(roleid, dba);
}

/*
 * Ownership check for a conversion (specified by OID).
 */
bool
pg_conversion_ownercheck(Oid conv_oid, Oid roleid)
{
	HeapTuple	tuple;
	Oid			ownerId;

	/* Superusers bypass all permission checking. */
	if (superuser_arg(roleid))
		return true;

	tuple = SearchSysCache(CONVOID,
						   ObjectIdGetDatum(conv_oid),
						   0, 0, 0);
	if (!HeapTupleIsValid(tuple))
		ereport(ERROR,
				(errcode(ERRCODE_UNDEFINED_OBJECT),
				 errmsg("conversion with OID %u does not exist", conv_oid)));

	ownerId = ((Form_pg_conversion) GETSTRUCT(tuple))->conowner;

	ReleaseSysCache(tuple);

	return has_privs_of_role(roleid, ownerId);
}

/*
 * Ownership check for an external protocol (specified by OID).
 */
bool
pg_extprotocol_ownercheck(Oid protOid, Oid roleid)
{
	Relation	pg_extprotocol;
	ScanKeyData entry[1];
	SysScanDesc scan;
	HeapTuple	eptuple;
	Oid			ownerId;

	/* Superusers bypass all permission checking. */
	if (superuser_arg(roleid))
		return true;

	/* There's no syscache on pg_extprotocol, so must look the hard way */
	pg_extprotocol = heap_open(ExtprotocolRelationId, AccessShareLock);
	ScanKeyInit(&entry[0],
				ObjectIdAttributeNumber,
				BTEqualStrategyNumber, F_OIDEQ,
				ObjectIdGetDatum(protOid));
	scan = systable_beginscan(pg_extprotocol, ExtprotocolOidIndexId, true,
							  SnapshotNow, 1, entry);

	eptuple = systable_getnext(scan);

	if (!HeapTupleIsValid(eptuple))
		ereport(ERROR,
				(errcode(ERRCODE_UNDEFINED_OBJECT),
				 errmsg("external protocol with OID %u does not exist", protOid)));

	ownerId = ((Form_pg_extprotocol) GETSTRUCT(eptuple))->ptcowner;

	systable_endscan(scan);
	heap_close(pg_extprotocol, AccessShareLock);

	return has_privs_of_role(roleid, ownerId);
}


/*
 * Check whether specified role has CREATEROLE privilege (or is a superuser)
 *
 * Note: roles do not have owners per se; instead we use this test in
 * places where an ownership-like permissions test is needed for a role.
 * Be sure to apply it to the role trying to do the operation, not the
 * role being operated on!	Also note that this generally should not be
 * considered enough privilege if the target role is a superuser.
 * (We don't handle that consideration here because we want to give a
 * separate error message for such cases, so the caller has to deal with it.)
 */
bool
has_createrole_privilege(Oid roleid)
{
	bool		result = false;
	HeapTuple	utup;

	/* Superusers bypass all permission checking. */
	if (superuser_arg(roleid))
		return true;

	utup = SearchSysCache1(AUTHOID, ObjectIdGetDatum(roleid));
	if (HeapTupleIsValid(utup))
	{
		result = ((Form_pg_authid) GETSTRUCT(utup))->rolcreaterole;
		ReleaseSysCache(utup);
	}
	return result;
}

/*
 * Ownership check for a extension (specified by OID).
 */
bool
pg_extension_ownercheck(Oid ext_oid, Oid roleid)
{
	Relation	pg_extension;
	ScanKeyData entry[1];
	SysScanDesc scan;
	HeapTuple	tuple;
	Oid			ownerId;

	/* Superusers bypass all permission checking. */
	if (superuser_arg(roleid))
		return true;

	/* There's no syscache for pg_extension, so do it the hard way */
	pg_extension = heap_open(ExtensionRelationId, AccessShareLock);

	ScanKeyInit(&entry[0],
				ObjectIdAttributeNumber,
				BTEqualStrategyNumber, F_OIDEQ,
				ObjectIdGetDatum(ext_oid));

	scan = systable_beginscan(pg_extension,
							  ExtensionOidIndexId, true,
							  SnapshotNow, 1, entry);

	tuple = systable_getnext(scan);
	if (!HeapTupleIsValid(tuple))
		ereport(ERROR,
				(errcode(ERRCODE_UNDEFINED_OBJECT),
						errmsg("extension with OID %u does not exist", ext_oid)));

	ownerId = ((Form_pg_extension) GETSTRUCT(tuple))->extowner;

	systable_endscan(scan);
	heap_close(pg_extension, AccessShareLock);

	return has_privs_of_role(roleid, ownerId);
}<|MERGE_RESOLUTION|>--- conflicted
+++ resolved
@@ -319,13 +319,8 @@
 	istmt.objects = objectNamesToOids(stmt->objtype, stmt->objects);
 	/* all_privs to be filled below */
 	/* privileges to be filled below */
-<<<<<<< HEAD
 	istmt.col_privs = NIL;		/* may get filled below */
 	istmt.grantees = NIL;		/* filled below */
-=======
-	istmt.grantees = NIL;
->>>>>>> 3d5d0cc1
-	/* filled below */
 	istmt.grant_option = stmt->grant_option;
 	istmt.behavior = stmt->behavior;
 
@@ -412,7 +407,6 @@
 	}
 
 	/*
-<<<<<<< HEAD
 	 * Convert stmt->privileges, a list of AccessPriv nodes, into an AclMode
 	 * bitmask.  Note: objtype can't be ACL_OBJECT_COLUMN.
 	 */
@@ -508,84 +502,6 @@
 			if (privnode->priv_name == NULL)	/* parser mistake? */
 				elog(ERROR, "AccessPriv node must specify privilege or columns");
 			priv = string_to_privilege(privnode->priv_name);
-=======
-	 * Convert stmt->privileges, a textual list, into an AclMode bitmask.
-	 */
-	switch (stmt->objtype)
-	{
-			/*
-			 * Because this might be a sequence, we test both relation and
-			 * sequence bits, and later do a more limited test when we know
-			 * the object type.
-			 */
-		case ACL_OBJECT_RELATION:
-			all_privileges = ACL_ALL_RIGHTS_RELATION | ACL_ALL_RIGHTS_SEQUENCE;
-			errormsg = gettext_noop("invalid privilege type %s for relation");
-			break;
-		case ACL_OBJECT_SEQUENCE:
-			all_privileges = ACL_ALL_RIGHTS_SEQUENCE;
-			errormsg = gettext_noop("invalid privilege type %s for sequence");
-			break;
-		case ACL_OBJECT_DATABASE:
-			all_privileges = ACL_ALL_RIGHTS_DATABASE;
-			errormsg = gettext_noop("invalid privilege type %s for database");
-			break;
-		case ACL_OBJECT_FUNCTION:
-			all_privileges = ACL_ALL_RIGHTS_FUNCTION;
-			errormsg = gettext_noop("invalid privilege type %s for function");
-			break;
-		case ACL_OBJECT_LANGUAGE:
-			all_privileges = ACL_ALL_RIGHTS_LANGUAGE;
-			errormsg = gettext_noop("invalid privilege type %s for language");
-			break;
-		case ACL_OBJECT_NAMESPACE:
-			all_privileges = ACL_ALL_RIGHTS_NAMESPACE;
-			errormsg = gettext_noop("invalid privilege type %s for schema");
-			break;
-		case ACL_OBJECT_TABLESPACE:
-			all_privileges = ACL_ALL_RIGHTS_TABLESPACE;
-			errormsg = gettext_noop("invalid privilege type %s for tablespace");
-			break;
-		case ACL_OBJECT_FDW:
-			all_privileges = ACL_ALL_RIGHTS_FDW;
-			errormsg = gettext_noop("invalid privilege type %s for foreign-data wrapper");
-			break;
-		case ACL_OBJECT_FOREIGN_SERVER:
-			all_privileges = ACL_ALL_RIGHTS_FOREIGN_SERVER;
-			errormsg = gettext_noop("invalid privilege type %s for foreign server");
-			break;
-		case ACL_OBJECT_EXTPROTOCOL:
-			all_privileges = ACL_ALL_RIGHTS_EXTPROTOCOL;
-			errormsg = gettext_noop("invalid privilege type %s for external protocol");
-			break;
-		default:
-			/* keep compiler quiet */
-			all_privileges = ACL_NO_RIGHTS;
-			errormsg = NULL;
-			elog(ERROR, "unrecognized GrantStmt.objtype: %d",
-				 (int) stmt->objtype);
-	}
-
-	if (stmt->privileges == NIL)
-	{
-		istmt.all_privs = true;
-
-		/*
-		 * will be turned into ACL_ALL_RIGHTS_* by the internal routines
-		 * depending on the object type
-		 */
-		istmt.privileges = ACL_NO_RIGHTS;
-	}
-	else
-	{
-		istmt.all_privs = false;
-		istmt.privileges = ACL_NO_RIGHTS;
-
-		foreach(cell, stmt->privileges)
-		{
-			char	   *privname = strVal(lfirst(cell));
-			AclMode		priv = string_to_privilege(privname);
->>>>>>> 3d5d0cc1
 
 			if (priv & ~((AclMode) all_privileges))
 				ereport(ERROR,
@@ -1089,25 +1005,10 @@
 		int			num_col_privileges;
 		bool		have_col_privileges;
 		Acl		   *old_acl;
-<<<<<<< HEAD
 		Acl		   *old_rel_acl;
 		Oid			ownerId;
 		HeapTuple	tuple;
 		ListCell   *cell_colprivs;
-=======
-		Acl		   *new_acl;
-		Oid			grantorId;
-		Oid			ownerId;
-		HeapTuple	tuple;
-		HeapTuple	newtuple;
-		Datum		values[Natts_pg_class];
-		bool		nulls[Natts_pg_class];
-		bool		replaces[Natts_pg_class];
-		int			noldmembers;
-		int			nnewmembers;
-		Oid		   *oldmembers;
-		Oid		   *newmembers;
->>>>>>> 3d5d0cc1
 
 		tuple = SearchSysCache(RELOID,
 							   ObjectIdGetDatum(relOid),
@@ -1160,15 +1061,9 @@
 			if (pg_class_tuple->relkind == RELKIND_SEQUENCE)
 			{
 				/*
-<<<<<<< HEAD
 				 * For backward compatibility, just throw a warning for
 				 * invalid sequence permissions when using the non-sequence
 				 * GRANT syntax.
-=======
-				 * For backward compatibility, throw just a warning for
-				 * invalid sequence permissions when using the non-sequence
-				 * GRANT syntax is used.
->>>>>>> 3d5d0cc1
 				 */
 				if (this_privileges & ~((AclMode) ACL_ALL_RIGHTS_SEQUENCE))
 				{
@@ -1179,11 +1074,7 @@
 					 */
 					ereport(WARNING,
 							(errcode(ERRCODE_INVALID_GRANT_OPERATION),
-<<<<<<< HEAD
 							 errmsg("sequence \"%s\" only supports USAGE, SELECT, and UPDATE privileges",
-=======
-							 errmsg("sequence \"%s\" only supports USAGE, SELECT, and UPDATE",
->>>>>>> 3d5d0cc1
 									NameStr(pg_class_tuple->relname))));
 					this_privileges &= (AclMode) ACL_ALL_RIGHTS_SEQUENCE;
 				}
@@ -1206,7 +1097,6 @@
 		}
 
 		/*
-<<<<<<< HEAD
 		 * Set up array in which we'll accumulate any column privilege bits
 		 * that need modification.	The array is indexed such that entry [0]
 		 * corresponds to FirstLowInvalidHeapAttributeNumber.
@@ -1233,8 +1123,6 @@
 		}
 
 		/*
-=======
->>>>>>> 3d5d0cc1
 		 * Get owner ID and working copy of existing ACL. If there's no ACL,
 		 * substitute the proper default.
 		 */
@@ -1247,7 +1135,6 @@
 								 ownerId);
 		else
 			old_acl = DatumGetAclPCopy(aclDatum);
-<<<<<<< HEAD
 
 		/* Need an extra copy of original rel ACL for column handling */
 		old_rel_acl = aclcopy(old_acl);
@@ -1268,15 +1155,12 @@
 			int			nnewmembers;
 			Oid		   *oldmembers;
 			Oid		   *newmembers;
-=======
->>>>>>> 3d5d0cc1
-
-		/* Determine ID to do the grant as, and available grant options */
-		select_best_grantor(GetUserId(), this_privileges,
-							old_acl, ownerId,
-							&grantorId, &avail_goptions);
-
-<<<<<<< HEAD
+
+			/* Determine ID to do the grant as, and available grant options */
+			select_best_grantor(GetUserId(), this_privileges,
+								old_acl, ownerId,
+								&grantorId, &avail_goptions);
+
 			/*
 			 * Restrict the privileges to what we can actually grant, and emit
 			 * the standards-mandated warning and error messages.
@@ -1297,33 +1181,6 @@
 			 * the shared dependency information.
 			 */
 			noldmembers = aclmembers(old_acl, &oldmembers);
-=======
-		/*
-		 * Restrict the privileges to what we can actually grant, and emit the
-		 * standards-mandated warning and error messages.
-		 */
-		this_privileges =
-			restrict_and_check_grant(istmt->is_grant, avail_goptions,
-									 istmt->all_privs, this_privileges,
-									 relOid, grantorId,
-								  pg_class_tuple->relkind == RELKIND_SEQUENCE
-									 ? ACL_KIND_SEQUENCE : ACL_KIND_CLASS,
-									 NameStr(pg_class_tuple->relname));
-
-		/*
-		 * Generate new ACL.
-		 *
-		 * We need the members of both old and new ACLs so we can correct the
-		 * shared dependency information.
-		 */
-		noldmembers = aclmembers(old_acl, &oldmembers);
-
-		new_acl = merge_acl_with_grant(old_acl, istmt->is_grant,
-									   istmt->grant_option, istmt->behavior,
-									   istmt->grantees, this_privileges,
-									   grantorId, ownerId,
-									   NameStr(pg_class_tuple->relname));
->>>>>>> 3d5d0cc1
 
 			new_acl = merge_acl_with_grant(old_acl,
 										   istmt->is_grant,
@@ -1350,7 +1207,6 @@
 
 			simple_heap_update(relation, &newtuple->t_self, newtuple);
 
-<<<<<<< HEAD
 			/* keep the catalog indexes up to date */
 			CatalogUpdateIndexes(relation, newtuple);
 
@@ -1371,36 +1227,6 @@
 		foreach(cell_colprivs, istmt->col_privs)
 		{
 			AccessPriv *col_privs = (AccessPriv *) lfirst(cell_colprivs);
-=======
-		/* MPP-7572: Don't track metadata if table in any
-		 * temporary namespace
-		 */
-		if (Gp_role == GP_ROLE_DISPATCH)
-		{
-			bool		bTemp = isAnyTempNamespace(pg_class_tuple->relnamespace);
-
-			/* MPP-6929: metadata tracking */
-			if (!bTemp
-				&& ((pg_class_tuple->relkind == RELKIND_INDEX) ||
-					(pg_class_tuple->relkind == RELKIND_RELATION) ||
-					(pg_class_tuple->relkind == RELKIND_SEQUENCE) ||
-					(pg_class_tuple->relkind == RELKIND_VIEW)))
-				MetaTrackUpdObject(RelationRelationId,
-								   relOid,
-								   GetUserId(), /* not grantorId, */
-								   "PRIVILEGE",
-								   (istmt->is_grant) ? "GRANT" : "REVOKE"
-					);
-		}
-
-		/* Update the shared dependency ACL info */
-		updateAclDependencies(RelationRelationId, relOid,
-							  ownerId, istmt->is_grant,
-							  noldmembers, oldmembers,
-							  nnewmembers, newmembers);
-
-		ReleaseSysCache(tuple);
->>>>>>> 3d5d0cc1
 
 			if (col_privs->priv_name == NULL)
 				this_privileges = ACL_ALL_RIGHTS_COLUMN;
@@ -1498,12 +1324,8 @@
 void
 CopyRelationAcls(Oid srcId, Oid destId)
 {
-<<<<<<< HEAD
 	Relation	pg_class_rel;
 	Relation	pg_attribute_rel;
-=======
-	Relation	relation;
->>>>>>> 3d5d0cc1
 	Datum		aclDatum;
 	bool		isNull;
 	Acl		   *acl;
@@ -1517,16 +1339,11 @@
 	int			nnewmembers;
 	Oid		   *newmembers;
 	Oid			ownerId;
-<<<<<<< HEAD
 	CatCList   *attlist;
 	int			i;
 
 	pg_class_rel = heap_open(RelationRelationId, RowExclusiveLock);
 	pg_attribute_rel = heap_open(AttributeRelationId, RowExclusiveLock);
-=======
-
-	relation = heap_open(RelationRelationId, RowExclusiveLock);
->>>>>>> 3d5d0cc1
 
 	/* Look up the ACL on the source relation. */
 	srcTuple = SearchSysCache1(RELOID, ObjectIdGetDatum(srcId));
@@ -1575,7 +1392,6 @@
 		values[Anum_pg_class_relacl - 1] = (Datum) 0;
 		nulls[Anum_pg_class_relacl - 1] = true;
 	}
-<<<<<<< HEAD
 	newTuple = heap_modify_tuple(destTuple, RelationGetDescr(pg_class_rel),
 								 values, nulls, replaces);
 
@@ -1583,29 +1399,16 @@
 
 	/* keep the catalog indexes up to date */
 	CatalogUpdateIndexes(pg_class_rel, newTuple);
-=======
-	newTuple = heap_modify_tuple(destTuple, RelationGetDescr(relation), values, nulls, replaces);
-
-	simple_heap_update(relation, &newTuple->t_self, newTuple);
-
-	/* keep the catalog indexes up to date */
-	CatalogUpdateIndexes(relation, newTuple);
->>>>>>> 3d5d0cc1
 
 	/* Update the shared dependency ACL info */
 	ownerId = pg_class_tuple->relowner;
 	nnewmembers = aclmembers(acl, &newmembers);
 
-<<<<<<< HEAD
 	updateAclDependencies(RelationRelationId, destId, 0,
-=======
-	updateAclDependencies(RelationRelationId, destId,
->>>>>>> 3d5d0cc1
 						  ownerId, true /* isGrant */,
 						  0, NULL,
 						  nnewmembers, newmembers);
 
-<<<<<<< HEAD
 	/*
 	 * Now copy column-level privileges.
 	 */
@@ -1673,11 +1476,6 @@
 	ReleaseSysCache(destTuple);
 	heap_close(pg_class_rel, RowExclusiveLock);
 	heap_close(pg_attribute_rel, RowExclusiveLock);
-=======
-	ReleaseSysCache(srcTuple);
-	ReleaseSysCache(destTuple);
-	heap_close(relation, RowExclusiveLock);
->>>>>>> 3d5d0cc1
 }
 
 static void
