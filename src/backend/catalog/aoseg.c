--- conflicted
+++ resolved
@@ -158,13 +158,10 @@
 								  tupdesc,
 								  NULL, NIL, NULL, NULL);
 
-<<<<<<< HEAD
-	table_close(rel, NoLock);
-=======
 	/*
 	 * Store the toast table's OID in the parent relation's pg_class row
 	 */
-	class_rel = heap_open(RelationRelationId, RowExclusiveLock);
+	class_rel = table_open(RelationRelationId, RowExclusiveLock);
 
 	reltup = SearchSysCacheCopy(RELOID,
 								ObjectIdGetDatum(relOid),
@@ -188,8 +185,7 @@
 
 	heap_freetuple(reltup);
 
-	heap_close(class_rel, RowExclusiveLock);
+	table_close(class_rel, RowExclusiveLock);
 
-	heap_close(rel, NoLock);
->>>>>>> 4f0a5ced
+	table_close(rel, NoLock);
 }