/*-------------------------------------------------------------------------
 *
 * heap.c
 *	  code to create and destroy POSTGRES heap relations
 *
 * Portions Copyright (c) 2005-2010, Greenplum inc
 * Portions Copyright (c) 2012-Present Pivotal Software, Inc.
 * Portions Copyright (c) 1996-2019, PostgreSQL Global Development Group
 * Portions Copyright (c) 1994, Regents of the University of California
 *
 *
 * IDENTIFICATION
 *	  src/backend/catalog/heap.c
 *
 *
 * INTERFACE ROUTINES
 *		heap_create()			- Create an uncataloged heap relation
 *		heap_create_with_catalog() - Create a cataloged relation
 *		heap_drop_with_catalog() - Removes named relation from catalogs
 *
 * NOTES
 *	  this code taken from access/heap/create.c, which contains
 *	  the old heap_create_with_catalog, amcreate, and amdestroy.
 *	  those routines will soon call these routines using the function
 *	  manager,
 *	  just like the poorly named "NewXXX" routines do.  The
 *	  "New" routines are all going to die soon, once and for all!
 *		-cim 1/13/91
 *
 *-------------------------------------------------------------------------
 */
#include "postgres.h"

#include "access/genam.h"
#include "access/htup_details.h"
#include "access/multixact.h"
#include "access/relation.h"
#include "access/sysattr.h"
#include "access/table.h"
#include "access/tableam.h"
#include "access/transam.h"
#include "access/reloptions.h"
#include "access/xact.h"
#include "access/xlog.h"
#include "catalog/binary_upgrade.h"
#include "catalog/catalog.h"
#include "catalog/dependency.h"
#include "catalog/gp_distribution_policy.h"
#include "catalog/heap.h"
#include "catalog/index.h"
#include "catalog/namespace.h"
#include "catalog/objectaccess.h"
#include "catalog/partition.h"
#include "catalog/pg_am.h"
#include "catalog/pg_attrdef.h"
#include "catalog/pg_attribute_encoding.h"
#include "catalog/pg_authid.h"
#include "catalog/pg_auth_members.h"
#include "catalog/pg_collation.h"
#include "catalog/pg_constraint.h"
#include "catalog/pg_database.h"
#include "catalog/pg_exttable.h"
#include "catalog/pg_foreign_table.h"
#include "catalog/pg_inherits.h"
#include "catalog/pg_namespace.h"
#include "catalog/pg_opclass.h"
#include "catalog/pg_partitioned_table.h"
#include "catalog/pg_statistic.h"
#include "catalog/pg_subscription_rel.h"
#include "catalog/pg_tablespace.h"
#include "catalog/pg_type.h"
#include "catalog/storage.h"
#include "catalog/storage_xlog.h"
#include "commands/tablecmds.h"
#include "commands/typecmds.h"
#include "executor/executor.h"
#include "miscadmin.h"
#include "nodes/nodeFuncs.h"
#include "optimizer/optimizer.h"
#include "parser/parse_coerce.h"
#include "parser/parse_collate.h"
#include "parser/parse_expr.h"
#include "parser/parse_relation.h"
#include "parser/parsetree.h"
#include "partitioning/partdesc.h"
#include "storage/lmgr.h"
#include "storage/predicate.h"
#include "storage/smgr.h"
#include "utils/acl.h"
#include "utils/builtins.h"
#include "utils/datum.h"
#include "utils/fmgroids.h"
#include "utils/inval.h"
#include "utils/lsyscache.h"
#include "utils/partcache.h"
#include "utils/rel.h"
#include "utils/ruleutils.h"
#include "utils/snapmgr.h"
#include "utils/syscache.h"

#include "catalog/aocatalog.h"
#include "catalog/aoseg.h"
#include "catalog/aoblkdir.h"
#include "catalog/aovisimap.h"
#include "catalog/oid_dispatch.h"
#include "catalog/pg_appendonly_fn.h"
#include "catalog/pg_stat_last_operation.h"
#include "catalog/pg_stat_last_shoperation.h"
#include "cdb/cdbsreh.h"
#include "cdb/cdbvars.h"
#include "foreign/foreign.h"
#include "utils/guc.h"
#include "utils/memutils.h"             /* CDB: GetMemoryChunkContext */
#include "utils/relcache.h"
#include "utils/timestamp.h"


static void MetaTrackAddUpdInternal(Oid			classid,
									Oid			objoid,
									Oid			relowner,
									char*		actionname,
									char*		subtype,
									Relation	rel,
									HeapTuple	old_tuple);



/* Potentially set by pg_upgrade_support functions */
Oid			binary_upgrade_next_heap_pg_class_oid = InvalidOid;
Oid			binary_upgrade_next_toast_pg_class_oid = InvalidOid;

static void AddNewRelationTuple(Relation pg_class_desc,
								Relation new_rel_desc,
								Oid new_rel_oid,
								Oid new_type_oid,
								Oid reloftype,
								Oid relowner,
								char relkind,
								TransactionId relfrozenxid,
								TransactionId relminmxid,
								Datum relacl,
								Datum reloptions);
static ObjectAddress AddNewRelationType(const char *typeName,
										Oid typeNamespace,
										Oid new_rel_oid,
										char new_rel_kind,
										Oid ownerid,
										Oid new_row_type,
										Oid new_array_type);
static void RelationRemoveInheritance(Oid relid);
static Oid	StoreRelCheck(Relation rel, const char *ccname, Node *expr,
						  bool is_validated, bool is_local, int inhcount,
						  bool is_no_inherit, bool is_internal);
static void StoreConstraints(Relation rel, List *cooked_constraints,
							 bool is_internal);
static bool MergeWithExistingConstraint(Relation rel, const char *ccname, Node *expr,
										bool allow_merge, bool is_local,
										bool is_initially_valid,
										bool is_no_inherit);
static void SetRelationNumChecks(Relation rel, int numchecks);
static Node *cookConstraint(ParseState *pstate,
							Node *raw_constraint,
							char *relname);
static List *insert_ordered_unique_oid(List *list, Oid datum);


/* ----------------------------------------------------------------
 *				XXX UGLY HARD CODED BADNESS FOLLOWS XXX
 *
 *		these should all be moved to someplace in the lib/catalog
 *		module, if not obliterated first.
 * ----------------------------------------------------------------
 */


/*
 * Note:
 *		Should the system special case these attributes in the future?
 *		Advantage:	consume much less space in the ATTRIBUTE relation.
 *		Disadvantage:  special cases will be all over the place.
 */

/*
 * The initializers below do not include trailing variable length fields,
 * but that's OK - we're never going to reference anything beyond the
 * fixed-size portion of the structure anyway.
 */

static const FormData_pg_attribute a1 = {
	.attname = {"ctid"},
	.atttypid = TIDOID,
	.attlen = sizeof(ItemPointerData),
	.attnum = SelfItemPointerAttributeNumber,
	.attcacheoff = -1,
	.atttypmod = -1,
	.attbyval = false,
	.attstorage = 'p',
	.attalign = 's',
	.attnotnull = true,
	.attislocal = true,
};

static const FormData_pg_attribute a2 = {
	.attname = {"xmin"},
	.atttypid = XIDOID,
	.attlen = sizeof(TransactionId),
	.attnum = MinTransactionIdAttributeNumber,
	.attcacheoff = -1,
	.atttypmod = -1,
	.attbyval = true,
	.attstorage = 'p',
	.attalign = 'i',
	.attnotnull = true,
	.attislocal = true,
};

static const FormData_pg_attribute a3 = {
	.attname = {"cmin"},
	.atttypid = CIDOID,
	.attlen = sizeof(CommandId),
	.attnum = MinCommandIdAttributeNumber,
	.attcacheoff = -1,
	.atttypmod = -1,
	.attbyval = true,
	.attstorage = 'p',
	.attalign = 'i',
	.attnotnull = true,
	.attislocal = true,
};

static const FormData_pg_attribute a4 = {
	.attname = {"xmax"},
	.atttypid = XIDOID,
	.attlen = sizeof(TransactionId),
	.attnum = MaxTransactionIdAttributeNumber,
	.attcacheoff = -1,
	.atttypmod = -1,
	.attbyval = true,
	.attstorage = 'p',
	.attalign = 'i',
	.attnotnull = true,
	.attislocal = true,
};

static const FormData_pg_attribute a5 = {
	.attname = {"cmax"},
	.atttypid = CIDOID,
	.attlen = sizeof(CommandId),
	.attnum = MaxCommandIdAttributeNumber,
	.attcacheoff = -1,
	.atttypmod = -1,
	.attbyval = true,
	.attstorage = 'p',
	.attalign = 'i',
	.attnotnull = true,
	.attislocal = true,
};

/*
 * We decided to call this attribute "tableoid" rather than say
 * "classoid" on the basis that in the future there may be more than one
 * table of a particular class/type. In any case table is still the word
 * used in SQL.
 */
static const FormData_pg_attribute a6 = {
	.attname = {"tableoid"},
	.atttypid = OIDOID,
	.attlen = sizeof(Oid),
	.attnum = TableOidAttributeNumber,
	.attcacheoff = -1,
	.atttypmod = -1,
	.attbyval = true,
	.attstorage = 'p',
	.attalign = 'i',
	.attnotnull = true,
	.attislocal = true,
};

/*CDB*/
static FormData_pg_attribute a8 = {
	.attname = {"gp_segment_id"},
	.atttypid = INT4OID,
	.attlen = sizeof(int32),
	.attnum = GpSegmentIdAttributeNumber,
	.attcacheoff = -1,
	.atttypmod = -1,
	.attbyval = true,
	.attstorage = 'p',
	.attalign = 'i',
	.attnotnull = true,
	.attislocal = true,
};

static const FormData_pg_attribute *SysAtt[] = {&a1, &a2, &a3, &a4, &a5, &a6, &a8};

/*
 * This function returns a Form_pg_attribute pointer for a system attribute.
 * Note that we elog if the presented attno is invalid, which would only
 * happen if there's a problem upstream.
 */
const FormData_pg_attribute *
SystemAttributeDefinition(AttrNumber attno)
{
	if (attno >= 0 || attno < -(int) lengthof(SysAtt))
		elog(ERROR, "invalid system attribute number %d", attno);
	return SysAtt[-attno - 1];
}

/*
 * If the given name is a system attribute name, return a Form_pg_attribute
 * pointer for a prototype definition.  If not, return NULL.
 */
const FormData_pg_attribute *
SystemAttributeByName(const char *attname)
{
	int			j;

	for (j = 0; j < (int) lengthof(SysAtt); j++)
	{
		const FormData_pg_attribute *att = SysAtt[j];

		if (strcmp(NameStr(att->attname), attname) == 0)
			return att;
	}

	return NULL;
}


/* ----------------------------------------------------------------
 *				XXX END OF UGLY HARD CODED BADNESS XXX
 * ---------------------------------------------------------------- */


/* ----------------------------------------------------------------
 *		heap_create		- Create an uncataloged heap relation
 *
 *		Note API change: the caller must now always provide the OID
 *		to use for the relation.  The relfilenode may (and, normally,
 *		should) be left unspecified.
 *
 *		rel->rd_rel is initialized by RelationBuildLocalRelation,
 *		and is mostly zeroes at return.
 * ----------------------------------------------------------------
 */
Relation
heap_create(const char *relname,
			Oid relnamespace,
			Oid reltablespace,
			Oid relid,
			Oid relfilenode,
			Oid accessmtd,
			TupleDesc tupDesc,
			char relkind,
			char relpersistence,
			bool shared_relation,
			bool mapped_relation,
			bool allow_system_table_mods,
			TransactionId *relfrozenxid,
			MultiXactId *relminmxid)
{
	bool		create_storage;
	Relation	rel;

	/* The caller must have provided an OID for the relation. */
	Assert(OidIsValid(relid));

	/*
	 * Don't allow creating relations in pg_catalog directly, even though it
	 * is allowed to move user defined relations there. Semantics with search
	 * paths including pg_catalog are too confusing for now.
	 *
	 * But allow creating indexes on relations in pg_catalog even if
	 * allow_system_table_mods = off, upper layers already guarantee it's on a
	 * user defined relation, not a system one.
	 */
	if (!allow_system_table_mods &&
		((IsCatalogNamespace(relnamespace) && relkind != RELKIND_INDEX) ||
		 IsToastNamespace(relnamespace) ||
		 IsAoSegmentNamespace(relnamespace)) &&
		IsNormalProcessingMode())
		ereport(ERROR,
				(errcode(ERRCODE_INSUFFICIENT_PRIVILEGE),
				 errmsg("permission denied to create \"%s.%s\"",
						get_namespace_name(relnamespace), relname),
				 errdetail("System catalog modifications are currently disallowed.")));

	*relfrozenxid = InvalidTransactionId;
	*relminmxid = InvalidMultiXactId;

	/* Handle reltablespace for specific relkinds. */
	switch (relkind)
	{
		case RELKIND_VIEW:
		case RELKIND_COMPOSITE_TYPE:
		case RELKIND_FOREIGN_TABLE:

			/*
			 * Force reltablespace to zero if the relation has no physical
			 * storage.  This is mainly just for cleanliness' sake.
			 *
			 * Partitioned tables and indexes don't have physical storage
			 * either, but we want to keep their tablespace settings so that
			 * their children can inherit it.
			 */
			reltablespace = InvalidOid;
			break;

		case RELKIND_SEQUENCE:

			/*
			 * Force reltablespace to zero for sequences, since we don't
			 * support moving them around into different tablespaces.
			 */
			reltablespace = InvalidOid;
			break;
		default:
			break;
	}

	/*
	 * Decide whether to create storage. If caller passed a valid relfilenode,
	 * storage is already created, so don't do it here.  Also don't create it
	 * for relkinds without physical storage.
	 */
	if (!RELKIND_HAS_STORAGE(relkind) || OidIsValid(relfilenode))
		create_storage = false;
	else
	{
		create_storage = true;
		/*
		 * GPDB: relfilenode has its own counter, hence let
		 * RelationBuildLocalRelation() assign the value to it.
		 */
#if 0
		relfilenode = relid;
#endif
	}

	/*
	 * Never allow a pg_class entry to explicitly specify the database's
	 * default tablespace in reltablespace; force it to zero instead. This
	 * ensures that if the database is cloned with a different default
	 * tablespace, the pg_class entry will still match where CREATE DATABASE
	 * will put the physically copied relation.
	 *
	 * Yes, this is a bit of a hack.
	 */
	if (reltablespace == MyDatabaseTableSpace)
		reltablespace = InvalidOid;

	/*
	 * build the relcache entry.
	 */
	rel = RelationBuildLocalRelation(relname,
									 relnamespace,
									 tupDesc,
									 relid,
									 accessmtd,
									 relfilenode,
									 reltablespace,
									 shared_relation,
									 mapped_relation,
									 relpersistence,
									 relkind);

	/*
	 * Have the storage manager create the relation's disk file, if needed.
	 *
	 * For relations the callback creates both the main and the init fork, for
	 * indexes only the main fork is created. The other forks will be created
	 * on demand.
	 */
	if (create_storage)
	{
		RelationOpenSmgr(rel);

		switch (rel->rd_rel->relkind)
		{
			case RELKIND_VIEW:
			case RELKIND_COMPOSITE_TYPE:
			case RELKIND_FOREIGN_TABLE:
			case RELKIND_PARTITIONED_TABLE:
			case RELKIND_PARTITIONED_INDEX:
				Assert(false);
				break;

			case RELKIND_INDEX:
			case RELKIND_SEQUENCE:
				RelationCreateStorage(rel->rd_node, relpersistence);
				break;

			case RELKIND_RELATION:
			case RELKIND_TOASTVALUE:
			case RELKIND_MATVIEW:
				table_relation_set_new_filenode(rel, &rel->rd_node,
												relpersistence,
												relfrozenxid, relminmxid);
				break;

			case RELKIND_AOSEGMENTS:
			case RELKIND_AOVISIMAP:
			case RELKIND_AOBLOCKDIR:
				Assert(rel->rd_tableam);
				table_relation_set_new_filenode(rel, &rel->rd_node,
												relpersistence,
												relfrozenxid, relminmxid);
				break;
		}

		/*
		 * AO tables don't use the buffer manager, better to not keep the
		 * smgr open for it.
		 */
		if (RelationIsAppendOptimized(rel))
			RelationCloseSmgr(rel);
	}

	return rel;
}

/* ----------------------------------------------------------------
 *		heap_create_with_catalog		- Create a cataloged relation
 *
 *		this is done in multiple steps:
 *
 *		1) CheckAttributeNamesTypes() is used to make certain the tuple
 *		   descriptor contains a valid set of attribute names and types
 *
 *		2) pg_class is opened and get_relname_relid()
 *		   performs a scan to ensure that no relation with the
 *		   same name already exists.
 *
 *		3) heap_create() is called to create the new relation on disk.
 *
 *		4) TypeCreate() is called to define a new type corresponding
 *		   to the new relation.
 *
 *		5) AddNewRelationTuple() is called to register the
 *		   relation in pg_class.
 *
 *		6) AddNewAttributeTuples() is called to register the
 *		   new relation's schema in pg_attribute.
 *
 *		7) StoreConstraints is called ()		- vadim 08/22/97
 *
 *		8) the relations are closed and the new relation's oid
 *		   is returned.
 *
 * ----------------------------------------------------------------
 */

/* --------------------------------
 *		CheckAttributeNamesTypes
 *
 *		this is used to make certain the tuple descriptor contains a
 *		valid set of attribute names and datatypes.  a problem simply
 *		generates ereport(ERROR) which aborts the current transaction.
 *
 *		relkind is the relkind of the relation to be created.
 *		flags controls which datatypes are allowed, cf CheckAttributeType.
 * --------------------------------
 */
void
CheckAttributeNamesTypes(TupleDesc tupdesc, char relkind,
						 int flags)
{
	int			i;
	int			j;
	int			natts = tupdesc->natts;

	/* Sanity check on column count */
	if (natts < 0 || natts > MaxHeapAttributeNumber)
		ereport(ERROR,
				(errcode(ERRCODE_TOO_MANY_COLUMNS),
				 errmsg("tables can have at most %d columns",
						MaxHeapAttributeNumber)));

	/*
	 * first check for collision with system attribute names
	 *
	 * Skip this for a view or type relation, since those don't have system
	 * attributes.
	 */
	if (relkind != RELKIND_VIEW && relkind != RELKIND_COMPOSITE_TYPE)
	{
		for (i = 0; i < natts; i++)
		{
			Form_pg_attribute attr = TupleDescAttr(tupdesc, i);

			if (SystemAttributeByName(NameStr(attr->attname)) != NULL)
				ereport(ERROR,
						(errcode(ERRCODE_DUPLICATE_COLUMN),
						 errmsg("column name \"%s\" conflicts with a system column name",
								NameStr(attr->attname))));
		}
	}

	/*
	 * next check for repeated attribute names
	 */
	for (i = 1; i < natts; i++)
	{
		for (j = 0; j < i; j++)
		{
			if (strcmp(NameStr(TupleDescAttr(tupdesc, j)->attname),
					   NameStr(TupleDescAttr(tupdesc, i)->attname)) == 0)
				ereport(ERROR,
						(errcode(ERRCODE_DUPLICATE_COLUMN),
						 errmsg("column name \"%s\" specified more than once",
								NameStr(TupleDescAttr(tupdesc, j)->attname))));
		}
	}

	/*
	 * next check the attribute types
	 */
	for (i = 0; i < natts; i++)
	{
		CheckAttributeType(NameStr(TupleDescAttr(tupdesc, i)->attname),
						   TupleDescAttr(tupdesc, i)->atttypid,
						   TupleDescAttr(tupdesc, i)->attcollation,
						   NIL, /* assume we're creating a new rowtype */
						   flags);
	}
}

/* --------------------------------
 *		CheckAttributeType
 *
 *		Verify that the proposed datatype of an attribute is legal.
 *		This is needed mainly because there are types (and pseudo-types)
 *		in the catalogs that we do not support as elements of real tuples.
 *		We also check some other properties required of a table column.
 *
 * If the attribute is being proposed for addition to an existing table or
 * composite type, pass a one-element list of the rowtype OID as
 * containing_rowtypes.  When checking a to-be-created rowtype, it's
 * sufficient to pass NIL, because there could not be any recursive reference
 * to a not-yet-existing rowtype.
 *
 * flags is a bitmask controlling which datatypes we allow.  For the most
 * part, pseudo-types are disallowed as attribute types, but there are some
 * exceptions: ANYARRAYOID, RECORDOID, and RECORDARRAYOID can be allowed
 * in some cases.  (This works because values of those type classes are
 * self-identifying to some extent.  However, RECORDOID and RECORDARRAYOID
 * are reliably identifiable only within a session, since the identity info
 * may use a typmod that is only locally assigned.  The caller is expected
 * to know whether these cases are safe.)
 * --------------------------------
 */
void
CheckAttributeType(const char *attname,
				   Oid atttypid, Oid attcollation,
				   List *containing_rowtypes,
				   int flags)
{
	char		att_typtype = get_typtype(atttypid);
	Oid			att_typelem;

	if (Gp_role == GP_ROLE_EXECUTE)
	{
		/*
		 * In executor nodes, don't bother checking, as the dispatcher should've
		 * checked this already.
		 */
		return;
	}

	if (att_typtype == TYPTYPE_PSEUDO)
	{
		/*
		 * We disallow pseudo-type columns, with the exception of ANYARRAY,
		 * RECORD, and RECORD[] when the caller says that those are OK.
		 *
		 * We don't need to worry about recursive containment for RECORD and
		 * RECORD[] because (a) no named composite type should be allowed to
		 * contain those, and (b) two "anonymous" record types couldn't be
		 * considered to be the same type, so infinite recursion isn't
		 * possible.
		 */
		if (!((atttypid == ANYARRAYOID && (flags & CHKATYPE_ANYARRAY)) ||
			  (atttypid == RECORDOID && (flags & CHKATYPE_ANYRECORD)) ||
			  (atttypid == RECORDARRAYOID && (flags & CHKATYPE_ANYRECORD))))
			ereport(ERROR,
					(errcode(ERRCODE_INVALID_TABLE_DEFINITION),
					 errmsg("column \"%s\" has pseudo-type %s",
							attname, format_type_be(atttypid))));
	}
	else if (att_typtype == TYPTYPE_DOMAIN)
	{
		/*
		 * If it's a domain, recurse to check its base type.
		 */
		CheckAttributeType(attname, getBaseType(atttypid), attcollation,
						   containing_rowtypes,
						   flags);
	}
	else if (att_typtype == TYPTYPE_COMPOSITE)
	{
		/*
		 * For a composite type, recurse into its attributes.
		 */
		Relation	relation;
		TupleDesc	tupdesc;
		int			i;

		/*
		 * Check for self-containment.  Eventually we might be able to allow
		 * this (just return without complaint, if so) but it's not clear how
		 * many other places would require anti-recursion defenses before it
		 * would be safe to allow tables to contain their own rowtype.
		 */
		if (list_member_oid(containing_rowtypes, atttypid))
			ereport(ERROR,
					(errcode(ERRCODE_INVALID_TABLE_DEFINITION),
					 errmsg("composite type %s cannot be made a member of itself",
							format_type_be(atttypid))));

		containing_rowtypes = lcons_oid(atttypid, containing_rowtypes);

		relation = relation_open(get_typ_typrelid(atttypid), AccessShareLock);

		tupdesc = RelationGetDescr(relation);

		for (i = 0; i < tupdesc->natts; i++)
		{
			Form_pg_attribute attr = TupleDescAttr(tupdesc, i);

			if (attr->attisdropped)
				continue;
			CheckAttributeType(NameStr(attr->attname),
							   attr->atttypid, attr->attcollation,
							   containing_rowtypes,
							   flags);
		}

		relation_close(relation, AccessShareLock);

		containing_rowtypes = list_delete_first(containing_rowtypes);
	}
	else if (OidIsValid((att_typelem = get_element_type(atttypid))))
	{
		/*
		 * Must recurse into array types, too, in case they are composite.
		 */
		CheckAttributeType(attname, att_typelem, attcollation,
						   containing_rowtypes,
						   flags);
	}

	/*
	 * This might not be strictly invalid per SQL standard, but it is pretty
	 * useless, and it cannot be dumped, so we must disallow it.
	 */
	if (!OidIsValid(attcollation) && type_is_collatable(atttypid))
		ereport(ERROR,
				(errcode(ERRCODE_INVALID_TABLE_DEFINITION),
				 errmsg("no collation was derived for column \"%s\" with collatable type %s",
						attname, format_type_be(atttypid)),
				 errhint("Use the COLLATE clause to set the collation explicitly.")));
}

/* MPP-6929: metadata tracking */
/* --------------------------------
 *		MetaTrackAddObject
 *
 *		Track creation of object in pg_stat_last_operation. The
 *		arguments are:
 *
 *		classid		- the oid of the table containing the object, eg
 *					  "pg_class" for a relation
 *		objoid		- the oid of the object itself in the specified table
 *		relowner	- role ? user ?
 *		actionname	- generally CREATE for this case
 *		subtype		- some generic descriptive, eg TABLE for a "CREATE TABLE"
 *
 *
 * --------------------------------
 */

static void MetaTrackAddUpdInternal(Oid			classid,
									Oid			objoid,
									Oid			relowner,
									char*		actionname,
									char*		subtype,
									Relation	rel,
									HeapTuple	old_tuple)
{
	HeapTuple	new_tuple;
	Datum		values[Natts_pg_stat_last_operation];
	bool		isnull[Natts_pg_stat_last_operation];
	bool		new_record_repl[Natts_pg_stat_last_operation];
	NameData	uname;
	NameData	aname;
	HeapTuple	roletup;

	MemSet(isnull, 0, sizeof(bool) * Natts_pg_stat_last_operation);
	MemSet(new_record_repl, 0, sizeof(bool) * Natts_pg_stat_last_operation);

	values[Anum_pg_stat_last_operation_classid - 1] = ObjectIdGetDatum(classid);
	values[Anum_pg_stat_last_operation_objid - 1] = ObjectIdGetDatum(objoid);

	aname.data[0] = '\0';
	namestrcpy(&aname, actionname);
	values[Anum_pg_stat_last_operation_staactionname - 1] = NameGetDatum(&aname);

	values[Anum_pg_stat_last_operation_stasysid - 1] = ObjectIdGetDatum(relowner);
	/* set this column to update */
	new_record_repl[Anum_pg_stat_last_operation_stasysid - 1] = true;

	uname.data[0] = '\0';

	roletup = SearchSysCache(AUTHOID,
							 ObjectIdGetDatum(relowner),
							 0, 0, 0);
	if (HeapTupleIsValid(roletup))
	{
		Form_pg_authid authid_tup = (Form_pg_authid) GETSTRUCT(roletup);

		namecpy(&uname, &authid_tup->rolname);
		ReleaseSysCache(roletup);
	}
	else
	{
		/* Generate numeric OID if we don't find an entry */
		sprintf(NameStr(uname), "%u", relowner);
	}

	values[Anum_pg_stat_last_operation_stausename - 1] = NameGetDatum(&uname);
	/* set this column to update */
	new_record_repl[Anum_pg_stat_last_operation_stausename - 1] = true;

	values[Anum_pg_stat_last_operation_stasubtype - 1] = CStringGetTextDatum(subtype);
	/* set this column to update */
	new_record_repl[Anum_pg_stat_last_operation_stasubtype - 1] = true;

	values[Anum_pg_stat_last_operation_statime - 1] = GetCurrentTimestamp();
	/* set this column to update */
	new_record_repl[Anum_pg_stat_last_operation_statime - 1] = true;

	if (HeapTupleIsValid(old_tuple))
	{
		new_tuple = heap_modify_tuple(old_tuple, RelationGetDescr(rel),
									  values,
									  isnull, new_record_repl);
		CatalogTupleUpdate(rel, &old_tuple->t_self, new_tuple);
	}
	else
	{
		new_tuple = heap_form_tuple(RelationGetDescr(rel), values, isnull);

		CatalogTupleInsert(rel, new_tuple);
	}

	if (HeapTupleIsValid(old_tuple))
		heap_freetuple(new_tuple);

} /* end MetaTrackAddUpdInternal */


void MetaTrackAddObject(Oid		classid, 
						Oid		objoid, 
						Oid		relowner,
						char*	actionname,
						char*	subtype)
{
	Relation	rel;

	if (IsBootstrapProcessingMode())
		return;

	if (IsSharedRelation(classid))
	{
		rel = table_open(StatLastShOpRelationId, RowExclusiveLock);
	}
	else
	{
		rel = table_open(StatLastOpRelationId, RowExclusiveLock);
	}

	MetaTrackAddUpdInternal(classid, objoid, relowner,
							actionname, subtype,
							rel, NULL);

	table_close(rel, RowExclusiveLock);

/*	CommandCounterIncrement(); */

} /* end MetaTrackAddObject */

void MetaTrackUpdObject(Oid		classid, 
						Oid		objoid, 
						Oid		relowner,
						char*	actionname,
						char*	subtype)
{
	HeapTuple	tuple;
	ScanKeyData key[3];
	SysScanDesc desc;
	Relation	rel;
	int			ii = 0;

	if (IsBootstrapProcessingMode())
		return;

	if (IsSharedRelation(classid))
	{
		rel = table_open(StatLastShOpRelationId, RowExclusiveLock);

		ScanKeyInit(&key[0],
					Anum_pg_stat_last_shoperation_classid,
					BTEqualStrategyNumber, F_OIDEQ,
					ObjectIdGetDatum(classid));
		ScanKeyInit(&key[1],
					Anum_pg_stat_last_shoperation_objid,
					BTEqualStrategyNumber, F_OIDEQ,
					ObjectIdGetDatum(objoid));
		ScanKeyInit(&key[2],
					Anum_pg_stat_last_shoperation_staactionname,
					BTEqualStrategyNumber, F_NAMEEQ,
					CStringGetDatum(actionname));

		desc = systable_beginscan(rel,
								  StatLastShOpClassidObjidStaactionnameIndexId,
								  true,
								  NULL, 3, key);
	}
	else
	{
		rel = table_open(StatLastOpRelationId, RowExclusiveLock);

		ScanKeyInit(&key[0],
					Anum_pg_stat_last_operation_classid,
					BTEqualStrategyNumber, F_OIDEQ,
					ObjectIdGetDatum(classid));
		ScanKeyInit(&key[1],
					Anum_pg_stat_last_operation_objid,
					BTEqualStrategyNumber, F_OIDEQ,
					ObjectIdGetDatum(objoid));
		ScanKeyInit(&key[2],
					Anum_pg_stat_last_operation_staactionname,
					BTEqualStrategyNumber, F_NAMEEQ,
					CStringGetDatum(actionname));

		desc = systable_beginscan(rel,
								  StatLastOpClassidObjidStaactionnameIndexId,
								  true,
								  NULL, 3, key);
	}

	/* should be a unique index - only 1 answer... */
	while (HeapTupleIsValid(tuple = systable_getnext(desc)))
	{
		MetaTrackAddUpdInternal(classid, objoid, relowner,
								actionname, subtype,
								rel, tuple);
		ii++;
	}
	systable_endscan(desc);
	heap_close(rel, RowExclusiveLock);

	/* add it if it didn't already exist */
	if (!ii)
		MetaTrackAddObject(classid, 
						   objoid, 
						   relowner,
						   actionname,
						   subtype);

} /* end MetaTrackUpdObject */
void MetaTrackDropObject(Oid		classid, 
						 Oid		objoid)
{
	HeapTuple	tuple;
	ScanKeyData key[3];
	SysScanDesc desc;
	Relation	rel;

	if (IsSharedRelation(classid))
	{
		/* DELETE FROM pg_stat_last_shoperation WHERE classid = :1 AND objid = :2 */

		rel = table_open(StatLastShOpRelationId, RowExclusiveLock);

		ScanKeyInit(&key[0],
					Anum_pg_stat_last_shoperation_classid,
					BTEqualStrategyNumber, F_OIDEQ,
					ObjectIdGetDatum(classid));
		ScanKeyInit(&key[1],
					Anum_pg_stat_last_shoperation_objid,
					BTEqualStrategyNumber, F_OIDEQ,
					ObjectIdGetDatum(objoid));

		desc = systable_beginscan(rel,
								  StatLastShOpClassidObjidStaactionnameIndexId,
								  true,
								  NULL, 2, key);
	}
	else
	{
		/* DELETE FROM pg_stat_last_operation WHERE classid = :1 AND objid = :2 */
		rel = table_open(StatLastOpRelationId, RowExclusiveLock);

		ScanKeyInit(&key[0],
					Anum_pg_stat_last_operation_classid,
					BTEqualStrategyNumber, F_OIDEQ,
					ObjectIdGetDatum(classid));
		ScanKeyInit(&key[1],
					Anum_pg_stat_last_operation_objid,
					BTEqualStrategyNumber, F_OIDEQ,
					ObjectIdGetDatum(objoid));

		desc = systable_beginscan(rel,
								  StatLastOpClassidObjidStaactionnameIndexId,
								  true,
								  NULL, 2, key);
	}

	while (HeapTupleIsValid(tuple = systable_getnext(desc)))
		CatalogTupleDelete(rel, &tuple->t_self);

	systable_endscan(desc);
	table_close(rel, RowExclusiveLock);

} /* end MetaTrackDropObject */

/*
 * InsertPgAttributeTuple
 *		Construct and insert a new tuple in pg_attribute.
 *
 * Caller has already opened and locked pg_attribute.  new_attribute is the
 * attribute to insert.  attcacheoff is always initialized to -1, attacl and
 * attoptions are always initialized to NULL.
 *
 * indstate is the index state for CatalogTupleInsertWithInfo.  It can be
 * passed as NULL, in which case we'll fetch the necessary info.  (Don't do
 * this when inserting multiple attributes, because it's a tad more
 * expensive.)
 */
void
InsertPgAttributeTuple(Relation pg_attribute_rel,
					   Form_pg_attribute new_attribute,
					   CatalogIndexState indstate)
{
	Datum		values[Natts_pg_attribute];
	bool		nulls[Natts_pg_attribute];
	HeapTuple	tup;

	/* This is a tad tedious, but way cleaner than what we used to do... */
	memset(values, 0, sizeof(values));
	memset(nulls, false, sizeof(nulls));

	values[Anum_pg_attribute_attrelid - 1] = ObjectIdGetDatum(new_attribute->attrelid);
	values[Anum_pg_attribute_attname - 1] = NameGetDatum(&new_attribute->attname);
	values[Anum_pg_attribute_atttypid - 1] = ObjectIdGetDatum(new_attribute->atttypid);
	values[Anum_pg_attribute_attstattarget - 1] = Int32GetDatum(new_attribute->attstattarget);
	values[Anum_pg_attribute_attlen - 1] = Int16GetDatum(new_attribute->attlen);
	values[Anum_pg_attribute_attnum - 1] = Int16GetDatum(new_attribute->attnum);
	values[Anum_pg_attribute_attndims - 1] = Int32GetDatum(new_attribute->attndims);
	values[Anum_pg_attribute_attcacheoff - 1] = Int32GetDatum(-1);
	values[Anum_pg_attribute_atttypmod - 1] = Int32GetDatum(new_attribute->atttypmod);
	values[Anum_pg_attribute_attbyval - 1] = BoolGetDatum(new_attribute->attbyval);
	values[Anum_pg_attribute_attstorage - 1] = CharGetDatum(new_attribute->attstorage);
	values[Anum_pg_attribute_attalign - 1] = CharGetDatum(new_attribute->attalign);
	values[Anum_pg_attribute_attnotnull - 1] = BoolGetDatum(new_attribute->attnotnull);
	values[Anum_pg_attribute_atthasdef - 1] = BoolGetDatum(new_attribute->atthasdef);
	values[Anum_pg_attribute_atthasmissing - 1] = BoolGetDatum(new_attribute->atthasmissing);
	values[Anum_pg_attribute_attidentity - 1] = CharGetDatum(new_attribute->attidentity);
	values[Anum_pg_attribute_attgenerated - 1] = CharGetDatum(new_attribute->attgenerated);
	values[Anum_pg_attribute_attisdropped - 1] = BoolGetDatum(new_attribute->attisdropped);
	values[Anum_pg_attribute_attislocal - 1] = BoolGetDatum(new_attribute->attislocal);
	values[Anum_pg_attribute_attinhcount - 1] = Int32GetDatum(new_attribute->attinhcount);
	values[Anum_pg_attribute_attcollation - 1] = ObjectIdGetDatum(new_attribute->attcollation);

	/* start out with empty permissions and empty options */
	nulls[Anum_pg_attribute_attacl - 1] = true;
	nulls[Anum_pg_attribute_attoptions - 1] = true;
	nulls[Anum_pg_attribute_attfdwoptions - 1] = true;
	nulls[Anum_pg_attribute_attmissingval - 1] = true;

	tup = heap_form_tuple(RelationGetDescr(pg_attribute_rel), values, nulls);

	/* finally insert the new tuple, update the indexes, and clean up */
	if (indstate != NULL)
		CatalogTupleInsertWithInfo(pg_attribute_rel, tup, indstate);
	else
		CatalogTupleInsert(pg_attribute_rel, tup);

	heap_freetuple(tup);
}

/* --------------------------------
 *		AddNewAttributeTuples
 *
 *		this registers the new relation's schema by adding
 *		tuples to pg_attribute.
 * --------------------------------
 */
static void
AddNewAttributeTuples(Oid new_rel_oid,
					  TupleDesc tupdesc,
					  char relkind)
{
	Form_pg_attribute attr;
	int			i;
	Relation	rel;
	CatalogIndexState indstate;
	int			natts = tupdesc->natts;
	ObjectAddress myself,
				referenced;

	/*
	 * open pg_attribute and its indexes.
	 */
	rel = table_open(AttributeRelationId, RowExclusiveLock);

	indstate = CatalogOpenIndexes(rel);

	/*
	 * First we add the user attributes.  This is also a convenient place to
	 * add dependencies on their datatypes and collations.
	 */
	for (i = 0; i < natts; i++)
	{
		attr = TupleDescAttr(tupdesc, i);
		/* Fill in the correct relation OID */
		attr->attrelid = new_rel_oid;
		/* Make sure this is OK, too */
		attr->attstattarget = -1;

		InsertPgAttributeTuple(rel, attr, indstate);

		/* Add dependency info */
		myself.classId = RelationRelationId;
		myself.objectId = new_rel_oid;
		myself.objectSubId = i + 1;
		referenced.classId = TypeRelationId;
		referenced.objectId = attr->atttypid;
		referenced.objectSubId = 0;
		recordDependencyOn(&myself, &referenced, DEPENDENCY_NORMAL);

		/* The default collation is pinned, so don't bother recording it */
		if (OidIsValid(attr->attcollation) &&
			attr->attcollation != DEFAULT_COLLATION_OID)
		{
			referenced.classId = CollationRelationId;
			referenced.objectId = attr->attcollation;
			referenced.objectSubId = 0;
			recordDependencyOn(&myself, &referenced, DEPENDENCY_NORMAL);
		}
	}

	/*
	 * Next we add the system attributes.  Skip OID if rel has no OIDs. Skip
	 * all for a view or type relation.  We don't bother with making datatype
	 * dependencies here, since presumably all these types are pinned.
	 */
	if (relkind != RELKIND_VIEW && relkind != RELKIND_COMPOSITE_TYPE)
	{
		for (i = 0; i < (int) lengthof(SysAtt); i++)
		{
			FormData_pg_attribute attStruct;

			memcpy(&attStruct, SysAtt[i], sizeof(FormData_pg_attribute));

			/* Fill in the correct relation OID in the copied tuple */
			attStruct.attrelid = new_rel_oid;

			InsertPgAttributeTuple(rel, &attStruct, indstate);
		}
	}

	/*
	 * clean up
	 */
	CatalogCloseIndexes(indstate);

	table_close(rel, RowExclusiveLock);
}

/* --------------------------------
 *		InsertPgClassTuple
 *
 *		Construct and insert a new tuple in pg_class.
 *
 * Caller has already opened and locked pg_class.
 * Tuple data is taken from new_rel_desc->rd_rel, except for the
 * variable-width fields which are not present in a cached reldesc.
 * relacl and reloptions are passed in Datum form (to avoid having
 * to reference the data types in heap.h).  Pass (Datum) 0 to set them
 * to NULL.
 * --------------------------------
 */
void
InsertPgClassTuple(Relation pg_class_desc,
				   Relation new_rel_desc,
				   Oid new_rel_oid,
				   Datum relacl,
				   Datum reloptions)
{
	Form_pg_class rd_rel = new_rel_desc->rd_rel;
	Datum		values[Natts_pg_class];
	bool		nulls[Natts_pg_class];
	HeapTuple	tup;

	/* This is a tad tedious, but way cleaner than what we used to do... */
	memset(values, 0, sizeof(values));
	memset(nulls, false, sizeof(nulls));

	values[Anum_pg_class_oid - 1] = ObjectIdGetDatum(new_rel_oid);
	values[Anum_pg_class_relname - 1] = NameGetDatum(&rd_rel->relname);
	values[Anum_pg_class_relnamespace - 1] = ObjectIdGetDatum(rd_rel->relnamespace);
	values[Anum_pg_class_reltype - 1] = ObjectIdGetDatum(rd_rel->reltype);
	values[Anum_pg_class_reloftype - 1] = ObjectIdGetDatum(rd_rel->reloftype);
	values[Anum_pg_class_relowner - 1] = ObjectIdGetDatum(rd_rel->relowner);
	values[Anum_pg_class_relam - 1] = ObjectIdGetDatum(rd_rel->relam);
	values[Anum_pg_class_relfilenode - 1] = ObjectIdGetDatum(rd_rel->relfilenode);
	values[Anum_pg_class_reltablespace - 1] = ObjectIdGetDatum(rd_rel->reltablespace);
	values[Anum_pg_class_relpages - 1] = Int32GetDatum(rd_rel->relpages);
	values[Anum_pg_class_reltuples - 1] = Float4GetDatum(rd_rel->reltuples);
	values[Anum_pg_class_relallvisible - 1] = Int32GetDatum(rd_rel->relallvisible);
	values[Anum_pg_class_reltoastrelid - 1] = ObjectIdGetDatum(rd_rel->reltoastrelid);
	values[Anum_pg_class_relhasindex - 1] = BoolGetDatum(rd_rel->relhasindex);
	values[Anum_pg_class_relisshared - 1] = BoolGetDatum(rd_rel->relisshared);
	values[Anum_pg_class_relpersistence - 1] = CharGetDatum(rd_rel->relpersistence);
	values[Anum_pg_class_relkind - 1] = CharGetDatum(rd_rel->relkind);
	values[Anum_pg_class_relnatts - 1] = Int16GetDatum(rd_rel->relnatts);
	values[Anum_pg_class_relchecks - 1] = Int16GetDatum(rd_rel->relchecks);
	values[Anum_pg_class_relhasrules - 1] = BoolGetDatum(rd_rel->relhasrules);
	values[Anum_pg_class_relhastriggers - 1] = BoolGetDatum(rd_rel->relhastriggers);
	values[Anum_pg_class_relrowsecurity - 1] = BoolGetDatum(rd_rel->relrowsecurity);
	values[Anum_pg_class_relforcerowsecurity - 1] = BoolGetDatum(rd_rel->relforcerowsecurity);
	values[Anum_pg_class_relhassubclass - 1] = BoolGetDatum(rd_rel->relhassubclass);
	values[Anum_pg_class_relispopulated - 1] = BoolGetDatum(rd_rel->relispopulated);
	values[Anum_pg_class_relreplident - 1] = CharGetDatum(rd_rel->relreplident);
	values[Anum_pg_class_relispartition - 1] = BoolGetDatum(rd_rel->relispartition);
	values[Anum_pg_class_relrewrite - 1] = ObjectIdGetDatum(rd_rel->relrewrite);
	values[Anum_pg_class_relfrozenxid - 1] = TransactionIdGetDatum(rd_rel->relfrozenxid);
	values[Anum_pg_class_relminmxid - 1] = MultiXactIdGetDatum(rd_rel->relminmxid);
	if (relacl != (Datum) 0)
		values[Anum_pg_class_relacl - 1] = relacl;
	else
		nulls[Anum_pg_class_relacl - 1] = true;
	if (reloptions != (Datum) 0)
		values[Anum_pg_class_reloptions - 1] = reloptions;
	else
		nulls[Anum_pg_class_reloptions - 1] = true;

	/* relpartbound is set by updating this tuple, if necessary */
	nulls[Anum_pg_class_relpartbound - 1] = true;

	tup = heap_form_tuple(RelationGetDescr(pg_class_desc), values, nulls);

	/* finally insert the new tuple, update the indexes, and clean up */
	CatalogTupleInsert(pg_class_desc, tup);

	heap_freetuple(tup);
}

/* --------------------------------
 *		AddNewRelationTuple
 *
 *		this registers the new relation in the catalogs by
 *		adding a tuple to pg_class.
 * --------------------------------
 */
static void
AddNewRelationTuple(Relation pg_class_desc,
					Relation new_rel_desc,
					Oid new_rel_oid,
					Oid new_type_oid,
					Oid reloftype,
					Oid relowner,
					char relkind,
					TransactionId relfrozenxid,
					TransactionId relminmxid,
					Datum relacl,
					Datum reloptions)
{
	Form_pg_class new_rel_reltup;

	/*
	 * first we update some of the information in our uncataloged relation's
	 * relation descriptor.
	 */
	new_rel_reltup = new_rel_desc->rd_rel;

	switch (relkind)
	{
		case RELKIND_RELATION:
		case RELKIND_MATVIEW:
		case RELKIND_INDEX:
		case RELKIND_TOASTVALUE:
		case RELKIND_AOSEGMENTS:
		case RELKIND_AOBLOCKDIR:
		case RELKIND_AOVISIMAP:
			/* The relation is real, but as yet empty */
			new_rel_reltup->relpages = 0;
			new_rel_reltup->reltuples = 0;
			new_rel_reltup->relallvisible = 0;
			break;
		case RELKIND_SEQUENCE:
			/* Sequences always have a known size */
			new_rel_reltup->relpages = 1;
			new_rel_reltup->reltuples = 1;
			new_rel_reltup->relallvisible = 0;
			break;
		default:
			/* Views, etc, have no disk storage */
			new_rel_reltup->relpages = 0;
			new_rel_reltup->reltuples = 0;
			new_rel_reltup->relallvisible = 0;
			break;
	}

	new_rel_reltup->relfrozenxid = relfrozenxid;
	new_rel_reltup->relminmxid = relminmxid;
	new_rel_reltup->relowner = relowner;
	new_rel_reltup->reltype = new_type_oid;
	new_rel_reltup->reloftype = reloftype;
	new_rel_reltup->relkind = relkind;

	/* relispartition is always set by updating this tuple later */
	new_rel_reltup->relispartition = false;

	new_rel_desc->rd_att->tdtypeid = new_type_oid;

	/* Now build and insert the tuple */
	InsertPgClassTuple(pg_class_desc, new_rel_desc, new_rel_oid,
					   relacl, reloptions);
}


/* --------------------------------
 *		AddNewRelationType -
 *
 *		define a composite type corresponding to the new relation
 * --------------------------------
 */
static ObjectAddress
AddNewRelationType(const char *typeName,
				   Oid typeNamespace,
				   Oid new_rel_oid,
				   char new_rel_kind,
				   Oid ownerid,
				   Oid new_row_type,
				   Oid new_array_type)
{
	return
		TypeCreate(new_row_type,	/* optional predetermined OID */
				   typeName,	/* type name */
				   typeNamespace,	/* type namespace */
				   new_rel_oid, /* relation oid */
				   new_rel_kind,	/* relation kind */
				   ownerid,		/* owner's ID */
				   -1,			/* internal size (varlena) */
				   TYPTYPE_COMPOSITE,	/* type-type (composite) */
				   TYPCATEGORY_COMPOSITE,	/* type-category (ditto) */
				   false,		/* composite types are never preferred */
				   DEFAULT_TYPDELIM,	/* default array delimiter */
				   F_RECORD_IN, /* input procedure */
				   F_RECORD_OUT,	/* output procedure */
				   F_RECORD_RECV,	/* receive procedure */
				   F_RECORD_SEND,	/* send procedure */
				   InvalidOid,	/* typmodin procedure - none */
				   InvalidOid,	/* typmodout procedure - none */
				   InvalidOid,	/* analyze procedure - default */
				   InvalidOid,	/* array element type - irrelevant */
				   false,		/* this is not an array type */
				   new_array_type,	/* array type if any */
				   InvalidOid,	/* domain base type - irrelevant */
				   NULL,		/* default value - none */
				   NULL,		/* default binary representation */
				   false,		/* passed by reference */
				   'd',			/* alignment - must be the largest! */
				   'x',			/* fully TOASTable */
				   -1,			/* typmod */
				   0,			/* array dimensions for typBaseType */
				   false,		/* Type NOT NULL */
				   InvalidOid); /* rowtypes never have a collation */
}

/* --------------------------------
 *		heap_create_with_catalog
 *
 *		creates a new cataloged relation.  see comments above.
 *
 * Arguments:
 *	relname: name to give to new rel
 *	relnamespace: OID of namespace it goes in
 *	reltablespace: OID of tablespace it goes in
 *	relid: OID to assign to new rel, or InvalidOid to select a new OID
 *	reltypeid: OID to assign to rel's rowtype, or InvalidOid to select one
 *	reloftypeid: if a typed table, OID of underlying type; else InvalidOid
 *	ownerid: OID of new rel's owner
 *	tupdesc: tuple descriptor (source of column definitions)
 *	cooked_constraints: list of precooked check constraints and defaults
 *	relkind: relkind for new rel
 *	relpersistence: rel's persistence status (permanent, temp, or unlogged)
 *	shared_relation: true if it's to be a shared relation
 *	mapped_relation: true if the relation will use the relfilenode map
 *	oncommit: ON COMMIT marking (only relevant if it's a temp table)
 *	reloptions: reloptions in Datum form, or (Datum) 0 if none
 *	use_user_acl: true if should look for user-defined default permissions;
 *		if false, relacl is always set NULL
 *	allow_system_table_mods: true to allow creation in system namespaces
 *	is_internal: is this a system-generated catalog?
 *  valid_opts: Validate the reloptions or not?
 *  is_part_child: TRUE if relation is a child partition
 *  is_part_parent: TRUE if relation is a parent partition
 *
 * Output parameters:
 *	typaddress: if not null, gets the object address of the new pg_type entry
 *
 * Returns the OID of the new relation
 * --------------------------------
 */
Oid
heap_create_with_catalog(const char *relname,
						 Oid relnamespace,
						 Oid reltablespace,
						 Oid relid,
						 Oid reltypeid,
						 Oid reloftypeid,
						 Oid ownerid,
						 Oid accessmtd,
						 TupleDesc tupdesc,
						 List *cooked_constraints,
						 char relkind,
						 char relpersistence,
						 bool shared_relation,
						 bool mapped_relation,
						 OnCommitAction oncommit,
                         const struct GpPolicy *policy,
						 Datum reloptions,
						 bool use_user_acl,
						 bool allow_system_table_mods,
						 bool is_internal,
						 Oid relrewrite,
						 ObjectAddress *typaddress,
						 bool valid_opts)
{
	Relation	pg_class_desc;
	Relation	new_rel_desc;
	Acl		   *relacl;
	Oid			existing_relid;
	Oid			old_type_oid;
	Oid			new_type_oid;
	ObjectAddress new_type_addr;
	Oid			new_array_oid = InvalidOid;
	TransactionId relfrozenxid;
	MultiXactId relminmxid;
	char	   *relarrayname = NULL;

	pg_class_desc = table_open(RelationRelationId, RowExclusiveLock);

	/*
	 * sanity checks
	 */
	Assert(IsNormalProcessingMode() || IsBootstrapProcessingMode());


	/*
	 * Validate proposed tupdesc for the desired relkind.  If
	 * allow_system_table_mods is on, allow ANYARRAY to be used; this is a
	 * hack to allow creating pg_statistic and cloning it during VACUUM FULL.
	 */
	CheckAttributeNamesTypes(tupdesc, relkind,
							 allow_system_table_mods ? CHKATYPE_ANYARRAY : 0);

	/*
	 * This would fail later on anyway, if the relation already exists.  But
	 * by catching it here we can emit a nicer error message.
	 */
	existing_relid = get_relname_relid(relname, relnamespace);
	if (existing_relid != InvalidOid)
		ereport(ERROR,
				(errcode(ERRCODE_DUPLICATE_TABLE),
				 errmsg("relation \"%s\" already exists", relname)));

	/*
	 * Since we are going to create a rowtype as well, also check for
	 * collision with an existing type name.  If there is one and it's an
	 * autogenerated array, we can rename it out of the way; otherwise we can
	 * at least give a good error message.
	 */
	old_type_oid = GetSysCacheOid2(TYPENAMENSP, Anum_pg_type_oid,
								   CStringGetDatum(relname),
								   ObjectIdGetDatum(relnamespace));
	if (OidIsValid(old_type_oid))
	{
		if (!moveArrayTypeName(old_type_oid, relname, relnamespace))
			ereport(ERROR,
					(errcode(ERRCODE_DUPLICATE_OBJECT),
					 errmsg("type \"%s\" already exists", relname),
					 errhint("A relation has an associated type of the same name, "
							 "so you must use a name that doesn't conflict "
							 "with any existing type.")));
	}

	/*
	 * Shared relations must be in pg_global (last-ditch check)
	 */
	if (shared_relation && reltablespace != GLOBALTABLESPACE_OID)
		elog(ERROR, "shared relations must be placed in pg_global tablespace");

	/*
	 * Allocate an OID for the relation, unless we were told what to use.
	 *
	 * In PostgreSQL, the OID will be the relfilenode as well, but in GPDB
	 * that is assigned separately.
	 */
	if (!OidIsValid(relid))
	{
		relid = GetNewOidForRelation(pg_class_desc, ClassOidIndexId, Anum_pg_class_oid,
									 pstrdup(relname), relnamespace);
	}

	/*
	 * Determine the relation's initial permissions.
	 */
	if (use_user_acl)
	{
		switch (relkind)
		{
			case RELKIND_RELATION:
			case RELKIND_VIEW:
			case RELKIND_MATVIEW:
			case RELKIND_FOREIGN_TABLE:
			case RELKIND_PARTITIONED_TABLE:
				relacl = get_user_default_acl(OBJECT_TABLE, ownerid,
											  relnamespace);
				break;
			case RELKIND_SEQUENCE:
				relacl = get_user_default_acl(OBJECT_SEQUENCE, ownerid,
											  relnamespace);
				break;
			default:
				relacl = NULL;
				break;
		}
	}
	else
		relacl = NULL;

	/*
	 * Create the relcache entry (mostly dummy at this point) and the physical
	 * disk file.  (If we fail further down, it's the smgr's responsibility to
	 * remove the disk file again.)
	 */
	new_rel_desc = heap_create(relname,
							   relnamespace,
							   reltablespace,
							   relid,
							   InvalidOid,
							   accessmtd,
							   tupdesc,
							   relkind,
							   relpersistence,
							   shared_relation,
							   mapped_relation,
							   allow_system_table_mods,
							   &relfrozenxid,
							   &relminmxid);

	Assert(relid == RelationGetRelid(new_rel_desc));

	new_rel_desc->rd_rel->relrewrite = relrewrite;

	/*
	 * Decide whether to create an array type over the relation's rowtype. We
	 * do not create any array types for system catalogs (ie, those made
	 * during initdb). We do not create them where the use of a relation as
	 * such is an implementation detail: toast tables, sequences and indexes.
	 *
	 * Also not for the auxiliary heaps created for bitmap indexes or append-
	 * only tables.
	 *
	 * In Greenplum, we do not create an array type for child
	 * partitions. Child partitions are automatically named very similarly
	 * which can cause typname collisions very easily. If there are a lot of
	 * typname collisions, it's possible that makeArrayTypeName could fail to
	 * create a typname and error us out.
	 * GPDB_12_MERGE_FIXME: Do we still want to do that differently from upstream?
	 */
	if (IsUnderPostmaster && ((relkind == RELKIND_RELATION  && !RelationIsAppendOptimized(new_rel_desc)) ||
							  relkind == RELKIND_VIEW ||
							  relkind == RELKIND_MATVIEW ||
							  relkind == RELKIND_FOREIGN_TABLE ||
							  relkind == RELKIND_COMPOSITE_TYPE ||
							  relkind == RELKIND_PARTITIONED_TABLE) &&
		relnamespace != PG_BITMAPINDEX_NAMESPACE)
	{
		/* OK, so pre-assign a type OID for the array type */
		relarrayname = makeArrayTypeName(relname, relnamespace);

		/*
		 * If we are expected to get a preassigned Oid but receive InvalidOid,
		 * get a new Oid. This can happen during upgrades from GPDB4 to 5 where
		 * array types over relation rowtypes were introduced so there are no
		 * pre-existing array types to dump from the old cluster
		 */
		new_array_oid = AssignTypeArrayOid(relarrayname, relnamespace);
	}

	/*
	 * Since defining a relation also defines a complex type, we add a new
	 * system type corresponding to the new relation.  The OID of the type can
	 * be preselected by the caller, but if reltypeid is InvalidOid, we'll
	 * generate a new OID for it.
	 *
	 * NOTE: we could get a unique-index failure here, in case someone else is
	 * creating the same type name in parallel but hadn't committed yet when
	 * we checked for a duplicate name above.
	 */
	new_type_addr = AddNewRelationType(relname,
									   relnamespace,
									   relid,
									   relkind,
									   ownerid,
									   reltypeid,
									   new_array_oid);
	new_type_oid = new_type_addr.objectId;
	if (typaddress)
		*typaddress = new_type_addr;

	/*
	 * Now make the array type if wanted.
	 */
	if (OidIsValid(new_array_oid))
	{
		if (!relarrayname)
			relarrayname = makeArrayTypeName(relname, relnamespace);

		TypeCreate(new_array_oid,	/* force the type's OID to this */
				   relarrayname,	/* Array type name */
				   relnamespace,	/* Same namespace as parent */
				   InvalidOid,	/* Not composite, no relationOid */
				   0,			/* relkind, also N/A here */
				   ownerid,		/* owner's ID */
				   -1,			/* Internal size (varlena) */
				   TYPTYPE_BASE,	/* Not composite - typelem is */
				   TYPCATEGORY_ARRAY,	/* type-category (array) */
				   false,		/* array types are never preferred */
				   DEFAULT_TYPDELIM,	/* default array delimiter */
				   F_ARRAY_IN,	/* array input proc */
				   F_ARRAY_OUT, /* array output proc */
				   F_ARRAY_RECV,	/* array recv (bin) proc */
				   F_ARRAY_SEND,	/* array send (bin) proc */
				   InvalidOid,	/* typmodin procedure - none */
				   InvalidOid,	/* typmodout procedure - none */
				   F_ARRAY_TYPANALYZE,	/* array analyze procedure */
				   new_type_oid,	/* array element type - the rowtype */
				   true,		/* yes, this is an array type */
				   InvalidOid,	/* this has no array type */
				   InvalidOid,	/* domain base type - irrelevant */
				   NULL,		/* default value - none */
				   NULL,		/* default binary representation */
				   false,		/* passed by reference */
				   'd',			/* alignment - must be the largest! */
				   'x',			/* fully TOASTable */
				   -1,			/* typmod */
				   0,			/* array dimensions for typBaseType */
				   false,		/* Type NOT NULL */
				   InvalidOid); /* rowtypes never have a collation */

		pfree(relarrayname);
	}

	/*
	 * If this is an append-only relation, add an entry in pg_appendonly.
	 */
	if (RelationIsAppendOptimized(new_rel_desc))
	{
		StdRdOptions *stdRdOptions = (StdRdOptions *)default_reloptions(reloptions,
																	 !valid_opts,
																	 RELOPT_KIND_APPENDOPTIMIZED);
		InsertAppendOnlyEntry(relid,
							  stdRdOptions->blocksize,
							  gp_safefswritesize,
							  stdRdOptions->compresslevel,
							  stdRdOptions->checksum,
							  RelationIsAoCols(new_rel_desc),
							  stdRdOptions->compresstype,
							  InvalidOid,
							  InvalidOid,
							  InvalidOid,
							  InvalidOid,
							  InvalidOid);
	}

	/*
	 * now create an entry in pg_class for the relation.
	 *
	 * NOTE: we could get a unique-index failure here, in case someone else is
	 * creating the same relation name in parallel but hadn't committed yet
	 * when we checked for a duplicate name above.
	 */
	AddNewRelationTuple(pg_class_desc,
						new_rel_desc,
						relid,
						new_type_oid,
						reloftypeid,
						ownerid,
						relkind,
						relfrozenxid,
						relminmxid,
						PointerGetDatum(relacl),
						reloptions);
	/*
	 * now add tuples to pg_attribute for the attributes in our new relation.
	 */
	AddNewAttributeTuples(relid, new_rel_desc->rd_att, relkind);

	/*
	 * Make a dependency link to force the relation to be deleted if its
	 * namespace is.  Also make a dependency link to its owner, as well as
	 * dependencies for any roles mentioned in the default ACL.
	 *
	 * For composite types, these dependencies are tracked for the pg_type
	 * entry, so we needn't record them here.  Likewise, TOAST tables don't
	 * need a namespace dependency (they live in a pinned namespace) nor an
	 * owner dependency (they depend indirectly through the parent table), nor
	 * should they have any ACL entries.  The same applies for extension
	 * dependencies.
	 *
	 * Also, skip this in bootstrap mode, since we don't make dependencies
	 * while bootstrapping.
	 */
	if (relkind != RELKIND_COMPOSITE_TYPE &&
		relkind != RELKIND_TOASTVALUE &&
		!IsBootstrapProcessingMode())
	{
		ObjectAddress myself,
					referenced;

		myself.classId = RelationRelationId;
		myself.objectId = relid;
		myself.objectSubId = 0;

		referenced.classId = NamespaceRelationId;
		referenced.objectId = relnamespace;
		referenced.objectSubId = 0;
		recordDependencyOn(&myself, &referenced, DEPENDENCY_NORMAL);

		recordDependencyOnOwner(RelationRelationId, relid, ownerid);

		recordDependencyOnNewAcl(RelationRelationId, relid, 0, ownerid, relacl);

		recordDependencyOnCurrentExtension(&myself, false);

		if (reloftypeid)
		{
			referenced.classId = TypeRelationId;
			referenced.objectId = reloftypeid;
			referenced.objectSubId = 0;
			recordDependencyOn(&myself, &referenced, DEPENDENCY_NORMAL);
		}

		/*
		 * Make a dependency link to force the relation to be deleted if its
		 * access method is. Do this only for relation and materialized views.
		 *
		 * No need to add an explicit dependency for the toast table, as the
		 * main table depends on it.
		 */
		if (relkind == RELKIND_RELATION ||
			relkind == RELKIND_MATVIEW)
		{
			referenced.classId = AccessMethodRelationId;
			referenced.objectId = accessmtd;
			referenced.objectSubId = 0;
			recordDependencyOn(&myself, &referenced, DEPENDENCY_NORMAL);
		}
	}

	/* Post creation hook for new relation */
	InvokeObjectPostCreateHookArg(RelationRelationId, relid, 0, is_internal);

	/*
	 * Store any supplied constraints and defaults.
	 *
	 * NB: this may do a CommandCounterIncrement and rebuild the relcache
	 * entry, so the relation must be valid and self-consistent at this point.
	 * In particular, there are not yet constraints and defaults anywhere.
	 */
	StoreConstraints(new_rel_desc, cooked_constraints, is_internal);

	/*
	 * If there's a special on-commit action, remember it
	 */
	if (oncommit != ONCOMMIT_NOOP)
		register_on_commit_action(relid, oncommit);

	/*
	 * CDB: If caller gave us a distribution policy, store the distribution
	 * key column list in the gp_distribution_policy catalog and attach a
	 * copy to the relcache entry.
	 */
	if (policy &&
			(Gp_role == GP_ROLE_DISPATCH ||
			 Gp_role == GP_ROLE_EXECUTE ||
			 IsBinaryUpgrade))
	{
		MemoryContext oldcontext;

		Assert(relkind == RELKIND_RELATION ||
			   relkind == RELKIND_PARTITIONED_TABLE ||
			   relkind == RELKIND_MATVIEW ||
			   relkind == RELKIND_FOREIGN_TABLE);

		oldcontext = MemoryContextSwitchTo(GetMemoryChunkContext(new_rel_desc));
		new_rel_desc->rd_cdbpolicy = GpPolicyCopy(policy);
		MemoryContextSwitchTo(oldcontext);
		GpPolicyStore(relid, policy);
	}

	if (Gp_role == GP_ROLE_DISPATCH) /* MPP-11313: */
	{
		bool doIt = true;
		char *subtyp = "TABLE";

		switch (relkind)
		{
			case RELKIND_RELATION:
				break;
			case RELKIND_INDEX:
				subtyp = "INDEX";
				break;
			case RELKIND_SEQUENCE:
				subtyp = "SEQUENCE";
				break;
			case RELKIND_VIEW:
				subtyp = "VIEW";
				break;
			case RELKIND_MATVIEW:
				subtyp = "MATVIEW";
				break;
			default:
				doIt = false;
		}

		/* MPP-7576: don't track internal namespace tables */
		switch (relnamespace) 
		{
			case PG_CATALOG_NAMESPACE:
				/* MPP-7773: don't track objects in system namespace
				 * if modifying system tables (eg during upgrade)  
				 */
				if (allowSystemTableMods)
					doIt = false;
				break;

			case PG_TOAST_NAMESPACE:
			case PG_BITMAPINDEX_NAMESPACE:
			case PG_AOSEGMENT_NAMESPACE:
				doIt = false;
				break;
			default:
				break;
		}

		/* MPP-7572: not valid if in any temporary namespace */
		if (doIt)
			doIt = (!(isAnyTempNamespace(relnamespace)));

		/* MPP-6929: metadata tracking */
		if (doIt)
			MetaTrackAddObject(RelationRelationId,
							   relid, GetUserId(), /* not ownerid */
							   "CREATE", subtyp
					);
	}

	/*
	 * ok, the relation has been cataloged, so close our relations and return
	 * the OID of the newly created relation.
	 */
	table_close(new_rel_desc, NoLock);	/* do not unlock till end of xact */
	table_close(pg_class_desc, RowExclusiveLock);

	return relid;
}

/*
 *		RelationRemoveInheritance
 *
 * Formerly, this routine checked for child relations and aborted the
 * deletion if any were found.  Now we rely on the dependency mechanism
 * to check for or delete child relations.  By the time we get here,
 * there are no children and we need only remove any pg_inherits rows
 * linking this relation to its parent(s).
 */
static void
RelationRemoveInheritance(Oid relid)
{
	Relation	catalogRelation;
	SysScanDesc scan;
	ScanKeyData key;
	HeapTuple	tuple;

	catalogRelation = table_open(InheritsRelationId, RowExclusiveLock);

	ScanKeyInit(&key,
				Anum_pg_inherits_inhrelid,
				BTEqualStrategyNumber, F_OIDEQ,
				ObjectIdGetDatum(relid));

	scan = systable_beginscan(catalogRelation, InheritsRelidSeqnoIndexId, true,
							  NULL, 1, &key);

	while (HeapTupleIsValid(tuple = systable_getnext(scan)))
		CatalogTupleDelete(catalogRelation, &tuple->t_self);

	systable_endscan(scan);
	table_close(catalogRelation, RowExclusiveLock);
}

/*
 *		DeleteRelationTuple
 *
 * Remove pg_class row for the given relid.
 *
 * Note: this is shared by relation deletion and index deletion.  It's
 * not intended for use anyplace else.
 */
void
DeleteRelationTuple(Oid relid)
{
	Relation	pg_class_desc;
	HeapTuple	tup;

	/* Grab an appropriate lock on the pg_class relation */
	pg_class_desc = table_open(RelationRelationId, RowExclusiveLock);

	tup = SearchSysCache1(RELOID, ObjectIdGetDatum(relid));
	if (!HeapTupleIsValid(tup))
		elog(ERROR, "cache lookup failed for relation %u", relid);

	/* delete the relation tuple from pg_class, and finish up */
	CatalogTupleDelete(pg_class_desc, &tup->t_self);

	ReleaseSysCache(tup);

	table_close(pg_class_desc, RowExclusiveLock);
}

/*
 *		DeleteAttributeTuples
 *
 * Remove pg_attribute rows for the given relid.
 *
 * Note: this is shared by relation deletion and index deletion.  It's
 * not intended for use anyplace else.
 */
void
DeleteAttributeTuples(Oid relid)
{
	Relation	attrel;
	SysScanDesc scan;
	ScanKeyData key[1];
	HeapTuple	atttup;

	/* Grab an appropriate lock on the pg_attribute relation */
	attrel = table_open(AttributeRelationId, RowExclusiveLock);

	/* Use the index to scan only attributes of the target relation */
	ScanKeyInit(&key[0],
				Anum_pg_attribute_attrelid,
				BTEqualStrategyNumber, F_OIDEQ,
				ObjectIdGetDatum(relid));

	scan = systable_beginscan(attrel, AttributeRelidNumIndexId, true,
							  NULL, 1, key);

	/* Delete all the matching tuples */
	while ((atttup = systable_getnext(scan)) != NULL)
		CatalogTupleDelete(attrel, &atttup->t_self);

	/* Clean up after the scan */
	systable_endscan(scan);
	table_close(attrel, RowExclusiveLock);
}

/*
 *		DeleteSystemAttributeTuples
 *
 * Remove pg_attribute rows for system columns of the given relid.
 *
 * Note: this is only used when converting a table to a view.  Views don't
 * have system columns, so we should remove them from pg_attribute.
 */
void
DeleteSystemAttributeTuples(Oid relid)
{
	Relation	attrel;
	SysScanDesc scan;
	ScanKeyData key[2];
	HeapTuple	atttup;

	/* Grab an appropriate lock on the pg_attribute relation */
	attrel = table_open(AttributeRelationId, RowExclusiveLock);

	/* Use the index to scan only system attributes of the target relation */
	ScanKeyInit(&key[0],
				Anum_pg_attribute_attrelid,
				BTEqualStrategyNumber, F_OIDEQ,
				ObjectIdGetDatum(relid));
	ScanKeyInit(&key[1],
				Anum_pg_attribute_attnum,
				BTLessEqualStrategyNumber, F_INT2LE,
				Int16GetDatum(0));

	scan = systable_beginscan(attrel, AttributeRelidNumIndexId, true,
							  NULL, 2, key);

	/* Delete all the matching tuples */
	while ((atttup = systable_getnext(scan)) != NULL)
		CatalogTupleDelete(attrel, &atttup->t_self);

	/* Clean up after the scan */
	systable_endscan(scan);
	table_close(attrel, RowExclusiveLock);
}

/*
 *		RemoveAttributeById
 *
 * This is the guts of ALTER TABLE DROP COLUMN: actually mark the attribute
 * deleted in pg_attribute.  We also remove pg_statistic entries for it.
 * (Everything else needed, such as getting rid of any pg_attrdef entry,
 * is handled by dependency.c.)
 */
void
RemoveAttributeById(Oid relid, AttrNumber attnum)
{
	Relation	rel;
	Relation	attr_rel;
	HeapTuple	tuple;
	Form_pg_attribute attStruct;
	char		newattname[NAMEDATALEN];

	/*
	 * Grab an exclusive lock on the target table, which we will NOT release
	 * until end of transaction.  (In the simple case where we are directly
	 * dropping this column, ATExecDropColumn already did this ... but when
	 * cascading from a drop of some other object, we may not have any lock.)
	 */
	rel = relation_open(relid, AccessExclusiveLock);

	attr_rel = table_open(AttributeRelationId, RowExclusiveLock);

	tuple = SearchSysCacheCopy2(ATTNUM,
								ObjectIdGetDatum(relid),
								Int16GetDatum(attnum));
	if (!HeapTupleIsValid(tuple))	/* shouldn't happen */
		elog(ERROR, "cache lookup failed for attribute %d of relation %u",
			 attnum, relid);
	attStruct = (Form_pg_attribute) GETSTRUCT(tuple);

	if (attnum < 0)
	{
		/* System attribute (probably OID) ... just delete the row */

		CatalogTupleDelete(attr_rel, &tuple->t_self);
	}
	else
	{
		/* Dropping user attributes is lots harder */

		/* Mark the attribute as dropped */
		attStruct->attisdropped = true;

		/*
		 * Set the type OID to invalid.  A dropped attribute's type link
		 * cannot be relied on (once the attribute is dropped, the type might
		 * be too). Fortunately we do not need the type row --- the only
		 * really essential information is the type's typlen and typalign,
		 * which are preserved in the attribute's attlen and attalign.  We set
		 * atttypid to zero here as a means of catching code that incorrectly
		 * expects it to be valid.
		 */
		attStruct->atttypid = InvalidOid;

		/* Remove any NOT NULL constraint the column may have */
		attStruct->attnotnull = false;

		/* We don't want to keep stats for it anymore */
		attStruct->attstattarget = 0;

		/* Unset this so no one tries to look up the generation expression */
		attStruct->attgenerated = '\0';

		/*
		 * Change the column name to something that isn't likely to conflict
		 */
		snprintf(newattname, sizeof(newattname),
				 "........pg.dropped.%d........", attnum);
		namestrcpy(&(attStruct->attname), newattname);

		/* clear the missing value if any */
		if (attStruct->atthasmissing)
		{
			Datum		valuesAtt[Natts_pg_attribute];
			bool		nullsAtt[Natts_pg_attribute];
			bool		replacesAtt[Natts_pg_attribute];

			/* update the tuple - set atthasmissing and attmissingval */
			MemSet(valuesAtt, 0, sizeof(valuesAtt));
			MemSet(nullsAtt, false, sizeof(nullsAtt));
			MemSet(replacesAtt, false, sizeof(replacesAtt));

			valuesAtt[Anum_pg_attribute_atthasmissing - 1] =
				BoolGetDatum(false);
			replacesAtt[Anum_pg_attribute_atthasmissing - 1] = true;
			valuesAtt[Anum_pg_attribute_attmissingval - 1] = (Datum) 0;
			nullsAtt[Anum_pg_attribute_attmissingval - 1] = true;
			replacesAtt[Anum_pg_attribute_attmissingval - 1] = true;

			tuple = heap_modify_tuple(tuple, RelationGetDescr(attr_rel),
									  valuesAtt, nullsAtt, replacesAtt);
		}

		CatalogTupleUpdate(attr_rel, &tuple->t_self, tuple);
	}

	/*
	 * Because updating the pg_attribute row will trigger a relcache flush for
	 * the target relation, we need not do anything else to notify other
	 * backends of the change.
	 */

	table_close(attr_rel, RowExclusiveLock);

	if (attnum > 0)
		RemoveStatistics(relid, attnum);

	relation_close(rel, NoLock);
}

/*
 *		RemoveAttrDefault
 *
 * If the specified relation/attribute has a default, remove it.
 * (If no default, raise error if complain is true, else return quietly.)
 */
void
RemoveAttrDefault(Oid relid, AttrNumber attnum,
				  DropBehavior behavior, bool complain, bool internal)
{
	Relation	attrdef_rel;
	ScanKeyData scankeys[2];
	SysScanDesc scan;
	HeapTuple	tuple;
	bool		found = false;

	attrdef_rel = table_open(AttrDefaultRelationId, RowExclusiveLock);

	ScanKeyInit(&scankeys[0],
				Anum_pg_attrdef_adrelid,
				BTEqualStrategyNumber, F_OIDEQ,
				ObjectIdGetDatum(relid));
	ScanKeyInit(&scankeys[1],
				Anum_pg_attrdef_adnum,
				BTEqualStrategyNumber, F_INT2EQ,
				Int16GetDatum(attnum));

	scan = systable_beginscan(attrdef_rel, AttrDefaultIndexId, true,
							  NULL, 2, scankeys);

	/* There should be at most one matching tuple, but we loop anyway */
	while (HeapTupleIsValid(tuple = systable_getnext(scan)))
	{
		ObjectAddress object;
		Form_pg_attrdef attrtuple = (Form_pg_attrdef) GETSTRUCT(tuple);

		object.classId = AttrDefaultRelationId;
		object.objectId = attrtuple->oid;
		object.objectSubId = 0;

		performDeletion(&object, behavior,
						internal ? PERFORM_DELETION_INTERNAL : 0);

		found = true;
	}

	systable_endscan(scan);
	table_close(attrdef_rel, RowExclusiveLock);

	if (complain && !found)
		elog(ERROR, "could not find attrdef tuple for relation %u attnum %d",
			 relid, attnum);
}

/*
 *		RemoveAttrDefaultById
 *
 * Remove a pg_attrdef entry specified by OID.  This is the guts of
 * attribute-default removal.  Note it should be called via performDeletion,
 * not directly.
 */
void
RemoveAttrDefaultById(Oid attrdefId)
{
	Relation	attrdef_rel;
	Relation	attr_rel;
	Relation	myrel;
	ScanKeyData scankeys[1];
	SysScanDesc scan;
	HeapTuple	tuple;
	Oid			myrelid;
	AttrNumber	myattnum;

	/* Grab an appropriate lock on the pg_attrdef relation */
	attrdef_rel = table_open(AttrDefaultRelationId, RowExclusiveLock);

	/* Find the pg_attrdef tuple */
	ScanKeyInit(&scankeys[0],
				Anum_pg_attrdef_oid,
				BTEqualStrategyNumber, F_OIDEQ,
				ObjectIdGetDatum(attrdefId));

	scan = systable_beginscan(attrdef_rel, AttrDefaultOidIndexId, true,
							  NULL, 1, scankeys);

	tuple = systable_getnext(scan);
	if (!HeapTupleIsValid(tuple))
		elog(ERROR, "could not find tuple for attrdef %u", attrdefId);

	myrelid = ((Form_pg_attrdef) GETSTRUCT(tuple))->adrelid;
	myattnum = ((Form_pg_attrdef) GETSTRUCT(tuple))->adnum;

	/* Get an exclusive lock on the relation owning the attribute */
	myrel = relation_open(myrelid, AccessExclusiveLock);

	/* Now we can delete the pg_attrdef row */
	CatalogTupleDelete(attrdef_rel, &tuple->t_self);

	systable_endscan(scan);
	table_close(attrdef_rel, RowExclusiveLock);

	/* Fix the pg_attribute row */
	attr_rel = table_open(AttributeRelationId, RowExclusiveLock);

	tuple = SearchSysCacheCopy2(ATTNUM,
								ObjectIdGetDatum(myrelid),
								Int16GetDatum(myattnum));
	if (!HeapTupleIsValid(tuple))	/* shouldn't happen */
		elog(ERROR, "cache lookup failed for attribute %d of relation %u",
			 myattnum, myrelid);

	((Form_pg_attribute) GETSTRUCT(tuple))->atthasdef = false;

	CatalogTupleUpdate(attr_rel, &tuple->t_self, tuple);

	/*
	 * Our update of the pg_attribute row will force a relcache rebuild, so
	 * there's nothing else to do here.
	 */
	table_close(attr_rel, RowExclusiveLock);

	/* Keep lock on attribute's rel until end of xact */
	relation_close(myrel, NoLock);
}

/*
 * heap_drop_with_catalog	- removes specified relation from catalogs
 *
 * Note that this routine is not responsible for dropping objects that are
 * linked to the pg_class entry via dependencies (for example, indexes and
 * constraints).  Those are deleted by the dependency-tracing logic in
 * dependency.c before control gets here.  In general, therefore, this routine
 * should never be called directly; go through performDeletion() instead.
 */
void
heap_drop_with_catalog(Oid relid)
{
	Relation	rel;
	bool		is_part_child = false;
	bool		is_appendonly_rel;
	bool		is_external_rel;
	HeapTuple	tuple;
	Oid			parentOid = InvalidOid,
				defaultPartOid = InvalidOid;

	/*
	 * To drop a partition safely, we must grab exclusive lock on its parent,
	 * because another backend might be about to execute a query on the parent
	 * table.  If it relies on previously cached partition descriptor, then it
	 * could attempt to access the just-dropped relation as its partition. We
	 * must therefore take a table lock strong enough to prevent all queries
	 * on the table from proceeding until we commit and send out a
	 * shared-cache-inval notice that will make them update their partition
	 * descriptors.
	 */
	tuple = SearchSysCache1(RELOID, ObjectIdGetDatum(relid));
	if (!HeapTupleIsValid(tuple))
		elog(ERROR, "cache lookup failed for relation %u", relid);
	if (((Form_pg_class) GETSTRUCT(tuple))->relispartition)
	{
		parentOid = get_partition_parent(relid);
		LockRelationOid(parentOid, AccessExclusiveLock);

		/*
		 * If this is not the default partition, dropping it will change the
		 * default partition's partition constraint, so we must lock it.
		 */
		defaultPartOid = get_default_partition_oid(parentOid);
		if (OidIsValid(defaultPartOid) && relid != defaultPartOid)
			LockRelationOid(defaultPartOid, AccessExclusiveLock);
	}

	ReleaseSysCache(tuple);

	/*
	 * Open and lock the relation.
	 */
	rel = relation_open(relid, AccessExclusiveLock);

	is_appendonly_rel = RelationIsAppendOptimized(rel);
	is_external_rel = rel_is_external_table(relid);

	/*
	 * There can no longer be anyone *else* touching the relation, but we
	 * might still have open queries or cursors, or pending trigger events, in
	 * our own session.
	 */
	CheckTableNotInUse(rel, "DROP TABLE");

	/*
	 * This effectively deletes all rows in the table, and may be done in a
	 * serializable transaction.  In that case we must record a rw-conflict in
	 * to this transaction from each transaction holding a predicate lock on
	 * the table.
	 */
	CheckTableForSerializableConflictIn(rel);

	/*
	 * Delete pg_foreign_table tuple first.
	 */
	if (rel->rd_rel->relkind == RELKIND_FOREIGN_TABLE)
	{
		Relation	rel;
		HeapTuple	tuple;

		rel = table_open(ForeignTableRelationId, RowExclusiveLock);

		tuple = SearchSysCache1(FOREIGNTABLEREL, ObjectIdGetDatum(relid));
		if (!HeapTupleIsValid(tuple))
			elog(ERROR, "cache lookup failed for foreign table %u", relid);

		CatalogTupleDelete(rel, &tuple->t_self);

		ReleaseSysCache(tuple);
		table_close(rel, RowExclusiveLock);
	}

	/*
	 * If a partitioned table, delete the pg_partitioned_table tuple.
	 */
	if (rel->rd_rel->relkind == RELKIND_PARTITIONED_TABLE)
		RemovePartitionKeyByRelId(relid);

	/*
	 * If the relation being dropped is the default partition itself,
	 * invalidate its entry in pg_partitioned_table.
	 */
	if (relid == defaultPartOid)
		update_default_partition_oid(parentOid, InvalidOid);

	/*
	 * Schedule unlinking of the relation's physical files at commit.
	 */
	if (rel->rd_rel->relkind != RELKIND_VIEW &&
		rel->rd_rel->relkind != RELKIND_COMPOSITE_TYPE &&
		rel->rd_rel->relkind != RELKIND_FOREIGN_TABLE &&
		rel->rd_rel->relkind != RELKIND_PARTITIONED_TABLE)
	{
		RelationDropStorage(rel);
	}

	/*
	 * Remove distribution policy, if any.
 	 */
	if (rel->rd_rel->relkind == RELKIND_RELATION ||
		rel->rd_rel->relkind == RELKIND_MATVIEW ||
		rel->rd_rel->relkind == RELKIND_FOREIGN_TABLE ||
		rel->rd_rel->relkind == RELKIND_PARTITIONED_TABLE)
	{
		GpPolicyRemove(relid);
	}

	/*
	 * Attribute encoding
	 */
	if (rel->rd_rel->relkind == RELKIND_RELATION ||
		rel->rd_rel->relkind == RELKIND_MATVIEW ||
		rel->rd_rel->relkind == RELKIND_PARTITIONED_TABLE)
	{
		RemoveAttributeEncodingsByRelid(relid);
	}

	/*
	 * Close relcache entry, but *keep* AccessExclusiveLock (unless this is
	 * a child partition) on the relation until transaction commit.  This
	 * ensures no one else will try to do something with the doomed relation.
	 */
	is_part_child = !rel_needs_long_lock(RelationGetRelid(rel));
	if (is_part_child)
		relation_close(rel, AccessExclusiveLock);
	else
		relation_close(rel, NoLock);

	/*
	 * Remove any associated relation synchronization states.
	 */
	RemoveSubscriptionRel(InvalidOid, relid);

	/*
	 * Forget any ON COMMIT action for the rel
	 */
	remove_on_commit_action(relid);

	/*
	 * Flush the relation from the relcache.  We want to do this before
	 * starting to remove catalog entries, just to be certain that no relcache
	 * entry rebuild will happen partway through.  (That should not really
	 * matter, since we don't do CommandCounterIncrement here, but let's be
	 * safe.)
	 */
	RelationForgetRelation(relid);

	/*
	 * remove inheritance information
	 */
	RelationRemoveInheritance(relid);

	/*
	 * delete statistics
	 */
	RemoveStatistics(relid, 0);

	/*
	 * delete attribute tuples
	 */
	DeleteAttributeTuples(relid);

	/*
	 * delete relation tuple
	 */
	DeleteRelationTuple(relid);

	if (OidIsValid(parentOid))
	{
		/*
		 * If this is not the default partition, the partition constraint of
		 * the default partition has changed to include the portion of the key
		 * space previously covered by the dropped partition.
		 */
		if (OidIsValid(defaultPartOid) && relid != defaultPartOid)
			CacheInvalidateRelcacheByRelid(defaultPartOid);

		/*
		 * Invalidate the parent's relcache so that the partition is no longer
		 * included in its partition descriptor.
		 */
		CacheInvalidateRelcacheByRelid(parentOid);
		/* keep the lock */
	}

	/*
	 * delete error log file
	 */
	ErrorLogDelete(MyDatabaseId, relid);

	/*
	 * append-only table? delete the corresponding pg_appendonly tuple
	 */
	if (is_appendonly_rel)
		RemoveAppendonlyEntry(relid);

	/*
<<<<<<< HEAD
	 * External table? If so, delete the pg_exttable tuple.
	 */
	if (is_external_rel)
		RemoveExtTableEntry(relid);
=======
	 * Remove distribution policy, if any.
 	 */
	if (relkind == RELKIND_RELATION || relkind == RELKIND_MATVIEW || relkind == RELKIND_FOREIGN_TABLE)
		GpPolicyRemove(relid);

	/*
	 * Attribute encoding
	 */
	if (relkind == RELKIND_RELATION || relkind == RELKIND_MATVIEW)
		RemoveAttributeEncodingsByRelid(relid);
>>>>>>> 11e40e80

	/* MPP-6929: metadata tracking */
	MetaTrackDropObject(RelationRelationId,
						relid);
}


/*
 * RelationClearMissing
 *
 * Set atthasmissing and attmissingval to false/null for all attributes
 * where they are currently set. This can be safely and usefully done if
 * the table is rewritten (e.g. by VACUUM FULL or CLUSTER) where we know there
 * are no rows left with less than a full complement of attributes.
 *
 * The caller must have an AccessExclusive lock on the relation.
 */
void
RelationClearMissing(Relation rel)
{
	Relation	attr_rel;
	Oid			relid = RelationGetRelid(rel);
	int			natts = RelationGetNumberOfAttributes(rel);
	int			attnum;
	Datum		repl_val[Natts_pg_attribute];
	bool		repl_null[Natts_pg_attribute];
	bool		repl_repl[Natts_pg_attribute];
	Form_pg_attribute attrtuple;
	HeapTuple	tuple,
				newtuple;

	memset(repl_val, 0, sizeof(repl_val));
	memset(repl_null, false, sizeof(repl_null));
	memset(repl_repl, false, sizeof(repl_repl));

	repl_val[Anum_pg_attribute_atthasmissing - 1] = BoolGetDatum(false);
	repl_null[Anum_pg_attribute_attmissingval - 1] = true;

	repl_repl[Anum_pg_attribute_atthasmissing - 1] = true;
	repl_repl[Anum_pg_attribute_attmissingval - 1] = true;


	/* Get a lock on pg_attribute */
	attr_rel = table_open(AttributeRelationId, RowExclusiveLock);

	/* process each non-system attribute, including any dropped columns */
	for (attnum = 1; attnum <= natts; attnum++)
	{
		tuple = SearchSysCache2(ATTNUM,
								ObjectIdGetDatum(relid),
								Int16GetDatum(attnum));
		if (!HeapTupleIsValid(tuple))	/* shouldn't happen */
			elog(ERROR, "cache lookup failed for attribute %d of relation %u",
				 attnum, relid);

		attrtuple = (Form_pg_attribute) GETSTRUCT(tuple);

		/* ignore any where atthasmissing is not true */
		if (attrtuple->atthasmissing)
		{
			newtuple = heap_modify_tuple(tuple, RelationGetDescr(attr_rel),
										 repl_val, repl_null, repl_repl);

			CatalogTupleUpdate(attr_rel, &newtuple->t_self, newtuple);

			heap_freetuple(newtuple);
		}

		ReleaseSysCache(tuple);
	}

	/*
	 * Our update of the pg_attribute rows will force a relcache rebuild, so
	 * there's nothing else to do here.
	 */
	table_close(attr_rel, RowExclusiveLock);
}

/*
 * SetAttrMissing
 *
 * Set the missing value of a single attribute. This should only be used by
 * binary upgrade. Takes an AccessExclusive lock on the relation owning the
 * attribute.
 */
void
SetAttrMissing(Oid relid, char *attname, char *value)
{
	Datum		valuesAtt[Natts_pg_attribute];
	bool		nullsAtt[Natts_pg_attribute];
	bool		replacesAtt[Natts_pg_attribute];
	Datum		missingval;
	Form_pg_attribute attStruct;
	Relation	attrrel,
				tablerel;
	HeapTuple	atttup,
				newtup;

	/* lock the table the attribute belongs to */
	tablerel = table_open(relid, AccessExclusiveLock);

	/* Lock the attribute row and get the data */
	attrrel = table_open(AttributeRelationId, RowExclusiveLock);
	atttup = SearchSysCacheAttName(relid, attname);
	if (!HeapTupleIsValid(atttup))
		elog(ERROR, "cache lookup failed for attribute %s of relation %u",
			 attname, relid);
	attStruct = (Form_pg_attribute) GETSTRUCT(atttup);

	/* get an array value from the value string */
	missingval = OidFunctionCall3(F_ARRAY_IN,
								  CStringGetDatum(value),
								  ObjectIdGetDatum(attStruct->atttypid),
								  Int32GetDatum(attStruct->atttypmod));

	/* update the tuple - set atthasmissing and attmissingval */
	MemSet(valuesAtt, 0, sizeof(valuesAtt));
	MemSet(nullsAtt, false, sizeof(nullsAtt));
	MemSet(replacesAtt, false, sizeof(replacesAtt));

	valuesAtt[Anum_pg_attribute_atthasmissing - 1] = BoolGetDatum(true);
	replacesAtt[Anum_pg_attribute_atthasmissing - 1] = true;
	valuesAtt[Anum_pg_attribute_attmissingval - 1] = missingval;
	replacesAtt[Anum_pg_attribute_attmissingval - 1] = true;

	newtup = heap_modify_tuple(atttup, RelationGetDescr(attrrel),
							   valuesAtt, nullsAtt, replacesAtt);
	CatalogTupleUpdate(attrrel, &newtup->t_self, newtup);

	/* clean up */
	ReleaseSysCache(atttup);
	table_close(attrrel, RowExclusiveLock);
	table_close(tablerel, AccessExclusiveLock);
}

/*
 * Store a default expression for column attnum of relation rel.
 *
 * Returns the OID of the new pg_attrdef tuple.
 *
 * add_column_mode must be true if we are storing the default for a new
 * attribute, and false if it's for an already existing attribute. The reason
 * for this is that the missing value must never be updated after it is set,
 * which can only be when a column is added to the table. Otherwise we would
 * in effect be changing existing tuples.
 */
Oid
StoreAttrDefault(Relation rel, AttrNumber attnum,
				 Node *expr, bool is_internal, bool add_column_mode)
{
	char	   *adbin;
	Relation	adrel;
	HeapTuple	tuple;
	Datum		values[4];
	static bool nulls[4] = {false, false, false, false};
	Relation	attrrel;
	HeapTuple	atttup;
	Form_pg_attribute attStruct;
	char		attgenerated;
	Oid			attrdefOid;
	ObjectAddress colobject,
				defobject;

	adrel = table_open(AttrDefaultRelationId, RowExclusiveLock);

	/*
	 * Flatten expression to string form for storage.
	 */
	adbin = nodeToString(expr);

	/*
	 * Make the pg_attrdef entry.
	 */
	attrdefOid = GetNewOidForAttrDefault(adrel, AttrDefaultOidIndexId,
										 Anum_pg_attrdef_oid,
										 RelationGetRelid(rel),
										 attnum);
	values[Anum_pg_attrdef_oid - 1] = ObjectIdGetDatum(attrdefOid);
	values[Anum_pg_attrdef_adrelid - 1] = RelationGetRelid(rel);
	values[Anum_pg_attrdef_adnum - 1] = attnum;
	values[Anum_pg_attrdef_adbin - 1] = CStringGetTextDatum(adbin);

	tuple = heap_form_tuple(adrel->rd_att, values, nulls);
	CatalogTupleInsert(adrel, tuple);

	defobject.classId = AttrDefaultRelationId;
	defobject.objectId = attrdefOid;
	defobject.objectSubId = 0;

	table_close(adrel, RowExclusiveLock);

	/* now can free some of the stuff allocated above */
	pfree(DatumGetPointer(values[Anum_pg_attrdef_adbin - 1]));
	heap_freetuple(tuple);
	pfree(adbin);

	/*
	 * Update the pg_attribute entry for the column to show that a default
	 * exists.
	 */
	attrrel = table_open(AttributeRelationId, RowExclusiveLock);
	atttup = SearchSysCacheCopy2(ATTNUM,
								 ObjectIdGetDatum(RelationGetRelid(rel)),
								 Int16GetDatum(attnum));
	if (!HeapTupleIsValid(atttup))
		elog(ERROR, "cache lookup failed for attribute %d of relation %u",
			 attnum, RelationGetRelid(rel));
	attStruct = (Form_pg_attribute) GETSTRUCT(atttup);
	attgenerated = attStruct->attgenerated;
	if (!attStruct->atthasdef)
	{
		Form_pg_attribute defAttStruct;

		ExprState  *exprState;
		Expr	   *expr2 = (Expr *) expr;
		EState	   *estate = NULL;
		ExprContext *econtext;
		Datum		valuesAtt[Natts_pg_attribute];
		bool		nullsAtt[Natts_pg_attribute];
		bool		replacesAtt[Natts_pg_attribute];
		Datum		missingval = (Datum) 0;
		bool		missingIsNull = true;

		MemSet(valuesAtt, 0, sizeof(valuesAtt));
		MemSet(nullsAtt, false, sizeof(nullsAtt));
		MemSet(replacesAtt, false, sizeof(replacesAtt));
		valuesAtt[Anum_pg_attribute_atthasdef - 1] = true;
		replacesAtt[Anum_pg_attribute_atthasdef - 1] = true;

		if (add_column_mode && !attgenerated)
		{
			expr2 = expression_planner(expr2);
			estate = CreateExecutorState();
			exprState = ExecPrepareExpr(expr2, estate);
			econtext = GetPerTupleExprContext(estate);

			missingval = ExecEvalExpr(exprState, econtext,
									  &missingIsNull);

			FreeExecutorState(estate);

			defAttStruct = TupleDescAttr(rel->rd_att, attnum - 1);

			if (missingIsNull)
			{
				/* if the default evaluates to NULL, just store a NULL array */
				missingval = (Datum) 0;
			}
			else
			{
				/* otherwise make a one-element array of the value */
				missingval = PointerGetDatum(
											 construct_array(&missingval,
															 1,
															 defAttStruct->atttypid,
															 defAttStruct->attlen,
															 defAttStruct->attbyval,
															 defAttStruct->attalign));
			}

			valuesAtt[Anum_pg_attribute_atthasmissing - 1] = !missingIsNull;
			replacesAtt[Anum_pg_attribute_atthasmissing - 1] = true;
			valuesAtt[Anum_pg_attribute_attmissingval - 1] = missingval;
			replacesAtt[Anum_pg_attribute_attmissingval - 1] = true;
			nullsAtt[Anum_pg_attribute_attmissingval - 1] = missingIsNull;
		}
		atttup = heap_modify_tuple(atttup, RelationGetDescr(attrrel),
								   valuesAtt, nullsAtt, replacesAtt);

		CatalogTupleUpdate(attrrel, &atttup->t_self, atttup);

		if (!missingIsNull)
			pfree(DatumGetPointer(missingval));

	}
	table_close(attrrel, RowExclusiveLock);
	heap_freetuple(atttup);

	/*
	 * Make a dependency so that the pg_attrdef entry goes away if the column
	 * (or whole table) is deleted.
	 */
	colobject.classId = RelationRelationId;
	colobject.objectId = RelationGetRelid(rel);
	colobject.objectSubId = attnum;

	recordDependencyOn(&defobject, &colobject, DEPENDENCY_AUTO);

	/*
	 * Record dependencies on objects used in the expression, too.
	 */
	if (attgenerated)
	{
		/*
		 * Generated column: Dropping anything that the generation expression
		 * refers to automatically drops the generated column.
		 */
		recordDependencyOnSingleRelExpr(&colobject, expr, RelationGetRelid(rel),
										DEPENDENCY_AUTO,
										DEPENDENCY_AUTO, false);
	}
	else
	{
		/*
		 * Normal default: Dropping anything that the default refers to
		 * requires CASCADE and drops the default only.
		 */
		recordDependencyOnSingleRelExpr(&defobject, expr, RelationGetRelid(rel),
										DEPENDENCY_NORMAL,
										DEPENDENCY_NORMAL, false);
	}

	/*
	 * Post creation hook for attribute defaults.
	 *
	 * XXX. ALTER TABLE ALTER COLUMN SET/DROP DEFAULT is implemented with a
	 * couple of deletion/creation of the attribute's default entry, so the
	 * callee should check existence of an older version of this entry if it
	 * needs to distinguish.
	 */
	InvokeObjectPostCreateHookArg(AttrDefaultRelationId,
								  RelationGetRelid(rel), attnum, is_internal);

	return attrdefOid;
}

/*
 * Store a check-constraint expression for the given relation.
 *
 * Caller is responsible for updating the count of constraints
 * in the pg_class entry for the relation.
 *
 * The OID of the new constraint is returned.
 */
static Oid
StoreRelCheck(Relation rel, const char *ccname, Node *expr,
			  bool is_validated, bool is_local, int inhcount,
			  bool is_no_inherit, bool is_internal)
{
	char	   *ccbin;
	List	   *varList;
	int			keycount;
	int16	   *attNos;
	Oid			constrOid;

	/*
	 * Flatten expression to string form for storage.
	 */
	ccbin = nodeToString(expr);

	/*
	 * Find columns of rel that are used in expr
	 *
	 * NB: pull_var_clause is okay here only because we don't allow subselects
	 * in check constraints; it would fail to examine the contents of
	 * subselects.
	 */
	varList = pull_var_clause(expr, 0);
	keycount = list_length(varList);

	if (keycount > 0)
	{
		ListCell   *vl;
		int			i = 0;

		attNos = (int16 *) palloc(keycount * sizeof(int16));
		foreach(vl, varList)
		{
			Var		   *var = (Var *) lfirst(vl);
			int			j;

			for (j = 0; j < i; j++)
				if (attNos[j] == var->varattno)
					break;
			if (j == i)
				attNos[i++] = var->varattno;
		}
		keycount = i;
	}
	else
		attNos = NULL;

	/*
	 * Partitioned tables do not contain any rows themselves, so a NO INHERIT
	 * constraint makes no sense.
	 */
	if (is_no_inherit &&
		rel->rd_rel->relkind == RELKIND_PARTITIONED_TABLE)
		ereport(ERROR,
				(errcode(ERRCODE_INVALID_TABLE_DEFINITION),
				 errmsg("cannot add NO INHERIT constraint to partitioned table \"%s\"",
						RelationGetRelationName(rel))));

	/*
	 * Create the Check Constraint
	 */
	constrOid =
		CreateConstraintEntry(ccname,	/* Constraint Name */
							  RelationGetNamespace(rel),	/* namespace */
							  CONSTRAINT_CHECK, /* Constraint Type */
							  false,	/* Is Deferrable */
							  false,	/* Is Deferred */
							  is_validated,
							  InvalidOid,	/* no parent constraint */
							  RelationGetRelid(rel),	/* relation */
							  attNos,	/* attrs in the constraint */
							  keycount, /* # key attrs in the constraint */
							  keycount, /* # total attrs in the constraint */
							  InvalidOid,	/* not a domain constraint */
							  InvalidOid,	/* no associated index */
							  InvalidOid,	/* Foreign key fields */
							  NULL,
							  NULL,
							  NULL,
							  NULL,
							  0,
							  ' ',
							  ' ',
							  ' ',
							  NULL, /* not an exclusion constraint */
							  expr, /* Tree form of check constraint */
							  ccbin,	/* Binary form of check constraint */
							  is_local, /* conislocal */
							  inhcount, /* coninhcount */
							  is_no_inherit,	/* connoinherit */
							  is_internal); /* internally constructed? */

	pfree(ccbin);

	return constrOid;
}

/*
 * Store defaults and constraints (passed as a list of CookedConstraint).
 *
 * Each CookedConstraint struct is modified to store the new catalog tuple OID.
 *
 * NOTE: only pre-cooked expressions will be passed this way, which is to
 * say expressions inherited from an existing relation.  Newly parsed
 * expressions can be added later, by direct calls to StoreAttrDefault
 * and StoreRelCheck (see AddRelationNewConstraints()).
 */
static void
StoreConstraints(Relation rel, List *cooked_constraints, bool is_internal)
{
	int			numchecks = 0;
	ListCell   *lc;

	if (cooked_constraints == NIL)
		return;					/* nothing to do */

	/*
	 * Deparsing of constraint expressions will fail unless the just-created
	 * pg_attribute tuples for this relation are made visible.  So, bump the
	 * command counter.  CAUTION: this will cause a relcache entry rebuild.
	 */
	CommandCounterIncrement();

	foreach(lc, cooked_constraints)
	{
		CookedConstraint *con = (CookedConstraint *) lfirst(lc);

		switch (con->contype)
		{
			case CONSTR_DEFAULT:
				con->conoid = StoreAttrDefault(rel, con->attnum, con->expr,
											   is_internal, false);
				break;
			case CONSTR_CHECK:
				con->conoid =
					StoreRelCheck(rel, con->name, con->expr,
								  !con->skip_validation, con->is_local,
								  con->inhcount, con->is_no_inherit,
								  is_internal);
				numchecks++;
				break;
			default:
				elog(ERROR, "unrecognized constraint type: %d",
					 (int) con->contype);
		}
	}

	if (numchecks > 0)
		SetRelationNumChecks(rel, numchecks);
}

/*
 * AddRelationNewConstraints
 *
 * Add new column default expressions and/or constraint check expressions
 * to an existing relation.  This is defined to do both for efficiency in
 * DefineRelation, but of course you can do just one or the other by passing
 * empty lists.
 *
 * rel: relation to be modified
 * newColDefaults: list of RawColumnDefault structures
 * newConstraints: list of Constraint nodes
 * allow_merge: true if check constraints may be merged with existing ones
 * is_local: true if definition is local, false if it's inherited
 * is_internal: true if result of some internal process, not a user request
 *
 * All entries in newColDefaults will be processed.  Entries in newConstraints
 * will be processed only if they are CONSTR_CHECK type.
 *
 * Returns a list of CookedConstraint nodes that shows the cooked form of
 * the default and constraint expressions added to the relation.
 *
 * NB: caller should have opened rel with AccessExclusiveLock, and should
 * hold that lock till end of transaction.  Also, we assume the caller has
 * done a CommandCounterIncrement if necessary to make the relation's catalog
 * tuples visible.
 */
List *
AddRelationNewConstraints(Relation rel,
						  List *newColDefaults,
						  List *newConstraints,
						  bool allow_merge,
						  bool is_local,
						  bool is_internal,
						  const char *queryString)
{
	List	   *cookedConstraints = NIL;
	TupleDesc	tupleDesc;
	TupleConstr *oldconstr;
	int			numoldchecks;
	ParseState *pstate;
	RangeTblEntry *rte;
	int			numchecks;
	List	   *checknames;
	ListCell   *cell;
	Node	   *expr;
	CookedConstraint *cooked;

	/*
	 * Get info about existing constraints.
	 */
	tupleDesc = RelationGetDescr(rel);
	oldconstr = tupleDesc->constr;
	if (oldconstr)
		numoldchecks = oldconstr->num_check;
	else
		numoldchecks = 0;

	/*
	 * Create a dummy ParseState and insert the target relation as its sole
	 * rangetable entry.  We need a ParseState for transformExpr.
	 */
	pstate = make_parsestate(NULL);
	pstate->p_sourcetext = queryString;
	rte = addRangeTableEntryForRelation(pstate,
										rel,
										AccessShareLock,
										NULL,
										false,
										true);
	addRTEtoQuery(pstate, rte, true, true, true);

	/*
	 * Process column default expressions.
	 */
	foreach(cell, newColDefaults)
	{
		RawColumnDefault *colDef = (RawColumnDefault *) lfirst(cell);
		Form_pg_attribute atp = TupleDescAttr(rel->rd_att, colDef->attnum - 1);
		Oid			defOid;

		expr = cookDefault(pstate, colDef->raw_default,
						   atp->atttypid, atp->atttypmod,
						   NameStr(atp->attname),
						   atp->attgenerated);

		/*
		 * If the expression is just a NULL constant, we do not bother to make
		 * an explicit pg_attrdef entry, since the default behavior is
		 * equivalent.  This applies to column defaults, but not for
		 * generation expressions.
		 *
		 * Note a nonobvious property of this test: if the column is of a
		 * domain type, what we'll get is not a bare null Const but a
		 * CoerceToDomain expr, so we will not discard the default.  This is
		 * critical because the column default needs to be retained to
		 * override any default that the domain might have.
		 */
		if (expr == NULL ||
			(!colDef->generated &&
			 IsA(expr, Const) &&
			 castNode(Const, expr)->constisnull))
			continue;

		/* If the DEFAULT is volatile we cannot use a missing value */
		if (colDef->missingMode && contain_volatile_functions((Node *) expr))
			colDef->missingMode = false;

		defOid = StoreAttrDefault(rel, colDef->attnum, expr, is_internal,
								  colDef->missingMode);

		cooked = (CookedConstraint *) palloc(sizeof(CookedConstraint));
		cooked->contype = CONSTR_DEFAULT;
		cooked->conoid = defOid;
		cooked->name = NULL;
		cooked->attnum = colDef->attnum;
		cooked->expr = expr;
		cooked->skip_validation = false;
		cooked->is_local = is_local;
		cooked->inhcount = is_local ? 0 : 1;
		cooked->is_no_inherit = false;
		cookedConstraints = lappend(cookedConstraints, cooked);
	}

	/*
	 * Process constraint expressions.
	 */
	numchecks = numoldchecks;
	checknames = NIL;
	foreach(cell, newConstraints)
	{
		Constraint *cdef = (Constraint *) lfirst(cell);
		char	   *ccname;
		Oid			constrOid;

		if (cdef->contype != CONSTR_CHECK)
			continue;

		if (cdef->raw_expr != NULL)
		{
			Assert(cdef->cooked_expr == NULL);

			/*
			 * Transform raw parsetree to executable expression, and verify
			 * it's valid as a CHECK constraint.
			 */
			expr = cookConstraint(pstate, cdef->raw_expr,
								  RelationGetRelationName(rel));
		}
		else
		{
			Assert(cdef->cooked_expr != NULL);

			/*
			 * Here, we assume the parser will only pass us valid CHECK
			 * expressions, so we do no particular checking.
			 */
			expr = stringToNode(cdef->cooked_expr);
		}

		/*
		 * Check name uniqueness, or generate a name if none was given.
		 */
		if (cdef->conname != NULL)
		{
			ListCell   *cell2;

			ccname = cdef->conname;
			/* Check against other new constraints */
			/* Needed because we don't do CommandCounterIncrement in loop */
			foreach(cell2, checknames)
			{
				if (strcmp((char *) lfirst(cell2), ccname) == 0)
					ereport(ERROR,
							(errcode(ERRCODE_DUPLICATE_OBJECT),
							 errmsg("check constraint \"%s\" already exists",
									ccname)));
			}

			/* save name for future checks */
			checknames = lappend(checknames, ccname);

			/*
			 * Check against pre-existing constraints.  If we are allowed to
			 * merge with an existing constraint, there's no more to do here.
			 * (We omit the duplicate constraint from the result, which is
			 * what ATAddCheckConstraint wants.)
			 */
			if (MergeWithExistingConstraint(rel, ccname, expr,
											allow_merge, is_local,
											cdef->initially_valid,
											cdef->is_no_inherit))
				continue;
		}
		else
		{
			/*
			 * When generating a name, we want to create "tab_col_check" for a
			 * column constraint and "tab_check" for a table constraint.  We
			 * no longer have any info about the syntactic positioning of the
			 * constraint phrase, so we approximate this by seeing whether the
			 * expression references more than one column.  (If the user
			 * played by the rules, the result is the same...)
			 *
			 * Note: pull_var_clause() doesn't descend into sublinks, but we
			 * eliminated those above; and anyway this only needs to be an
			 * approximate answer.
			 */
			List	   *vars;
			char	   *colname;

			vars = pull_var_clause(expr, 0);

			/* eliminate duplicates */
			vars = list_union(NIL, vars);

			if (list_length(vars) == 1)
				colname = get_attname(RelationGetRelid(rel),
									  ((Var *) linitial(vars))->varattno,
									  true);
			else
				colname = NULL;

			ccname = ChooseConstraintName(RelationGetRelationName(rel),
										  colname,
										  "check",
										  RelationGetNamespace(rel),
										  checknames);

			/* save name for future checks */
			checknames = lappend(checknames, ccname);
		}

		/*
		 * OK, store it.
		 */
		constrOid =
			StoreRelCheck(rel, ccname, expr, cdef->initially_valid, is_local,
						  is_local ? 0 : 1, cdef->is_no_inherit, is_internal);

		numchecks++;

		cooked = (CookedConstraint *) palloc(sizeof(CookedConstraint));
		cooked->contype = CONSTR_CHECK;
		cooked->conoid = constrOid;
		cooked->name = ccname;
		cooked->attnum = 0;
		cooked->expr = expr;
		cooked->skip_validation = cdef->skip_validation;
		cooked->is_local = is_local;
		cooked->inhcount = is_local ? 0 : 1;
		cooked->is_no_inherit = cdef->is_no_inherit;
		cookedConstraints = lappend(cookedConstraints, cooked);
	}

	/* Cleanup the parse state */
	free_parsestate(pstate);

	/*
	 * Update the count of constraints in the relation's pg_class tuple. We do
	 * this even if there was no change, in order to ensure that an SI update
	 * message is sent out for the pg_class tuple, which will force other
	 * backends to rebuild their relcache entries for the rel. (This is
	 * critical if we added defaults but not constraints.)
	 */
	SetRelationNumChecks(rel, numchecks);

	return cookedConstraints;
}

/*
 * Check for a pre-existing check constraint that conflicts with a proposed
 * new one, and either adjust its conislocal/coninhcount settings or throw
 * error as needed.
 *
 * Returns true if merged (constraint is a duplicate), or false if it's
 * got a so-far-unique name, or throws error if conflict.
 *
 * XXX See MergeConstraintsIntoExisting too if you change this code.
 */
static bool
MergeWithExistingConstraint(Relation rel, const char *ccname, Node *expr,
							bool allow_merge, bool is_local,
							bool is_initially_valid,
							bool is_no_inherit)
{
	bool		found;
	Relation	conDesc;
	SysScanDesc conscan;
	ScanKeyData skey[3];
	HeapTuple	tup;

	/* Search for a pg_constraint entry with same name and relation */
	conDesc = table_open(ConstraintRelationId, RowExclusiveLock);

	found = false;

	ScanKeyInit(&skey[0],
				Anum_pg_constraint_conrelid,
				BTEqualStrategyNumber, F_OIDEQ,
				ObjectIdGetDatum(RelationGetRelid(rel)));
	ScanKeyInit(&skey[1],
				Anum_pg_constraint_contypid,
				BTEqualStrategyNumber, F_OIDEQ,
				ObjectIdGetDatum(InvalidOid));
	ScanKeyInit(&skey[2],
				Anum_pg_constraint_conname,
				BTEqualStrategyNumber, F_NAMEEQ,
				CStringGetDatum(ccname));

	conscan = systable_beginscan(conDesc, ConstraintRelidTypidNameIndexId, true,
								 NULL, 3, skey);

	/* There can be at most one matching row */
	if (HeapTupleIsValid(tup = systable_getnext(conscan)))
	{
		Form_pg_constraint con = (Form_pg_constraint) GETSTRUCT(tup);

		/* Found it.  Conflicts if not identical check constraint */
		if (con->contype == CONSTRAINT_CHECK)
		{
			Datum		val;
			bool		isnull;

			val = fastgetattr(tup,
							  Anum_pg_constraint_conbin,
							  conDesc->rd_att, &isnull);
			if (isnull)
				elog(ERROR, "null conbin for rel %s",
					 RelationGetRelationName(rel));
			if (equal(expr, stringToNode(TextDatumGetCString(val))))
				found = true;
		}

		/*
		 * If the existing constraint is purely inherited (no local
		 * definition) then interpret addition of a local constraint as a
		 * legal merge.  This allows ALTER ADD CONSTRAINT on parent and child
		 * tables to be given in either order with same end state.  However if
		 * the relation is a partition, all inherited constraints are always
		 * non-local, including those that were merged.
		 */
		if (is_local && !con->conislocal && !rel->rd_rel->relispartition)
			allow_merge = true;

		if (!found || !allow_merge)
			ereport(ERROR,
					(errcode(ERRCODE_DUPLICATE_OBJECT),
					 errmsg("constraint \"%s\" for relation \"%s\" already exists",
							ccname, RelationGetRelationName(rel))));

		/* If the child constraint is "no inherit" then cannot merge */
		if (con->connoinherit)
			ereport(ERROR,
					(errcode(ERRCODE_INVALID_OBJECT_DEFINITION),
					 errmsg("constraint \"%s\" conflicts with non-inherited constraint on relation \"%s\"",
							ccname, RelationGetRelationName(rel))));

		/*
		 * Must not change an existing inherited constraint to "no inherit"
		 * status.  That's because inherited constraints should be able to
		 * propagate to lower-level children.
		 */
		if (con->coninhcount > 0 && is_no_inherit)
			ereport(ERROR,
					(errcode(ERRCODE_INVALID_OBJECT_DEFINITION),
					 errmsg("constraint \"%s\" conflicts with inherited constraint on relation \"%s\"",
							ccname, RelationGetRelationName(rel))));

		/*
		 * If the child constraint is "not valid" then cannot merge with a
		 * valid parent constraint.
		 */
		if (is_initially_valid && !con->convalidated)
			ereport(ERROR,
					(errcode(ERRCODE_INVALID_OBJECT_DEFINITION),
					 errmsg("constraint \"%s\" conflicts with NOT VALID constraint on relation \"%s\"",
							ccname, RelationGetRelationName(rel))));

		/* OK to update the tuple */
		ereport((Gp_role == GP_ROLE_EXECUTE) ? DEBUG1 : NOTICE,
				(errmsg("merging constraint \"%s\" with inherited definition",
						ccname)));

		tup = heap_copytuple(tup);
		con = (Form_pg_constraint) GETSTRUCT(tup);

		/*
		 * In case of partitions, an inherited constraint must be inherited
		 * only once since it cannot have multiple parents and it is never
		 * considered local.
		 */
		if (rel->rd_rel->relispartition)
		{
			con->coninhcount = 1;
			con->conislocal = false;
		}
		else
		{
			if (is_local)
				con->conislocal = true;
			else
				con->coninhcount++;
		}

		if (is_no_inherit)
		{
			Assert(is_local);
			con->connoinherit = true;
		}

		CatalogTupleUpdate(conDesc, &tup->t_self, tup);
	}

	systable_endscan(conscan);
	table_close(conDesc, RowExclusiveLock);

	return found;
}

/*
 * Update the count of constraints in the relation's pg_class tuple.
 *
 * Caller had better hold exclusive lock on the relation.
 *
 * An important side effect is that a SI update message will be sent out for
 * the pg_class tuple, which will force other backends to rebuild their
 * relcache entries for the rel.  Also, this backend will rebuild its
 * own relcache entry at the next CommandCounterIncrement.
 */
static void
SetRelationNumChecks(Relation rel, int numchecks)
{
	Relation	relrel;
	HeapTuple	reltup;
	Form_pg_class relStruct;

	relrel = table_open(RelationRelationId, RowExclusiveLock);
	reltup = SearchSysCacheCopy1(RELOID,
								 ObjectIdGetDatum(RelationGetRelid(rel)));
	if (!HeapTupleIsValid(reltup))
		elog(ERROR, "cache lookup failed for relation %u",
			 RelationGetRelid(rel));
	relStruct = (Form_pg_class) GETSTRUCT(reltup);

	if (relStruct->relchecks != numchecks)
	{
		relStruct->relchecks = numchecks;

		CatalogTupleUpdate(relrel, &reltup->t_self, reltup);
	}
	else
	{
		/* Skip the disk update, but force relcache inval anyway */
		CacheInvalidateRelcache(rel);
	}

	heap_freetuple(reltup);
	table_close(relrel, RowExclusiveLock);
}

/*
 * Check for references to generated columns
 */
static bool
check_nested_generated_walker(Node *node, void *context)
{
	ParseState *pstate = context;

	if (node == NULL)
		return false;
	else if (IsA(node, Var))
	{
		Var		   *var = (Var *) node;
		Oid			relid;
		AttrNumber	attnum;

		relid = rt_fetch(var->varno, pstate->p_rtable)->relid;
		attnum = var->varattno;

		if (OidIsValid(relid) && AttributeNumberIsValid(attnum) && get_attgenerated(relid, attnum))
			ereport(ERROR,
					(errcode(ERRCODE_SYNTAX_ERROR),
					 errmsg("cannot use generated column \"%s\" in column generation expression",
							get_attname(relid, attnum, false)),
					 errdetail("A generated column cannot reference another generated column."),
					 parser_errposition(pstate, var->location)));

		return false;
	}
	else
		return expression_tree_walker(node, check_nested_generated_walker,
									  (void *) context);
}

static void
check_nested_generated(ParseState *pstate, Node *node)
{
	check_nested_generated_walker(node, pstate);
}

/*
 * Take a raw default and convert it to a cooked format ready for
 * storage.
 *
 * Parse state should be set up to recognize any vars that might appear
 * in the expression.  (Even though we plan to reject vars, it's more
 * user-friendly to give the correct error message than "unknown var".)
 *
 * If atttypid is not InvalidOid, coerce the expression to the specified
 * type (and typmod atttypmod).   attname is only needed in this case:
 * it is used in the error message, if any.
 */
Node *
cookDefault(ParseState *pstate,
			Node *raw_default,
			Oid atttypid,
			int32 atttypmod,
			const char *attname,
			char attgenerated)
{
	Node	   *expr;

	Assert(raw_default != NULL);

	/*
	 * Transform raw parsetree to executable expression.
	 */
	expr = transformExpr(pstate, raw_default, attgenerated ? EXPR_KIND_GENERATED_COLUMN : EXPR_KIND_COLUMN_DEFAULT);

	if (attgenerated)
	{
		check_nested_generated(pstate, expr);

		if (contain_mutable_functions(expr))
			ereport(ERROR,
					(errcode(ERRCODE_INVALID_OBJECT_DEFINITION),
					 errmsg("generation expression is not immutable")));
	}
	else
	{
		/*
		 * For a default expression, transformExpr() should have rejected
		 * column references.
		 */
		Assert(!contain_var_clause(expr));
	}

	/*
	 * Coerce the expression to the correct type and typmod, if given. This
	 * should match the parser's processing of non-defaulted expressions ---
	 * see transformAssignedExpr().
	 */
	if (OidIsValid(atttypid))
	{
		Oid			type_id = exprType(expr);

		expr = coerce_to_target_type(pstate, expr, type_id,
									 atttypid, atttypmod,
									 COERCION_ASSIGNMENT,
									 COERCE_IMPLICIT_CAST,
									 -1);
		if (expr == NULL)
			ereport(ERROR,
					(errcode(ERRCODE_DATATYPE_MISMATCH),
					 errmsg("column \"%s\" is of type %s"
							" but default expression is of type %s",
							attname,
							format_type_be(atttypid),
							format_type_be(type_id)),
					 errhint("You will need to rewrite or cast the expression.")));
	}

	/*
	 * Finally, take care of collations in the finished expression.
	 */
	assign_expr_collations(pstate, expr);

	return expr;
}

/*
 * Take a raw CHECK constraint expression and convert it to a cooked format
 * ready for storage.
 *
 * Parse state must be set up to recognize any vars that might appear
 * in the expression.
 */
static Node *
cookConstraint(ParseState *pstate,
			   Node *raw_constraint,
			   char *relname)
{
	Node	   *expr;

	/*
	 * Transform raw parsetree to executable expression.
	 */
	expr = transformExpr(pstate, raw_constraint, EXPR_KIND_CHECK_CONSTRAINT);

	/*
	 * Make sure it yields a boolean result.
	 */
	expr = coerce_to_boolean(pstate, expr, "CHECK");

	/*
	 * Take care of collations.
	 */
	assign_expr_collations(pstate, expr);

	/*
	 * Make sure no outside relations are referred to (this is probably dead
	 * code now that add_missing_from is history).
	 */
	if (list_length(pstate->p_rtable) != 1)
		ereport(ERROR,
				(errcode(ERRCODE_INVALID_COLUMN_REFERENCE),
				 errmsg("only table \"%s\" can be referenced in check constraint",
						relname)));

	return expr;
}


/*
 * RemoveStatistics --- remove entries in pg_statistic for a rel or column
 *
 * If attnum is zero, remove all entries for rel; else remove only the one(s)
 * for that column.
 */
void
RemoveStatistics(Oid relid, AttrNumber attnum)
{
	Relation	pgstatistic;
	SysScanDesc scan;
	ScanKeyData key[2];
	int			nkeys;
	HeapTuple	tuple;

	pgstatistic = table_open(StatisticRelationId, RowExclusiveLock);

	ScanKeyInit(&key[0],
				Anum_pg_statistic_starelid,
				BTEqualStrategyNumber, F_OIDEQ,
				ObjectIdGetDatum(relid));

	if (attnum == 0)
		nkeys = 1;
	else
	{
		ScanKeyInit(&key[1],
					Anum_pg_statistic_staattnum,
					BTEqualStrategyNumber, F_INT2EQ,
					Int16GetDatum(attnum));
		nkeys = 2;
	}

	scan = systable_beginscan(pgstatistic, StatisticRelidAttnumInhIndexId, true,
							  NULL, nkeys, key);

	/* we must loop even when attnum != 0, in case of inherited stats */
	while (HeapTupleIsValid(tuple = systable_getnext(scan)))
		CatalogTupleDelete(pgstatistic, &tuple->t_self);

	systable_endscan(scan);

	table_close(pgstatistic, RowExclusiveLock);
}


/*
 * RelationTruncateIndexes - truncate all indexes associated
 * with the heap relation to zero tuples.
 *
 * The routine will truncate and then reconstruct the indexes on
 * the specified relation.  Caller must hold exclusive lock on rel.
 */
static void
RelationTruncateIndexes(Relation heapRelation)
{
	ListCell   *indlist;

	/* Ask the relcache to produce a list of the indexes of the rel */
	foreach(indlist, RelationGetIndexList(heapRelation))
	{
		Oid			indexId = lfirst_oid(indlist);
		Relation	currentIndex;
		IndexInfo  *indexInfo;

		/* Open the index relation; use exclusive lock, just to be sure */
		currentIndex = index_open(indexId, AccessExclusiveLock);

		/* Fetch info needed for index_build */
		indexInfo = BuildIndexInfo(currentIndex);

		/* Now truncate the actual file (and discard buffers) */
		RelationTruncate(currentIndex, 0);

		/* Initialize the index and rebuild */
		/* Note: we do not need to re-establish pkey setting */
		index_build(heapRelation, currentIndex, indexInfo, true, false);

		/* We're done with this index */
		index_close(currentIndex, NoLock);
	}
}

/*
 *	 heap_truncate
 *
 *	 This routine deletes all data within all the specified relations.
 *
 * This is not transaction-safe!  There is another, transaction-safe
 * implementation in commands/tablecmds.c.  We now use this only for
 * ON COMMIT truncation of temporary tables, where it doesn't matter.
 */
void
heap_truncate(List *relids)
{
	List	   *relations = NIL;
	ListCell   *cell;

	/* Open relations for processing, and grab exclusive access on each */
	foreach(cell, relids)
	{
		Oid			rid = lfirst_oid(cell);
		Relation	rel;

		rel = table_open(rid, AccessExclusiveLock);
		relations = lappend(relations, rel);
	}

	/* Don't allow truncate on tables that are referenced by foreign keys */
	heap_truncate_check_FKs(relations, true);

	/* OK to do it */
	foreach(cell, relations)
	{
		Relation	rel = lfirst(cell);

		/* Truncate the relation */
		heap_truncate_one_rel(rel);

		/* Close the relation, but keep exclusive lock on it until commit */
		table_close(rel, NoLock);
	}
}

/*
 *	 heap_truncate_one_rel
 *
 *	 This routine deletes all data within the specified relation.
 *
 * This is not transaction-safe, because the truncation is done immediately
 * and cannot be rolled back later.  Caller is responsible for having
 * checked permissions etc, and must have obtained AccessExclusiveLock.
 */
void
heap_truncate_one_rel(Relation rel)
{
	Oid			toastrelid;

	/*
	 * Truncate the relation.  Partitioned tables have no storage, so there is
	 * nothing to do for them here.
	 */
	if (rel->rd_rel->relkind == RELKIND_PARTITIONED_TABLE)
		return;

	/* Truncate the underlying relation */
	table_relation_nontransactional_truncate(rel);

	/* If the relation has indexes, truncate the indexes too */
	RelationTruncateIndexes(rel);

	/* If there is a toast table, truncate that too */
	toastrelid = rel->rd_rel->reltoastrelid;
	if (OidIsValid(toastrelid))
	{
		Relation	toastrel = table_open(toastrelid, AccessExclusiveLock);

		table_relation_nontransactional_truncate(toastrel);
		RelationTruncateIndexes(toastrel);
		/* keep the lock... */
		table_close(toastrel, NoLock);
	}
}

/*
 * heap_truncate_check_FKs
 *		Check for foreign keys referencing a list of relations that
 *		are to be truncated, and raise error if there are any
 *
 * We disallow such FKs (except self-referential ones) since the whole point
 * of TRUNCATE is to not scan the individual rows to be thrown away.
 *
 * This is split out so it can be shared by both implementations of truncate.
 * Caller should already hold a suitable lock on the relations.
 *
 * tempTables is only used to select an appropriate error message.
 */
void
heap_truncate_check_FKs(List *relations, bool tempTables)
{
	List	   *oids = NIL;
	List	   *dependents;
	ListCell   *cell;

	/*
	 * Build a list of OIDs of the interesting relations.
	 *
	 * If a relation has no triggers, then it can neither have FKs nor be
	 * referenced by a FK from another table, so we can ignore it.  For
	 * partitioned tables, FKs have no triggers, so we must include them
	 * anyway.
	 */
	foreach(cell, relations)
	{
		Relation	rel = lfirst(cell);

		if (rel->rd_rel->relhastriggers ||
			rel->rd_rel->relkind == RELKIND_PARTITIONED_TABLE)
			oids = lappend_oid(oids, RelationGetRelid(rel));
	}

	/*
	 * Fast path: if no relation has triggers, none has FKs either.
	 */
	if (oids == NIL)
		return;

	/*
	 * Otherwise, must scan pg_constraint.  We make one pass with all the
	 * relations considered; if this finds nothing, then all is well.
	 */
	dependents = heap_truncate_find_FKs(oids);
	if (dependents == NIL)
		return;

	/*
	 * Otherwise we repeat the scan once per relation to identify a particular
	 * pair of relations to complain about.  This is pretty slow, but
	 * performance shouldn't matter much in a failure path.  The reason for
	 * doing things this way is to ensure that the message produced is not
	 * dependent on chance row locations within pg_constraint.
	 */
	foreach(cell, oids)
	{
		Oid			relid = lfirst_oid(cell);
		ListCell   *cell2;

		dependents = heap_truncate_find_FKs(list_make1_oid(relid));

		foreach(cell2, dependents)
		{
			Oid			relid2 = lfirst_oid(cell2);

			if (!list_member_oid(oids, relid2))
			{
				char	   *relname = get_rel_name(relid);
				char	   *relname2 = get_rel_name(relid2);

				if (tempTables)
					ereport(ERROR,
							(errcode(ERRCODE_FEATURE_NOT_SUPPORTED),
							 errmsg("unsupported ON COMMIT and foreign key combination"),
							 errdetail("Table \"%s\" references \"%s\", but they do not have the same ON COMMIT setting.",
									   relname2, relname)));
				else
					ereport(ERROR,
							(errcode(ERRCODE_FEATURE_NOT_SUPPORTED),
							 errmsg("cannot truncate a table referenced in a foreign key constraint"),
							 errdetail("Table \"%s\" references \"%s\".",
									   relname2, relname),
							 errhint("Truncate table \"%s\" at the same time, "
									 "or use TRUNCATE ... CASCADE.",
									 relname2)));
			}
		}
	}
}

/*
 * heap_truncate_find_FKs
 *		Find relations having foreign keys referencing any of the given rels
 *
 * Input and result are both lists of relation OIDs.  The result contains
 * no duplicates, does *not* include any rels that were already in the input
 * list, and is sorted in OID order.  (The last property is enforced mainly
 * to guarantee consistent behavior in the regression tests; we don't want
 * behavior to change depending on chance locations of rows in pg_constraint.)
 *
 * Note: caller should already have appropriate lock on all rels mentioned
 * in relationIds.  Since adding or dropping an FK requires exclusive lock
 * on both rels, this ensures that the answer will be stable.
 */
List *
heap_truncate_find_FKs(List *relationIds)
{
	List	   *result = NIL;
	Relation	fkeyRel;
	SysScanDesc fkeyScan;
	HeapTuple	tuple;

	/*
	 * Must scan pg_constraint.  Right now, it is a seqscan because there is
	 * no available index on confrelid.
	 */
	fkeyRel = table_open(ConstraintRelationId, AccessShareLock);

	fkeyScan = systable_beginscan(fkeyRel, InvalidOid, false,
								  NULL, 0, NULL);

	while (HeapTupleIsValid(tuple = systable_getnext(fkeyScan)))
	{
		Form_pg_constraint con = (Form_pg_constraint) GETSTRUCT(tuple);

		/* Not a foreign key */
		if (con->contype != CONSTRAINT_FOREIGN)
			continue;

		/* Not referencing one of our list of tables */
		if (!list_member_oid(relationIds, con->confrelid))
			continue;

		/* Add referencer unless already in input or result list */
		if (!list_member_oid(relationIds, con->conrelid))
			result = insert_ordered_unique_oid(result, con->conrelid);
	}

	systable_endscan(fkeyScan);
	table_close(fkeyRel, AccessShareLock);

	return result;
}

/*
 * insert_ordered_unique_oid
 *		Insert a new Oid into a sorted list of Oids, preserving ordering,
 *		and eliminating duplicates
 *
 * Building the ordered list this way is O(N^2), but with a pretty small
 * constant, so for the number of entries we expect it will probably be
 * faster than trying to apply qsort().  It seems unlikely someone would be
 * trying to truncate a table with thousands of dependent tables ...
 */
static List *
insert_ordered_unique_oid(List *list, Oid datum)
{
	ListCell   *prev;

	/* Does the datum belong at the front? */
	if (list == NIL || datum < linitial_oid(list))
		return lcons_oid(datum, list);
	/* Does it match the first entry? */
	if (datum == linitial_oid(list))
		return list;			/* duplicate, so don't insert */
	/* No, so find the entry it belongs after */
	prev = list_head(list);
	for (;;)
	{
		ListCell   *curr = lnext(prev);

		if (curr == NULL || datum < lfirst_oid(curr))
			break;				/* it belongs after 'prev', before 'curr' */

		if (datum == lfirst_oid(curr))
			return list;		/* duplicate, so don't insert */

		prev = curr;
	}
	/* Insert datum into list after 'prev' */
	lappend_cell_oid(list, prev, datum);
	return list;
}

/*
 * Note: when modifying this function, make sure to modify the query
 * updating 'relfrozenxid' in function set_frozenxids() too.
 * This is to keep consistent behavior for relfrozenxid before
 * and after upgrade.
 */
/* GPDB_12_MERGE_FIXME: what was this for? Not needed anymore, I presume? */
#if 0
bool
should_have_valid_relfrozenxid(char relkind)
{
	switch (relkind)
	{
		case RELKIND_RELATION:
			if (relstorage == RELSTORAGE_FOREIGN  ||
				relstorage == RELSTORAGE_VIRTUAL ||
				relstorage == RELSTORAGE_AOROWS ||
				relstorage == RELSTORAGE_AOCOLS)
			{
				return false;
			}
			return true;

		case RELKIND_TOASTVALUE:
		case RELKIND_MATVIEW:
		case RELKIND_AOSEGMENTS:
		case RELKIND_AOBLOCKDIR:
		case RELKIND_AOVISIMAP:
			return true;
	}

	return false;
}
#endif

/*
 * StorePartitionKey
 *		Store information about the partition key rel into the catalog
 */
void
StorePartitionKey(Relation rel,
				  char strategy,
				  int16 partnatts,
				  AttrNumber *partattrs,
				  List *partexprs,
				  Oid *partopclass,
				  Oid *partcollation)
{
	int			i;
	int2vector *partattrs_vec;
	oidvector  *partopclass_vec;
	oidvector  *partcollation_vec;
	Datum		partexprDatum;
	Relation	pg_partitioned_table;
	HeapTuple	tuple;
	Datum		values[Natts_pg_partitioned_table];
	bool		nulls[Natts_pg_partitioned_table];
	ObjectAddress myself;
	ObjectAddress referenced;

	Assert(rel->rd_rel->relkind == RELKIND_PARTITIONED_TABLE);

	/* Copy the partition attribute numbers, opclass OIDs into arrays */
	partattrs_vec = buildint2vector(partattrs, partnatts);
	partopclass_vec = buildoidvector(partopclass, partnatts);
	partcollation_vec = buildoidvector(partcollation, partnatts);

	/* Convert the expressions (if any) to a text datum */
	if (partexprs)
	{
		char	   *exprString;

		exprString = nodeToString(partexprs);
		partexprDatum = CStringGetTextDatum(exprString);
		pfree(exprString);
	}
	else
		partexprDatum = (Datum) 0;

	pg_partitioned_table = table_open(PartitionedRelationId, RowExclusiveLock);

	MemSet(nulls, false, sizeof(nulls));

	/* Only this can ever be NULL */
	if (!partexprDatum)
		nulls[Anum_pg_partitioned_table_partexprs - 1] = true;

	values[Anum_pg_partitioned_table_partrelid - 1] = ObjectIdGetDatum(RelationGetRelid(rel));
	values[Anum_pg_partitioned_table_partstrat - 1] = CharGetDatum(strategy);
	values[Anum_pg_partitioned_table_partnatts - 1] = Int16GetDatum(partnatts);
	values[Anum_pg_partitioned_table_partdefid - 1] = ObjectIdGetDatum(InvalidOid);
	values[Anum_pg_partitioned_table_partattrs - 1] = PointerGetDatum(partattrs_vec);
	values[Anum_pg_partitioned_table_partclass - 1] = PointerGetDatum(partopclass_vec);
	values[Anum_pg_partitioned_table_partcollation - 1] = PointerGetDatum(partcollation_vec);
	values[Anum_pg_partitioned_table_partexprs - 1] = partexprDatum;

	tuple = heap_form_tuple(RelationGetDescr(pg_partitioned_table), values, nulls);

	CatalogTupleInsert(pg_partitioned_table, tuple);
	table_close(pg_partitioned_table, RowExclusiveLock);

	/* Mark this relation as dependent on a few things as follows */
	myself.classId = RelationRelationId;
	myself.objectId = RelationGetRelid(rel);
	myself.objectSubId = 0;

	/* Operator class and collation per key column */
	for (i = 0; i < partnatts; i++)
	{
		referenced.classId = OperatorClassRelationId;
		referenced.objectId = partopclass[i];
		referenced.objectSubId = 0;

		recordDependencyOn(&myself, &referenced, DEPENDENCY_NORMAL);

		/* The default collation is pinned, so don't bother recording it */
		if (OidIsValid(partcollation[i]) &&
			partcollation[i] != DEFAULT_COLLATION_OID)
		{
			referenced.classId = CollationRelationId;
			referenced.objectId = partcollation[i];
			referenced.objectSubId = 0;

			recordDependencyOn(&myself, &referenced, DEPENDENCY_NORMAL);
		}
	}

	/*
	 * Anything mentioned in the expressions.  We must ignore the column
	 * references, which will depend on the table itself; there is no separate
	 * partition key object.
	 */
	if (partexprs)
		recordDependencyOnSingleRelExpr(&myself,
										(Node *) partexprs,
										RelationGetRelid(rel),
										DEPENDENCY_NORMAL,
										DEPENDENCY_AUTO, true);

	/*
	 * We must invalidate the relcache so that the next
	 * CommandCounterIncrement() will cause the same to be rebuilt using the
	 * information in just created catalog entry.
	 */
	CacheInvalidateRelcache(rel);
}

/*
 *	RemovePartitionKeyByRelId
 *		Remove pg_partitioned_table entry for a relation
 */
void
RemovePartitionKeyByRelId(Oid relid)
{
	Relation	rel;
	HeapTuple	tuple;

	rel = table_open(PartitionedRelationId, RowExclusiveLock);

	tuple = SearchSysCache1(PARTRELID, ObjectIdGetDatum(relid));
	if (!HeapTupleIsValid(tuple))
		elog(ERROR, "cache lookup failed for partition key of relation %u",
			 relid);

	CatalogTupleDelete(rel, &tuple->t_self);

	ReleaseSysCache(tuple);
	table_close(rel, RowExclusiveLock);
}

/*
 * StorePartitionBound
 *		Update pg_class tuple of rel to store the partition bound and set
 *		relispartition to true
 *
 * If this is the default partition, also update the default partition OID in
 * pg_partitioned_table.
 *
 * Also, invalidate the parent's relcache, so that the next rebuild will load
 * the new partition's info into its partition descriptor.  If there is a
 * default partition, we must invalidate its relcache entry as well.
 */
void
StorePartitionBound(Relation rel, Relation parent, PartitionBoundSpec *bound)
{
	Relation	classRel;
	HeapTuple	tuple,
				newtuple;
	Datum		new_val[Natts_pg_class];
	bool		new_null[Natts_pg_class],
				new_repl[Natts_pg_class];
	Oid			defaultPartOid;

	/* Update pg_class tuple */
	classRel = table_open(RelationRelationId, RowExclusiveLock);
	tuple = SearchSysCacheCopy1(RELOID,
								ObjectIdGetDatum(RelationGetRelid(rel)));
	if (!HeapTupleIsValid(tuple))
		elog(ERROR, "cache lookup failed for relation %u",
			 RelationGetRelid(rel));

#ifdef USE_ASSERT_CHECKING
	{
		Form_pg_class classForm;
		bool		isnull;

		classForm = (Form_pg_class) GETSTRUCT(tuple);
		Assert(!classForm->relispartition);
		(void) SysCacheGetAttr(RELOID, tuple, Anum_pg_class_relpartbound,
							   &isnull);
		Assert(isnull);
	}
#endif

	/* Fill in relpartbound value */
	memset(new_val, 0, sizeof(new_val));
	memset(new_null, false, sizeof(new_null));
	memset(new_repl, false, sizeof(new_repl));
	new_val[Anum_pg_class_relpartbound - 1] = CStringGetTextDatum(nodeToString(bound));
	new_null[Anum_pg_class_relpartbound - 1] = false;
	new_repl[Anum_pg_class_relpartbound - 1] = true;
	newtuple = heap_modify_tuple(tuple, RelationGetDescr(classRel),
								 new_val, new_null, new_repl);
	/* Also set the flag */
	((Form_pg_class) GETSTRUCT(newtuple))->relispartition = true;
	CatalogTupleUpdate(classRel, &newtuple->t_self, newtuple);
	heap_freetuple(newtuple);
	table_close(classRel, RowExclusiveLock);

	/*
	 * If we're storing bounds for the default partition, update
	 * pg_partitioned_table too.
	 */
	if (bound->is_default)
		update_default_partition_oid(RelationGetRelid(parent),
									 RelationGetRelid(rel));

	/* Make these updates visible */
	CommandCounterIncrement();

	/*
	 * The partition constraint for the default partition depends on the
	 * partition bounds of every other partition, so we must invalidate the
	 * relcache entry for that partition every time a partition is added or
	 * removed.
	 */
	defaultPartOid = get_default_oid_from_partdesc(RelationGetPartitionDesc(parent));
	if (OidIsValid(defaultPartOid))
		CacheInvalidateRelcacheByRelid(defaultPartOid);

	CacheInvalidateRelcache(parent);
}<|MERGE_RESOLUTION|>--- conflicted
+++ resolved
@@ -2480,25 +2480,6 @@
 	if (is_appendonly_rel)
 		RemoveAppendonlyEntry(relid);
 
-	/*
-<<<<<<< HEAD
-	 * External table? If so, delete the pg_exttable tuple.
-	 */
-	if (is_external_rel)
-		RemoveExtTableEntry(relid);
-=======
-	 * Remove distribution policy, if any.
- 	 */
-	if (relkind == RELKIND_RELATION || relkind == RELKIND_MATVIEW || relkind == RELKIND_FOREIGN_TABLE)
-		GpPolicyRemove(relid);
-
-	/*
-	 * Attribute encoding
-	 */
-	if (relkind == RELKIND_RELATION || relkind == RELKIND_MATVIEW)
-		RemoveAttributeEncodingsByRelid(relid);
->>>>>>> 11e40e80
-
 	/* MPP-6929: metadata tracking */
 	MetaTrackDropObject(RelationRelationId,
 						relid);
