/*-------------------------------------------------------------------------
 *
 * heap.c
 *	  code to create and destroy POSTGRES heap relations
 *
 * Portions Copyright (c) 2005-2010, Greenplum inc
 * Portions Copyright (c) 2012-Present Pivotal Software, Inc.
 * Portions Copyright (c) 1996-2014, PostgreSQL Global Development Group
 * Portions Copyright (c) 1994, Regents of the University of California
 *
 *
 * IDENTIFICATION
 *	  src/backend/catalog/heap.c
 *
 *
 * INTERFACE ROUTINES
 *		heap_create()			- Create an uncataloged heap relation
 *		heap_create_with_catalog() - Create a cataloged relation
 *		heap_drop_with_catalog() - Removes named relation from catalogs
 *
 * NOTES
 *	  this code taken from access/heap/create.c, which contains
 *	  the old heap_create_with_catalog, amcreate, and amdestroy.
 *	  those routines will soon call these routines using the function
 *	  manager,
 *	  just like the poorly named "NewXXX" routines do.  The
 *	  "New" routines are all going to die soon, once and for all!
 *		-cim 1/13/91
 *
 *-------------------------------------------------------------------------
 */
#include "postgres.h"

#include "access/htup_details.h"
#include "access/multixact.h"
#include "access/sysattr.h"
#include "access/transam.h"
#include "access/reloptions.h"
#include "access/xact.h"
#include "catalog/aocatalog.h"
#include "catalog/binary_upgrade.h"
#include "catalog/catalog.h"
#include "catalog/dependency.h"
#include "catalog/gp_policy.h"
#include "catalog/heap.h"
#include "catalog/index.h"
#include "catalog/namespace.h"
#include "catalog/objectaccess.h"
#include "catalog/oid_dispatch.h"
#include "catalog/pg_appendonly_fn.h"
#include "catalog/pg_attrdef.h"
#include "catalog/pg_attribute_encoding.h"
#include "catalog/pg_authid.h"
#include "catalog/pg_auth_members.h"
#include "catalog/pg_collation.h"
#include "catalog/pg_constraint.h"
#include "catalog/pg_database.h"
#include "catalog/pg_exttable.h"
#include "catalog/pg_foreign_table.h"
#include "catalog/pg_inherits.h"
#include "catalog/pg_namespace.h"
#include "catalog/pg_partition.h"
#include "catalog/pg_partition_rule.h"
#include "catalog/pg_statistic.h"
#include "catalog/pg_stat_last_operation.h"
#include "catalog/pg_stat_last_shoperation.h"
#include "catalog/pg_tablespace.h"
#include "catalog/pg_type.h"
#include "catalog/pg_type_fn.h"
#include "catalog/storage.h"
#include "catalog/storage_xlog.h"
#include "commands/tablecmds.h"
#include "commands/typecmds.h"
#include "miscadmin.h"
#include "nodes/nodeFuncs.h"
#include "optimizer/var.h"
#include "parser/parse_coerce.h"
#include "parser/parse_collate.h"
#include "parser/parse_expr.h"
#include "parser/parse_relation.h"
#include "storage/predicate.h"
#include "storage/smgr.h"
#include "utils/acl.h"
#include "utils/builtins.h"
#include "utils/fmgroids.h"
#include "utils/inval.h"
#include "utils/lsyscache.h"
#include "utils/memutils.h"             /* CDB: GetMemoryChunkContext */
#include "utils/relcache.h"
#include "utils/rel.h"
#include "utils/snapmgr.h"
#include "utils/syscache.h"
#include "utils/tqual.h"
#include "utils/timestamp.h"

#include "cdb/cdbpartition.h"
#include "cdb/cdbsreh.h"
#include "cdb/cdbvars.h"

#include "utils/guc.h"


static void MetaTrackAddUpdInternal(Oid			classid,
									Oid			objoid,
									Oid			relowner,
									char*		actionname,
									char*		subtype,
									Relation	rel,
									HeapTuple	old_tuple);



/* Potentially set by contrib/pg_upgrade_support functions */
Oid			binary_upgrade_next_heap_pg_class_oid = InvalidOid;
Oid			binary_upgrade_next_toast_pg_class_oid = InvalidOid;

static void AddNewRelationTuple(Relation pg_class_desc,
								Relation new_rel_desc,
								Oid new_rel_oid,
								Oid new_type_oid,
								Oid reloftype,
								Oid relowner,
								char relkind,
								char relstorage,
								Datum relacl,
								Datum reloptions,
								bool is_part_parent);
static Oid AddNewRelationType(const char *typeName,
				   Oid typeNamespace,
				   Oid new_rel_oid,
				   char new_rel_kind,
				   Oid ownerid,
				   Oid new_row_type,
				   Oid new_array_type);
static void RelationRemoveInheritance(Oid relid);
static void StoreRelCheck(Relation rel, char *ccname, Node *expr,
			  bool is_validated, bool is_local, int inhcount,
			  bool is_no_inherit, bool is_internal);
static void StoreConstraints(Relation rel, List *cooked_constraints,
				 bool is_internal);
static bool MergeWithExistingConstraint(Relation rel, char *ccname, Node *expr,
							bool allow_merge, bool is_local,
							bool is_initially_valid,
							bool is_no_inherit);
static Node *cookConstraint(ParseState *pstate,
			   Node *raw_constraint,
			   char *relname);
static List *insert_ordered_unique_oid(List *list, Oid datum);

/* ----------------------------------------------------------------
 *				XXX UGLY HARD CODED BADNESS FOLLOWS XXX
 *
 *		these should all be moved to someplace in the lib/catalog
 *		module, if not obliterated first.
 * ----------------------------------------------------------------
 */


/*
 * Note:
 *		Should the system special case these attributes in the future?
 *		Advantage:	consume much less space in the ATTRIBUTE relation.
 *		Disadvantage:  special cases will be all over the place.
 */

/*
 * The initializers below do not include trailing variable length fields,
 * but that's OK - we're never going to reference anything beyond the
 * fixed-size portion of the structure anyway.
 */

static FormData_pg_attribute a1 = {
	0, {"ctid"}, TIDOID, 0, sizeof(ItemPointerData),
	SelfItemPointerAttributeNumber, 0, -1, -1,
	false, 'p', 's', true, false, false, true, 0
};

static FormData_pg_attribute a2 = {
	0, {"oid"}, OIDOID, 0, sizeof(Oid),
	ObjectIdAttributeNumber, 0, -1, -1,
	true, 'p', 'i', true, false, false, true, 0
};

static FormData_pg_attribute a3 = {
	0, {"xmin"}, XIDOID, 0, sizeof(TransactionId),
	MinTransactionIdAttributeNumber, 0, -1, -1,
	true, 'p', 'i', true, false, false, true, 0
};

static FormData_pg_attribute a4 = {
	0, {"cmin"}, CIDOID, 0, sizeof(CommandId),
	MinCommandIdAttributeNumber, 0, -1, -1,
	true, 'p', 'i', true, false, false, true, 0
};

static FormData_pg_attribute a5 = {
	0, {"xmax"}, XIDOID, 0, sizeof(TransactionId),
	MaxTransactionIdAttributeNumber, 0, -1, -1,
	true, 'p', 'i', true, false, false, true, 0
};

static FormData_pg_attribute a6 = {
	0, {"cmax"}, CIDOID, 0, sizeof(CommandId),
	MaxCommandIdAttributeNumber, 0, -1, -1,
	true, 'p', 'i', true, false, false, true, 0
};

/*
 * We decided to call this attribute "tableoid" rather than say
 * "classoid" on the basis that in the future there may be more than one
 * table of a particular class/type. In any case table is still the word
 * used in SQL.
 */
static FormData_pg_attribute a7 = {
	0, {"tableoid"}, OIDOID, 0, sizeof(Oid),
	TableOidAttributeNumber, 0, -1, -1,
	true, 'p', 'i', true, false, false, true, 0
};

/*CDB*/
static FormData_pg_attribute a8 = {
	0, {"gp_segment_id"}, INT4OID, 0, sizeof(gpsegmentId),
	GpSegmentIdAttributeNumber, 0, -1, -1,
	true, 'p', 'i', true, false, false, true, 0
};

static const Form_pg_attribute SysAtt[] = {&a1, &a2, &a3, &a4, &a5, &a6, &a7, &a8};

/*
 * This function returns a Form_pg_attribute pointer for a system attribute.
 * Note that we elog if the presented attno is invalid, which would only
 * happen if there's a problem upstream.
 */
Form_pg_attribute
SystemAttributeDefinition(AttrNumber attno, bool relhasoids)
{
	if (attno >= 0 || attno < -(int) lengthof(SysAtt))
		elog(ERROR, "invalid system attribute number %d", attno);
	if (attno == ObjectIdAttributeNumber && !relhasoids)
		elog(ERROR, "invalid system attribute number %d", attno);
	return SysAtt[-attno - 1];
}

/*
 * If the given name is a system attribute name, return a Form_pg_attribute
 * pointer for a prototype definition.  If not, return NULL.
 */
Form_pg_attribute
SystemAttributeByName(const char *attname, bool relhasoids)
{
	int			j;

	for (j = 0; j < (int) lengthof(SysAtt); j++)
	{
		Form_pg_attribute att = SysAtt[j];

		if (relhasoids || att->attnum != ObjectIdAttributeNumber)
		{
			if (strcmp(NameStr(att->attname), attname) == 0)
				return att;
		}
	}

	return NULL;
}


/* ----------------------------------------------------------------
 *				XXX END OF UGLY HARD CODED BADNESS XXX
 * ---------------------------------------------------------------- */


/* ----------------------------------------------------------------
 *		heap_create		- Create an uncataloged heap relation
 *
 *		Note API change: the caller must now always provide the OID
 *		to use for the relation.  The relfilenode may (and, normally,
 *		should) be left unspecified.
 *
 *		rel->rd_rel is initialized by RelationBuildLocalRelation,
 *		and is mostly zeroes at return.
 * ----------------------------------------------------------------
 */
Relation
heap_create(const char *relname,
			Oid relnamespace,
			Oid reltablespace,
			Oid relid,
			Oid relfilenode,
			TupleDesc tupDesc,
			Oid relam,
			char relkind,
			char relpersistence,
			char relstorage,
			bool shared_relation,
			bool mapped_relation,
			bool allow_system_table_mods)
{
	bool		create_storage;
	Relation	rel;

	/* The caller must have provided an OID for the relation. */
	Assert(OidIsValid(relid));

	/*
	 * Don't allow creating relations in pg_catalog directly, even though it
	 * is allowed to move user defined relations there. Semantics with search
	 * paths including pg_catalog are too confusing for now.
	 *
	 * But allow creating indexes on relations in pg_catalog even if
	 * allow_system_table_mods = off, upper layers already guarantee it's on a
	 * user defined relation, not a system one.
	 */
	if (!allow_system_table_mods &&
		((IsSystemNamespace(relnamespace) && relkind != RELKIND_INDEX) ||
		 IsToastNamespace(relnamespace) ||
		 IsAoSegmentNamespace(relnamespace)) &&
		IsNormalProcessingMode())
		ereport(ERROR,
				(errcode(ERRCODE_INSUFFICIENT_PRIVILEGE),
				 errmsg("permission denied to create \"%s.%s\"",
						get_namespace_name(relnamespace), relname),
		errdetail("System catalog modifications are currently disallowed.")));

	/*
	 * Decide if we need storage or not, and handle a couple other special
	 * cases for particular relkinds.
	 */
	switch (relkind)
	{
		case RELKIND_VIEW:
		case RELKIND_COMPOSITE_TYPE:
		case RELKIND_FOREIGN_TABLE:
			create_storage = false;

			/*
			 * Force reltablespace to zero if the relation has no physical
			 * storage.  This is mainly just for cleanliness' sake.
			 */
			reltablespace = InvalidOid;
			break;
		case RELKIND_SEQUENCE:
			create_storage = true;

			/*
			 * Force reltablespace to zero for sequences, since we don't
			 * support moving them around into different tablespaces.
			 */
			reltablespace = InvalidOid;
			break;
		default:
			if(relstorage_is_external(relstorage))
				create_storage = false;
			else
				create_storage = true;
			break;
	}

	/*
	 * Unless otherwise requested, the physical ID (relfilenode) is initially
	 * the same as the logical ID (OID).  When the caller did specify a
	 * relfilenode, it already exists; do not attempt to create it.
	 */
	if (OidIsValid(relfilenode))
		create_storage = false;
	else
		relfilenode = InvalidOid;

	/*
	 * Never allow a pg_class entry to explicitly specify the database's
	 * default tablespace in reltablespace; force it to zero instead. This
	 * ensures that if the database is cloned with a different default
	 * tablespace, the pg_class entry will still match where CREATE DATABASE
	 * will put the physically copied relation.
	 *
	 * Yes, this is a bit of a hack.
	 */
	if (reltablespace == MyDatabaseTableSpace)
		reltablespace = InvalidOid;

	/*
	 * build the relcache entry.
	 */
	rel = RelationBuildLocalRelation(relname,
									 relnamespace,
									 tupDesc,
									 relid,
									 relfilenode,
									 reltablespace,
									 shared_relation,
									 mapped_relation,
									 relpersistence,
									 relkind);

	/*
	 * Have the storage manager create the relation's disk file, if needed.
	 *
	 * We only create the main fork here, other forks will be created on
	 * demand.
	 */
	if (create_storage)
	{
		bool isAppendOnly;

		// WARNING: Do not use the rel structure -- it doesn't have relstorage set...
		isAppendOnly = (relstorage == RELSTORAGE_AOROWS || relstorage == RELSTORAGE_AOCOLS);

		RelationOpenSmgr(rel);
		RelationCreateStorage(rel->rd_node, relpersistence, relstorage);

		/*
		 * AO tables don't use the buffer manager, better to not keep the
		 * smgr open for it.
		 */
		if (isAppendOnly)
			RelationCloseSmgr(rel);
	}

	return rel;
}

/* ----------------------------------------------------------------
 *		heap_create_with_catalog		- Create a cataloged relation
 *
 *		this is done in multiple steps:
 *
 *		1) CheckAttributeNamesTypes() is used to make certain the tuple
 *		   descriptor contains a valid set of attribute names and types
 *
 *		2) pg_class is opened and get_relname_relid()
 *		   performs a scan to ensure that no relation with the
 *		   same name already exists.
 *
 *		3) heap_create() is called to create the new relation on disk.
 *
 *		4) TypeCreate() is called to define a new type corresponding
 *		   to the new relation.
 *
 *		5) AddNewRelationTuple() is called to register the
 *		   relation in pg_class.
 *
 *		6) AddNewAttributeTuples() is called to register the
 *		   new relation's schema in pg_attribute.
 *
 *		7) StoreConstraints is called ()		- vadim 08/22/97
 *
 *		8) the relations are closed and the new relation's oid
 *		   is returned.
 *
 * ----------------------------------------------------------------
 */

/* --------------------------------
 *		CheckAttributeNamesTypes
 *
 *		this is used to make certain the tuple descriptor contains a
 *		valid set of attribute names and datatypes.  a problem simply
 *		generates ereport(ERROR) which aborts the current transaction.
 * --------------------------------
 */
void
CheckAttributeNamesTypes(TupleDesc tupdesc, char relkind,
						 bool allow_system_table_mods)
{
	int			i;
	int			j;
	int			natts = tupdesc->natts;

	/* Sanity check on column count */
	if (natts < 0 || natts > MaxHeapAttributeNumber)
		ereport(ERROR,
				(errcode(ERRCODE_TOO_MANY_COLUMNS),
				 errmsg("tables can have at most %d columns",
						MaxHeapAttributeNumber)));

	/*
	 * first check for collision with system attribute names
	 *
	 * Skip this for a view or type relation, since those don't have system
	 * attributes.
	 */
	if (relkind != RELKIND_VIEW && relkind != RELKIND_COMPOSITE_TYPE)
	{
		for (i = 0; i < natts; i++)
		{
			if (SystemAttributeByName(NameStr(tupdesc->attrs[i]->attname),
									  tupdesc->tdhasoid) != NULL)
				ereport(ERROR,
						(errcode(ERRCODE_DUPLICATE_COLUMN),
						 errmsg("column name \"%s\" conflicts with a system column name",
								NameStr(tupdesc->attrs[i]->attname))));
		}
	}

	/*
	 * next check for repeated attribute names
	 */
	for (i = 1; i < natts; i++)
	{
		for (j = 0; j < i; j++)
		{
			if (strcmp(NameStr(tupdesc->attrs[j]->attname),
					   NameStr(tupdesc->attrs[i]->attname)) == 0)
				ereport(ERROR,
						(errcode(ERRCODE_DUPLICATE_COLUMN),
						 errmsg("column name \"%s\" specified more than once",
								NameStr(tupdesc->attrs[j]->attname))));
		}
	}

	/*
	 * next check the attribute types
	 */
	for (i = 0; i < natts; i++)
	{
		CheckAttributeType(NameStr(tupdesc->attrs[i]->attname),
						   tupdesc->attrs[i]->atttypid,
						   tupdesc->attrs[i]->attcollation,
						   NIL, /* assume we're creating a new rowtype */
						   allow_system_table_mods);
	}
}

/* --------------------------------
 *		CheckAttributeType
 *
 *		Verify that the proposed datatype of an attribute is legal.
 *		This is needed mainly because there are types (and pseudo-types)
 *		in the catalogs that we do not support as elements of real tuples.
 *		We also check some other properties required of a table column.
 *
 * If the attribute is being proposed for addition to an existing table or
 * composite type, pass a one-element list of the rowtype OID as
 * containing_rowtypes.  When checking a to-be-created rowtype, it's
 * sufficient to pass NIL, because there could not be any recursive reference
 * to a not-yet-existing rowtype.
 * --------------------------------
 */
void
CheckAttributeType(const char *attname,
				   Oid atttypid, Oid attcollation,
				   List *containing_rowtypes,
				   bool allow_system_table_mods)
{
	char		att_typtype = get_typtype(atttypid);
	Oid			att_typelem;

	if (Gp_role == GP_ROLE_EXECUTE)
	{
		/*
		 * In executor nodes, don't bother checking, as the dispatcher should've
		 * checked this already.
		 */
		return;
	}

	if (atttypid == UNKNOWNOID)
	{
		/*
		 * Warn user, but don't fail, if column to be created has UNKNOWN type
		 * (usually as a result of a 'retrieve into' - jolly)
		 */
		ereport(WARNING,
				(errcode(ERRCODE_INVALID_TABLE_DEFINITION),
				 errmsg("column \"%s\" has type \"unknown\"", attname),
				 errdetail("Proceeding with relation creation anyway.")));
	}
	else if (att_typtype == TYPTYPE_PSEUDO)
	{
		/*
		 * Refuse any attempt to create a pseudo-type column, except for a
		 * special hack for pg_statistic: allow ANYARRAY when modifying system
		 * catalogs (this allows creating pg_statistic and cloning it during
		 * VACUUM FULL)
		 */
		if (atttypid != ANYARRAYOID || !allow_system_table_mods)
			ereport(ERROR,
					(errcode(ERRCODE_INVALID_TABLE_DEFINITION),
					 errmsg("column \"%s\" has pseudo-type %s",
							attname, format_type_be(atttypid))));
	}
	else if (att_typtype == TYPTYPE_DOMAIN)
	{
		/*
		 * If it's a domain, recurse to check its base type.
		 */
		CheckAttributeType(attname, getBaseType(atttypid), attcollation,
						   containing_rowtypes,
						   allow_system_table_mods);
	}
	else if (att_typtype == TYPTYPE_COMPOSITE)
	{
		/*
		 * For a composite type, recurse into its attributes.
		 */
		Relation	relation;
		TupleDesc	tupdesc;
		int			i;

		/*
		 * Check for self-containment.  Eventually we might be able to allow
		 * this (just return without complaint, if so) but it's not clear how
		 * many other places would require anti-recursion defenses before it
		 * would be safe to allow tables to contain their own rowtype.
		 */
		if (list_member_oid(containing_rowtypes, atttypid))
			ereport(ERROR,
					(errcode(ERRCODE_INVALID_TABLE_DEFINITION),
				errmsg("composite type %s cannot be made a member of itself",
					   format_type_be(atttypid))));

		containing_rowtypes = lcons_oid(atttypid, containing_rowtypes);

		relation = relation_open(get_typ_typrelid(atttypid), AccessShareLock);

		tupdesc = RelationGetDescr(relation);

		for (i = 0; i < tupdesc->natts; i++)
		{
			Form_pg_attribute attr = tupdesc->attrs[i];

			if (attr->attisdropped)
				continue;
			CheckAttributeType(NameStr(attr->attname),
							   attr->atttypid, attr->attcollation,
							   containing_rowtypes,
							   allow_system_table_mods);
		}

		relation_close(relation, AccessShareLock);

		containing_rowtypes = list_delete_first(containing_rowtypes);
	}
	else if (OidIsValid((att_typelem = get_element_type(atttypid))))
	{
		/*
		 * Must recurse into array types, too, in case they are composite.
		 */
		CheckAttributeType(attname, att_typelem, attcollation,
						   containing_rowtypes,
						   allow_system_table_mods);
	}

	/*
	 * This might not be strictly invalid per SQL standard, but it is pretty
	 * useless, and it cannot be dumped, so we must disallow it.
	 */
	if (!OidIsValid(attcollation) && type_is_collatable(atttypid))
		ereport(ERROR,
				(errcode(ERRCODE_INVALID_TABLE_DEFINITION),
				 errmsg("no collation was derived for column \"%s\" with collatable type %s",
						attname, format_type_be(atttypid)),
		errhint("Use the COLLATE clause to set the collation explicitly.")));
}

/* MPP-6929: metadata tracking */
/* --------------------------------
 *		MetaTrackAddObject
 *
 *		Track creation of object in pg_stat_last_operation. The
 *		arguments are:
 *
 *		classid		- the oid of the table containing the object, eg
 *					  "pg_class" for a relation
 *		objoid		- the oid of the object itself in the specified table
 *		relowner	- role ? user ?
 *		actionname	- generally CREATE for this case
 *		subtype		- some generic descriptive, eg TABLE for a "CREATE TABLE"
 *
 *
 * --------------------------------
 */

static void MetaTrackAddUpdInternal(Oid			classid,
									Oid			objoid,
									Oid			relowner,
									char*		actionname,
									char*		subtype,
									Relation	rel,
									HeapTuple	old_tuple)
{
	HeapTuple	new_tuple;
	Datum		values[Natts_pg_statlastop];
	bool		isnull[Natts_pg_statlastop];
	bool		new_record_repl[Natts_pg_statlastop];
	NameData	uname;
	NameData	aname;
	HeapTuple	roletup;

	MemSet(isnull, 0, sizeof(bool) * Natts_pg_statlastop);
	MemSet(new_record_repl, 0, sizeof(bool) * Natts_pg_statlastop);

	values[Anum_pg_statlastop_classid - 1] = ObjectIdGetDatum(classid);
	values[Anum_pg_statlastop_objid - 1] = ObjectIdGetDatum(objoid);

	aname.data[0] = '\0';
	namestrcpy(&aname, actionname);
	values[Anum_pg_statlastop_staactionname - 1] = NameGetDatum(&aname);

	values[Anum_pg_statlastop_stasysid - 1] = ObjectIdGetDatum(relowner);
	/* set this column to update */
	new_record_repl[Anum_pg_statlastop_stasysid - 1] = true;

	uname.data[0] = '\0';

	roletup = SearchSysCache(AUTHOID,
							 ObjectIdGetDatum(relowner),
							 0, 0, 0);
	if (HeapTupleIsValid(roletup))
	{
		Form_pg_authid authid_tup = (Form_pg_authid) GETSTRUCT(roletup);

		namecpy(&uname, &authid_tup->rolname);
		ReleaseSysCache(roletup);
	}
	else
	{
		/* Generate numeric OID if we don't find an entry */
		sprintf(NameStr(uname), "%u", relowner);
	}

	values[Anum_pg_statlastop_stausename - 1] = NameGetDatum(&uname);
	/* set this column to update */
	new_record_repl[Anum_pg_statlastop_stausename - 1] = true;

	values[Anum_pg_statlastop_stasubtype - 1] = CStringGetTextDatum(subtype);
	/* set this column to update */
	new_record_repl[Anum_pg_statlastop_stasubtype - 1] = true;

	values[Anum_pg_statlastop_statime - 1] = GetCurrentTimestamp();
	/* set this column to update */
	new_record_repl[Anum_pg_statlastop_statime - 1] = true;

	if (HeapTupleIsValid(old_tuple))
	{
		new_tuple = heap_modify_tuple(old_tuple, RelationGetDescr(rel),
									  values,
									  isnull, new_record_repl);
		simple_heap_update(rel, &old_tuple->t_self, new_tuple);
		CatalogUpdateIndexes(rel, new_tuple);
	}
	else
	{
		new_tuple = heap_form_tuple(RelationGetDescr(rel), values, isnull);

		simple_heap_insert(rel, new_tuple);
		CatalogUpdateIndexes(rel, new_tuple);
	}

	if (HeapTupleIsValid(old_tuple))
		heap_freetuple(new_tuple);

} /* end MetaTrackAddUpdInternal */


void MetaTrackAddObject(Oid		classid, 
						Oid		objoid, 
						Oid		relowner,
						char*	actionname,
						char*	subtype)
{
	Relation	rel;

	if (IsBootstrapProcessingMode())
		return;

	if (IsSharedRelation(classid))
	{
		rel = heap_open(StatLastShOpRelationId, RowExclusiveLock);
	}
	else
	{
		rel = heap_open(StatLastOpRelationId, RowExclusiveLock);
	}

	MetaTrackAddUpdInternal(classid, objoid, relowner,
							actionname, subtype,
							rel, NULL);

	heap_close(rel, RowExclusiveLock);

/*	CommandCounterIncrement(); */

} /* end MetaTrackAddObject */

void MetaTrackUpdObject(Oid		classid, 
						Oid		objoid, 
						Oid		relowner,
						char*	actionname,
						char*	subtype)
{
	HeapTuple	tuple;
	ScanKeyData key[3];
	SysScanDesc desc;
	Relation	rel;
	int			ii = 0;

	if (IsBootstrapProcessingMode())
		return;

	if (IsSharedRelation(classid))
	{
		rel = heap_open(StatLastShOpRelationId, RowExclusiveLock);

		ScanKeyInit(&key[0],
					Anum_pg_statlastshop_classid,
					BTEqualStrategyNumber, F_OIDEQ,
					ObjectIdGetDatum(classid));
		ScanKeyInit(&key[1],
					Anum_pg_statlastshop_objid,
					BTEqualStrategyNumber, F_OIDEQ,
					ObjectIdGetDatum(objoid));
		ScanKeyInit(&key[2],
					Anum_pg_statlastshop_staactionname,
					BTEqualStrategyNumber, F_NAMEEQ,
					CStringGetDatum(actionname));

		desc = systable_beginscan(rel,
								  StatLastShOpClassidObjidStaactionnameIndexId,
								  true,
								  NULL, 3, key);
	}
	else
	{
		rel = heap_open(StatLastOpRelationId, RowExclusiveLock);

		ScanKeyInit(&key[0],
					Anum_pg_statlastop_classid,
					BTEqualStrategyNumber, F_OIDEQ,
					ObjectIdGetDatum(classid));
		ScanKeyInit(&key[1],
					Anum_pg_statlastop_objid,
					BTEqualStrategyNumber, F_OIDEQ,
					ObjectIdGetDatum(objoid));
		ScanKeyInit(&key[2],
					Anum_pg_statlastop_staactionname,
					BTEqualStrategyNumber, F_NAMEEQ,
					CStringGetDatum(actionname));

		desc = systable_beginscan(rel,
								  StatLastOpClassidObjidStaactionnameIndexId,
								  true,
								  NULL, 3, key);
	}

	/* should be a unique index - only 1 answer... */
	while (HeapTupleIsValid(tuple = systable_getnext(desc)))
	{
		MetaTrackAddUpdInternal(classid, objoid, relowner,
								actionname, subtype,
								rel, tuple);
		ii++;
	}
	systable_endscan(desc);
	heap_close(rel, RowExclusiveLock);

	/* add it if it didn't already exist */
	if (!ii)
		MetaTrackAddObject(classid, 
						   objoid, 
						   relowner,
						   actionname,
						   subtype);

} /* end MetaTrackUpdObject */
void MetaTrackDropObject(Oid		classid, 
						 Oid		objoid)
{
	HeapTuple	tuple;
	ScanKeyData key[3];
	SysScanDesc desc;
	Relation	rel;

	if (IsSharedRelation(classid))
	{
		/* DELETE FROM pg_stat_last_shoperation WHERE classid = :1 AND objid = :2 */

		rel = heap_open(StatLastShOpRelationId, RowExclusiveLock);

		ScanKeyInit(&key[0],
					Anum_pg_statlastshop_classid,
					BTEqualStrategyNumber, F_OIDEQ,
					ObjectIdGetDatum(classid));
		ScanKeyInit(&key[1],
					Anum_pg_statlastshop_objid,
					BTEqualStrategyNumber, F_OIDEQ,
					ObjectIdGetDatum(objoid));

		desc = systable_beginscan(rel,
								  StatLastShOpClassidObjidStaactionnameIndexId,
								  true,
								  NULL, 2, key);
	}
	else
	{
		/* DELETE FROM pg_stat_last_operation WHERE classid = :1 AND objid = :2 */
		rel = heap_open(StatLastOpRelationId, RowExclusiveLock);

		ScanKeyInit(&key[0],
					Anum_pg_statlastop_classid,
					BTEqualStrategyNumber, F_OIDEQ,
					ObjectIdGetDatum(classid));
		ScanKeyInit(&key[1],
					Anum_pg_statlastop_objid,
					BTEqualStrategyNumber, F_OIDEQ,
					ObjectIdGetDatum(objoid));

		desc = systable_beginscan(rel,
								  StatLastOpClassidObjidStaactionnameIndexId,
								  true,
								  NULL, 2, key);
	}

	while (HeapTupleIsValid(tuple = systable_getnext(desc)))
		simple_heap_delete(rel, &tuple->t_self);

	systable_endscan(desc);
	heap_close(rel, RowExclusiveLock);

} /* end MetaTrackDropObject */

/*
 * InsertPgAttributeTuple
 *		Construct and insert a new tuple in pg_attribute.
 *
 * Caller has already opened and locked pg_attribute.  new_attribute is the
 * attribute to insert (but we ignore attacl and attoptions, which are always
 * initialized to NULL).
 *
 * indstate is the index state for CatalogIndexInsert.  It can be passed as
 * NULL, in which case we'll fetch the necessary info.  (Don't do this when
 * inserting multiple attributes, because it's a tad more expensive.)
 */
void
InsertPgAttributeTuple(Relation pg_attribute_rel,
					   Form_pg_attribute new_attribute,
					   CatalogIndexState indstate)
{
	Datum		values[Natts_pg_attribute];
	bool		nulls[Natts_pg_attribute];
	HeapTuple	tup;

	/* This is a tad tedious, but way cleaner than what we used to do... */
	memset(values, 0, sizeof(values));
	memset(nulls, false, sizeof(nulls));

	values[Anum_pg_attribute_attrelid - 1] = ObjectIdGetDatum(new_attribute->attrelid);
	values[Anum_pg_attribute_attname - 1] = NameGetDatum(&new_attribute->attname);
	values[Anum_pg_attribute_atttypid - 1] = ObjectIdGetDatum(new_attribute->atttypid);
	values[Anum_pg_attribute_attstattarget - 1] = Int32GetDatum(new_attribute->attstattarget);
	values[Anum_pg_attribute_attlen - 1] = Int16GetDatum(new_attribute->attlen);
	values[Anum_pg_attribute_attnum - 1] = Int16GetDatum(new_attribute->attnum);
	values[Anum_pg_attribute_attndims - 1] = Int32GetDatum(new_attribute->attndims);
	values[Anum_pg_attribute_attcacheoff - 1] = Int32GetDatum(new_attribute->attcacheoff);
	values[Anum_pg_attribute_atttypmod - 1] = Int32GetDatum(new_attribute->atttypmod);
	values[Anum_pg_attribute_attbyval - 1] = BoolGetDatum(new_attribute->attbyval);
	values[Anum_pg_attribute_attstorage - 1] = CharGetDatum(new_attribute->attstorage);
	values[Anum_pg_attribute_attalign - 1] = CharGetDatum(new_attribute->attalign);
	values[Anum_pg_attribute_attnotnull - 1] = BoolGetDatum(new_attribute->attnotnull);
	values[Anum_pg_attribute_atthasdef - 1] = BoolGetDatum(new_attribute->atthasdef);
	values[Anum_pg_attribute_attisdropped - 1] = BoolGetDatum(new_attribute->attisdropped);
	values[Anum_pg_attribute_attislocal - 1] = BoolGetDatum(new_attribute->attislocal);
	values[Anum_pg_attribute_attinhcount - 1] = Int32GetDatum(new_attribute->attinhcount);
	values[Anum_pg_attribute_attcollation - 1] = ObjectIdGetDatum(new_attribute->attcollation);

	/* start out with empty permissions and empty options */
	nulls[Anum_pg_attribute_attacl - 1] = true;
	nulls[Anum_pg_attribute_attoptions - 1] = true;
	nulls[Anum_pg_attribute_attfdwoptions - 1] = true;

	tup = heap_form_tuple(RelationGetDescr(pg_attribute_rel), values, nulls);

	/* finally insert the new tuple, update the indexes, and clean up */
	simple_heap_insert(pg_attribute_rel, tup);

	if (indstate != NULL)
		CatalogIndexInsert(indstate, tup);
	else
		CatalogUpdateIndexes(pg_attribute_rel, tup);

	heap_freetuple(tup);
}

/* --------------------------------
 *		AddNewAttributeTuples
 *
 *		this registers the new relation's schema by adding
 *		tuples to pg_attribute.
 * --------------------------------
 */
static void
AddNewAttributeTuples(Oid new_rel_oid,
					  TupleDesc tupdesc,
					  char relkind,
					  bool oidislocal,
					  int oidinhcount)
{
	Form_pg_attribute attr;
	int			i;
	Relation	rel;
	CatalogIndexState indstate;
	int			natts = tupdesc->natts;
	ObjectAddress myself,
				referenced;

	/*
	 * open pg_attribute and its indexes.
	 */
	rel = heap_open(AttributeRelationId, RowExclusiveLock);

	indstate = CatalogOpenIndexes(rel);

	/*
	 * First we add the user attributes.  This is also a convenient place to
	 * add dependencies on their datatypes and collations.
	 */
	for (i = 0; i < natts; i++)
	{
		attr = tupdesc->attrs[i];
		/* Fill in the correct relation OID */
		attr->attrelid = new_rel_oid;
		/* Make sure these are OK, too */
		attr->attstattarget = -1;
		attr->attcacheoff = -1;

		InsertPgAttributeTuple(rel, attr, indstate);

		/* Add dependency info */
		myself.classId = RelationRelationId;
		myself.objectId = new_rel_oid;
		myself.objectSubId = i + 1;
		referenced.classId = TypeRelationId;
		referenced.objectId = attr->atttypid;
		referenced.objectSubId = 0;
		recordDependencyOn(&myself, &referenced, DEPENDENCY_NORMAL);

		/* The default collation is pinned, so don't bother recording it */
		if (OidIsValid(attr->attcollation) &&
			attr->attcollation != DEFAULT_COLLATION_OID)
		{
			referenced.classId = CollationRelationId;
			referenced.objectId = attr->attcollation;
			referenced.objectSubId = 0;
			recordDependencyOn(&myself, &referenced, DEPENDENCY_NORMAL);
		}
	}

	/*
	 * Next we add the system attributes.  Skip OID if rel has no OIDs. Skip
	 * all for a view or type relation.  We don't bother with making datatype
	 * dependencies here, since presumably all these types are pinned.
	 */
	if (relkind != RELKIND_VIEW && relkind != RELKIND_COMPOSITE_TYPE)
	{
		for (i = 0; i < (int) lengthof(SysAtt); i++)
		{
			FormData_pg_attribute attStruct;

			/* skip OID where appropriate */
			if (!tupdesc->tdhasoid &&
				SysAtt[i]->attnum == ObjectIdAttributeNumber)
				continue;

			memcpy(&attStruct, (char *) SysAtt[i], sizeof(FormData_pg_attribute));

			/* Fill in the correct relation OID in the copied tuple */
			attStruct.attrelid = new_rel_oid;

			/* Fill in correct inheritance info for the OID column */
			if (attStruct.attnum == ObjectIdAttributeNumber)
			{
				attStruct.attislocal = oidislocal;
				attStruct.attinhcount = oidinhcount;
			}

			InsertPgAttributeTuple(rel, &attStruct, indstate);
		}
	}

	/*
	 * clean up
	 */
	CatalogCloseIndexes(indstate);

	heap_close(rel, RowExclusiveLock);
}

/* --------------------------------
 *		InsertPgClassTuple
 *
 *		Construct and insert a new tuple in pg_class.
 *
 * Caller has already opened and locked pg_class.
 * Tuple data is taken from new_rel_desc->rd_rel, except for the
 * variable-width fields which are not present in a cached reldesc.
 * relacl and reloptions are passed in Datum form (to avoid having
 * to reference the data types in heap.h).  Pass (Datum) 0 to set them
 * to NULL.
 * --------------------------------
 */
void
InsertPgClassTuple(Relation pg_class_desc,
				   Relation new_rel_desc,
				   Oid new_rel_oid,
				   Datum relacl,
				   Datum reloptions)
{
	Form_pg_class rd_rel = new_rel_desc->rd_rel;
	Datum		values[Natts_pg_class];
	bool		nulls[Natts_pg_class];
	HeapTuple	tup;

	/* This is a tad tedious, but way cleaner than what we used to do... */
	memset(values, 0, sizeof(values));
	memset(nulls, false, sizeof(nulls));

	values[Anum_pg_class_relname - 1] = NameGetDatum(&rd_rel->relname);
	values[Anum_pg_class_relnamespace - 1] = ObjectIdGetDatum(rd_rel->relnamespace);
	values[Anum_pg_class_reltype - 1] = ObjectIdGetDatum(rd_rel->reltype);
	values[Anum_pg_class_reloftype - 1] = ObjectIdGetDatum(rd_rel->reloftype);
	values[Anum_pg_class_relowner - 1] = ObjectIdGetDatum(rd_rel->relowner);
	values[Anum_pg_class_relam - 1] = ObjectIdGetDatum(rd_rel->relam);
	values[Anum_pg_class_relfilenode - 1] = ObjectIdGetDatum(rd_rel->relfilenode);
	values[Anum_pg_class_reltablespace - 1] = ObjectIdGetDatum(rd_rel->reltablespace);
	values[Anum_pg_class_relpages - 1] = Int32GetDatum(rd_rel->relpages);
	values[Anum_pg_class_reltuples - 1] = Float4GetDatum(rd_rel->reltuples);
	values[Anum_pg_class_relallvisible - 1] = Int32GetDatum(rd_rel->relallvisible);
	values[Anum_pg_class_reltoastrelid - 1] = ObjectIdGetDatum(rd_rel->reltoastrelid);
	values[Anum_pg_class_relhasindex - 1] = BoolGetDatum(rd_rel->relhasindex);
	values[Anum_pg_class_relisshared - 1] = BoolGetDatum(rd_rel->relisshared);
	values[Anum_pg_class_relpersistence - 1] = CharGetDatum(rd_rel->relpersistence);
	values[Anum_pg_class_relkind - 1] = CharGetDatum(rd_rel->relkind);
	values[Anum_pg_class_relstorage - 1] = CharGetDatum(rd_rel->relstorage);
	values[Anum_pg_class_relnatts - 1] = Int16GetDatum(rd_rel->relnatts);
	values[Anum_pg_class_relchecks - 1] = Int16GetDatum(rd_rel->relchecks);
	values[Anum_pg_class_relhasoids - 1] = BoolGetDatum(rd_rel->relhasoids);
	values[Anum_pg_class_relhaspkey - 1] = BoolGetDatum(rd_rel->relhaspkey);
	values[Anum_pg_class_relhasrules - 1] = BoolGetDatum(rd_rel->relhasrules);
	values[Anum_pg_class_relhastriggers - 1] = BoolGetDatum(rd_rel->relhastriggers);
	values[Anum_pg_class_relhassubclass - 1] = BoolGetDatum(rd_rel->relhassubclass);
	values[Anum_pg_class_relispopulated - 1] = BoolGetDatum(rd_rel->relispopulated);
	values[Anum_pg_class_relreplident - 1] = CharGetDatum(rd_rel->relreplident);
	values[Anum_pg_class_relfrozenxid - 1] = TransactionIdGetDatum(rd_rel->relfrozenxid);
	values[Anum_pg_class_relminmxid - 1] = MultiXactIdGetDatum(rd_rel->relminmxid);
	if (relacl != (Datum) 0)
		values[Anum_pg_class_relacl - 1] = relacl;
	else
		nulls[Anum_pg_class_relacl - 1] = true;
	if (reloptions != (Datum) 0)
		values[Anum_pg_class_reloptions - 1] = reloptions;
	else
		nulls[Anum_pg_class_reloptions - 1] = true;

	tup = heap_form_tuple(RelationGetDescr(pg_class_desc), values, nulls);

	/*
	 * The new tuple must have the oid already chosen for the rel.  Sure would
	 * be embarrassing to do this sort of thing in polite company.
	 */
	HeapTupleSetOid(tup, new_rel_oid);

	/* finally insert the new tuple, update the indexes, and clean up */
	simple_heap_insert(pg_class_desc, tup);

	CatalogUpdateIndexes(pg_class_desc, tup);

	heap_freetuple(tup);
}

/* --------------------------------
 *		AddNewRelationTuple
 *
 *		this registers the new relation in the catalogs by
 *		adding a tuple to pg_class.
 * --------------------------------
 */
static void
AddNewRelationTuple(Relation pg_class_desc,
					Relation new_rel_desc,
					Oid new_rel_oid,
					Oid new_type_oid,
					Oid reloftype,
					Oid relowner,
					char relkind,
					char relstorage,
					Datum relacl,
					Datum reloptions,
					bool is_part_parent)
{
	Form_pg_class new_rel_reltup;

	/*
	 * first we update some of the information in our uncataloged relation's
	 * relation descriptor.
	 */
	new_rel_reltup = new_rel_desc->rd_rel;

	switch (relkind)
	{
		case RELKIND_RELATION:
		case RELKIND_MATVIEW:
		case RELKIND_INDEX:
		case RELKIND_TOASTVALUE:
		case RELKIND_AOSEGMENTS:
		case RELKIND_AOBLOCKDIR:
		case RELKIND_AOVISIMAP:
			/* The relation is real, but as yet empty */
			new_rel_reltup->relpages = 0;
			new_rel_reltup->reltuples = 0;

			/* estimated stats for external tables */
			/* NOTE: look at cdb_estimate_rel_size() if changing these values */
			if(relstorage_is_external(relstorage))
			{
				new_rel_reltup->relpages = 1000;
				new_rel_reltup->reltuples = 1000000;
			}
			new_rel_reltup->relallvisible = 0;
			break;
		case RELKIND_SEQUENCE:
			/* Sequences always have a known size */
			new_rel_reltup->relpages = 1;
			new_rel_reltup->reltuples = 1;
			new_rel_reltup->relallvisible = 0;
			break;
		default:
			/* Views, etc, have no disk storage */
			new_rel_reltup->relpages = 0;
			new_rel_reltup->reltuples = 0;
			new_rel_reltup->relallvisible = 0;
			break;
	}

	/* Initialize relfrozenxid and relminmxid */
	if (should_have_valid_relfrozenxid(relkind, relstorage, is_part_parent))
	{
		/*
		 * Initialize to the minimum XID that could put tuples in the table.
		 * We know that no xacts older than RecentXmin are still running, so
		 * that will do.
		 */
		new_rel_reltup->relfrozenxid = RecentXmin;

		/*
		 * Similarly, initialize the minimum Multixact to the first value that
		 * could possibly be stored in tuples in the table.  Running
		 * transactions could reuse values from their local cache, so we are
		 * careful to consider all currently running multis.
		 *
		 * XXX this could be refined further, but is it worth the hassle?
		 */
		new_rel_reltup->relminmxid = GetOldestMultiXactId();
	}
	else
	{
		/*
		 * Other relation types will not contain XIDs, so set relfrozenxid to
		 * InvalidTransactionId.  (Note: a sequence does contain a tuple, but
		 * we force its xmin to be FrozenTransactionId always; see
		 * commands/sequence.c.)
		 */
		new_rel_reltup->relfrozenxid = InvalidTransactionId;
		new_rel_reltup->relminmxid = InvalidMultiXactId;
	}

	new_rel_reltup->relowner = relowner;
	new_rel_reltup->reltype = new_type_oid;
	new_rel_reltup->reloftype = reloftype;
	new_rel_reltup->relkind = relkind;
	new_rel_reltup->relstorage = relstorage;

	new_rel_desc->rd_att->tdtypeid = new_type_oid;

	/* Now build and insert the tuple */
	InsertPgClassTuple(pg_class_desc, new_rel_desc, new_rel_oid,
					   relacl, reloptions);
}


/* --------------------------------
 *		AddNewRelationType -
 *
 *		define a composite type corresponding to the new relation
 * --------------------------------
 */
static Oid
AddNewRelationType(const char *typeName,
				   Oid typeNamespace,
				   Oid new_rel_oid,
				   char new_rel_kind,
				   Oid ownerid,
				   Oid new_row_type,
				   Oid new_array_type)
{
	return
		TypeCreate(new_row_type,	/* optional predetermined OID */
				   typeName,	/* type name */
				   typeNamespace,		/* type namespace */
				   new_rel_oid, /* relation oid */
				   new_rel_kind,	/* relation kind */
				   ownerid,		/* owner's ID */
				   -1,			/* internal size (varlena) */
				   TYPTYPE_COMPOSITE,	/* type-type (composite) */
				   TYPCATEGORY_COMPOSITE,		/* type-category (ditto) */
				   false,		/* composite types are never preferred */
				   DEFAULT_TYPDELIM,	/* default array delimiter */
				   F_RECORD_IN, /* input procedure */
				   F_RECORD_OUT,	/* output procedure */
				   F_RECORD_RECV,		/* receive procedure */
				   F_RECORD_SEND,		/* send procedure */
				   InvalidOid,	/* typmodin procedure - none */
				   InvalidOid,	/* typmodout procedure - none */
				   InvalidOid,	/* analyze procedure - default */
				   InvalidOid,	/* array element type - irrelevant */
				   false,		/* this is not an array type */
				   new_array_type,		/* array type if any */
				   InvalidOid,	/* domain base type - irrelevant */
				   NULL,		/* default value - none */
				   NULL,		/* default binary representation */
				   false,		/* passed by reference */
				   'd',			/* alignment - must be the largest! */
				   'x',			/* fully TOASTable */
				   -1,			/* typmod */
				   0,			/* array dimensions for typBaseType */
				   false,		/* Type NOT NULL */
				   InvalidOid); /* rowtypes never have a collation */
}

/* --------------------------------
 *		heap_create_with_catalog
 *
 *		creates a new cataloged relation.  see comments above.
 *
 * Arguments:
 *	relname: name to give to new rel
 *	relnamespace: OID of namespace it goes in
 *	reltablespace: OID of tablespace it goes in
 *	relid: OID to assign to new rel, or InvalidOid to select a new OID
 *	reltypeid: OID to assign to rel's rowtype, or InvalidOid to select one
 *	reloftypeid: if a typed table, OID of underlying type; else InvalidOid
 *	ownerid: OID of new rel's owner
 *	tupdesc: tuple descriptor (source of column definitions)
 *	cooked_constraints: list of precooked check constraints and defaults
 *	relkind: relkind for new rel
 *	relpersistence: rel's persistence status (permanent, temp, or unlogged)
 *	shared_relation: TRUE if it's to be a shared relation
 *	mapped_relation: TRUE if the relation will use the relfilenode map
 *	oidislocal: TRUE if oid column (if any) should be marked attislocal
 *	oidinhcount: attinhcount to assign to oid column (if any)
 *	oncommit: ON COMMIT marking (only relevant if it's a temp table)
 *	reloptions: reloptions in Datum form, or (Datum) 0 if none
 *	use_user_acl: TRUE if should look for user-defined default permissions;
 *		if FALSE, relacl is always set NULL
 *	allow_system_table_mods: TRUE to allow creation in system namespaces
<<<<<<< HEAD
 *  is_part_child: TRUE if relation is a child partition
=======
 *	is_internal: is this a system-generated catalog?
>>>>>>> 4f0bf335
 *
 * Returns the OID of the new relation
 * --------------------------------
 */
Oid
heap_create_with_catalog(const char *relname,
						 Oid relnamespace,
						 Oid reltablespace,
						 Oid relid,
						 Oid reltypeid,
						 Oid reloftypeid,
						 Oid ownerid,
						 TupleDesc tupdesc,
						 List *cooked_constraints,
						 Oid relam,
						 char relkind,
						 char relpersistence,
						 char relstorage,
						 bool shared_relation,
						 bool mapped_relation,
						 bool oidislocal,
						 int oidinhcount,
						 OnCommitAction oncommit,
                         const struct GpPolicy *policy,
						 Datum reloptions,
						 bool use_user_acl,
						 bool allow_system_table_mods,
						 bool is_internal,
						 bool valid_opts,
						 bool is_part_child,
						 bool is_part_parent)
{
	Relation	pg_class_desc;
	Relation	new_rel_desc;
	Acl		   *relacl;
	Oid			existing_relid;
	Oid			old_type_oid;
	Oid			new_type_oid;
	Oid			new_array_oid = InvalidOid;
	bool		appendOnlyRel;
	StdRdOptions *stdRdOptions;
	int			safefswritesize = gp_safefswritesize;
	char	   *relarrayname = NULL;

	pg_class_desc = heap_open(RelationRelationId, RowExclusiveLock);

	/*
	 * sanity checks
	 */
	Assert(IsNormalProcessingMode() || IsBootstrapProcessingMode());

	/*
	 * Was "appendonly" specified in the relopts? If yes, fix our relstorage.
	 * Also, check for override (debug) GUCs.
	 */
	if (relkind == RELKIND_RELATION)
	{
		stdRdOptions = (StdRdOptions*) heap_reloptions(
			relkind, reloptions, !valid_opts);
		appendOnlyRel = stdRdOptions->appendonly;
		validateAppendOnlyRelOptions(appendOnlyRel,
									 stdRdOptions->blocksize,
									 safefswritesize,
									 stdRdOptions->compresslevel,
									 stdRdOptions->compresstype,
									 stdRdOptions->checksum,
									 relkind,
									 stdRdOptions->columnstore);
		if(appendOnlyRel)
		{
			if(stdRdOptions->columnstore)
				relstorage = RELSTORAGE_AOCOLS;
			else
				relstorage = RELSTORAGE_AOROWS;
			reloptions = transformAOStdRdOptions(stdRdOptions, reloptions);
		}
	}
	else
	{
		appendOnlyRel = false;
		stdRdOptions = NULL;
	}

	/*
	 * MPP-8058: disallow OIDS on column-oriented tables.
	 */
	if (tupdesc->tdhasoid && relstorage == RELSTORAGE_AOCOLS)
		ereport(ERROR,
				(errcode(ERRCODE_INVALID_PARAMETER_VALUE),
				 errmsg("OIDS=TRUE is not allowed on tables that use column-oriented storage. Use OIDS=FALSE")));

	CheckAttributeNamesTypes(tupdesc, relkind, allow_system_table_mods);

	/*
	 * This would fail later on anyway, if the relation already exists.  But
	 * by catching it here we can emit a nicer error message.
	 */
	existing_relid = get_relname_relid(relname, relnamespace);
	if (existing_relid != InvalidOid)
		ereport(ERROR,
				(errcode(ERRCODE_DUPLICATE_TABLE),
				 errmsg("relation \"%s\" already exists", relname)));

	/*
	 * Since we are going to create a rowtype as well, also check for
	 * collision with an existing type name.  If there is one and it's an
	 * autogenerated array, we can rename it out of the way; otherwise we can
	 * at least give a good error message.
	 */
	old_type_oid = GetSysCacheOid2(TYPENAMENSP,
								   CStringGetDatum(relname),
								   ObjectIdGetDatum(relnamespace));
	if (OidIsValid(old_type_oid))
	{
		if (!moveArrayTypeName(old_type_oid, relname, relnamespace))
			ereport(ERROR,
					(errcode(ERRCODE_DUPLICATE_OBJECT),
					 errmsg("type \"%s\" already exists", relname),
			   errhint("A relation has an associated type of the same name, "
					   "so you must use a name that doesn't conflict "
					   "with any existing type.")));
	}

	/*
	 * Shared relations must be in pg_global (last-ditch check)
	 */
	if (shared_relation && reltablespace != GLOBALTABLESPACE_OID)
		elog(ERROR, "shared relations must be placed in pg_global tablespace");

	/*
	 * Get preassigned OID for GP_ROLE_EXECUTE or binary upgrade
	 */
	if (!OidIsValid(relid) && (Gp_role == GP_ROLE_EXECUTE || IsBinaryUpgrade))
		relid = GetPreassignedOidForRelation(relnamespace, relname);

	/*
	 * GP_ROLE_DISPATCH and GP_ROLE_UTILITY do not have preassigned OIDs.
	 * Allocate new OIDs here.
	 */
	if (!OidIsValid(relid) && Gp_role != GP_ROLE_EXECUTE)
	{
		if (IsBootstrapProcessingMode())
			relid = GetNewOid(pg_class_desc);
		else
			relid = GetNewOid(pg_class_desc);
	}

	/*
	 * Determine the relation's initial permissions.
	 */
	if (use_user_acl)
	{
		switch (relkind)
		{
			case RELKIND_RELATION:
			case RELKIND_VIEW:
			case RELKIND_MATVIEW:
			case RELKIND_FOREIGN_TABLE:
				relacl = get_user_default_acl(ACL_OBJECT_RELATION, ownerid,
											  relnamespace);
				break;
			case RELKIND_SEQUENCE:
				relacl = get_user_default_acl(ACL_OBJECT_SEQUENCE, ownerid,
											  relnamespace);
				break;
			default:
				relacl = NULL;
				break;
		}
	}
	else
		relacl = NULL;

	/*
	 * Create the relcache entry (mostly dummy at this point) and the physical
	 * disk file.  (If we fail further down, it's the smgr's responsibility to
	 * remove the disk file again.)
	 */
	new_rel_desc = heap_create(relname,
							   relnamespace,
							   reltablespace,
							   relid,
							   InvalidOid,
							   tupdesc,
							   relam,
							   relkind,
							   relpersistence,
							   relstorage,
							   shared_relation,
							   mapped_relation,
							   allow_system_table_mods);

	Assert(relid == RelationGetRelid(new_rel_desc));

	/*
	 * Decide whether to create an array type over the relation's rowtype. We
	 * do not create any array types for system catalogs (ie, those made
	 * during initdb). We do not create them where the use of a relation as
	 * such is an implementation detail: toast tables, sequences and indexes.
	 *
	 * Also not for the auxiliary heaps created for bitmap indexes or append-
	 * only tables.
	 *
	 * In Greenplum, we do not create an array type for child
	 * partitions. Child partitions are automatically named very similarly
	 * which can cause typname collisions very easily. If there are a lot of
	 * typname collisions, it's possible that makeArrayTypeName could fail to
	 * create a typname and error us out.
	 */
	if (IsUnderPostmaster && ((relkind == RELKIND_RELATION && !appendOnlyRel) ||
							  relkind == RELKIND_VIEW ||
							  relkind == RELKIND_MATVIEW ||
							  relkind == RELKIND_FOREIGN_TABLE ||
							  relkind == RELKIND_COMPOSITE_TYPE) &&
		relnamespace != PG_BITMAPINDEX_NAMESPACE &&
		!is_part_child)
	{
		/* OK, so pre-assign a type OID for the array type */
		Relation	pg_type = heap_open(TypeRelationId, AccessShareLock);

		relarrayname = makeArrayTypeName(relname, relnamespace);

		/*
		 * If we are expected to get a preassigned Oid but receive InvalidOid,
		 * get a new Oid. This can happen during upgrades from GPDB4 to 5 where
		 * array types over relation rowtypes were introduced so there are no
		 * pre-existing array types to dump from the old cluster
		 */
		if (Gp_role == GP_ROLE_EXECUTE || IsBinaryUpgrade)
		{
			new_array_oid = GetPreassignedOidForType(relnamespace, relarrayname,
													 true);

			if (new_array_oid == InvalidOid && IsBinaryUpgrade)
				new_array_oid = GetNewOid(pg_type);
		}
		else
			new_array_oid = GetNewOid(pg_type);
		heap_close(pg_type, AccessShareLock);
	}

	/*
	 * Since defining a relation also defines a complex type, we add a new
	 * system type corresponding to the new relation.  The OID of the type can
	 * be preselected by the caller, but if reltypeid is InvalidOid, we'll
	 * generate a new OID for it.
	 *
	 * NOTE: we could get a unique-index failure here, in case someone else is
	 * creating the same type name in parallel but hadn't committed yet when
	 * we checked for a duplicate name above.
	 */
	new_type_oid = AddNewRelationType(relname,
									  relnamespace,
									  relid,
									  relkind,
									  ownerid,
									  reltypeid,
									  new_array_oid);

	/*
	 * Now make the array type if wanted.
	 */
	if (OidIsValid(new_array_oid))
	{
		if (!relarrayname)
			relarrayname = makeArrayTypeName(relname, relnamespace);

		TypeCreate(new_array_oid,		/* force the type's OID to this */
				   relarrayname,	/* Array type name */
				   relnamespace,	/* Same namespace as parent */
				   InvalidOid,	/* Not composite, no relationOid */
				   0,			/* relkind, also N/A here */
				   ownerid,		/* owner's ID */
				   -1,			/* Internal size (varlena) */
				   TYPTYPE_BASE,	/* Not composite - typelem is */
				   TYPCATEGORY_ARRAY,	/* type-category (array) */
				   false,		/* array types are never preferred */
				   DEFAULT_TYPDELIM,	/* default array delimiter */
				   F_ARRAY_IN,	/* array input proc */
				   F_ARRAY_OUT, /* array output proc */
				   F_ARRAY_RECV,	/* array recv (bin) proc */
				   F_ARRAY_SEND,	/* array send (bin) proc */
				   InvalidOid,	/* typmodin procedure - none */
				   InvalidOid,	/* typmodout procedure - none */
				   F_ARRAY_TYPANALYZE,	/* array analyze procedure */
				   new_type_oid,	/* array element type - the rowtype */
				   true,		/* yes, this is an array type */
				   InvalidOid,	/* this has no array type */
				   InvalidOid,	/* domain base type - irrelevant */
				   NULL,		/* default value - none */
				   NULL,		/* default binary representation */
				   false,		/* passed by reference */
				   'd',			/* alignment - must be the largest! */
				   'x',			/* fully TOASTable */
				   -1,			/* typmod */
				   0,			/* array dimensions for typBaseType */
				   false,		/* Type NOT NULL */
				   InvalidOid); /* rowtypes never have a collation */

		pfree(relarrayname);
	}

	/*
	 * now create an entry in pg_class for the relation.
	 *
	 * NOTE: we could get a unique-index failure here, in case someone else is
	 * creating the same relation name in parallel but hadn't committed yet
	 * when we checked for a duplicate name above.
	 */
	AddNewRelationTuple(pg_class_desc,
						new_rel_desc,
						relid,
						new_type_oid,
						reloftypeid,
						ownerid,
						relkind,
						relstorage,
						PointerGetDatum(relacl),
						reloptions,
						is_part_parent);

	/*
	 * if this is an append-only relation, add an entry in pg_appendonly.
	 */
	if(appendOnlyRel)
	{
		InsertAppendOnlyEntry(relid,
							  stdRdOptions->blocksize,
							  safefswritesize,
							  stdRdOptions->compresslevel,
							  stdRdOptions->checksum,
                              stdRdOptions->columnstore,
							  stdRdOptions->compresstype,
							  InvalidOid,
							  InvalidOid,
							  InvalidOid,
							  InvalidOid,
							  InvalidOid);
	}


	/*
	 * now add tuples to pg_attribute for the attributes in our new relation.
	 */
	AddNewAttributeTuples(relid, new_rel_desc->rd_att, relkind,
						  oidislocal, oidinhcount);

	/*
	 * Make a dependency link to force the relation to be deleted if its
	 * namespace is.  Also make a dependency link to its owner, as well as
	 * dependencies for any roles mentioned in the default ACL.
	 *
	 * For composite types, these dependencies are tracked for the pg_type
	 * entry, so we needn't record them here.  Likewise, TOAST tables don't
	 * need a namespace dependency (they live in a pinned namespace) nor an
	 * owner dependency (they depend indirectly through the parent table), nor
	 * should they have any ACL entries.  The same applies for extension
	 * dependencies.
	 *
	 * If it's a temp table, we do not make it an extension member; this
	 * prevents the unintuitive result that deletion of the temp table at
	 * session end would make the whole extension go away.
	 *
	 * Also, skip this in bootstrap mode, since we don't make dependencies
	 * while bootstrapping.
	 */
	if (relkind != RELKIND_COMPOSITE_TYPE &&
		relkind != RELKIND_TOASTVALUE &&
		!IsBootstrapProcessingMode())
	{
		ObjectAddress myself,
					referenced;

		myself.classId = RelationRelationId;
		myself.objectId = relid;
		myself.objectSubId = 0;
		referenced.classId = NamespaceRelationId;
		referenced.objectId = relnamespace;
		referenced.objectSubId = 0;
		recordDependencyOn(&myself, &referenced, DEPENDENCY_NORMAL);

		recordDependencyOnOwner(RelationRelationId, relid, ownerid);

		if (relpersistence != RELPERSISTENCE_TEMP)
			recordDependencyOnCurrentExtension(&myself, false);

		if (reloftypeid)
		{
			referenced.classId = TypeRelationId;
			referenced.objectId = reloftypeid;
			referenced.objectSubId = 0;
			recordDependencyOn(&myself, &referenced, DEPENDENCY_NORMAL);
		}

		if (relacl != NULL)
		{
			int			nnewmembers;
			Oid		   *newmembers;

			nnewmembers = aclmembers(relacl, &newmembers);
			updateAclDependencies(RelationRelationId, relid, 0,
								  ownerid,
								  0, NULL,
								  nnewmembers, newmembers);
		}
	}

	/* Post creation hook for new relation */
	InvokeObjectPostCreateHookArg(RelationRelationId, relid, 0, is_internal);

	/*
	 * Store any supplied constraints and defaults.
	 *
	 * NB: this may do a CommandCounterIncrement and rebuild the relcache
	 * entry, so the relation must be valid and self-consistent at this point.
	 * In particular, there are not yet constraints and defaults anywhere.
	 */
	StoreConstraints(new_rel_desc, cooked_constraints, is_internal);

	/*
	 * If there's a special on-commit action, remember it
	 */
	if (oncommit != ONCOMMIT_NOOP)
		register_on_commit_action(relid, oncommit);

	/*
	 * CDB: If caller gave us a distribution policy, store the distribution
	 * key column list in the gp_distribution_policy catalog and attach a
	 * copy to the relcache entry.
	 */
	if (policy &&
			(Gp_role == GP_ROLE_DISPATCH ||
			 Gp_role == GP_ROLE_EXECUTE ||
			 IsBinaryUpgrade))
	{
		MemoryContext oldcontext;

		Assert(relkind == RELKIND_RELATION || relkind == RELKIND_MATVIEW);

		oldcontext = MemoryContextSwitchTo(GetMemoryChunkContext(new_rel_desc));
		new_rel_desc->rd_cdbpolicy = GpPolicyCopy(policy);
		MemoryContextSwitchTo(oldcontext);
		GpPolicyStore(relid, policy);
	}

	if (Gp_role == GP_ROLE_DISPATCH) /* MPP-11313: */
	{
		bool doIt = true;
		char *subtyp = "TABLE";

		switch (relkind)
		{
			case RELKIND_RELATION:
				// GPDB_93_MERGE_FIXME: What about MATVIEW?
				break;
			case RELKIND_INDEX:
				subtyp = "INDEX";
				break;
			case RELKIND_SEQUENCE:
				subtyp = "SEQUENCE";
				break;
			case RELKIND_VIEW:
				subtyp = "VIEW";
				break;
			default:
				doIt = false;
		}

		/* MPP-7576: don't track internal namespace tables */
		switch (relnamespace) 
		{
			case PG_CATALOG_NAMESPACE:
				/* MPP-7773: don't track objects in system namespace
				 * if modifying system tables (eg during upgrade)  
				 */
				if (allowSystemTableMods)
					doIt = false;
				break;

			case PG_TOAST_NAMESPACE:
			case PG_BITMAPINDEX_NAMESPACE:
			case PG_AOSEGMENT_NAMESPACE:
				doIt = false;
				break;
			default:
				break;
		}

		/* MPP-7572: not valid if in any temporary namespace */
		if (doIt)
			doIt = (!(isAnyTempNamespace(relnamespace)));

		/* MPP-6929: metadata tracking */
		if (doIt)
			MetaTrackAddObject(RelationRelationId,
							   relid, GetUserId(), /* not ownerid */
							   "CREATE", subtyp
					);
	}

	/*
	 * If this is an unlogged relation, it needs an init fork so that it can
	 * be correctly reinitialized on restart.  Since we're going to do an
	 * immediate sync, we ony need to xlog this if archiving or streaming is
	 * enabled.  And the immediate sync is required, because otherwise there's
	 * no guarantee that this will hit the disk before the next checkpoint
	 * moves the redo pointer.
	 */
	if (relpersistence == RELPERSISTENCE_UNLOGGED)
	{
		Assert(relkind == RELKIND_RELATION || relkind == RELKIND_MATVIEW ||
			   relkind == RELKIND_TOASTVALUE || IsAppendonlyMetadataRelkind(relkind));
		heap_create_init_fork(new_rel_desc);
	}

	/*
	 * ok, the relation has been cataloged, so close our relations and return
	 * the OID of the newly created relation.
	 */
	heap_close(new_rel_desc, NoLock);	/* do not unlock till end of xact */
	heap_close(pg_class_desc, RowExclusiveLock);

	return relid;
}

/*
 * Set up an init fork for an unlogged table so that it can be correctly
 * reinitialized on restart.  An immediate sync is required even if the
 * page has been logged, because the write did not go through
 * shared_buffers and therefore a concurrent checkpoint may have moved
 * the redo pointer past our xlog record.  Recovery may as well remove it
 * while replaying, for example, XLOG_DBASE_CREATE or XLOG_TBLSPC_CREATE
 * record. Therefore, logging is necessary even if wal_level=minimal.
 */
void
heap_create_init_fork(Relation rel)
{
	RelationOpenSmgr(rel);
	smgrcreate(rel->rd_smgr, INIT_FORKNUM, false);
	log_smgrcreate(&rel->rd_smgr->smgr_rnode.node, INIT_FORKNUM);
	smgrimmedsync(rel->rd_smgr, INIT_FORKNUM);
}

/*
 *		RelationRemoveInheritance
 *
 * Formerly, this routine checked for child relations and aborted the
 * deletion if any were found.  Now we rely on the dependency mechanism
 * to check for or delete child relations.  By the time we get here,
 * there are no children and we need only remove any pg_inherits rows
 * linking this relation to its parent(s).
 */
static void
RelationRemoveInheritance(Oid relid)
{
	Relation	catalogRelation;
	SysScanDesc scan;
	ScanKeyData key;
	HeapTuple	tuple;

	catalogRelation = heap_open(InheritsRelationId, RowExclusiveLock);

	ScanKeyInit(&key,
				Anum_pg_inherits_inhrelid,
				BTEqualStrategyNumber, F_OIDEQ,
				ObjectIdGetDatum(relid));

	scan = systable_beginscan(catalogRelation, InheritsRelidSeqnoIndexId, true,
							  NULL, 1, &key);

	while (HeapTupleIsValid(tuple = systable_getnext(scan)))
		simple_heap_delete(catalogRelation, &tuple->t_self);

	systable_endscan(scan);
	heap_close(catalogRelation, RowExclusiveLock);
}

static void
RemovePartitioning(Oid relid)
{
	Relation rel;
	SysScanDesc scan;
	ScanKeyData key;
	HeapTuple tuple;
	Relation pgrule;

	if (Gp_role == GP_ROLE_EXECUTE)
		return;

	RemovePartitionEncodingByRelid(relid);

	/* loop through all matches in pg_partition */
	rel = heap_open(PartitionRelationId, RowExclusiveLock);
	pgrule = heap_open(PartitionRuleRelationId,
					   RowExclusiveLock);

	ScanKeyInit(&key,
				Anum_pg_partition_parrelid,
				BTEqualStrategyNumber, F_OIDEQ,
				ObjectIdGetDatum(relid));

	scan = systable_beginscan(rel, PartitionParrelidIndexId, true,
							  NULL, 1, &key);
	while (HeapTupleIsValid(tuple = systable_getnext(scan)))
	{
		Oid			paroid = HeapTupleGetOid(tuple);
		SysScanDesc rule_scan;
		ScanKeyData rule_key;
		HeapTuple	rule_tuple;

		/* remove all rows for pg_partition_rule */
		ScanKeyInit(&rule_key,
					Anum_pg_partition_rule_paroid,
					BTEqualStrategyNumber, F_OIDEQ,
					ObjectIdGetDatum(paroid));
		rule_scan = systable_beginscan(pgrule, PartitionRuleParoidParparentruleParruleordIndexId, true,
									   NULL, 1, &rule_key);
		while (HeapTupleIsValid(rule_tuple = systable_getnext(rule_scan)))
			simple_heap_delete(pgrule, &rule_tuple->t_self);
		systable_endscan(rule_scan);

		/* remove ourself */
		simple_heap_delete(rel, &tuple->t_self);
	}
	systable_endscan(scan);
	heap_close(rel, NoLock);

	/* we might be a leaf partition: delete any records */

	ScanKeyInit(&key,
				Anum_pg_partition_rule_parchildrelid,
				BTEqualStrategyNumber, F_OIDEQ,
				ObjectIdGetDatum(relid));

	scan = systable_beginscan(pgrule, PartitionRuleParchildrelidIndexId, true,
							  NULL, 1, &key);
	while (HeapTupleIsValid(tuple = systable_getnext(scan)))
		simple_heap_delete(pgrule, &tuple->t_self);
	systable_endscan(scan);
	heap_close(pgrule, NoLock);

	CommandCounterIncrement();
}

/*
 *		DeleteRelationTuple
 *
 * Remove pg_class row for the given relid.
 *
 * Note: this is shared by relation deletion and index deletion.  It's
 * not intended for use anyplace else.
 */
void
DeleteRelationTuple(Oid relid)
{
	Relation	pg_class_desc;
	HeapTuple	tup;

	/* Grab an appropriate lock on the pg_class relation */
	pg_class_desc = heap_open(RelationRelationId, RowExclusiveLock);

	tup = SearchSysCache1(RELOID, ObjectIdGetDatum(relid));
	if (!HeapTupleIsValid(tup))
		elog(ERROR, "cache lookup failed for relation %u", relid);

	/* delete the relation tuple from pg_class, and finish up */
	simple_heap_delete(pg_class_desc, &tup->t_self);

	ReleaseSysCache(tup);

	heap_close(pg_class_desc, RowExclusiveLock);
}

/*
 *		DeleteAttributeTuples
 *
 * Remove pg_attribute rows for the given relid.
 *
 * Note: this is shared by relation deletion and index deletion.  It's
 * not intended for use anyplace else.
 */
void
DeleteAttributeTuples(Oid relid)
{
	Relation	attrel;
	SysScanDesc scan;
	ScanKeyData key[1];
	HeapTuple	atttup;

	/* Grab an appropriate lock on the pg_attribute relation */
	attrel = heap_open(AttributeRelationId, RowExclusiveLock);

	/* Use the index to scan only attributes of the target relation */
	ScanKeyInit(&key[0],
				Anum_pg_attribute_attrelid,
				BTEqualStrategyNumber, F_OIDEQ,
				ObjectIdGetDatum(relid));

	scan = systable_beginscan(attrel, AttributeRelidNumIndexId, true,
							  NULL, 1, key);

	/* Delete all the matching tuples */
	while ((atttup = systable_getnext(scan)) != NULL)
		simple_heap_delete(attrel, &atttup->t_self);

	/* Clean up after the scan */
	systable_endscan(scan);
	heap_close(attrel, RowExclusiveLock);
}

/*
 *		DeleteSystemAttributeTuples
 *
 * Remove pg_attribute rows for system columns of the given relid.
 *
 * Note: this is only used when converting a table to a view.  Views don't
 * have system columns, so we should remove them from pg_attribute.
 */
void
DeleteSystemAttributeTuples(Oid relid)
{
	Relation	attrel;
	SysScanDesc scan;
	ScanKeyData key[2];
	HeapTuple	atttup;

	/* Grab an appropriate lock on the pg_attribute relation */
	attrel = heap_open(AttributeRelationId, RowExclusiveLock);

	/* Use the index to scan only system attributes of the target relation */
	ScanKeyInit(&key[0],
				Anum_pg_attribute_attrelid,
				BTEqualStrategyNumber, F_OIDEQ,
				ObjectIdGetDatum(relid));
	ScanKeyInit(&key[1],
				Anum_pg_attribute_attnum,
				BTLessEqualStrategyNumber, F_INT2LE,
				Int16GetDatum(0));

	scan = systable_beginscan(attrel, AttributeRelidNumIndexId, true,
							  NULL, 2, key);

	/* Delete all the matching tuples */
	while ((atttup = systable_getnext(scan)) != NULL)
		simple_heap_delete(attrel, &atttup->t_self);

	/* Clean up after the scan */
	systable_endscan(scan);
	heap_close(attrel, RowExclusiveLock);
}

/*
 *		RemoveAttributeById
 *
 * This is the guts of ALTER TABLE DROP COLUMN: actually mark the attribute
 * deleted in pg_attribute.  We also remove pg_statistic entries for it.
 * (Everything else needed, such as getting rid of any pg_attrdef entry,
 * is handled by dependency.c.)
 */
void
RemoveAttributeById(Oid relid, AttrNumber attnum)
{
	Relation	rel;
	Relation	attr_rel;
	HeapTuple	tuple;
	Form_pg_attribute attStruct;
	char		newattname[NAMEDATALEN];

	/*
	 * Grab an exclusive lock on the target table, which we will NOT release
	 * until end of transaction.  (In the simple case where we are directly
	 * dropping this column, AlterTableDropColumn already did this ... but
	 * when cascading from a drop of some other object, we may not have any
	 * lock.)
	 */
	rel = relation_open(relid, AccessExclusiveLock);

	attr_rel = heap_open(AttributeRelationId, RowExclusiveLock);

	tuple = SearchSysCacheCopy2(ATTNUM,
								ObjectIdGetDatum(relid),
								Int16GetDatum(attnum));
	if (!HeapTupleIsValid(tuple))		/* shouldn't happen */
		elog(ERROR, "cache lookup failed for attribute %d of relation %u",
			 attnum, relid);
	attStruct = (Form_pg_attribute) GETSTRUCT(tuple);

	if (attnum < 0)
	{
		/* System attribute (probably OID) ... just delete the row */

		simple_heap_delete(attr_rel, &tuple->t_self);
	}
	else
	{
		/* Dropping user attributes is lots harder */

		/* Mark the attribute as dropped */
		attStruct->attisdropped = true;

		/*
		 * Set the type OID to invalid.  A dropped attribute's type link
		 * cannot be relied on (once the attribute is dropped, the type might
		 * be too). Fortunately we do not need the type row --- the only
		 * really essential information is the type's typlen and typalign,
		 * which are preserved in the attribute's attlen and attalign.  We set
		 * atttypid to zero here as a means of catching code that incorrectly
		 * expects it to be valid.
		 */
		attStruct->atttypid = InvalidOid;

		/* Remove any NOT NULL constraint the column may have */
		attStruct->attnotnull = false;

		/* We don't want to keep stats for it anymore */
		attStruct->attstattarget = 0;

		/*
		 * Change the column name to something that isn't likely to conflict
		 */
		snprintf(newattname, sizeof(newattname),
				 "........pg.dropped.%d........", attnum);
		namestrcpy(&(attStruct->attname), newattname);

		simple_heap_update(attr_rel, &tuple->t_self, tuple);

		/* keep the system catalog indexes current */
		CatalogUpdateIndexes(attr_rel, tuple);
	}

	/*
	 * Because updating the pg_attribute row will trigger a relcache flush for
	 * the target relation, we need not do anything else to notify other
	 * backends of the change.
	 */

	heap_close(attr_rel, RowExclusiveLock);

	if (attnum > 0)
		RemoveStatistics(relid, attnum);

	relation_close(rel, NoLock);
}

/*
 *		RemoveAttrDefault
 *
 * If the specified relation/attribute has a default, remove it.
 * (If no default, raise error if complain is true, else return quietly.)
 */
void
RemoveAttrDefault(Oid relid, AttrNumber attnum,
				  DropBehavior behavior, bool complain, bool internal)
{
	Relation	attrdef_rel;
	ScanKeyData scankeys[2];
	SysScanDesc scan;
	HeapTuple	tuple;
	bool		found = false;

	attrdef_rel = heap_open(AttrDefaultRelationId, RowExclusiveLock);

	ScanKeyInit(&scankeys[0],
				Anum_pg_attrdef_adrelid,
				BTEqualStrategyNumber, F_OIDEQ,
				ObjectIdGetDatum(relid));
	ScanKeyInit(&scankeys[1],
				Anum_pg_attrdef_adnum,
				BTEqualStrategyNumber, F_INT2EQ,
				Int16GetDatum(attnum));

	scan = systable_beginscan(attrdef_rel, AttrDefaultIndexId, true,
							  NULL, 2, scankeys);

	/* There should be at most one matching tuple, but we loop anyway */
	while (HeapTupleIsValid(tuple = systable_getnext(scan)))
	{
		ObjectAddress object;

		object.classId = AttrDefaultRelationId;
		object.objectId = HeapTupleGetOid(tuple);
		object.objectSubId = 0;

		performDeletion(&object, behavior,
						internal ? PERFORM_DELETION_INTERNAL : 0);

		found = true;
	}

	systable_endscan(scan);
	heap_close(attrdef_rel, RowExclusiveLock);

	if (complain && !found)
		elog(ERROR, "could not find attrdef tuple for relation %u attnum %d",
			 relid, attnum);
}

/*
 *		RemoveAttrDefaultById
 *
 * Remove a pg_attrdef entry specified by OID.  This is the guts of
 * attribute-default removal.  Note it should be called via performDeletion,
 * not directly.
 */
void
RemoveAttrDefaultById(Oid attrdefId)
{
	Relation	attrdef_rel;
	Relation	attr_rel;
	Relation	myrel;
	ScanKeyData scankeys[1];
	SysScanDesc scan;
	HeapTuple	tuple;
	Oid			myrelid;
	AttrNumber	myattnum;

	/* Grab an appropriate lock on the pg_attrdef relation */
	attrdef_rel = heap_open(AttrDefaultRelationId, RowExclusiveLock);

	/* Find the pg_attrdef tuple */
	ScanKeyInit(&scankeys[0],
				ObjectIdAttributeNumber,
				BTEqualStrategyNumber, F_OIDEQ,
				ObjectIdGetDatum(attrdefId));

	scan = systable_beginscan(attrdef_rel, AttrDefaultOidIndexId, true,
							  NULL, 1, scankeys);

	tuple = systable_getnext(scan);
	if (!HeapTupleIsValid(tuple))
		elog(ERROR, "could not find tuple for attrdef %u", attrdefId);

	myrelid = ((Form_pg_attrdef) GETSTRUCT(tuple))->adrelid;
	myattnum = ((Form_pg_attrdef) GETSTRUCT(tuple))->adnum;

	/* Get an exclusive lock on the relation owning the attribute */
	myrel = relation_open(myrelid, AccessExclusiveLock);

	/* Now we can delete the pg_attrdef row */
	simple_heap_delete(attrdef_rel, &tuple->t_self);

	systable_endscan(scan);
	heap_close(attrdef_rel, RowExclusiveLock);

	/* Fix the pg_attribute row */
	attr_rel = heap_open(AttributeRelationId, RowExclusiveLock);

	tuple = SearchSysCacheCopy2(ATTNUM,
								ObjectIdGetDatum(myrelid),
								Int16GetDatum(myattnum));
	if (!HeapTupleIsValid(tuple))		/* shouldn't happen */
		elog(ERROR, "cache lookup failed for attribute %d of relation %u",
			 myattnum, myrelid);

	((Form_pg_attribute) GETSTRUCT(tuple))->atthasdef = false;

	simple_heap_update(attr_rel, &tuple->t_self, tuple);

	/* keep the system catalog indexes current */
	CatalogUpdateIndexes(attr_rel, tuple);

	/*
	 * Our update of the pg_attribute row will force a relcache rebuild, so
	 * there's nothing else to do here.
	 */
	heap_close(attr_rel, RowExclusiveLock);

	/* Keep lock on attribute's rel until end of xact */
	relation_close(myrel, NoLock);
}

/*
 * heap_drop_with_catalog	- removes specified relation from catalogs
 *
 * Note that this routine is not responsible for dropping objects that are
 * linked to the pg_class entry via dependencies (for example, indexes and
 * constraints).  Those are deleted by the dependency-tracing logic in
 * dependency.c before control gets here.  In general, therefore, this routine
 * should never be called directly; go through performDeletion() instead.
 */
void
heap_drop_with_catalog(Oid relid)
{
	Relation	rel;
	bool		is_part_child = false;
	bool		is_appendonly_rel;
	bool		is_external_rel;
	char		relkind;

	/*
	 * Open and lock the relation.
	 */
	rel = relation_open(relid, AccessExclusiveLock);

	relkind = rel->rd_rel->relkind;

	is_appendonly_rel = RelationIsAppendOptimized(rel);
	is_external_rel = RelationIsExternal(rel);

	/*
	 * There can no longer be anyone *else* touching the relation, but we
	 * might still have open queries or cursors, or pending trigger events, in
	 * our own session.
	 */
	CheckTableNotInUse(rel, "DROP TABLE");

	/*
	 * This effectively deletes all rows in the table, and may be done in a
	 * serializable transaction.  In that case we must record a rw-conflict in
	 * to this transaction from each transaction holding a predicate lock on
	 * the table.
	 */
	CheckTableForSerializableConflictIn(rel);

	/*
	 * Delete pg_foreign_table tuple first.
	 */
	if (rel->rd_rel->relkind == RELKIND_FOREIGN_TABLE)
	{
		Relation	rel;
		HeapTuple	tuple;

		rel = heap_open(ForeignTableRelationId, RowExclusiveLock);

		tuple = SearchSysCache1(FOREIGNTABLEREL, ObjectIdGetDatum(relid));
		if (!HeapTupleIsValid(tuple))
			elog(ERROR, "cache lookup failed for foreign table %u", relid);

		simple_heap_delete(rel, &tuple->t_self);

		ReleaseSysCache(tuple);
		heap_close(rel, RowExclusiveLock);
	}

	/*
	 * Schedule unlinking of the relation's physical files at commit.
	 */
	if (relkind != RELKIND_VIEW &&
		relkind != RELKIND_COMPOSITE_TYPE &&
		relkind != RELKIND_FOREIGN_TABLE &&
		!RelationIsExternal(rel))
	{
		RelationDropStorage(rel);
	}

	/*
	 * Close relcache entry, but *keep* AccessExclusiveLock (unless this is
	 * a child partition) on the relation until transaction commit.  This
	 * ensures no one else will try to do something with the doomed relation.
	 */
	is_part_child = !rel_needs_long_lock(RelationGetRelid(rel));
	if (is_part_child)
		relation_close(rel, AccessExclusiveLock);
	else
		relation_close(rel, NoLock);

	/*
	 * Forget any ON COMMIT action for the rel
	 */
	remove_on_commit_action(relid);

	/*
	 * Flush the relation from the relcache.  We want to do this before
	 * starting to remove catalog entries, just to be certain that no relcache
	 * entry rebuild will happen partway through.  (That should not really
	 * matter, since we don't do CommandCounterIncrement here, but let's be
	 * safe.)
	 */
	RelationForgetRelation(relid);

	/*
	 * remove inheritance information
	 */
	RelationRemoveInheritance(relid);

	/*
	 * remove partitioning configuration
	 */
	RemovePartitioning(relid);

	/*
	 * delete statistics
	 */
	RemoveStatistics(relid, 0);

	/*
	 * delete attribute tuples
	 */
	DeleteAttributeTuples(relid);

	/*
	 * delete relation tuple
	 */
	DeleteRelationTuple(relid);

	/*
	 * delete error log file
	 */
	ErrorLogDelete(MyDatabaseId, relid);

	/*
	 * append-only table? delete the corresponding pg_appendonly tuple
	 */
	if(is_appendonly_rel)
		RemoveAppendonlyEntry(relid);

	/*
	 * External table? If so, delete the pg_exttable tuple.
	 */
	if (is_external_rel)
		RemoveExtTableEntry(relid);

	/*
	 * Remove distribution policy, if any.
 	 */
	if (relkind == RELKIND_RELATION)
		GpPolicyRemove(relid);

	/*
	 * Attribute encoding
	 */
	if (relkind == RELKIND_RELATION)
		RemoveAttributeEncodingsByRelid(relid);

	/* MPP-6929: metadata tracking */
	MetaTrackDropObject(RelationRelationId,
						relid);

}


/*
 * Store a default expression for column attnum of relation rel.
 */
void
StoreAttrDefault(Relation rel, AttrNumber attnum,
				 Node *expr, bool is_internal)
{
	char	   *adbin;
	char	   *adsrc;
	Relation	adrel;
	HeapTuple	tuple;
	Datum		values[4];
	static bool nulls[4] = {false, false, false, false};
	Relation	attrrel;
	HeapTuple	atttup;
	Form_pg_attribute attStruct;
	Oid			attrdefOid;
	ObjectAddress colobject,
				defobject;

	/*
	 * Flatten expression to string form for storage.
	 */
	adbin = nodeToString(expr);

	/*
	 * Also deparse it to form the mostly-obsolete adsrc field.
	 */
	adsrc = deparse_expression(expr,
							deparse_context_for(RelationGetRelationName(rel),
												RelationGetRelid(rel)),
							   false, false);

	/*
	 * Make the pg_attrdef entry.
	 */
	values[Anum_pg_attrdef_adrelid - 1] = RelationGetRelid(rel);
	values[Anum_pg_attrdef_adnum - 1] = attnum;
	values[Anum_pg_attrdef_adbin - 1] = CStringGetTextDatum(adbin);
	values[Anum_pg_attrdef_adsrc - 1] = CStringGetTextDatum(adsrc);

	adrel = heap_open(AttrDefaultRelationId, RowExclusiveLock);

	tuple = heap_form_tuple(adrel->rd_att, values, nulls);
	attrdefOid = simple_heap_insert(adrel, tuple);

	CatalogUpdateIndexes(adrel, tuple);

	defobject.classId = AttrDefaultRelationId;
	defobject.objectId = attrdefOid;
	defobject.objectSubId = 0;

	heap_close(adrel, RowExclusiveLock);

	/* now can free some of the stuff allocated above */
	pfree(DatumGetPointer(values[Anum_pg_attrdef_adbin - 1]));
	pfree(DatumGetPointer(values[Anum_pg_attrdef_adsrc - 1]));
	heap_freetuple(tuple);
	pfree(adbin);
	pfree(adsrc);

	/*
	 * Update the pg_attribute entry for the column to show that a default
	 * exists.
	 */
	attrrel = heap_open(AttributeRelationId, RowExclusiveLock);
	atttup = SearchSysCacheCopy2(ATTNUM,
								 ObjectIdGetDatum(RelationGetRelid(rel)),
								 Int16GetDatum(attnum));
	if (!HeapTupleIsValid(atttup))
		elog(ERROR, "cache lookup failed for attribute %d of relation %u",
			 attnum, RelationGetRelid(rel));
	attStruct = (Form_pg_attribute) GETSTRUCT(atttup);
	if (!attStruct->atthasdef)
	{
		attStruct->atthasdef = true;
		simple_heap_update(attrrel, &atttup->t_self, atttup);
		/* keep catalog indexes current */
		CatalogUpdateIndexes(attrrel, atttup);
	}
	heap_close(attrrel, RowExclusiveLock);
	heap_freetuple(atttup);

	/*
	 * Make a dependency so that the pg_attrdef entry goes away if the column
	 * (or whole table) is deleted.
	 */
	colobject.classId = RelationRelationId;
	colobject.objectId = RelationGetRelid(rel);
	colobject.objectSubId = attnum;

	recordDependencyOn(&defobject, &colobject, DEPENDENCY_AUTO);

	/*
	 * Record dependencies on objects used in the expression, too.
	 */
	recordDependencyOnExpr(&defobject, expr, NIL, DEPENDENCY_NORMAL);

	/*
	 * Post creation hook for attribute defaults.
	 *
	 * XXX. ALTER TABLE ALTER COLUMN SET/DROP DEFAULT is implemented with a
	 * couple of deletion/creation of the attribute's default entry, so the
	 * callee should check existence of an older version of this entry if it
	 * needs to distinguish.
	 */
	InvokeObjectPostCreateHookArg(AttrDefaultRelationId,
								  RelationGetRelid(rel), attnum, is_internal);
}

/*
 * Store a check-constraint expression for the given relation.
 *
 * Caller is responsible for updating the count of constraints
 * in the pg_class entry for the relation.
 */
static void
StoreRelCheck(Relation rel, char *ccname, Node *expr,
			  bool is_validated, bool is_local, int inhcount,
			  bool is_no_inherit, bool is_internal)
{
	char	   *ccbin;
	char	   *ccsrc;
	List	   *varList;
	int			keycount;
	int16	   *attNos;

	/*
	 * Flatten expression to string form for storage.
	 */
	ccbin = nodeToString(expr);

	/*
	 * Also deparse it to form the mostly-obsolete consrc field.
	 */
	ccsrc = deparse_expression(expr,
							deparse_context_for(RelationGetRelationName(rel),
												RelationGetRelid(rel)),
							   false, false);

	/*
	 * Find columns of rel that are used in expr
	 *
	 * NB: pull_var_clause is okay here only because we don't allow subselects
	 * in check constraints; it would fail to examine the contents of
	 * subselects.
	 */
	varList = pull_var_clause(expr,
							  PVC_REJECT_AGGREGATES,
							  PVC_REJECT_PLACEHOLDERS);
	keycount = list_length(varList);

	if (keycount > 0)
	{
		ListCell   *vl;
		int			i = 0;

		attNos = (int16 *) palloc(keycount * sizeof(int16));
		foreach(vl, varList)
		{
			Var		   *var = (Var *) lfirst(vl);
			int			j;

			for (j = 0; j < i; j++)
				if (attNos[j] == var->varattno)
					break;
			if (j == i)
				attNos[i++] = var->varattno;
		}
		keycount = i;
	}
	else
		attNos = NULL;

	/*
	 * Create the Check Constraint
	 */
	CreateConstraintEntry(ccname,		/* Constraint Name */
						  RelationGetNamespace(rel),	/* namespace */
						  CONSTRAINT_CHECK,		/* Constraint Type */
						  false,	/* Is Deferrable */
						  false,	/* Is Deferred */
						  is_validated,
						  RelationGetRelid(rel),		/* relation */
						  attNos,		/* attrs in the constraint */
						  keycount,		/* # attrs in the constraint */
						  InvalidOid,	/* not a domain constraint */
						  InvalidOid,	/* no associated index */
						  InvalidOid,	/* Foreign key fields */
						  NULL,
						  NULL,
						  NULL,
						  NULL,
						  0,
						  ' ',
						  ' ',
						  ' ',
						  NULL, /* not an exclusion constraint */
						  expr, /* Tree form of check constraint */
						  ccbin,	/* Binary form of check constraint */
						  ccsrc,	/* Source form of check constraint */
						  is_local,		/* conislocal */
						  inhcount,		/* coninhcount */
						  is_no_inherit,		/* connoinherit */
						  is_internal); /* internally constructed? */

	pfree(ccbin);
	pfree(ccsrc);
}

/*
 * Store defaults and constraints (passed as a list of CookedConstraint).
 *
 * NOTE: only pre-cooked expressions will be passed this way, which is to
 * say expressions inherited from an existing relation.  Newly parsed
 * expressions can be added later, by direct calls to StoreAttrDefault
 * and StoreRelCheck (see AddRelationNewConstraints()).
 */
static void
StoreConstraints(Relation rel, List *cooked_constraints, bool is_internal)
{
	int			numchecks = 0;
	ListCell   *lc;

	if (!cooked_constraints)
		return;					/* nothing to do */

	/*
	 * Deparsing of constraint expressions will fail unless the just-created
	 * pg_attribute tuples for this relation are made visible.  So, bump the
	 * command counter.  CAUTION: this will cause a relcache entry rebuild.
	 */
	CommandCounterIncrement();

	foreach(lc, cooked_constraints)
	{
		CookedConstraint *con = (CookedConstraint *) lfirst(lc);

		switch (con->contype)
		{
			case CONSTR_DEFAULT:
				StoreAttrDefault(rel, con->attnum, con->expr, is_internal);
				break;
			case CONSTR_CHECK:
				StoreRelCheck(rel, con->name, con->expr, !con->skip_validation,
							  con->is_local, con->inhcount,
							  con->is_no_inherit, is_internal);
				numchecks++;
				break;
			default:
				elog(ERROR, "unrecognized constraint type: %d",
					 (int) con->contype);
		}
	}

	if (numchecks > 0)
		SetRelationNumChecks(rel, numchecks);
}

/*
 * AddRelationNewConstraints
 *
 * Add new column default expressions and/or constraint check expressions
 * to an existing relation.  This is defined to do both for efficiency in
 * DefineRelation, but of course you can do just one or the other by passing
 * empty lists.
 *
 * rel: relation to be modified
 * newColDefaults: list of RawColumnDefault structures
 * newConstraints: list of Constraint nodes
 * allow_merge: TRUE if check constraints may be merged with existing ones
 * is_local: TRUE if definition is local, FALSE if it's inherited
 * is_internal: TRUE if result of some internal process, not a user request
 *
 * All entries in newColDefaults will be processed.  Entries in newConstraints
 * will be processed only if they are CONSTR_CHECK type.
 *
 * Returns a list of CookedConstraint nodes that shows the cooked form of
 * the default and constraint expressions added to the relation.
 *
 * NB: caller should have opened rel with AccessExclusiveLock, and should
 * hold that lock till end of transaction.  Also, we assume the caller has
 * done a CommandCounterIncrement if necessary to make the relation's catalog
 * tuples visible.
 */
List *
AddRelationNewConstraints(Relation rel,
						  List *newColDefaults,
						  List *newConstraints,
						  bool allow_merge,
						  bool is_local,
						  bool is_internal)
{
	List	   *cookedConstraints = NIL;
	TupleDesc	tupleDesc;
	TupleConstr *oldconstr;
	int			numoldchecks;
	ParseState *pstate;
	RangeTblEntry *rte;
	int			numchecks;
	List	   *checknames;
	ListCell   *cell;
	Node	   *expr;
	CookedConstraint *cooked;

	/*
	 * Get info about existing constraints.
	 */
	tupleDesc = RelationGetDescr(rel);
	oldconstr = tupleDesc->constr;
	if (oldconstr)
		numoldchecks = oldconstr->num_check;
	else
		numoldchecks = 0;

	/*
	 * Create a dummy ParseState and insert the target relation as its sole
	 * rangetable entry.  We need a ParseState for transformExpr.
	 */
	pstate = make_parsestate(NULL);
	rte = addRangeTableEntryForRelation(pstate,
										rel,
										NULL,
										false,
										true);
	addRTEtoQuery(pstate, rte, true, true, true);

	/*
	 * Process column default expressions.
	 */
	foreach(cell, newColDefaults)
	{
		RawColumnDefault *colDef = (RawColumnDefault *) lfirst(cell);
		Form_pg_attribute atp = rel->rd_att->attrs[colDef->attnum - 1];

		expr = cookDefault(pstate, colDef->raw_default,
						   atp->atttypid, atp->atttypmod,
						   NameStr(atp->attname));

		/*
		 * If the expression is just a NULL constant, we do not bother to make
		 * an explicit pg_attrdef entry, since the default behavior is
		 * equivalent.
		 *
		 * Note a nonobvious property of this test: if the column is of a
		 * domain type, what we'll get is not a bare null Const but a
		 * CoerceToDomain expr, so we will not discard the default.  This is
		 * critical because the column default needs to be retained to
		 * override any default that the domain might have.
		 */
		if (expr == NULL ||
			(IsA(expr, Const) &&((Const *) expr)->constisnull))
			continue;

		StoreAttrDefault(rel, colDef->attnum, expr, is_internal);

		cooked = (CookedConstraint *) palloc(sizeof(CookedConstraint));
		cooked->contype = CONSTR_DEFAULT;
		cooked->name = NULL;
		cooked->attnum = colDef->attnum;
		cooked->expr = expr;
		cooked->skip_validation = false;
		cooked->is_local = is_local;
		cooked->inhcount = is_local ? 0 : 1;
		cooked->is_no_inherit = false;
		cookedConstraints = lappend(cookedConstraints, cooked);
	}

	/*
	 * Process constraint expressions.
	 */
	numchecks = numoldchecks;
	checknames = NIL;
	foreach(cell, newConstraints)
	{
		Constraint *cdef = (Constraint *) lfirst(cell);
		char	   *ccname;

		if (cdef->contype != CONSTR_CHECK)
			continue;

		if (cdef->raw_expr != NULL)
		{
			Assert(cdef->cooked_expr == NULL);

			/*
			 * Transform raw parsetree to executable expression, and verify
			 * it's valid as a CHECK constraint.
			 */
			expr = cookConstraint(pstate, cdef->raw_expr,
								  RelationGetRelationName(rel));
		}
		else
		{
			Assert(cdef->cooked_expr != NULL);

			/*
			 * Here, we assume the parser will only pass us valid CHECK
			 * expressions, so we do no particular checking.
			 */
			expr = stringToNode(cdef->cooked_expr);
		}

		/*
		 * Check name uniqueness, or generate a name if none was given.
		 */
		if (cdef->conname != NULL)
		{
			ListCell   *cell2;

			ccname = cdef->conname;
			/* Check against other new constraints */
			/* Needed because we don't do CommandCounterIncrement in loop */
			foreach(cell2, checknames)
			{
				if (strcmp((char *) lfirst(cell2), ccname) == 0)
					ereport(ERROR,
							(errcode(ERRCODE_DUPLICATE_OBJECT),
							 errmsg("check constraint \"%s\" already exists",
									ccname)));
			}

			/* save name for future checks */
			checknames = lappend(checknames, ccname);

			/*
			 * Check against pre-existing constraints.  If we are allowed to
			 * merge with an existing constraint, there's no more to do here.
			 * (We omit the duplicate constraint from the result, which is
			 * what ATAddCheckConstraint wants.)
			 */
			if (MergeWithExistingConstraint(rel, ccname, expr,
											allow_merge, is_local,
											cdef->initially_valid,
											cdef->is_no_inherit))
				continue;
		}
		else
		{
			/*
			 * When generating a name, we want to create "tab_col_check" for a
			 * column constraint and "tab_check" for a table constraint.  We
			 * no longer have any info about the syntactic positioning of the
			 * constraint phrase, so we approximate this by seeing whether the
			 * expression references more than one column.  (If the user
			 * played by the rules, the result is the same...)
			 *
			 * Note: pull_var_clause() doesn't descend into sublinks, but we
			 * eliminated those above; and anyway this only needs to be an
			 * approximate answer.
			 */
			List	   *vars;
			char	   *colname;

			vars = pull_var_clause(expr,
								   PVC_REJECT_AGGREGATES,
								   PVC_REJECT_PLACEHOLDERS);

			/* eliminate duplicates */
			vars = list_union(NIL, vars);

			if (list_length(vars) == 1)
				colname = get_attname(RelationGetRelid(rel),
									  ((Var *) linitial(vars))->varattno);
			else
				colname = NULL;

			ccname = ChooseConstraintName(RelationGetRelationName(rel),
										  colname,
										  "check",
										  RelationGetNamespace(rel),
										  checknames);

			/* save name for future checks */
			checknames = lappend(checknames, ccname);
		}

		/*
		 * OK, store it.
		 */
		StoreRelCheck(rel, ccname, expr, !cdef->skip_validation, is_local,
					  is_local ? 0 : 1, cdef->is_no_inherit, is_internal);

		numchecks++;

		cooked = (CookedConstraint *) palloc(sizeof(CookedConstraint));
		cooked->contype = CONSTR_CHECK;
		cooked->name = ccname;
		cooked->attnum = 0;
		cooked->expr = expr;
		cooked->skip_validation = cdef->skip_validation;
		cooked->is_local = is_local;
		cooked->inhcount = is_local ? 0 : 1;
		cooked->is_no_inherit = cdef->is_no_inherit;
		cookedConstraints = lappend(cookedConstraints, cooked);
	}

	/* Cleanup the parse state */
	free_parsestate(pstate);

	/*
	 * Update the count of constraints in the relation's pg_class tuple. We do
	 * this even if there was no change, in order to ensure that an SI update
	 * message is sent out for the pg_class tuple, which will force other
	 * backends to rebuild their relcache entries for the rel. (This is
	 * critical if we added defaults but not constraints.)
	 */
	SetRelationNumChecks(rel, numchecks);

	return cookedConstraints;
}

/*
 * Check for a pre-existing check constraint that conflicts with a proposed
 * new one, and either adjust its conislocal/coninhcount settings or throw
 * error as needed.
 *
 * Returns TRUE if merged (constraint is a duplicate), or FALSE if it's
 * got a so-far-unique name, or throws error if conflict.
 *
 * XXX See MergeConstraintsIntoExisting too if you change this code.
 */
static bool
MergeWithExistingConstraint(Relation rel, char *ccname, Node *expr,
							bool allow_merge, bool is_local,
							bool is_initially_valid,
							bool is_no_inherit)
{
	bool		found;
	Relation	conDesc;
	SysScanDesc conscan;
	ScanKeyData skey[2];
	HeapTuple	tup;

	/* Search for a pg_constraint entry with same name and relation */
	conDesc = heap_open(ConstraintRelationId, RowExclusiveLock);

	found = false;

	ScanKeyInit(&skey[0],
				Anum_pg_constraint_conname,
				BTEqualStrategyNumber, F_NAMEEQ,
				CStringGetDatum(ccname));

	ScanKeyInit(&skey[1],
				Anum_pg_constraint_connamespace,
				BTEqualStrategyNumber, F_OIDEQ,
				ObjectIdGetDatum(RelationGetNamespace(rel)));

	conscan = systable_beginscan(conDesc, ConstraintNameNspIndexId, true,
								 NULL, 2, skey);

	while (HeapTupleIsValid(tup = systable_getnext(conscan)))
	{
		Form_pg_constraint con = (Form_pg_constraint) GETSTRUCT(tup);

		if (con->conrelid == RelationGetRelid(rel))
		{
			/* Found it.  Conflicts if not identical check constraint */
			if (con->contype == CONSTRAINT_CHECK)
			{
				Datum		val;
				bool		isnull;

				val = fastgetattr(tup,
								  Anum_pg_constraint_conbin,
								  conDesc->rd_att, &isnull);
				if (isnull)
					elog(ERROR, "null conbin for rel %s",
						 RelationGetRelationName(rel));
				if (equal(expr, stringToNode(TextDatumGetCString(val))))
					found = true;
			}

			/*
			 * If the existing constraint is purely inherited (no local
			 * definition) then interpret addition of a local constraint as a
			 * legal merge.  This allows ALTER ADD CONSTRAINT on parent and
			 * child tables to be given in either order with same end state.
			 */
			if (is_local && !con->conislocal)
				allow_merge = true;

			if (!found || !allow_merge)
				ereport(ERROR,
						(errcode(ERRCODE_DUPLICATE_OBJECT),
				errmsg("constraint \"%s\" for relation \"%s\" already exists",
					   ccname, RelationGetRelationName(rel))));

			/* If the child constraint is "no inherit" then cannot merge */
			if (con->connoinherit)
				ereport(ERROR,
						(errcode(ERRCODE_INVALID_OBJECT_DEFINITION),
						 errmsg("constraint \"%s\" conflicts with non-inherited constraint on relation \"%s\"",
								ccname, RelationGetRelationName(rel))));

			/*
			 * Must not change an existing inherited constraint to "no
			 * inherit" status.  That's because inherited constraints should
			 * be able to propagate to lower-level children.
			 */
			if (con->coninhcount > 0 && is_no_inherit)
				ereport(ERROR,
						(errcode(ERRCODE_INVALID_OBJECT_DEFINITION),
						 errmsg("constraint \"%s\" conflicts with inherited constraint on relation \"%s\"",
								ccname, RelationGetRelationName(rel))));

			/*
			 * If the child constraint is "not valid" then cannot merge with a
			 * valid parent constraint
			 */
			if (is_initially_valid && !con->convalidated)
				ereport(ERROR,
						(errcode(ERRCODE_INVALID_OBJECT_DEFINITION),
						 errmsg("constraint \"%s\" conflicts with NOT VALID constraint on relation \"%s\"",
								ccname, RelationGetRelationName(rel))));

			/* OK to update the tuple */
			ereport(NOTICE,
			   (errmsg("merging constraint \"%s\" with inherited definition",
					   ccname)));

			tup = heap_copytuple(tup);
			con = (Form_pg_constraint) GETSTRUCT(tup);

			if (is_local)
				con->conislocal = true;
			else
				con->coninhcount++;
			if (is_no_inherit)
			{
				Assert(is_local);
				con->connoinherit = true;
			}
			simple_heap_update(conDesc, &tup->t_self, tup);
			CatalogUpdateIndexes(conDesc, tup);
			break;
		}
	}

	systable_endscan(conscan);
	heap_close(conDesc, RowExclusiveLock);

	return found;
}

/*
 * Update the count of constraints in the relation's pg_class tuple.
 *
 * Caller had better hold exclusive lock on the relation.
 *
 * An important side effect is that a SI update message will be sent out for
 * the pg_class tuple, which will force other backends to rebuild their
 * relcache entries for the rel.  Also, this backend will rebuild its
 * own relcache entry at the next CommandCounterIncrement.
 */
void
SetRelationNumChecks(Relation rel, int numchecks)
{
	Relation	relrel;
	HeapTuple	reltup;
	Form_pg_class relStruct;

	relrel = heap_open(RelationRelationId, RowExclusiveLock);
	reltup = SearchSysCacheCopy1(RELOID,
								 ObjectIdGetDatum(RelationGetRelid(rel)));
	if (!HeapTupleIsValid(reltup))
		elog(ERROR, "cache lookup failed for relation %u",
			 RelationGetRelid(rel));
	relStruct = (Form_pg_class) GETSTRUCT(reltup);

	if (relStruct->relchecks != numchecks)
	{
		relStruct->relchecks = numchecks;

		simple_heap_update(relrel, &reltup->t_self, reltup);

		/* keep catalog indexes current */
		CatalogUpdateIndexes(relrel, reltup);
	}
	else
	{
		/* Skip the disk update, but force relcache inval anyway */
		CacheInvalidateRelcache(rel);
	}

	heap_freetuple(reltup);
	heap_close(relrel, RowExclusiveLock);
}

/*
 * Take a raw default and convert it to a cooked format ready for
 * storage.
 *
 * Parse state should be set up to recognize any vars that might appear
 * in the expression.  (Even though we plan to reject vars, it's more
 * user-friendly to give the correct error message than "unknown var".)
 *
 * If atttypid is not InvalidOid, coerce the expression to the specified
 * type (and typmod atttypmod).   attname is only needed in this case:
 * it is used in the error message, if any.
 */
Node *
cookDefault(ParseState *pstate,
			Node *raw_default,
			Oid atttypid,
			int32 atttypmod,
			char *attname)
{
	Node	   *expr;

	Assert(raw_default != NULL);

	/*
	 * Transform raw parsetree to executable expression.
	 */
	expr = transformExpr(pstate, raw_default, EXPR_KIND_COLUMN_DEFAULT);

	/*
	 * Make sure default expr does not refer to any vars (we need this check
	 * since the pstate includes the target table).
	 */
	if (contain_var_clause(expr))
		ereport(ERROR,
				(errcode(ERRCODE_INVALID_COLUMN_REFERENCE),
			  errmsg("cannot use column references in default expression")));

	/*
	 * transformExpr() should have already rejected subqueries, aggregates,
	 * and window functions, based on the EXPR_KIND_ for a default expression.
	 *
	 * It can't return a set either.
	 */
	if (expression_returns_set(expr))
		ereport(ERROR,
				(errcode(ERRCODE_DATATYPE_MISMATCH),
				 errmsg("default expression must not return a set")));

	/*
	 * Coerce the expression to the correct type and typmod, if given. This
	 * should match the parser's processing of non-defaulted expressions ---
	 * see transformAssignedExpr().
	 */
	if (OidIsValid(atttypid))
	{
		Oid			type_id = exprType(expr);

		expr = coerce_to_target_type(pstate, expr, type_id,
									 atttypid, atttypmod,
									 COERCION_ASSIGNMENT,
									 COERCE_IMPLICIT_CAST,
									 -1);
		if (expr == NULL)
			ereport(ERROR,
					(errcode(ERRCODE_DATATYPE_MISMATCH),
					 errmsg("column \"%s\" is of type %s"
							" but default expression is of type %s",
							attname,
							format_type_be(atttypid),
							format_type_be(type_id)),
			   errhint("You will need to rewrite or cast the expression.")));
	}

	/*
	 * Finally, take care of collations in the finished expression.
	 */
	assign_expr_collations(pstate, expr);

	return expr;
}

/*
 * Take a raw CHECK constraint expression and convert it to a cooked format
 * ready for storage.
 *
 * Parse state must be set up to recognize any vars that might appear
 * in the expression.
 */
static Node *
cookConstraint(ParseState *pstate,
			   Node *raw_constraint,
			   char *relname)
{
	Node	   *expr;

	/*
	 * Transform raw parsetree to executable expression.
	 */
	expr = transformExpr(pstate, raw_constraint, EXPR_KIND_CHECK_CONSTRAINT);

	/*
	 * Make sure it yields a boolean result.
	 */
	expr = coerce_to_boolean(pstate, expr, "CHECK");

	/*
	 * Take care of collations.
	 */
	assign_expr_collations(pstate, expr);

	/*
	 * Make sure no outside relations are referred to (this is probably dead
	 * code now that add_missing_from is history).
	 */
	if (list_length(pstate->p_rtable) != 1)
		ereport(ERROR,
				(errcode(ERRCODE_INVALID_COLUMN_REFERENCE),
			errmsg("only table \"%s\" can be referenced in check constraint",
				   relname)));

	return expr;
}


/*
 * RemoveStatistics --- remove entries in pg_statistic for a rel or column
 *
 * If attnum is zero, remove all entries for rel; else remove only the one(s)
 * for that column.
 */
void
RemoveStatistics(Oid relid, AttrNumber attnum)
{
	Relation	pgstatistic;
	SysScanDesc scan;
	ScanKeyData key[2];
	int			nkeys;
	HeapTuple	tuple;

	pgstatistic = heap_open(StatisticRelationId, RowExclusiveLock);

	ScanKeyInit(&key[0],
				Anum_pg_statistic_starelid,
				BTEqualStrategyNumber, F_OIDEQ,
				ObjectIdGetDatum(relid));

	if (attnum == 0)
		nkeys = 1;
	else
	{
		ScanKeyInit(&key[1],
					Anum_pg_statistic_staattnum,
					BTEqualStrategyNumber, F_INT2EQ,
					Int16GetDatum(attnum));
		nkeys = 2;
	}

	scan = systable_beginscan(pgstatistic, StatisticRelidAttnumInhIndexId, true,
							  NULL, nkeys, key);

	/* we must loop even when attnum != 0, in case of inherited stats */
	while (HeapTupleIsValid(tuple = systable_getnext(scan)))
		simple_heap_delete(pgstatistic, &tuple->t_self);

	systable_endscan(scan);

	heap_close(pgstatistic, RowExclusiveLock);
}


/*
 * RelationTruncateIndexes - truncate all indexes associated
 * with the heap relation to zero tuples.
 *
 * The routine will truncate and then reconstruct the indexes on
 * the specified relation.  Caller must hold exclusive lock on rel.
 */
static void
RelationTruncateIndexes(Relation heapRelation)
{
	ListCell   *indlist;

	/* Ask the relcache to produce a list of the indexes of the rel */
	foreach(indlist, RelationGetIndexList(heapRelation))
	{
		Oid			indexId = lfirst_oid(indlist);
		Relation	currentIndex;
		IndexInfo  *indexInfo;

		/* Open the index relation; use exclusive lock, just to be sure */
		currentIndex = index_open(indexId, AccessExclusiveLock);

		/* Fetch info needed for index_build */
		indexInfo = BuildIndexInfo(currentIndex);

		/* Now truncate the actual file (and discard buffers) */
		RelationTruncate(currentIndex, 0);

		/* Initialize the index and rebuild */
		/* Note: we do not need to re-establish pkey setting */
		index_build(heapRelation, currentIndex, indexInfo, false, true);

		/* We're done with this index */
		index_close(currentIndex, NoLock);
	}
}

/*
 *	 heap_truncate
 *
 *	 This routine deletes all data within all the specified relations.
 *
 * This is not transaction-safe!  There is another, transaction-safe
 * implementation in commands/tablecmds.c.  We now use this only for
 * ON COMMIT truncation of temporary tables, where it doesn't matter.
 */
void
heap_truncate(List *relids)
{
	List	   *relations = NIL;
	ListCell   *cell;

	/* Open relations for processing, and grab exclusive access on each */
	foreach(cell, relids)
	{
		Oid			rid = lfirst_oid(cell);
		Relation	rel;

		rel = heap_open(rid, AccessExclusiveLock);
		relations = lappend(relations, rel);
	}

	/* Don't allow truncate on tables that are referenced by foreign keys */
	heap_truncate_check_FKs(relations, true);

	/* OK to do it */
	foreach(cell, relations)
	{
		Relation	rel = lfirst(cell);

		/* Truncate the relation */
		heap_truncate_one_rel(rel);

		/* Close the relation, but keep exclusive lock on it until commit */
		heap_close(rel, NoLock);
	}
}

static void
heap_truncate_one_relid(Oid relid)
{
	if (OidIsValid(relid))
	{
		Relation rel = relation_open(relid, AccessExclusiveLock);
		heap_truncate_one_rel(rel);
		heap_close(rel, NoLock);
	}
}

static void
ao_aux_tables_truncate(Relation rel)
{
	Oid ao_base_relid = RelationGetRelid(rel);

	Oid			aoseg_relid = InvalidOid;
	Oid			aoblkdir_relid = InvalidOid;
	Oid			aovisimap_relid = InvalidOid;

	if (!RelationIsAppendOptimized(rel))
		return;

	GetAppendOnlyEntryAuxOids(ao_base_relid, NULL,
							  &aoseg_relid,
							  &aoblkdir_relid, NULL,
							  &aovisimap_relid, NULL);

	heap_truncate_one_relid(aoseg_relid);
	heap_truncate_one_relid(aoblkdir_relid);
	heap_truncate_one_relid(aovisimap_relid);
}

/*
 *	 heap_truncate_one_rel
 *
 *	 This routine deletes all data within the specified relation.
 *
 * This is not transaction-safe, because the truncation is done immediately
 * and cannot be rolled back later.  Caller is responsible for having
 * checked permissions etc, and must have obtained AccessExclusiveLock.
 */
void
heap_truncate_one_rel(Relation rel)
{
	Oid			toastrelid;

	/* Truncate the actual file (and discard buffers) */
	RelationTruncate(rel, 0);

	/* If the relation has indexes, truncate the indexes too */
	RelationTruncateIndexes(rel);

	/* If there is a toast table, truncate that too */
	toastrelid = rel->rd_rel->reltoastrelid;
	if (OidIsValid(toastrelid))
	{
		Relation	toastrel = heap_open(toastrelid, AccessExclusiveLock);

		RelationTruncate(toastrel, 0);
		RelationTruncateIndexes(toastrel);
		/* keep the lock... */
		heap_close(toastrel, NoLock);
	}

	ao_aux_tables_truncate(rel);
}

/*
 * heap_truncate_check_FKs
 *		Check for foreign keys referencing a list of relations that
 *		are to be truncated, and raise error if there are any
 *
 * We disallow such FKs (except self-referential ones) since the whole point
 * of TRUNCATE is to not scan the individual rows to be thrown away.
 *
 * This is split out so it can be shared by both implementations of truncate.
 * Caller should already hold a suitable lock on the relations.
 *
 * tempTables is only used to select an appropriate error message.
 */
void
heap_truncate_check_FKs(List *relations, bool tempTables)
{
	List	   *oids = NIL;
	List	   *dependents;
	ListCell   *cell;

	/*
	 * Build a list of OIDs of the interesting relations.
	 *
	 * If a relation has no triggers, then it can neither have FKs nor be
	 * referenced by a FK from another table, so we can ignore it.
	 */
	foreach(cell, relations)
	{
		Relation	rel = lfirst(cell);

		if (rel->rd_rel->relhastriggers)
			oids = lappend_oid(oids, RelationGetRelid(rel));
	}

	/*
	 * Fast path: if no relation has triggers, none has FKs either.
	 */
	if (oids == NIL)
		return;

	/*
	 * Otherwise, must scan pg_constraint.  We make one pass with all the
	 * relations considered; if this finds nothing, then all is well.
	 */
	dependents = heap_truncate_find_FKs(oids);
	if (dependents == NIL)
		return;

	/*
	 * Otherwise we repeat the scan once per relation to identify a particular
	 * pair of relations to complain about.  This is pretty slow, but
	 * performance shouldn't matter much in a failure path.  The reason for
	 * doing things this way is to ensure that the message produced is not
	 * dependent on chance row locations within pg_constraint.
	 */
	foreach(cell, oids)
	{
		Oid			relid = lfirst_oid(cell);
		ListCell   *cell2;

		dependents = heap_truncate_find_FKs(list_make1_oid(relid));

		foreach(cell2, dependents)
		{
			Oid			relid2 = lfirst_oid(cell2);

			if (!list_member_oid(oids, relid2))
			{
				char	   *relname = get_rel_name(relid);
				char	   *relname2 = get_rel_name(relid2);

				if (tempTables)
					ereport(ERROR,
							(errcode(ERRCODE_FEATURE_NOT_SUPPORTED),
							 errmsg("unsupported ON COMMIT and foreign key combination"),
							 errdetail("Table \"%s\" references \"%s\", but they do not have the same ON COMMIT setting.",
									   relname2, relname)));
				else
					ereport(ERROR,
							(errcode(ERRCODE_FEATURE_NOT_SUPPORTED),
							 errmsg("cannot truncate a table referenced in a foreign key constraint"),
							 errdetail("Table \"%s\" references \"%s\".",
									   relname2, relname),
						   errhint("Truncate table \"%s\" at the same time, "
								   "or use TRUNCATE ... CASCADE.",
								   relname2)));
			}
		}
	}
}

/*
 * heap_truncate_find_FKs
 *		Find relations having foreign keys referencing any of the given rels
 *
 * Input and result are both lists of relation OIDs.  The result contains
 * no duplicates, does *not* include any rels that were already in the input
 * list, and is sorted in OID order.  (The last property is enforced mainly
 * to guarantee consistent behavior in the regression tests; we don't want
 * behavior to change depending on chance locations of rows in pg_constraint.)
 *
 * Note: caller should already have appropriate lock on all rels mentioned
 * in relationIds.  Since adding or dropping an FK requires exclusive lock
 * on both rels, this ensures that the answer will be stable.
 */
List *
heap_truncate_find_FKs(List *relationIds)
{
	List	   *result = NIL;
	Relation	fkeyRel;
	SysScanDesc fkeyScan;
	HeapTuple	tuple;

	/*
	 * Must scan pg_constraint.  Right now, it is a seqscan because there is
	 * no available index on confrelid.
	 */
	fkeyRel = heap_open(ConstraintRelationId, AccessShareLock);

	fkeyScan = systable_beginscan(fkeyRel, InvalidOid, false,
								  NULL, 0, NULL);

	while (HeapTupleIsValid(tuple = systable_getnext(fkeyScan)))
	{
		Form_pg_constraint con = (Form_pg_constraint) GETSTRUCT(tuple);

		/* Not a foreign key */
		if (con->contype != CONSTRAINT_FOREIGN)
			continue;

		/* Not referencing one of our list of tables */
		if (!list_member_oid(relationIds, con->confrelid))
			continue;

		/* Add referencer unless already in input or result list */
		if (!list_member_oid(relationIds, con->conrelid))
			result = insert_ordered_unique_oid(result, con->conrelid);
	}

	systable_endscan(fkeyScan);
	heap_close(fkeyRel, AccessShareLock);

	return result;
}

/*
 * insert_ordered_unique_oid
 *		Insert a new Oid into a sorted list of Oids, preserving ordering,
 *		and eliminating duplicates
 *
 * Building the ordered list this way is O(N^2), but with a pretty small
 * constant, so for the number of entries we expect it will probably be
 * faster than trying to apply qsort().  It seems unlikely someone would be
 * trying to truncate a table with thousands of dependent tables ...
 */
static List *
insert_ordered_unique_oid(List *list, Oid datum)
{
	ListCell   *prev;

	/* Does the datum belong at the front? */
	if (list == NIL || datum < linitial_oid(list))
		return lcons_oid(datum, list);
	/* Does it match the first entry? */
	if (datum == linitial_oid(list))
		return list;			/* duplicate, so don't insert */
	/* No, so find the entry it belongs after */
	prev = list_head(list);
	for (;;)
	{
		ListCell   *curr = lnext(prev);

		if (curr == NULL || datum < lfirst_oid(curr))
			break;				/* it belongs after 'prev', before 'curr' */

		if (datum == lfirst_oid(curr))
			return list;		/* duplicate, so don't insert */

		prev = curr;
	}
	/* Insert datum into list after 'prev' */
	lappend_cell_oid(list, prev, datum);
	return list;
}

/*
 * Note: when modifying this function, make sure to modify the query
 * updating 'relfrozenxid' in function set_frozenxids() too.
 * This is to keep consistent behavior for relfrozenxid before
 * and after upgrade.
 */
bool
should_have_valid_relfrozenxid(char relkind, char relstorage,
							   bool is_partition_parent)
{
	/*
	 * Parent tables in partition hierarchy (top or internal one) contains no
	 * data and hence no reason to have valid relfrozenxid.
	 */
	if (is_partition_parent)
		return false;

	switch (relkind)
	{
		case RELKIND_RELATION:
			if (relstorage == RELSTORAGE_EXTERNAL ||
				relstorage == RELSTORAGE_FOREIGN  ||
				relstorage == RELSTORAGE_VIRTUAL ||
				relstorage == RELSTORAGE_AOROWS ||
				relstorage == RELSTORAGE_AOCOLS)
			{
				return false;
			}
			return true;

		case RELKIND_TOASTVALUE:
		case RELKIND_MATVIEW:
		case RELKIND_AOSEGMENTS:
		case RELKIND_AOBLOCKDIR:
		case RELKIND_AOVISIMAP:
			return true;
	}

	return false;
}<|MERGE_RESOLUTION|>--- conflicted
+++ resolved
@@ -1352,11 +1352,10 @@
  *	use_user_acl: TRUE if should look for user-defined default permissions;
  *		if FALSE, relacl is always set NULL
  *	allow_system_table_mods: TRUE to allow creation in system namespaces
-<<<<<<< HEAD
+ *	is_internal: is this a system-generated catalog?
+ *  valid_opts: Validate the reloptions or not?
  *  is_part_child: TRUE if relation is a child partition
-=======
- *	is_internal: is this a system-generated catalog?
->>>>>>> 4f0bf335
+ *  is_part_parent: TRUE if relation is a parent partition
  *
  * Returns the OID of the new relation
  * --------------------------------
