--- conflicted
+++ resolved
@@ -90,11 +90,7 @@
 	for (i = 0; i < Natts_pg_conversion; i++)
 	{
 		nulls[i] = false;
-<<<<<<< HEAD
-		values[i] = (Datum) 0;
-=======
 		values[i] = (Datum) NULL;
->>>>>>> 38e93482
 	}
 
 	/* form a tuple */
