--- conflicted
+++ resolved
@@ -3,11 +3,7 @@
  * pg_proc.c
  *	  routines to support manipulation of the pg_proc relation
  *
-<<<<<<< HEAD
  * Portions Copyright (c) 1996-2009, PostgreSQL Global Development Group
-=======
- * Portions Copyright (c) 1996-2008, PostgreSQL Global Development Group
->>>>>>> d13f41d2
  * Portions Copyright (c) 1994, Regents of the University of California
  *
  *
@@ -87,11 +83,8 @@
 				Datum allParameterTypes,
 				Datum parameterModes,
 				Datum parameterNames,
-<<<<<<< HEAD
 				List *parameterDefaults,
-=======
 				Datum proconfig,
->>>>>>> d13f41d2
 				float4 procost,
 				float4 prorows,
 				char prodataaccess,
@@ -105,11 +98,8 @@
 	bool		genericOutParam = false;
 	bool		internalInParam = false;
 	bool		internalOutParam = false;
-<<<<<<< HEAD
 	Oid			variadicType = InvalidOid;
-=======
 	Oid			proowner = GetUserId();
->>>>>>> d13f41d2
 	Relation	rel;
 	HeapTuple	tup;
 	HeapTuple	oldtup;
@@ -212,17 +202,8 @@
 		}
 	}
 
-<<<<<<< HEAD
-	/* Normally, we don't allow ANY* return type without an ANY* input type.
-	 * But during upgrade, we're creating "special" function used by aggregate
-	 * and we'll bypass this check for those functions.
-	 */
-	if ((returnType == ANYARRAYOID || returnType == ANYELEMENTOID ||
-		 genericOutParam) && !genericInParam)
-=======
 	if ((IsPolymorphicType(returnType) || genericOutParam)
 		&& !genericInParam)
->>>>>>> d13f41d2
 		ereport(ERROR,
 				(errcode(ERRCODE_INVALID_FUNCTION_DEFINITION),
 				 errmsg("cannot determine result data type"),
@@ -347,24 +328,16 @@
 	if (parameterNames != PointerGetDatum(NULL))
 		values[Anum_pg_proc_proargnames - 1] = parameterNames;
 	else
-<<<<<<< HEAD
 		nulls[Anum_pg_proc_proargnames - 1] = true;
 	values[Anum_pg_proc_prosrc - 1] = CStringGetTextDatum(prosrc);
 	if (probin)
 		values[Anum_pg_proc_probin - 1] = CStringGetTextDatum(probin);
 	else
 		nulls[Anum_pg_proc_probin - 1] = true;
-=======
-		nulls[Anum_pg_proc_proargnames - 1] = 'n';
-	values[Anum_pg_proc_prosrc - 1] = DirectFunctionCall1(textin,
-													CStringGetDatum(prosrc));
-	values[Anum_pg_proc_probin - 1] = DirectFunctionCall1(textin,
-													CStringGetDatum(probin));
 	if (proconfig != PointerGetDatum(NULL))
 		values[Anum_pg_proc_proconfig - 1] = proconfig;
 	else
 		nulls[Anum_pg_proc_proconfig - 1] = 'n';
->>>>>>> d13f41d2
 	/* start out with empty permissions */
 	nulls[Anum_pg_proc_proacl - 1] = true;
 	values[Anum_pg_proc_prodataaccess - 1] = CharGetDatum(prodataaccess);
@@ -403,11 +376,7 @@
 					(errcode(ERRCODE_DUPLICATE_FUNCTION),
 			errmsg("function \"%s\" already exists with same argument types",
 				   procedureName)));
-<<<<<<< HEAD
-		if (!pg_proc_ownercheck(oldOid, GetUserId()))
-=======
-		if (!pg_proc_ownercheck(HeapTupleGetOid(oldtup), proowner))
->>>>>>> d13f41d2
+		if (!pg_proc_ownercheck(oldOid, proowner))
 			aclcheck_error(ACLCHECK_NOT_OWNER, ACL_KIND_PROC,
 						   procedureName);
 
@@ -558,18 +527,12 @@
 								procedureName)));
 		}
 
-<<<<<<< HEAD
-		/* do not change existing ownership or permissions, either */
+		/*
+		 * Do not change existing ownership or permissions, either.  Note
+		 * dependency-update code below has to agree with this decision.
+		 */
 		replaces[Anum_pg_proc_proowner - 1] = false;
 		replaces[Anum_pg_proc_proacl - 1] = false;
-=======
-		/*
-		 * Do not change existing ownership or permissions, either.  Note
-		 * dependency-update code below has to agree with this decision.
-		 */
-		replaces[Anum_pg_proc_proowner - 1] = ' ';
-		replaces[Anum_pg_proc_proacl - 1] = ' ';
->>>>>>> d13f41d2
 
 		/* Okay, do it... */
 		tup = caql_modify_current(pcqCtx, values, nulls, replaces);
@@ -607,13 +570,10 @@
 	 * shared dependencies do *not* need to change, and we leave them alone.)
 	 */
 	if (is_update)
+	{
 		deleteDependencyRecordsFor(ProcedureRelationId, retval);
-<<<<<<< HEAD
-		deleteSharedDependencyRecordsFor(ProcedureRelationId, retval);
 		deleteProcCallbacks(retval);
 	}
-=======
->>>>>>> d13f41d2
 
 	myself.classId = ProcedureRelationId;
 	myself.objectId = retval;
