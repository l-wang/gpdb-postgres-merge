--- conflicted
+++ resolved
@@ -102,10 +102,7 @@
 	bool		internalOutParam = false;
 	Oid			variadicType = InvalidOid;
 	Oid			proowner = GetUserId();
-<<<<<<< HEAD
-=======
 	Acl		   *proacl = NULL;
->>>>>>> 78a09145
 	Relation	rel;
 	HeapTuple	tup;
 	HeapTuple	oldtup;
@@ -353,14 +350,9 @@
 		values[Anum_pg_proc_proconfig - 1] = proconfig;
 	else
 		nulls[Anum_pg_proc_proconfig - 1] = true;
-<<<<<<< HEAD
-	/* start out with empty permissions */
-	nulls[Anum_pg_proc_proacl - 1] = true;
+	/* proacl will be determined later */
 	values[Anum_pg_proc_prodataaccess - 1] = CharGetDatum(prodataaccess);
 	values[Anum_pg_proc_proexeclocation - 1] = CharGetDatum(proexeclocation);
-=======
-	/* proacl will be determined later */
->>>>>>> 78a09145
 
 	rel = heap_open(ProcedureRelationId, RowExclusiveLock);
 	tupDesc = RelationGetDescr(rel);
@@ -376,23 +368,16 @@
 	{
 		/* There is one; okay to replace it? */
 		Form_pg_proc oldproc = (Form_pg_proc) GETSTRUCT(oldtup);
-<<<<<<< HEAD
-		Oid oldOid = HeapTupleGetOid(oldtup);
-=======
 		Datum		proargnames;
 		bool		isnull;
->>>>>>> 78a09145
+		Oid oldOid = HeapTupleGetOid(oldtup);
 
 		if (!replace)
 			ereport(ERROR,
 					(errcode(ERRCODE_DUPLICATE_FUNCTION),
 			errmsg("function \"%s\" already exists with same argument types",
 				   procedureName)));
-<<<<<<< HEAD
 		if (!pg_proc_ownercheck(oldOid, proowner))
-=======
-		if (!pg_proc_ownercheck(HeapTupleGetOid(oldtup), proowner))
->>>>>>> 78a09145
 			aclcheck_error(ACLCHECK_NOT_OWNER, ACL_KIND_PROC,
 						   procedureName);
 
@@ -642,14 +627,10 @@
 	 * shared dependencies do *not* need to change, and we leave them alone.)
 	 */
 	if (is_update)
-<<<<<<< HEAD
 	{
 		deleteDependencyRecordsFor(ProcedureRelationId, retval, true);
 		deleteProcCallbacks(retval);
 	}
-=======
-		deleteDependencyRecordsFor(ProcedureRelationId, retval);
->>>>>>> 78a09145
 
 	myself.classId = ProcedureRelationId;
 	myself.objectId = retval;
@@ -701,10 +682,6 @@
 	if (!is_update)
 		recordDependencyOnOwner(ProcedureRelationId, retval, proowner);
 
-<<<<<<< HEAD
-	/* dependency on extension */
-	recordDependencyOnCurrentExtension(&myself, is_update);
-=======
 	/* dependency on any roles mentioned in ACL */
 	if (!is_update && proacl != NULL)
 	{
@@ -717,7 +694,9 @@
 							  0, NULL,
 							  nnewmembers, newmembers);
 	}
->>>>>>> 78a09145
+
+	/* dependency on extension */
+	recordDependencyOnCurrentExtension(&myself, is_update);
 
 	heap_freetuple(tup);
 
