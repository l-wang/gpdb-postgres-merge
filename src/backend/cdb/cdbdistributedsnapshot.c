--- conflicted
+++ resolved
@@ -365,11 +365,6 @@
 			target->inProgressXidArray = NULL;
 		}
 	}
-<<<<<<< HEAD
-	if (target->inProgressXidArray == NULL)
-	{
-		int			maxCount = source->count + 10;
-=======
 
 	/*
 	 * Allocate the XID array if necessary. Make it large enough to hold
@@ -380,7 +375,6 @@
 	{
 #define EXTRA_XID_ARRAY_HEADROOM 10
 		int			maxCount = source->count + EXTRA_XID_ARRAY_HEADROOM;
->>>>>>> 4a95afc1
 
 		target->inProgressXidArray =
 			(DistributedTransactionId *)
