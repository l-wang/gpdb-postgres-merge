/*-------------------------------------------------------------------------
 *
 * cdbtm.c
 *	  Provides routines for performing distributed transaction
 *
 * Portions Copyright (c) 2005-2009, Greenplum inc
 * Portions Copyright (c) 2012-Present Pivotal Software, Inc.
 *
 *
 * IDENTIFICATION
 *	    src/backend/cdb/cdbtm.c
 *
 *-------------------------------------------------------------------------
 */
#include "postgres.h"

#include <time.h>
#include <sys/types.h>
#include <unistd.h>

#include "catalog/pg_authid.h"
#include "cdb/cdbtm.h"
#include "libpq/libpq-be.h"
#include "miscadmin.h"
#include "storage/shmem.h"
#include "storage/ipc.h"
#include "cdb/cdbdisp.h"
#include "cdb/cdbdisp_query.h"
#include "cdb/cdbdisp_dtx.h"
#include "cdb/cdbdispatchresult.h"
#include "cdb/cdbdtxcontextinfo.h"

#include "cdb/cdbvars.h"
#include "access/transam.h"
#include "access/xact.h"
#include "libpq-fe.h"
#include "libpq-int.h"
#include "cdb/cdbfts.h"
#include "lib/stringinfo.h"
#include "access/twophase.h"
#include "access/distributedlog.h"
#include "postmaster/postmaster.h"
#include "storage/procarray.h"

#include "cdb/cdbllize.h"
#include "utils/faultinjector.h"
#include "utils/guc.h"
#include "utils/fmgroids.h"
#include "utils/sharedsnapshot.h"
#include "utils/snapmgr.h"

extern bool Test_print_direct_dispatch_info;

#define DTM_DEBUG3 (Debug_print_full_dtm ? LOG : DEBUG3)
#define DTM_DEBUG5 (Debug_print_full_dtm ? LOG : DEBUG5)

/*
 * Directory where Utility Mode DTM REDO file reside within PGDATA
 */
#define UTILITYMODEDTMREDO_DIR "pg_utilitymodedtmredo"

/*
 * File name for Utility Mode DTM REDO
 */
#define UTILITYMODEDTMREDO_FILE "savedtmredo.file"

static LWLockId shmControlLock;
static slock_t *shmControlSeqnoLock;
static volatile bool *shmTmRecoverred;
volatile DistributedTransactionTimeStamp *shmDistribTimeStamp;
static volatile DistributedTransactionId *shmGIDSeq = NULL;

volatile bool *shmDtmStarted;
uint32 *shmNextSnapshotId;

/* transactions need recover */
TMGXACT_LOG *shmCommittedGxactArray;
volatile int *shmNumCommittedGxacts;

/**
 * This pointer into shared memory is on the QD, and represents the current open transaction.
 */
static TMGXACT *currentGxact;

static int	max_tm_gxacts = 100;

static int	redoFileFD = -1;
static int	redoFileOffset;

typedef struct InDoubtDtx
{
	char		gid[TMGIDSIZE];
} InDoubtDtx;


/* here are some flag options relationed to the txnOptions field of
 * PQsendGpQuery
 */

/*
 * bit 1 is for statement wants DTX transaction
 * bits 2-4 for iso level
 * bit 5 is for read-only
 */
#define GP_OPT_NEED_TWO_PHASE                           0x0001

#define GP_OPT_ISOLATION_LEVEL_MASK   					0x000E
#define GP_OPT_READ_UNCOMMITTED							(1 << 1)
#define GP_OPT_READ_COMMITTED							(2 << 1)
#define GP_OPT_REPEATABLE_READ							(3 << 1)
#define GP_OPT_SERIALIZABLE								(4 << 1)

#define GP_OPT_READ_ONLY         						0x0010

#define GP_OPT_EXPLICT_BEGIN      						0x0020

/*=========================================================================
 * FUNCTIONS PROTOTYPES
 */
static DistributedTransactionId generateGID(void);
static void clearAndResetGxact(void);
static void resetCurrentGxact(void);
static void recoverTM(void);
static bool recoverInDoubtTransactions(void);
static HTAB *gatherRMInDoubtTransactions(void);
static void abortRMInDoubtTransactions(HTAB *htab);

/* static void resolveInDoubtDtx(void); */
static void dumpRMOnlyDtx(HTAB *htab, StringInfoData *buff);

static bool doDispatchDtxProtocolCommand(DtxProtocolCommand dtxProtocolCommand, int flags,
							 char *gid, DistributedTransactionId gxid,
							 bool *badGangs, bool raiseError, CdbDispatchDirectDesc *direct,
							 char *serializedDtxContextInfo, int serializedDtxContextInfoLen);
static void doPrepareTransaction(void);
static void doInsertForgetCommitted(void);
static void clearTransactionState(void);
static void doNotifyingCommitPrepared(void);
static void doNotifyingAbort(void);
static void retryAbortPrepared(void);
static bool doNotifyCommittedInDoubt(char *gid);
static void doAbortInDoubt(char *gid);
static void doQEDistributedExplicitBegin();

static bool isDtxQueryDispatcher(void);
static void UtilityModeSaveRedo(bool committed, TMGXACT_LOG *gxact_log);
static void ReplayRedoFromUtilityMode(void);
static void RemoveRedoUtilityModeFile(void);
static void performDtxProtocolCommitPrepared(const char *gid, bool raiseErrorIfNotFound);
static void performDtxProtocolAbortPrepared(const char *gid, bool raiseErrorIfNotFound);

extern void resetSessionForPrimaryGangLoss(bool resetSession);
extern void CheckForResetSession(void);

/**
 * All assignments of the global DistributedTransactionContext should go through this function
 *   (so we can add logging here to see all assignments)
 *
 * @param context the new value for DistributedTransactionContext
 */
static void
setDistributedTransactionContext(DtxContext context)
{
	/*
	 * elog(INFO, "Setting DistributedTransactionContext to '%s'",
	 * DtxContextToString(context));
	 */
	DistributedTransactionContext = context;
}

static void
requireDistributedTransactionContext(DtxContext requiredCurrentContext)
{
	if (DistributedTransactionContext != requiredCurrentContext)
	{
		elog(FATAL, "Expected segment distributed transaction context to be '%s', found '%s'",
			 DtxContextToString(requiredCurrentContext),
			 DtxContextToString(DistributedTransactionContext));
	}
}

static void
setGxactState(TMGXACT *transaction, DtxState state)
{
	Assert(transaction != NULL);

	/*
	 * elog(INFO, "Setting transaction state to '%s'",
	 * DtxStateToString(state));
	 */
	transaction->state = state;
}

/**
 * All assignments of currentGxact->state should go through this function
 *   (so we can add logging here to see all assignments)
 *
 * This should only be called when currentGxact is non-NULL
 *
 * @param state the new value for currentGxact->state
 */
static void
setCurrentGxactState(DtxState state)
{
	setGxactState(currentGxact, state);
}

/**
 * Does DistributedTransactionContext indicate that this is acting as a QD?
 */
static bool
isQDContext(void)
{
	switch (DistributedTransactionContext)
	{
		case DTX_CONTEXT_QD_DISTRIBUTED_CAPABLE:
		case DTX_CONTEXT_QD_RETRY_PHASE_2:
			return true;
		default:
			return false;
	}
}

/**
 * Does DistributedTransactionContext indicate that this is acting as a QE?
 */
static bool
isQEContext()
{
	switch (DistributedTransactionContext)
	{
		case DTX_CONTEXT_QE_ENTRY_DB_SINGLETON:
		case DTX_CONTEXT_QE_AUTO_COMMIT_IMPLICIT:
		case DTX_CONTEXT_QE_TWO_PHASE_EXPLICIT_WRITER:
		case DTX_CONTEXT_QE_TWO_PHASE_IMPLICIT_WRITER:
		case DTX_CONTEXT_QE_READER:
			return true;
		default:
			return false;
	}
}

/*=========================================================================
 * VISIBLE FUNCTIONS
 */

DistributedTransactionTimeStamp
getDtxStartTime(void)
{
	if (shmDistribTimeStamp != NULL)
		return *shmDistribTimeStamp;
	else
		return 0;
}

DistributedTransactionId
getDistributedTransactionId(void)
{
	if (isQDContext())
	{
		return currentGxact == NULL
			? InvalidDistributedTransactionId
			: currentGxact->gxid;
	}
	else if (isQEContext())
	{
		return QEDtxContextInfo.distributedXid;
	}
	else
	{
		return InvalidDistributedTransactionId;
	}
}

bool
getDistributedTransactionIdentifier(char *id)
{
	if (isQDContext())
	{
		if (currentGxact != NULL)
		{
			/*
			 * The length check here requires the identifer have a trailing
			 * NUL character.
			 */
			if (strlen(currentGxact->gid) >= TMGIDSIZE)
				elog(PANIC, "Distribute transaction identifier too long (%d)",
					 (int) strlen(currentGxact->gid));
			memcpy(id, currentGxact->gid, TMGIDSIZE);
			return true;
		}
	}
	else if (isQEContext())
	{
		if (QEDtxContextInfo.distributedXid != InvalidDistributedTransactionId)
		{
			if (strlen(QEDtxContextInfo.distributedId) >= TMGIDSIZE)
				elog(PANIC, "Distribute transaction identifier too long (%d)",
					 (int) strlen(QEDtxContextInfo.distributedId));
			memcpy(id, QEDtxContextInfo.distributedId, TMGIDSIZE);
			return true;
		}
	}

	MemSet(id, 0, TMGIDSIZE);
	return false;
}

bool
isPreparedDtxTransaction(void)
{
	if (Gp_role != GP_ROLE_DISPATCH ||
		DistributedTransactionContext != DTX_CONTEXT_QD_DISTRIBUTED_CAPABLE ||
		currentGxact == NULL)
		return false;

	return (currentGxact->state == DTX_STATE_PREPARED);
}

void
getDtxLogInfo(TMGXACT_LOG *gxact_log)
{
	if (currentGxact == NULL)
	{
		elog(FATAL, "getDtxLogInfo found current distributed transaction is NULL");
	}

	if (strlen(currentGxact->gid) >= TMGIDSIZE)
		elog(PANIC, "Distribute transaction identifier too long (%d)",
			 (int) strlen(currentGxact->gid));
	memcpy(gxact_log->gid, currentGxact->gid, TMGIDSIZE);
	gxact_log->gxid = currentGxact->gxid;
}

bool
notifyCommittedDtxTransactionIsNeeded(void)
{
	if (DistributedTransactionContext != DTX_CONTEXT_QD_DISTRIBUTED_CAPABLE)
	{
		elog(DTM_DEBUG5, "notifyCommittedDtxTransaction nothing to do (DistributedTransactionContext = '%s')",
			 DtxContextToString(DistributedTransactionContext));
		return false;
	}

	if (currentGxact == NULL)
	{
		elog(DTM_DEBUG5, "notifyCommittedDtxTransaction nothing to do (currentGxact == NULL)");
		return false;
	}

	return true;
}

bool
includeInCheckpointIsNeeded(TMGXACT *gxact)
{
	volatile DtxState state = gxact->state;
	return ((state >= DTX_STATE_INSERTED_COMMITTED &&
			 state < DTX_STATE_INSERTED_FORGET_COMMITTED) ||
			state == DTX_STATE_RETRY_COMMIT_PREPARED);
}
/*
 * Notify commited a global transaction, called by user commit
 * or by CommitTransaction
 */
void
notifyCommittedDtxTransaction(void)
{
	Assert(DistributedTransactionContext == DTX_CONTEXT_QD_DISTRIBUTED_CAPABLE);

	Assert(currentGxact != NULL);

	doNotifyingCommitPrepared();
}

static inline void
copyDirectDispatchFromTransaction(CdbDispatchDirectDesc *dOut)
{
	if (currentGxact->directTransaction)
	{
		dOut->directed_dispatch = true;
		dOut->count = 1;
		dOut->content[0] = currentGxact->directTransactionContentId;
	}
	else
	{
		dOut->directed_dispatch = false;
	}
}

static bool
GetRootNodeIsDirectDispatch(PlannedStmt *stmt)
{
	if (stmt == NULL)
		return false;

	if (stmt->planTree == NULL)
		return false;

	return stmt->planTree->directDispatch.isDirectDispatch;
}

/**
 * note that the ability to look at the root node of a plan in order to determine
 *    direct dispatch overall depends on the way we assign direct dispatch.  Parent slices are
 *    never more directed than child slices.  This could be fixed with an iteration over all slices and
 *    combine from every slice.
 *
 * return true IFF the directDispatch data stored in n should be applied to the transaction
 */
static bool
GetPlannedStmtDirectDispatch_AndUsingNodeIsSufficient(PlannedStmt *stmt)
{
	if (!GetRootNodeIsDirectDispatch(stmt))
		return false;

	/*
	 * now look at number initplans .. we do something simple.  ANY initPlans
	 * means we don't do directDispatch at the dtm level.  It's technically
	 * possible that the initPlan and the node share the same direct dispatch
	 * set but we don't bother right now.
	 */
	if (stmt->nInitPlans > 0)
		return false;

	return true;
}

/*
 * @param needsTwoPhaseCommit if true then marks the current Distributed Transaction as needing to use the
 *       2 phase commit protocol.
 */
void
dtmPreCommand(const char *debugCaller, const char *debugDetail, PlannedStmt *stmt,
			  bool needsTwoPhaseCommit, bool wantSnapshot, bool inCursor)
{
	bool		needsPromotionFromDirectDispatch = false;
	const bool	rootNodeIsDirectDispatch = GetRootNodeIsDirectDispatch(stmt);
	const bool	nodeSaysDirectDispatch = GetPlannedStmtDirectDispatch_AndUsingNodeIsSufficient(stmt);

	Assert(debugCaller != NULL);
	Assert(debugDetail != NULL);

	/**
	 * update the information about what segments are participating in the transaction
	 */
	if (currentGxact == NULL)
	{
		/* no open transaction so don't do anything */
	}
	else if (currentGxact->state == DTX_STATE_ACTIVE_NOT_DISTRIBUTED)
	{
		/* Can we direct this transaction to a single content-id ? */
		if (nodeSaysDirectDispatch)
		{
			currentGxact->directTransaction = true;
			currentGxact->directTransactionContentId = linitial_int(stmt->planTree->directDispatch.contentIds);

			elog(DTM_DEBUG5,
				 "dtmPreCommand going distributed (to content %d) for gid = %s (%s, detail = '%s')",
				 currentGxact->directTransactionContentId, currentGxact->gid, debugCaller, debugDetail);
		}
		else
		{
			currentGxact->directTransaction = false;

			if (rootNodeIsDirectDispatch)
			{
				/*
				 * implicit write on the root, but some initPlan was to all
				 * contents...so send explicit start
				 */
				needsPromotionFromDirectDispatch = true;
			}

			elog(DTM_DEBUG5,
				 "dtmPreCommand going distributed (all gangs) for gid = %s (%s, detail = '%s')",
				 currentGxact->gid, debugCaller, debugDetail);
		}
	}
	else if (currentGxact->state == DTX_STATE_ACTIVE_DISTRIBUTED)
	{
		bool		wasDirected = currentGxact->directTransaction;
		int			wasPromotedFromDirectDispatchContentId = wasDirected ? currentGxact->directTransactionContentId : -1;

		/* Can we still direct this transaction to a single content-id ? */
		if (currentGxact->directTransaction)
		{
			currentGxact->directTransaction = false;
			/* turn off, but may be restored below */

			if (nodeSaysDirectDispatch)
			{
				int			contentId = linitial_int(stmt->planTree->directDispatch.contentIds);

				if (contentId == currentGxact->directTransactionContentId)
				{
					/*
					 * it was the same content!  Stay in a single direct
					 * transaction
					 */
					currentGxact->directTransaction = true;
				}
			}
		}

		if (currentGxact->directTransaction)
		{
			/** was not actually promoted */
			wasPromotedFromDirectDispatchContentId = -1;
		}

		if (wasPromotedFromDirectDispatchContentId != -1)
			needsPromotionFromDirectDispatch = true;

		elog(DTM_DEBUG5,
			 "dtmPreCommand gid = %s is already distributed (%s, detail = '%s'), (was %s : now %s)",
			 currentGxact->gid, debugCaller, debugDetail,
			 wasDirected ? "directed" : "all gangs",
			 currentGxact->directTransaction ? "directed" : "all gangs"
			);
	}

	/**
	 * If two-phase commit then begin transaction.
	 */
	if (needsTwoPhaseCommit)
	{
		if (currentGxact == NULL)
		{
			elog(ERROR, "DTM transaction is not active (%s, detail = '%s')", debugCaller, debugDetail);
		}
		else if (currentGxact->state == DTX_STATE_ACTIVE_NOT_DISTRIBUTED)
		{
			setCurrentGxactState(DTX_STATE_ACTIVE_DISTRIBUTED);
		}
		else if (currentGxact->state == DTX_STATE_ACTIVE_DISTRIBUTED)
		{
			/* already distributed, no need to change */
		}
		else
		{
			elog(ERROR, "DTM transaction is not active (state = %s, %s, detail = '%s')",
				 DtxStateToString(currentGxact->state), debugCaller, debugDetail);
		}
	}

	/**
	 * If promotion from direct-dispatch to whole-cluster dispatch was done then tell about it.
	 *
	 * FUTURE: note that this is only needed if the query we are going to run would not itself
	 *   do this (that is, if the query we are going to run is a read-only one)
	 */
	if (currentGxact &&
		currentGxact->state == DTX_STATE_ACTIVE_DISTRIBUTED &&
		needsPromotionFromDirectDispatch)
	{
		CdbDispatchDirectDesc direct = default_dispatch_direct_desc;
		char	   *serializedDtxContextInfo;
		int			serializedDtxContextInfoLen;
		bool		badGangs,
					succeeded;

		serializedDtxContextInfo = qdSerializeDtxContextInfo(&serializedDtxContextInfoLen, wantSnapshot, inCursor,
															 mppTxnOptions(true), "promoteTransactionIn_dtmPreCommand");

		succeeded = doDispatchDtxProtocolCommand(DTX_PROTOCOL_COMMAND_STAY_AT_OR_BECOME_IMPLIED_WRITER, /* flags */ 0,
												 currentGxact->gid, currentGxact->gxid,
												 &badGangs, /* raiseError */ false, &direct,
												 serializedDtxContextInfo, serializedDtxContextInfoLen);

		/* send a DTM command to others to tell them about the transaction */
		if (!succeeded)
		{
			ereport(ERROR, (errmsg("Global transaction upgrade from single segment to entire cluster failed for gid = \"%s\" due to error",
								   currentGxact->gid)));
		}
	}
}


/*
 * Routine to dispatch internal sub-transaction calls from UDFs to segments.
 * The calls are BeginInternalSubTransaction, ReleaseCurrentSubTransaction and
 * RollbackAndReleaseCurrentSubTransaction.
 */
bool
doDispatchSubtransactionInternalCmd(DtxProtocolCommand cmdType)
{
	CdbDispatchDirectDesc direct = default_dispatch_direct_desc;
	char	   *serializedDtxContextInfo = NULL;
	int			serializedDtxContextInfoLen = 0;
	bool		badGangs,
				succeeded = false;

	if (cmdType == DTX_PROTOCOL_COMMAND_SUBTRANSACTION_BEGIN_INTERNAL &&
		currentGxact->state == DTX_STATE_ACTIVE_NOT_DISTRIBUTED)
		setCurrentGxactState(DTX_STATE_ACTIVE_DISTRIBUTED);

	serializedDtxContextInfo = qdSerializeDtxContextInfo(
														 &serializedDtxContextInfoLen,
														 false /* wantSnapshot */ ,
														 false /* inCursor */ ,
														 mppTxnOptions(true),
														 "doDispatchSubtransactionInternalCmd");

	succeeded = doDispatchDtxProtocolCommand(
											 cmdType, /* flags */ 0,
											 currentGxact->gid, currentGxact->gxid,
											 &badGangs, /* raiseError */ true, &direct,
											 serializedDtxContextInfo, serializedDtxContextInfoLen);

	/* send a DTM command to others to tell them about the transaction */
	if (!succeeded)
	{
		ereport(ERROR,
				(errmsg(
						"dispatching subtransaction internal command failed for gid = \"%s\" due to error",
						currentGxact->gid)));
	}

	return succeeded;
}

/*
 * The executor can avoid starting a distributed transaction if it knows that
 * the current dtx is clean and we aren't in a user-started global transaction.
 */
bool
isCurrentDtxTwoPhase(void)
{
	if (currentGxact == NULL)
	{
		return false;
	}
	else
	{
		return currentGxact->state == DTX_STATE_ACTIVE_DISTRIBUTED;
	}
}

DtxState
getCurrentDtxState(void)
{
	if (currentGxact != NULL)
		return currentGxact->state;

	return DTX_STATE_NONE;
}

static void
doPrepareTransaction(void)
{
	bool		succeeded;
	CdbDispatchDirectDesc direct = default_dispatch_direct_desc;

	CHECK_FOR_INTERRUPTS();

	elog(DTM_DEBUG5, "doPrepareTransaction entering in state = %s",
		 DtxStateToString(currentGxact->state));

	/*
	 * Don't allow a cancel while we're dispatching our prepare (we wrap our
	 * state change as well; for good measure.
	 */
	HOLD_INTERRUPTS();

	copyDirectDispatchFromTransaction(&direct);

	Assert(currentGxact->state == DTX_STATE_ACTIVE_DISTRIBUTED);
	setCurrentGxactState(DTX_STATE_PREPARING);

	elog(DTM_DEBUG5, "doPrepareTransaction moved to state = %s", DtxStateToString(currentGxact->state));

	succeeded = doDispatchDtxProtocolCommand(DTX_PROTOCOL_COMMAND_PREPARE, /* flags */ 0,
											 currentGxact->gid, currentGxact->gxid,
											 &currentGxact->badPrepareGangs, /* raiseError */ true, &direct, NULL, 0);

	/*
	 * Now we've cleaned up our dispatched statement, cancels are allowed
	 * again.
	 */
	RESUME_INTERRUPTS();

	if (!succeeded)
	{
		elog(DTM_DEBUG5, "doPrepareTransaction error finds badPrimaryGangs = %s",
			 (currentGxact->badPrepareGangs ? "true" : "false"));
		elog(ERROR, "The distributed transaction 'Prepare' broadcast failed to one or more segments for gid = %s.",
			 currentGxact->gid);
	}
	elog(DTM_DEBUG5, "The distributed transaction 'Prepare' broadcast succeeded to the segments for gid = %s.",
		 currentGxact->gid);

	Assert(currentGxact->state == DTX_STATE_PREPARING);
	setCurrentGxactState(DTX_STATE_PREPARED);

	SIMPLE_FAULT_INJECTOR(DtmBroadcastPrepare);

	elog(DTM_DEBUG5, "doPrepareTransaction leaving in state = %s", DtxStateToString(currentGxact->state));
}

/*
 * Insert FORGET COMMITTED into the xlog.
 */
static void
doInsertForgetCommitted(void)
{
	TMGXACT_LOG gxact_log;

	elog(DTM_DEBUG5, "doInsertForgetCommitted entering in state = %s", DtxStateToString(currentGxact->state));

	setCurrentGxactState(DTX_STATE_INSERTING_FORGET_COMMITTED);

	if (strlen(currentGxact->gid) >= TMGIDSIZE)
		elog(PANIC, "Distribute transaction identifier too long (%d)",
			 (int) strlen(currentGxact->gid));
	memcpy(&gxact_log.gid, currentGxact->gid, TMGIDSIZE);
	gxact_log.gxid = currentGxact->gxid;

	RecordDistributedForgetCommitted(&gxact_log);

	setCurrentGxactState(DTX_STATE_INSERTED_FORGET_COMMITTED);
}

static void
clearTransactionState(void)
{
	/*
	 * These two actions must be performed for a distributed transaction under
	 * the same locking of ProceArrayLock so the visibility of the transaction
	 * changes for local master readers (e.g. those using  SnapshotNow for
	 * reading) the same as for distributed transactions.
	 *
	 *
	 * In upstream Postgres, proc->xid is cleared in ProcArrayEndTransaction.
	 * But there would have a small window in Greenplum that allows inconsistency
	 * between ProcArrayEndTransaction and notifying prepared commit to segments.
	 * In between, the master has new tuple visible while the segments are seeing
	 * old tuples.
	 *
	 * For example, session 1 runs:
	 *    RENAME from a_new to a;
	 * session 2 runs:
	 *    DROP TABLE a;
	 *
	 * When session 1 goes to just before notifyCommittedDtxTransaction, the new
	 * coming session 2 can see a new tuple for renamed table "a" in pg_class,
	 * and can drop it in master. However, dispatching DROP to segments, at this
	 * point of time segments still have old tuple for "a_new" visible in
	 * pg_class and DROP process just fails to drop "a". Then DTX is notified
	 * later and committed in the segments, the new tuple for "a" is visible
	 * now, but nobody wants to DROP it anymore, so the master has no tuple for
	 * "a" while the segments have it.
	 *
	 * To fix this, transactions require two-phase commit should defer clear 
	 * proc->xid here with ProcArryLock held.
	 */
	LWLockAcquire(ProcArrayLock, LW_EXCLUSIVE);
	ClearTransactionFromPgProc_UnderLock(MyProc, true);
	ProcArrayEndGxact();
	LWLockRelease(ProcArrayLock);
}

static void
doNotifyingCommitPrepared(void)
{
	bool		succeeded;
	bool		badGangs;
	int			retry = 0;
	volatile int savedInterruptHoldoffCount;

	CdbDispatchDirectDesc direct = default_dispatch_direct_desc;

	elog(DTM_DEBUG5, "doNotifyingCommitPrepared entering in state = %s", DtxStateToString(currentGxact->state));

	copyDirectDispatchFromTransaction(&direct);

	Assert(currentGxact->state == DTX_STATE_INSERTED_COMMITTED);
	setCurrentGxactState(DTX_STATE_NOTIFYING_COMMIT_PREPARED);

	if (strlen(currentGxact->gid) >= TMGIDSIZE)
		elog(PANIC, "Distribute transaction identifier too long (%d)",
			 (int) strlen(currentGxact->gid));

	SIMPLE_FAULT_INJECTOR(DtmBroadcastCommitPrepared);
	savedInterruptHoldoffCount = InterruptHoldoffCount;

	PG_TRY();
	{
		succeeded = doDispatchDtxProtocolCommand(DTX_PROTOCOL_COMMAND_COMMIT_PREPARED, /* flags */ 0,
												 currentGxact->gid, currentGxact->gxid,
												 &badGangs, /* raiseError */ false,
												 &direct, NULL, 0);
	}
	PG_CATCH();
	{
		/*
		 * restore the previous value, which is reset to 0 in errfinish.
		 */
		InterruptHoldoffCount = savedInterruptHoldoffCount;
		succeeded = false;
	}
	PG_END_TRY();

	if (!succeeded)
	{
		Assert(currentGxact->state == DTX_STATE_NOTIFYING_COMMIT_PREPARED);
		elog(DTM_DEBUG5, "marking retry needed for distributed transaction"
			 " 'Commit Prepared' broadcast to the segments for gid = %s.",
			 currentGxact->gid);
		setCurrentGxactState(DTX_STATE_RETRY_COMMIT_PREPARED);
		setDistributedTransactionContext(DTX_CONTEXT_QD_RETRY_PHASE_2);
	}

	while (!succeeded && dtx_phase2_retry_count > retry++)
	{
		elog(WARNING, "the distributed transaction 'Commit Prepared' broadcast "
			 "failed to one or more segments for gid = %s.  Retrying ... try %d",
			 currentGxact->gid, retry);

		/*
		 * We must succeed in delivering the commit to all segment instances,
		 * or any failed segment instances must be marked INVALID.
		 */
		elog(NOTICE, "Releasing segworker group to retry broadcast.");
		DisconnectAndDestroyAllGangs(true);

		/*
		 * This call will at a minimum change the session id so we will not
		 * have SharedSnapshotAdd colissions.
		 */
		CheckForResetSession();
		savedInterruptHoldoffCount = InterruptHoldoffCount;

		PG_TRY();
		{
			succeeded = doDispatchDtxProtocolCommand(
													 DTX_PROTOCOL_COMMAND_RETRY_COMMIT_PREPARED, /* flags */ 0,
													 currentGxact->gid, currentGxact->gxid,
													 &badGangs, /* raiseError */ false,
													 &direct, NULL, 0);
		}
		PG_CATCH();
		{
			/*
			 * restore the previous value, which is reset to 0 in errfinish.
			 */
			InterruptHoldoffCount = savedInterruptHoldoffCount;
			succeeded = false;
		}
		PG_END_TRY();
	}

	if (!succeeded)
		elog(PANIC, "unable to complete 'Commit Prepared' broadcast for gid = %s",
			 currentGxact->gid);
	elog(DTM_DEBUG5, "the distributed transaction 'Commit Prepared' broadcast "
		 "succeeded to all the segments for gid = %s.", currentGxact->gid);

	doInsertForgetCommitted();

	clearTransactionState();
	resetCurrentGxact();
}

static void
retryAbortPrepared(void)
{
	int			retry = 0;
	bool		succeeded = false;
	bool		badGangs = false;
	volatile int savedInterruptHoldoffCount;

	CdbDispatchDirectDesc direct = default_dispatch_direct_desc;

	while (!succeeded && dtx_phase2_retry_count > retry++)
	{
		/*
		 * By deallocating the gang, we will force a new gang to connect to
		 * all the segment instances.  And, we will abort the transactions in
		 * the segments. What's left are possibily prepared transactions.
		 */
		if (retry > 1)
			elog(NOTICE, "Releasing segworker groups to retry broadcast.");
		DisconnectAndDestroyAllGangs(true);

		/*
		 * This call will at a minimum change the session id so we will not
		 * have SharedSnapshotAdd colissions.
		 */
		CheckForResetSession();

		savedInterruptHoldoffCount = InterruptHoldoffCount;

		PG_TRY();
		{
			succeeded = doDispatchDtxProtocolCommand(
													 DTX_PROTOCOL_COMMAND_RETRY_ABORT_PREPARED, /* flags */ 0,
													 currentGxact->gid, currentGxact->gxid,
													 &badGangs, /* raiseError */ false,
													 &direct, NULL, 0);
			if (!succeeded)
				elog(WARNING, "the distributed transaction 'Abort' broadcast "
					 "failed to one or more segments for gid = %s.  "
					 "Retrying ... try %d", currentGxact->gid, retry);
		}
		PG_CATCH();
		{
			/*
			 * restore the previous value, which is reset to 0 in errfinish.
			 */
			InterruptHoldoffCount = savedInterruptHoldoffCount;
			succeeded = false;
		}
		PG_END_TRY();
	}

	if (!succeeded)
		elog(PANIC, "unable to complete 'Abort' broadcast for gid = %s",
			 currentGxact->gid);
	elog(DTM_DEBUG5, "The distributed transaction 'Abort' broadcast succeeded to "
		 "all the segments for gid = %s.", currentGxact->gid);
}


static void
doNotifyingAbort(void)
{
	bool		succeeded;
	bool		badGangs;
	volatile int savedInterruptHoldoffCount;

	CdbDispatchDirectDesc direct = default_dispatch_direct_desc;

	elog(DTM_DEBUG5, "doNotifyingAborted entering in state = %s", DtxStateToString(currentGxact->state));

	Assert(currentGxact->state == DTX_STATE_NOTIFYING_ABORT_NO_PREPARED ||
		   currentGxact->state == DTX_STATE_NOTIFYING_ABORT_SOME_PREPARED ||
		   currentGxact->state == DTX_STATE_NOTIFYING_ABORT_PREPARED);

	copyDirectDispatchFromTransaction(&direct);

	if (currentGxact->state == DTX_STATE_NOTIFYING_ABORT_NO_PREPARED)
	{
		if (GangsExist())
		{
			succeeded = doDispatchDtxProtocolCommand(DTX_PROTOCOL_COMMAND_ABORT_NO_PREPARED, /* flags */ 0,
													 currentGxact->gid, currentGxact->gxid,
													 &badGangs, /* raiseError */ false,
													 &direct, NULL, 0);
			if (!succeeded)
			{
				elog(WARNING, "The distributed transaction 'Abort' broadcast failed to one or more segments for gid = %s.",
					 currentGxact->gid);

				/*
				 * Reset the dispatch logic and disconnect from any segment
				 * that didn't respond to our abort.
				 */
				elog(NOTICE, "Releasing segworker groups to finish aborting the transaction.");
				DisconnectAndDestroyAllGangs(true);

				/*
				 * This call will at a minimum change the session id so we
				 * will not have SharedSnapshotAdd colissions.
				 */
				CheckForResetSession();
			}
			else
			{
				elog(DTM_DEBUG5,
					 "The distributed transaction 'Abort' broadcast succeeded to all the segments for gid = %s.",
					 currentGxact->gid);
			}
		}
		else
		{
			elog(DTM_DEBUG5,
				 "The distributed transaction 'Abort' broadcast was omitted (segworker group already dead) gid = %s.",
				 currentGxact->gid);
		}
	}
	else
	{
		DtxProtocolCommand dtxProtocolCommand;
		char	   *abortString;
		int			retry = 0;

		Assert(currentGxact->state == DTX_STATE_NOTIFYING_ABORT_SOME_PREPARED ||
			   currentGxact->state == DTX_STATE_NOTIFYING_ABORT_PREPARED);

		if (currentGxact->state == DTX_STATE_NOTIFYING_ABORT_SOME_PREPARED)
		{
			dtxProtocolCommand = DTX_PROTOCOL_COMMAND_ABORT_SOME_PREPARED;
			abortString = "Abort [Prepared]";
		}
		else
		{
			dtxProtocolCommand = DTX_PROTOCOL_COMMAND_ABORT_PREPARED;
			abortString = "Abort Prepared";
		}

		savedInterruptHoldoffCount = InterruptHoldoffCount;

		PG_TRY();
		{
			succeeded = doDispatchDtxProtocolCommand(dtxProtocolCommand, /* flags */ 0,
													 currentGxact->gid, currentGxact->gxid,
													 &badGangs, /* raiseError */ false,
													 &direct, NULL, 0);
		}
		PG_CATCH();
		{
			/*
			 * restore the previous value, which is reset to 0 in errfinish.
			 */
			InterruptHoldoffCount = savedInterruptHoldoffCount;
			succeeded = false;
		}
		PG_END_TRY();

		if (!succeeded)
		{
			elog(WARNING, "the distributed transaction '%s' broadcast failed"
				 " to one or more segments for gid = %s.  Retrying ... try %d",
				 abortString, currentGxact->gid, retry);

			setCurrentGxactState(DTX_STATE_RETRY_ABORT_PREPARED);
			setDistributedTransactionContext(DTX_CONTEXT_QD_RETRY_PHASE_2);
		}
		retryAbortPrepared();
	}

	SIMPLE_FAULT_INJECTOR(DtmBroadcastAbortPrepared);

	Assert(currentGxact->state == DTX_STATE_NOTIFYING_ABORT_NO_PREPARED ||
		   currentGxact->state == DTX_STATE_NOTIFYING_ABORT_SOME_PREPARED ||
		   currentGxact->state == DTX_STATE_NOTIFYING_ABORT_PREPARED ||
		   currentGxact->state == DTX_STATE_RETRY_ABORT_PREPARED);
	elog(DTM_DEBUG5, "doNotifyingAbort called resetCurrentGxact");
}

static bool
doNotifyCommittedInDoubt(char *gid)
{
	bool		succeeded;
	bool		badGangs;

	CdbDispatchDirectDesc direct = default_dispatch_direct_desc;

	/* UNDONE: Pass real gxid instead of InvalidDistributedTransactionId. */
	succeeded = doDispatchDtxProtocolCommand(DTX_PROTOCOL_COMMAND_RECOVERY_COMMIT_PREPARED, /* flags */ 0,
											 gid, InvalidDistributedTransactionId,
											 &badGangs, /* raiseError */ false,
											 &direct, NULL, 0);
	if (!succeeded)
	{
		elog(FATAL, "Crash recovery broadcast of the distributed transaction 'Commit Prepared' broadcast failed to one or more segments for gid = %s.", gid);
	}
	else
	{
		elog(LOG, "Crash recovery broadcast of the distributed transaction 'Commit Prepared' broadcast succeeded for gid = %s.", gid);
	}

	return succeeded;
}

static void
doAbortInDoubt(char *gid)
{
	bool		succeeded;
	bool		badGangs;

	CdbDispatchDirectDesc direct = default_dispatch_direct_desc;

	/* UNDONE: Pass real gxid instead of InvalidDistributedTransactionId. */
	succeeded = doDispatchDtxProtocolCommand(DTX_PROTOCOL_COMMAND_RECOVERY_ABORT_PREPARED, /* flags */ 0,
											 gid, InvalidDistributedTransactionId,
											 &badGangs, /* raiseError */ false,
											 &direct, NULL, 0);
	if (!succeeded)
	{
		elog(FATAL, "Crash recovery retry of the distributed transaction 'Abort Prepared' broadcast failed to one or more segments for gid = %s.  System will retry again later", gid);
	}
	else
	{
		elog(LOG, "Crash recovery broadcast of the distributed transaction 'Abort Prepared' broadcast succeeded for gid = %s", gid);
	}
}

/*
 * prepare a global transaction, called by user commit
 * or by CommitTransaction
 */
void
prepareDtxTransaction(void)
{
	if (DistributedTransactionContext != DTX_CONTEXT_QD_DISTRIBUTED_CAPABLE)
	{
		elog(DTM_DEBUG5, "prepareDtxTransaction nothing to do (DistributedTransactionContext = '%s')",
			 DtxContextToString(DistributedTransactionContext));
		return;
	}

	if (currentGxact == NULL)
	{
		return;
	}

	if (currentGxact->state == DTX_STATE_ACTIVE_NOT_DISTRIBUTED)
	{
		/*
		 * This transaction did not go distributed.
		 */
		clearAndResetGxact();
		elog(DTM_DEBUG5, "prepareDtxTransaction ignoring not distributed gid = %s", currentGxact->gid);
		return;
	}

	elog(DTM_DEBUG5,
		 "prepareDtxTransaction called with state = %s",
		 DtxStateToString(currentGxact->state));

	Assert(currentGxact->state == DTX_STATE_ACTIVE_DISTRIBUTED);

	/*
	 * Broadcast PREPARE TRANSACTION to segments.
	 */
	doPrepareTransaction();
}

/*
 * rollback a global transaction, called by user rollback
 * or by AbortTransaction during Postgres automatic rollback
 */
void
rollbackDtxTransaction(void)
{
	if (DistributedTransactionContext != DTX_CONTEXT_QD_DISTRIBUTED_CAPABLE)
	{
		elog(DTM_DEBUG5, "rollbackDtxTransaction nothing to do (DistributedTransactionContext = '%s')",
			 DtxContextToString(DistributedTransactionContext));
		return;
	}
	if (currentGxact == NULL)
	{
		elog(DTM_DEBUG5, "rollbackDtxTransaction nothing to do (currentGxact == NULL)");
		return;
	}

	elog(DTM_DEBUG5, "rollbackDtxTransaction called with state = %s, gid = %s",
		 DtxStateToString(currentGxact->state), currentGxact->gid);

	switch (currentGxact->state)
	{
		case DTX_STATE_ACTIVE_NOT_DISTRIBUTED:

			/*
			 * Let go of these...
			 */
			clearAndResetGxact();
			return;

		case DTX_STATE_ACTIVE_DISTRIBUTED:
			setCurrentGxactState(DTX_STATE_NOTIFYING_ABORT_NO_PREPARED);
			break;

		case DTX_STATE_PREPARING:
			if (currentGxact->badPrepareGangs)
			{
				setCurrentGxactState(DTX_STATE_RETRY_ABORT_PREPARED);

				/*
				 * DisconnectAndDestroyAllGangs and ResetSession happens
				 * inside retryAbortPrepared.
				 */
				retryAbortPrepared();
				clearAndResetGxact();
				return;
			}
			setCurrentGxactState(DTX_STATE_NOTIFYING_ABORT_SOME_PREPARED);
			break;

		case DTX_STATE_PREPARED:
			setCurrentGxactState(DTX_STATE_NOTIFYING_ABORT_PREPARED);
			break;

		case DTX_STATE_NOTIFYING_ABORT_NO_PREPARED:

			/*
			 * By deallocating the gang, we will force a new gang to connect
			 * to all the segment instances.  And, we will abort the
			 * transactions in the segments.
			 */
			elog(NOTICE, "Releasing segworker groups to finish aborting the transaction.");
			DisconnectAndDestroyAllGangs(true);

			/*
			 * This call will at a minimum change the session id so we will
			 * not have SharedSnapshotAdd colissions.
			 */
			CheckForResetSession();

			clearAndResetGxact();
			return;

		case DTX_STATE_NOTIFYING_ABORT_SOME_PREPARED:
		case DTX_STATE_NOTIFYING_ABORT_PREPARED:
			elog(FATAL, "Unable to complete the 'Abort Prepared' broadcast for gid '%s'",
				 currentGxact->gid);
			break;

		case DTX_STATE_NOTIFYING_COMMIT_PREPARED:
		case DTX_STATE_INSERTING_COMMITTED:
		case DTX_STATE_INSERTED_COMMITTED:
		case DTX_STATE_INSERTING_FORGET_COMMITTED:
		case DTX_STATE_INSERTED_FORGET_COMMITTED:
		case DTX_STATE_RETRY_COMMIT_PREPARED:
		case DTX_STATE_RETRY_ABORT_PREPARED:
			elog(DTM_DEBUG5, "rollbackDtxTransaction dtx state \"%s\" not expected here",
				 DtxStateToString(currentGxact->state));
			clearAndResetGxact();
			return;

		default:
			elog(PANIC, "Unrecognized dtx state: %d",
				 (int) currentGxact->state);
			break;
	}


	Assert(currentGxact->state == DTX_STATE_NOTIFYING_ABORT_NO_PREPARED ||
		   currentGxact->state == DTX_STATE_NOTIFYING_ABORT_SOME_PREPARED ||
		   currentGxact->state == DTX_STATE_NOTIFYING_ABORT_PREPARED);

	/*
	 * if the process is in the middle of blowing up... then we don't do
	 * anything here.  we can resolve any in-doubt transactions later.
	 *
	 * We can't dispatch -- but we *do* need to free up shared-memory entries.
	 */
	if (proc_exit_inprogress)
	{
		/*
		 * Unable to complete distributed abort broadcast with possible
		 * prepared transactions...
		 */
		if (currentGxact->state == DTX_STATE_NOTIFYING_ABORT_SOME_PREPARED ||
			currentGxact->state == DTX_STATE_NOTIFYING_ABORT_PREPARED)
		{
			elog(FATAL, "Unable to complete the 'Abort Prepared' broadcast for gid '%s'",
				 currentGxact->gid);
		}

		Assert(currentGxact->state == DTX_STATE_NOTIFYING_ABORT_NO_PREPARED);

		/*
		 * By deallocating the gang, we will force a new gang to connect to
		 * all the segment instances.  And, we will abort the transactions in
		 * the segments.
		 */
		DisconnectAndDestroyAllGangs(true);

		/*
		 * This call will at a minimum change the session id so we will not
		 * have SharedSnapshotAdd colissions.
		 */
		CheckForResetSession();

		clearAndResetGxact();
		return;
	}

	doNotifyingAbort();
	clearAndResetGxact();

	return;
}

/*
 * Error handling in initTM() is our caller.
 *
 * recoverTM() may throw errors.
 */
static void
initTM_recover_as_needed(void)
{
	Assert(shmTmRecoverred != NULL);

	/* Need to recover ? */
	if (!*shmTmRecoverred)
	{
		LWLockAcquire(shmControlLock, LW_EXCLUSIVE);

		/* Still need to recover? */
		if (!*shmTmRecoverred)
		{
			volatile int savedInterruptHoldoffCount = InterruptHoldoffCount;

			/*
			 * We have to catch errors here, otherwise the silly TmLock will
			 * stay in the backend process until this process goes away.
			 */
			PG_TRY();
			{
				recoverTM();
				*shmTmRecoverred = true;
			}
			PG_CATCH();
			{
				/*
				 * We can't simply use HOLD_INTERRUPTS as in LWLockRelease,
				 * because at this point we don't know if other LWLocks have
				 * been acquired by myself.  Also, we don't know if
				 * releaseTmLock actually releases the lock, depending on
				 * ControlLockCount. Instead, restore the previous value,
				 * which is reset to 0 in errfinish.
				 */
				InterruptHoldoffCount = savedInterruptHoldoffCount;
				LWLockRelease(shmControlLock);

				/* Assuming we have a catcher above... */
				PG_RE_THROW();
			}
			PG_END_TRY();
		}

		LWLockRelease(shmControlLock);
	}
}

static char *
getSuperuser(Oid *userOid)
{
	char	   *suser = NULL;
	Relation	auth_rel;
	HeapTuple	auth_tup;
	HeapScanDesc auth_scan;
	ScanKeyData key[2];
	bool		isNull;

	ScanKeyInit(&key[0],
				Anum_pg_authid_rolsuper,
				BTEqualStrategyNumber, F_BOOLEQ,
				BoolGetDatum(true));

	ScanKeyInit(&key[1],
				Anum_pg_authid_rolcanlogin,
				BTEqualStrategyNumber, F_BOOLEQ,
				BoolGetDatum(true));

	auth_rel = heap_open(AuthIdRelationId, AccessShareLock);
	auth_scan = heap_beginscan(auth_rel, SnapshotNow, 2, key);

	while (HeapTupleIsValid(auth_tup = heap_getnext(auth_scan,
													ForwardScanDirection)))
	{
		Datum		attrName;
		Datum		attrNameOid;

		(void) heap_getattr(auth_tup, Anum_pg_authid_rolvaliduntil,
							auth_rel->rd_att, &isNull);
		/* we actually want it to be NULL, that means always valid */
		if (!isNull)
			continue;

		attrName = heap_getattr(auth_tup, Anum_pg_authid_rolname,
								auth_rel->rd_att, &isNull);

		Assert(!isNull);

		suser = pstrdup(DatumGetCString(attrName));

		attrNameOid = heap_getattr(auth_tup, ObjectIdAttributeNumber,
								   auth_rel->rd_att, &isNull);
		Assert(!isNull);
		*userOid = DatumGetObjectId(attrNameOid);

		break;
	}

	heap_endscan(auth_scan);
	heap_close(auth_rel, AccessShareLock);

	return suser;
}

static char *
ChangeToSuperuser()
{
	char	   *olduser = NULL;
	char	   *newuser;
	Oid			userOid = InvalidOid;
	MemoryContext oldcontext;

	if (!IsAuthenticatedUserSuperUser())
	{
		oldcontext = MemoryContextSwitchTo(TopMemoryContext);
		newuser = getSuperuser(&userOid);
		MemoryContextSwitchTo(oldcontext);

		olduser = MyProcPort->user_name;
		SetSessionUserId(userOid, true);
		MyProcPort->user_name = newuser;
	}

	return olduser;
}

static void
RestoreToUser(char *olduser)
{
	MemoryContext oldcontext;

	if (!IsAuthenticatedUserSuperUser())
	{
		oldcontext = MemoryContextSwitchTo(TopMemoryContext);
		pfree(MyProcPort->user_name);
		MemoryContextSwitchTo(oldcontext);

		MyProcPort->user_name = olduser;
		SetSessionUserId(GetAuthenticatedUserId(), false);
	}
}

/*
 * Initialize TM, called by cdb_setup() for each QD process.
 *
 * First call to this function will trigger tm recovery.
 *
 * MPP-9894: in 4.0, if we've been started with enough segments to
 * run, but without having them in the right "roles" (see
 * gp_segment_configuration), we need to prober to convert them -- our
 * first attempt to dispatch will fail, we've got to catch that! The
 * retry should be fine, if not we're in serious "FATAL" trouble.
 */
void
initTM(void)
{
	char	   *olduser = NULL;
	MemoryContext oldcontext;
	bool		succeeded,
				first;

	Assert(shmTmRecoverred != NULL);

	/* Need to recover ? */
	if (!*shmTmRecoverred)
	{
		/*
		 * DTM initialization should be done in the context of the superuser,
		 * and not the user who initiated this backend (MPP-13866). Following
		 * code changes the context to superuser and and then restores it
		 * back.
		 */
		olduser = ChangeToSuperuser();

		SIMPLE_FAULT_INJECTOR(DtmInit);

		oldcontext = CurrentMemoryContext;
		succeeded = false;
		first = true;
		while (true)
		{
			/*
			 * MPP-9894: during startup, we don't have a top-level
			 * PG_TRY/PG_CATCH block yet, the dispatcher may throw errors: we
			 * need to catch them.
			 */
			PG_TRY();
			{
				initTM_recover_as_needed();
				succeeded = true;
			}
			PG_CATCH();
			{
				MemoryContextSwitchTo(oldcontext);

				elog(LOG, "DTM initialization, caught exception: "
					 "looking for failed segments.");

				/* Log the error. */
				elog_demote(LOG);
				EmitErrorReport();
				FlushErrorState();

				/*
				 * Keep going outside of PG_TRY block even if we want to
				 * retry; don't jumping out of this block without PG_END_TRY.
				 */
			}
			PG_END_TRY();

			if (!succeeded)
			{
				if (first)
				{
					first = false;
					continue;
				}
				else
				{
					elog(LOG, "DTM initialization, failed on retry.");
					elog(FATAL, "DTM initialization: failure during startup "
						 "recovery, retry failed, check segment status");
				}
			}

			Assert(!LWLockHeldByMe(shmControlLock));

			/*
			 * We are done with the recovery.
			 */
			break;
		}

		RestoreToUser(olduser);

		freeGangsForPortal(NULL);
	}
}

/* get tm share memory size */
int
tmShmemSize(void)
{
	if ((Gp_role != GP_ROLE_DISPATCH) && (Gp_role != GP_ROLE_UTILITY))
		return 0;

	return
		MAXALIGN(TMCONTROLBLOCK_BYTES(max_tm_gxacts));
}


/*
 * tmShmemInit - should be called only once from postmaster and inherit by all
 * postgres processes
 */
void
tmShmemInit(void)
{
	bool		found;
	TmControlBlock *shared;

	/*
	 * max_prepared_xacts is a guc which is postmaster-startup setable -- it
	 * can only be updated by restarting the system. Global transactions will
	 * all use two-phase commit, so the number of global transactions is bound
	 * to the number of prepared.
	 */
	max_tm_gxacts = max_prepared_xacts;

	if ((Gp_role != GP_ROLE_DISPATCH) && (Gp_role != GP_ROLE_UTILITY))
		return;

	shared = (TmControlBlock *) ShmemInitStruct("Transaction manager", tmShmemSize(), &found);
	if (!shared)
		elog(FATAL, "could not initialize transaction manager share memory");

	shmControlLock = shared->ControlLock;
	shmControlSeqnoLock = &shared->ControlSeqnoLock;
	shmTmRecoverred = &shared->recoverred;
	shmDistribTimeStamp = &shared->distribTimeStamp;
	shmGIDSeq = &shared->seqno;
	/* Only initialize this if we are the creator of the shared memory */
	if (!found)
	{
		time_t		t = time(NULL);

		if (t == (time_t) -1)
		{
			elog(PANIC, "cannot generate global transaction id");
		}

		*shmDistribTimeStamp = (DistributedTransactionTimeStamp) t;
		elog(DEBUG1, "DTM start timestamp %u", *shmDistribTimeStamp);

		*shmGIDSeq = FirstDistributedTransactionId;
	}
	shmDtmStarted = &shared->DtmStarted;
	shmNextSnapshotId = &shared->NextSnapshotId;
	shmNumCommittedGxacts = &shared->num_committed_xacts;
	shmCommittedGxactArray = &shared->committed_gxact_array[0];

	if (!IsUnderPostmaster)
		/* Initialize locks and shared memory area */
	{
		shared->ControlLock = LWLockAssign();
		shmControlLock = shared->ControlLock;

		SpinLockInit(shmControlSeqnoLock);
		*shmNextSnapshotId = 0;
		*shmDtmStarted = false;
		*shmTmRecoverred = false;
		*shmNumCommittedGxacts = 0;
	}
}

/* mppTxnOptions:
 * Generates an int containing the appropriate flags to direct the remote
 * segdb QE process to perform any needed transaction commands before or
 * after the statement.
 */
int
mppTxnOptions(bool needTwoPhase)
{
	int			options = 0;

	elog(DTM_DEBUG5,
		 "mppTxnOptions DefaultXactIsoLevel = %s, DefaultXactReadOnly = %s, XactIsoLevel = %s, XactReadOnly = %s.",
		 IsoLevelAsUpperString(DefaultXactIsoLevel), (DefaultXactReadOnly ? "true" : "false"),
		 IsoLevelAsUpperString(XactIsoLevel), (XactReadOnly ? "true" : "false"));

	if (needTwoPhase)
		options |= GP_OPT_NEED_TWO_PHASE;

	if (XactIsoLevel == XACT_READ_COMMITTED)
		options |= GP_OPT_READ_COMMITTED;
	else if (XactIsoLevel == XACT_REPEATABLE_READ)
		options |= GP_OPT_REPEATABLE_READ;
	else if (XactIsoLevel == XACT_SERIALIZABLE)
		options |= GP_OPT_SERIALIZABLE;
	else if (XactIsoLevel == XACT_READ_UNCOMMITTED)
		options |= GP_OPT_READ_UNCOMMITTED;

	if (XactReadOnly)
		options |= GP_OPT_READ_ONLY;

	if (currentGxact != NULL && currentGxact->explicitBeginRemembered)
		options |= GP_OPT_EXPLICT_BEGIN;

	elog(DTM_DEBUG5,
		 "mppTxnOptions txnOptions = 0x%x, needTwoPhase = %s, explicitBegin = %s, isoLevel = %s, readOnly = %s.",
		 options,
		 (isMppTxOptions_NeedTwoPhase(options) ? "true" : "false"), (isMppTxOptions_ExplicitBegin(options) ? "true" : "false"),
		 IsoLevelAsUpperString(mppTxOptions_IsoLevel(options)), (isMppTxOptions_ReadOnly(options) ? "true" : "false"));

	return options;

}

int
mppTxOptions_IsoLevel(int txnOptions)
{
	if ((txnOptions & GP_OPT_ISOLATION_LEVEL_MASK) == GP_OPT_SERIALIZABLE)
		return XACT_SERIALIZABLE;
	else if ((txnOptions & GP_OPT_ISOLATION_LEVEL_MASK) == GP_OPT_REPEATABLE_READ)
		return XACT_REPEATABLE_READ;
	else if ((txnOptions & GP_OPT_ISOLATION_LEVEL_MASK) == GP_OPT_READ_COMMITTED)
		return XACT_READ_COMMITTED;
	else if ((txnOptions & GP_OPT_ISOLATION_LEVEL_MASK) == GP_OPT_READ_UNCOMMITTED)
		return XACT_READ_UNCOMMITTED;
	/* QD must set transaction isolation level */
	elog(ERROR, "transaction options from QD did not include isolation level");
}

bool
isMppTxOptions_ReadOnly(int txnOptions)
{
	return ((txnOptions & GP_OPT_READ_ONLY) != 0);
}

bool
isMppTxOptions_NeedTwoPhase(int txnOptions)
{
	return ((txnOptions & GP_OPT_NEED_TWO_PHASE) != 0);
}

/* isMppTxOptions_ExplicitBegin:
 * Return the ExplicitBegin flag.
 */
bool
isMppTxOptions_ExplicitBegin(int txnOptions)
{
	return ((txnOptions & GP_OPT_EXPLICT_BEGIN) != 0);
}

/*
 * Redo transaction commit log record.
 */
void
redoDtxCheckPoint(TMGXACT_CHECKPOINT *gxact_checkpoint)
{
	int			committedCount;

	int			i;

	/*
	 * For checkpoint same as REDO, lets add entries to file in utility and
	 * in-memory if Dispatch.
	 */

	committedCount = gxact_checkpoint->committedCount;
	elog(DTM_DEBUG5, "redoDtxCheckPoint has committedCount = %d", committedCount);

	for (i = 0; i < committedCount; i++)
	{
		redoDistributedCommitRecord(&gxact_checkpoint->committedGxactArray[i]);
	}
}

static void
GetRedoFileName(char *path)
{
	snprintf(path, MAXPGPATH,
			 "%s/" UTILITYMODEDTMREDO_DIR "/" UTILITYMODEDTMREDO_FILE, DataDir);
	elog(DTM_DEBUG3, "Returning save DTM redo file path = %s", path);
}

void
UtilityModeFindOrCreateDtmRedoFile(void)
{
	char		path[MAXPGPATH];

	if (Gp_role != GP_ROLE_UTILITY)
	{
		elog(DTM_DEBUG3, "Not in Utility Mode (role = %s) -- skipping finding or creating DTM redo file",
			 role_to_string(Gp_role));
		return;
	}
	GetRedoFileName(path);

	redoFileFD = open(path, O_RDWR | O_CREAT, S_IRUSR | S_IWUSR);
	if (redoFileFD < 0)
	{
		ereport(ERROR,
				(errcode_for_file_access(),
				 errmsg("could not create save DTM redo file \"%s\"",
						path)));
	}

	redoFileOffset = lseek(redoFileFD, 0, SEEK_END);
	elog(DTM_DEBUG3, "Succesfully opened DTM redo file %s (end offset %d)",
		 path, redoFileOffset);
}

/*
 *
 */
static void
UtilityModeSaveRedo(bool committed, TMGXACT_LOG *gxact_log)
{
	TMGXACT_UTILITY_MODE_REDO utilityModeRedo;
	int			write_len;

	utilityModeRedo.committed = committed;
	memcpy(&utilityModeRedo.gxact_log, gxact_log, sizeof(TMGXACT_LOG));

	elog(DTM_DEBUG5, "Writing {committed = %s, gid = %s, gxid = %u} to DTM redo file",
		 (utilityModeRedo.committed ? "true" : "false"),
		 utilityModeRedo.gxact_log.gid,
		 utilityModeRedo.gxact_log.gxid);

	write_len = write(redoFileFD, &utilityModeRedo, sizeof(TMGXACT_UTILITY_MODE_REDO));
	if (write_len != sizeof(TMGXACT_UTILITY_MODE_REDO))
	{
		ereport(ERROR,
				(errcode_for_file_access(),
				 errmsg("could not write save DTM redo file : %m")));
	}

}

void
UtilityModeCloseDtmRedoFile(void)
{
	if (Gp_role != GP_ROLE_UTILITY)
	{
		elog(DTM_DEBUG3, "Not in Utility Mode (role = %s)-- skipping closing DTM redo file",
			 role_to_string(Gp_role));
		return;
	}
	elog(DTM_DEBUG3, "Closing DTM redo file");
	close(redoFileFD);
}

static void
ReplayRedoFromUtilityMode(void)
{
	TMGXACT_UTILITY_MODE_REDO utilityModeRedo;

	int			fd;
	int			read_len;
	int			errno;
	char		path[MAXPGPATH];
	int			entries;

	entries = 0;

	GetRedoFileName(path);

	fd = open(path, O_RDONLY, 0);
	if (fd < 0)
	{
		/* UNDONE: Distinquish "not found" from other errors. */
		elog(DTM_DEBUG3, "Could not open DTM redo file %s for reading",
			 path);
		return;
	}

	elog(DTM_DEBUG3, "Succesfully opened DTM redo file %s for reading",
		 path);

	while (true)
	{
		errno = 0;
		read_len = read(fd, &utilityModeRedo, sizeof(TMGXACT_UTILITY_MODE_REDO));

		if (read_len == 0)
			break;
		else if (read_len != sizeof(TMGXACT_UTILITY_MODE_REDO) && errno == 0)
			elog(ERROR, "Bad redo length (expected %d and found %d)",
				 (int) sizeof(TMGXACT_UTILITY_MODE_REDO), read_len);
		else if (errno != 0)
		{
			close(fd);
			ereport(ERROR,
					(errcode_for_file_access(),
					 errmsg("error reading DTM redo file: %m")));
		}

		elog(DTM_DEBUG5, "Read {committed = %s, gid = %s, gxid = %u} from DTM redo file",
			 (utilityModeRedo.committed ? "true" : "false"),
			 utilityModeRedo.gxact_log.gid,
			 utilityModeRedo.gxact_log.gxid);
		if (utilityModeRedo.committed)
		{
			redoDistributedCommitRecord(&utilityModeRedo.gxact_log);
		}
		else
		{
			redoDistributedForgetCommitRecord(&utilityModeRedo.gxact_log);
		}

		entries++;
	}

	elog(DTM_DEBUG5, "Processed %d entries from DTM redo file",
		 entries);
	close(fd);

}

static void
RemoveRedoUtilityModeFile(void)
{
	char		path[MAXPGPATH];
	bool		removed;

	GetRedoFileName(path);
	removed = (unlink(path) == 0);
	elog(DTM_DEBUG5, "Removed DTM redo file %s (%s)",
		 path, (removed ? "true" : "false"));
}

/*
 * Redo transaction commit log record.
 */
void
redoDistributedCommitRecord(TMGXACT_LOG *gxact_log)
{

	int			i;

	/*
	 * The length check here requires the identifer have a trailing NUL
	 * character.
	 */
	if (strlen(gxact_log->gid) >= TMGIDSIZE)
		elog(PANIC, "Distribute transaction identifier too long (%d)",
			 (int) strlen(gxact_log->gid));

	if (Gp_role == GP_ROLE_UTILITY)
	{
		elog(DTM_DEBUG3, "DB in Utility mode.  Save DTM distributed commit until later.");
		UtilityModeSaveRedo(true, gxact_log);
		return;
	}

	for (i = 0; i < *shmNumCommittedGxacts; i++)
	{
		if (strcmp(gxact_log->gid, shmCommittedGxactArray[i].gid) == 0)
			return;
	}

	if (i == *shmNumCommittedGxacts)
	{
		/*
		 * Transaction not found, this is the first log of this transaction.
		 */
		if (*shmNumCommittedGxacts >= max_tm_gxacts)
		{
			ereport(FATAL,
					(errmsg("the limit of %d distributed transactions has been reached.",
							max_tm_gxacts),
					 errdetail("The global user configuration (GUC) server parameter max_prepared_transactions controls this limit.")));
		}

		shmCommittedGxactArray[(*shmNumCommittedGxacts)++] = *gxact_log;
		elog((Debug_print_full_dtm ? LOG : DEBUG5),
				"Crash recovery redo added committed distributed transaction gid = %s", gxact_log->gid);
	}
}

/*
 * Redo transaction forget commit log record.
 */
void
redoDistributedForgetCommitRecord(TMGXACT_LOG *gxact_log)
{
	int			i;

	if (Gp_role == GP_ROLE_UTILITY)
	{
		elog(DTM_DEBUG3, "DB in Utility mode.  Save DTM disributed forget until later.");
		UtilityModeSaveRedo(false, gxact_log);
		return;
	}

	for (i = 0; i < *shmNumCommittedGxacts; i++)
	{
		if (strcmp(gxact_log->gid, shmCommittedGxactArray[i].gid) == 0)
		{
			/* found an active global transaction */
			elog((Debug_print_full_dtm ? INFO : DEBUG5),
				 "Crash recovery redo removed committed distributed transaction gid = %s for forget",
				 gxact_log->gid);

			/* there's no concurrent access to shmCommittedGxactArray during recovery */
			(*shmNumCommittedGxacts)--;
			if (i != *shmNumCommittedGxacts)
				shmCommittedGxactArray[i] = shmCommittedGxactArray[*shmNumCommittedGxacts];

			return;
		}
	}

	elog((Debug_print_full_dtm ? WARNING : DEBUG5),
		 "Crash recovery redo did not find committed distributed transaction gid = %s for forget",
		 gxact_log->gid);

}

static void
descGxactLog(StringInfo buf, TMGXACT_LOG *gxact_log)
{
	appendStringInfo(buf, " gid = %s, gxid = %u",
					 gxact_log->gid, gxact_log->gxid);
}

/*
 * Describe redo transaction commit log record.
 */
void
descDistributedCommitRecord(StringInfo buf, TMGXACT_LOG *gxact_log)
{
	descGxactLog(buf, gxact_log);
}

/*
 * Describe redo transaction forget commit log record.
 */
void
descDistributedForgetCommitRecord(StringInfo buf, TMGXACT_LOG *gxact_log)
{
	descGxactLog(buf, gxact_log);
}


/*=========================================================================
 * HELPER FUNCTIONS
 */

static bool
doDispatchDtxProtocolCommand(DtxProtocolCommand dtxProtocolCommand, int flags,
							 char *gid, DistributedTransactionId gxid,
							 bool *badGangs, bool raiseError,
							 CdbDispatchDirectDesc *direct,
							 char *serializedDtxContextInfo,
							 int serializedDtxContextInfoLen)
{
	int			i,
				resultCount,
				numOfFailed = 0;

	char	   *dtxProtocolCommandStr = 0;

	struct pg_result **results = NULL;

	dtxProtocolCommandStr = DtxProtocolCommandToString(dtxProtocolCommand);

	if (Test_print_direct_dispatch_info)
	{
		if (direct->directed_dispatch)
			elog(INFO, "Distributed transaction command '%s' to SINGLE content", dtxProtocolCommandStr);
		else
			elog(INFO, "Distributed transaction command '%s' to ALL contents", dtxProtocolCommandStr);
	}
	elog(DTM_DEBUG5,
		 "dispatchDtxProtocolCommand: %d ('%s'), direct content #: %d",
		 dtxProtocolCommand, dtxProtocolCommandStr,
		 direct->directed_dispatch ? direct->content[0] : -1);

	ErrorData *qeError;
	results = CdbDispatchDtxProtocolCommand(dtxProtocolCommand, flags,
											dtxProtocolCommandStr,
											gid, gxid,
											&qeError, &resultCount, badGangs, direct,
											serializedDtxContextInfo, serializedDtxContextInfoLen);

	if (qeError)
	{
		if (!raiseError)
		{
			ereport(LOG,
					(errmsg("DTM error (gathered results from cmd '%s')", dtxProtocolCommandStr),
					 errdetail("QE reported error: %s", qeError->message)));
		}
		else
			ReThrowError(qeError);
		return false;
	}

	if (results == NULL)
	{
		numOfFailed++;			/* If we got no results, we need to treat it
								 * as an error! */
	}

	for (i = 0; i < resultCount; i++)
	{
		char	   *cmdStatus;
		ExecStatusType resultStatus;

		/*
		 * note: PQresultStatus() is smart enough to deal with results[i] ==
		 * NULL
		 */
		resultStatus = PQresultStatus(results[i]);
		if (resultStatus != PGRES_COMMAND_OK &&
			resultStatus != PGRES_TUPLES_OK)
		{
			numOfFailed++;
		}
		else
		{
			/*
			 * success ? If an error happened during a transaction which
			 * hasn't already been caught when we try a prepare we'll get a
			 * rollback from our prepare ON ONE SEGMENT: so we go look at the
			 * status, otherwise we could issue a COMMIT when we don't want
			 * to!
			 */
			cmdStatus = PQcmdStatus(results[i]);

			elog(DEBUG3, "DTM: status message cmd '%s' [%d] result '%s'", dtxProtocolCommandStr, i, cmdStatus);
			if (strncmp(cmdStatus, dtxProtocolCommandStr, strlen(cmdStatus)) != 0)
			{
				/* failed */
				numOfFailed++;
			}
		}
	}

	for (i = 0; i < resultCount; i++)
		PQclear(results[i]);

	if (results)
		free(results);

	return (numOfFailed == 0);
}


bool
dispatchDtxCommand(const char *cmd)
{
	int			i,
				numOfFailed = 0;

	CdbPgResults cdb_pgresults = {NULL, 0};

	elog(DTM_DEBUG5, "dispatchDtxCommand: '%s'", cmd);

	CdbDispatchCommand(cmd, DF_NONE, &cdb_pgresults);

	if (cdb_pgresults.numResults == 0)
	{
		return false;			/* If we got no results, we need to treat it
								 * as an error! */
	}

	for (i = 0; i < cdb_pgresults.numResults; i++)
	{
		char	   *cmdStatus;
		ExecStatusType resultStatus;

		/*
		 * note: PQresultStatus() is smart enough to deal with results[i] ==
		 * NULL
		 */
		resultStatus = PQresultStatus(cdb_pgresults.pg_results[i]);
		if (resultStatus != PGRES_COMMAND_OK &&
			resultStatus != PGRES_TUPLES_OK)
		{
			numOfFailed++;
		}
		else
		{
			/*
			 * success ? If an error happened during a transaction which
			 * hasn't already been caught when we try a prepare we'll get a
			 * rollback from our prepare ON ONE SEGMENT: so we go look at the
			 * status, otherwise we could issue a COMMIT when we don't want
			 * to!
			 */
			cmdStatus = PQcmdStatus(cdb_pgresults.pg_results[i]);

			elog(DEBUG3, "DTM: status message cmd '%s' [%d] result '%s'", cmd, i, cmdStatus);
			if (strncmp(cmdStatus, cmd, strlen(cmdStatus)) != 0)
			{
				/* failed */
				numOfFailed++;
			}
		}
	}

	cdbdisp_clearCdbPgResults(&cdb_pgresults);

	return (numOfFailed == 0);
}

/* initialize a global transaction context */
void
initGxact(TMGXACT *gxact)
{
	MemSet(gxact->gid, 0, TMGIDSIZE);
	gxact->gxid = InvalidDistributedTransactionId;
	setGxactState(gxact, DTX_STATE_NONE);

	/*
	 * Memory only fields.
	 */

	gxact->sessionId = gp_session_id;

	gxact->explicitBeginRemembered = false;

	gxact->xminDistributedSnapshot = InvalidDistributedTransactionId;

	gxact->badPrepareGangs = false;

	gxact->directTransaction = false;
	gxact->directTransactionContentId = 0;
}

bool
getNextDistributedXactStatus(TMGALLXACTSTATUS *allDistributedXactStatus, TMGXACTSTATUS **distributedXactStatus)
{
	if (allDistributedXactStatus->next >= allDistributedXactStatus->count)
	{
		return false;
	}

	*distributedXactStatus = &allDistributedXactStatus->statusArray[allDistributedXactStatus->next];
	allDistributedXactStatus->next++;

	return true;
}

void
setCurrentGxact(void)
{
	DistributedTransactionId gxid = generateGID();
	Assert(gxid != InvalidDistributedTransactionId);

	currentGxact = &MyProc->gxact;

	Assert(*shmDistribTimeStamp != 0);
	sprintf(currentGxact->gid, "%u-%.10u", *shmDistribTimeStamp, gxid);
	if (strlen(currentGxact->gid) >= TMGIDSIZE)
		elog(PANIC, "Distribute transaction identifier too long (%d)",
				(int) strlen(currentGxact->gid));

	/*
	 * Until we get our first distributed snapshot, we use our distributed
	 * transaction identifier for the minimum.
	 */
	currentGxact->xminDistributedSnapshot = gxid;

	setCurrentGxactState(DTX_STATE_ACTIVE_NOT_DISTRIBUTED);

	currentGxact->gxid = gxid;
}

static void
resetCurrentGxact(void)
{
	Assert (currentGxact != NULL);
	Assert (currentGxact->gxid == InvalidDistributedTransactionId);
	currentGxact = NULL;
}

static void
clearAndResetGxact(void)
{
	Assert(currentGxact != NULL);

	LWLockAcquire(ProcArrayLock, LW_EXCLUSIVE);
	ProcArrayEndGxact();
	LWLockRelease(ProcArrayLock);

	resetCurrentGxact();
}

/*
 * serializes commits with checkpoint info using PGPROC->inCommit
 * Change state to DTX_STATE_INSERTING_COMMITTED.
 */
void
insertingDistributedCommitted(void)
{
	elog(DTM_DEBUG5,
		 "insertingDistributedCommitted entering in state = %s",
		 DtxStateToString(currentGxact->state));

	Assert(currentGxact->state == DTX_STATE_PREPARED);
	setCurrentGxactState(DTX_STATE_INSERTING_COMMITTED);
}

/*
 * Change state to DTX_STATE_INSERTED_COMMITTED.
 */
void
insertedDistributedCommitted(void)
{
	elog(DTM_DEBUG5,
		 "insertedDistributedCommitted entering in state = %s for gid = %s",
		 DtxStateToString(currentGxact->state), currentGxact->gid);

	Assert(currentGxact->state == DTX_STATE_INSERTING_COMMITTED);
	setCurrentGxactState(DTX_STATE_INSERTED_COMMITTED);
}

/* generate global transaction id */
static DistributedTransactionId
generateGID(void)
{
	DistributedTransactionId gxid;

	SpinLockAcquire(shmControlSeqnoLock);

	/* tm lock acquired by caller */
	if (*shmGIDSeq >= LastDistributedTransactionId)
	{
		SpinLockRelease(shmControlSeqnoLock);
		ereport(FATAL,
				(errmsg("reached limit of %u global transactions per start", LastDistributedTransactionId)));
	}
	gxid = ++(*shmGIDSeq);

	SpinLockRelease(shmControlSeqnoLock);
	return gxid;
}

/*
 * Return the highest global transaction id that has been generated.
 */
DistributedTransactionId
getMaxDistributedXid(void)
{
	if (!shmGIDSeq)
		return 0;

	return *shmGIDSeq;
}

/*
 * recoverTM:
 * perform TM recovery, this connects to all QE and resolve all in-doubt txn.
 *
 * This gets called when there is not any other DTM activity going on.
 *
 * First, we'll replay the dtm log and get our shmem as up to date as possible
 * in order to help resolve in-doubt transactions.	Then we'll go through and
 * try and resolve in-doubt transactions based on information in the DTM log.
 * The remaining in-doubt transactions that remain (ones the DTM doesn't know
 * about) are all ABORTed.
 *
 * If we're in read-only mode; we need to get started, but we can't run the
 * full recovery. So we go get the highest distributed-xid, but don't run
 * the recovery.
 */
static void
recoverTM(void)
{
	elog(DTM_DEBUG3, "Starting to Recover DTM...");

	if (Gp_role == GP_ROLE_UTILITY)
	{
		elog(DTM_DEBUG3, "DB in Utility mode.  Defer DTM recovery till later.");
		return;
	}

	/*
	 * Attempt to recover all in-doubt transactions.
	 *
	 * first resolve all in-doubt transactions from the DTM's perspective
	 * and then resolve any remaining in-doubt transactions that the RMs
	 * have.
	 */
	recoverInDoubtTransactions();

	/* finished recovery successfully. */

	*shmGIDSeq = 1;

	*shmDtmStarted = true;
	elog(LOG, "DTM Started");
}

/* recoverInDoubtTransactions:
 * Go through all in-doubt transactions that the DTM knows about and
 * resolve them.
 */
static bool
recoverInDoubtTransactions(void)
{
	int			i;
	HTAB	   *htab;

	elog(DTM_DEBUG3, "recover in-doubt distributed transactions");

	ReplayRedoFromUtilityMode();

	/*
	 * For each committed transaction found in the redo pass that was not
	 * matched by a forget committed record, change its state indicating
	 * committed notification needed.  Attempt a notification.
	 */
	elog(DTM_DEBUG5,
		 "Going to retry commit notification for distributed transactions (count = %d)",
		 *shmNumCommittedGxacts);

	for (i = 0; i < *shmNumCommittedGxacts; i++)
	{
		TMGXACT_LOG    *gxact_log = &shmCommittedGxactArray[i];

		Assert(gxact_log->gxid != InvalidDistributedTransactionId);

		elog(DTM_DEBUG5,
			 "Recovering committed distributed transaction gid = %s",
			 gxact_log->gid);

		doNotifyCommittedInDoubt(gxact_log->gid);

		RecordDistributedForgetCommitted(gxact_log);
	}

	*shmNumCommittedGxacts = 0;
	/*
	 * UNDONE: Thus, any in-doubt transctions found will be for aborted
	 * transactions. UNDONE: Gather in-boubt transactions and issue aborts.
	 */
	htab = gatherRMInDoubtTransactions();

	/*
	 * go through and resolve any remaining in-doubt transactions that the
	 * RM's have AFTER recoverDTMInDoubtTransactions.  ALL of these in doubt
	 * transactions will be ABORT'd.  The fact that the DTM doesn't know about
	 * them means that something bad happened before everybody voted to
	 * COMMIT.
	 */
	abortRMInDoubtTransactions(htab);

	/* get rid of the hashtable */
	hash_destroy(htab);

	/* yes... we are paranoid and will double check */
	htab = gatherRMInDoubtTransactions();

	/*
	 * Hmm.  we still have some remaining indoubt transactions.  For now we
	 * dont have an automated way to clean this mess up.  So we'll have to
	 * rely on smart Admins to do the job manually.  We'll error out of here
	 * and try and provide as much info as possible.
	 *
	 * TODO: We really want to be able to say this particular segdb has these
	 * remaining in-doubt transactions.
	 */
	if (htab != NULL)
	{
		StringInfoData indoubtBuff;

		initStringInfo(&indoubtBuff);

		dumpRMOnlyDtx(htab, &indoubtBuff);

		ereport(ERROR, (errcode(ERRCODE_INTERNAL_ERROR),
						errmsg("DTM Log recovery failed.  There are still unresolved "
							   "in-doubt transactions on some of the segment databaes "
							   "that were not able to be resolved for an unknown reason. "),
						errdetail("Here is a list of in-doubt transactions in the system: %s",
								  indoubtBuff.data),
						errhint("Try restarting the Greenplum Database array.  If the problem persists "
								" an Administrator will need to resolve these transactions "
								" manually.")));

	}

	RemoveRedoUtilityModeFile();

	return true;
}

/*
 * gatherRMInDoubtTransactions:
 * Builds a hashtable of all of the in-doubt transactions that exist on the
 * segment databases.  The hashtable basically just serves as a single list
 * without duplicates of all the in-doubt transactions.  It does not keep track
 * of which seg db's have which transactions in-doubt.  It currently doesn't
 * need to due to the way we handle this information later.
 */
static HTAB *
gatherRMInDoubtTransactions(void)
{
	CdbPgResults cdb_pgresults = {NULL, 0};
	const char *cmdbuf = "select gid from pg_prepared_xacts";
	PGresult   *rs;

	InDoubtDtx *lastDtx = NULL;

	HASHCTL		hctl;
	HTAB	   *htab = NULL;
	int			i;
	int			j,
				rows;
	bool		found;

	/* call to all QE to get in-doubt transactions */
	CdbDispatchCommand(cmdbuf, DF_NONE, &cdb_pgresults);

	/* If any result set is nonempty, there are in-doubt transactions. */
	for (i = 0; i < cdb_pgresults.numResults; i++)
	{
		rs = cdb_pgresults.pg_results[i];
		rows = PQntuples(rs);

		for (j = 0; j < rows; j++)
		{
			char	   *gid;

			/*
			 * we dont setup our hashtable until we know we have at least one
			 * in doubt transaction
			 */
			if (htab == NULL)
			{

				/* setup a hash table */
				hctl.keysize = TMGIDSIZE;	/* GID */
				hctl.entrysize = sizeof(InDoubtDtx);

				htab = hash_create("InDoubtDtxHash", 10, &hctl, HASH_ELEM);

				if (htab == NULL)
				{
					ereport(FATAL, (errcode(ERRCODE_OUT_OF_MEMORY),
									errmsg("DTM could not allocate hash table for InDoubtDtxList.")));
				}
			}

			gid = PQgetvalue(rs, j, 0);

			/* Now we can add entry to hash table */
			lastDtx = (InDoubtDtx *) hash_search(htab, gid, HASH_ENTER, &found);

			/*
			 * only need to bother doing work if there isn't already an entry
			 * for our GID
			 */
			if (!found)
			{
				elog(DEBUG3, "Found in-doubt transaction with GID: %s on remote RM", gid);

				strcpy(lastDtx->gid, gid);
			}

		}
	}

	cdbdisp_clearCdbPgResults(&cdb_pgresults);

	return htab;
}

/*
 * abortRMInDoubtTransactions:
 * Goes through all the InDoubtDtx's in the provided htab and ABORTs them
 * across all of the QEs by sending a ROLLBACK PREPARED.
 *
 */
static void
abortRMInDoubtTransactions(HTAB *htab)
{
	HASH_SEQ_STATUS status;
	InDoubtDtx *entry = NULL;

	if (htab == NULL)
		return;

	/*
	 * now we have a nice hashtable full of in-doubt dtx's that we need to
	 * resolve.  so we'll use a nice big hammer to get this job done.  instead
	 * of keeping track of which QEs have a prepared txn to be aborted and
	 * which ones don't.  we just issue a ROLLBACK to all of them and ignore
	 * any pesky errors.  This is certainly not an elegant solution but is OK
	 * for now.
	 */
	hash_seq_init(&status, htab);


	while ((entry = (InDoubtDtx *) hash_seq_search(&status)) != NULL)
	{
		elog(DTM_DEBUG3, "Aborting in-doubt transaction with gid = %s", entry->gid);

		doAbortInDoubt(entry->gid);

	}
}

static void
dumpRMOnlyDtx(HTAB *htab, StringInfoData *buff)
{
	HASH_SEQ_STATUS status;
	InDoubtDtx *entry = NULL;

	if (htab == NULL)
		return;

	hash_seq_init(&status, htab);

	appendStringInfo(buff, "List of In-doubt transactions remaining across the segdbs: (");

	while ((entry = (InDoubtDtx *) hash_seq_search(&status)) != NULL)
	{
		appendStringInfo(buff, "\"%s\" , ", entry->gid);
	}

	appendStringInfo(buff, ")");

}


/*
 * When called, a SET command is dispatched and the writer gang
 * writes the shared snapshot. This function actually does nothing
 * useful besides making sure that a writer gang is alive and has
 * set the shared snapshot so that the readers could access it.
 *
 * At this point this function is added as a helper for cursor
 * query execution since in MPP cursor queries don't use writer
 * gangs. However, it could be used for other purposes as well.
 *
 * See declaration of assign_gp_write_shared_snapshot(...) for more
 * information.
 */
void
verify_shared_snapshot_ready(void)
{
	if (Gp_role == GP_ROLE_DISPATCH)
	{
		CdbDispatchCommand("set gp_write_shared_snapshot=true",
						   DF_CANCEL_ON_ERROR |
						   DF_WITH_SNAPSHOT |
						   DF_NEED_TWO_PHASE,
						   NULL);

		dumpSharedLocalSnapshot_forCursor();

		/*
		 * To keep our readers in sync (since they will be dispatched
		 * separately) we need to rewind the segmate synchronizer.
		 */
		DtxContextInfo_RewindSegmateSync();
	}
}

/*
 * Force the writer QE to write the shared snapshot. Will get called
 * after a "set gp_write_shared_snapshot=<true/false>" is executed
 * in dispatch mode.
 *
 * See verify_shared_snapshot_ready(...) for additional information.
 */
void
assign_gp_write_shared_snapshot(bool newval, void *extra)
{

#if FALSE
	elog(DEBUG1, "SET gp_write_shared_snapshot: %s",
		 (newval ? "true" : "false"));
#endif

	/*
	 * Make sure newval is "true". if it's "false" this could be a part of a
	 * ROLLBACK so we don't want to set the snapshot then.
	 */
	if (newval)
	{
		if (Gp_role == GP_ROLE_EXECUTE)
		{
			PushActiveSnapshot(GetTransactionSnapshot());

			if (Gp_is_writer)
			{
				dumpSharedLocalSnapshot_forCursor();
			}

			PopActiveSnapshot();
		}
	}
}

static void
doQEDistributedExplicitBegin()
{
	/*
	 * Start a command.
	 */
	StartTransactionCommand();

	/* Here is the explicit BEGIN. */
	BeginTransactionBlock();

<<<<<<< HEAD
	unpackMppTxnOptions(txnOptions,
						&ExplicitIsoLevel, &ExplicitReadOnly);

	/*
	 * Transaction isolation level shouldn't be changed once snapshot has been
	 * taken.
	 */
	Assert(!FirstSnapshotSet);
	XactIsoLevel = ExplicitIsoLevel;
	XactReadOnly = ExplicitReadOnly;

	elog(DTM_DEBUG5, "doQEDistributedExplicitBegin setting XactIsoLevel = %s and XactReadOnly = %s",
		 IsoLevelAsUpperString(XactIsoLevel), (XactReadOnly ? "true" : "false"));

=======
>>>>>>> e82dd3bd
	/*
	 * Finish the BEGIN command.  It will leave the explict transaction
	 * in-progress.
	 */
	CommitTransactionCommand();
}

static bool
isDtxQueryDispatcher(void)
{
	bool		isDtmStarted;
	bool		isSharedLocalSnapshotSlotPresent;

	isDtmStarted = (shmDtmStarted != NULL && *shmDtmStarted);
	isSharedLocalSnapshotSlotPresent = (SharedLocalSnapshotSlot != NULL);

	return (Gp_role == GP_ROLE_DISPATCH &&
			isDtmStarted &&
			isSharedLocalSnapshotSlotPresent);
}

/*
 * Called prior to handling a requested that comes to the QD, or a utility request to a QE.
 *
 * Sets up the distributed transaction context value and does some basic error checking.
 *
 * Essentially:
 *     if the DistributedTransactionContext is already QD_DISTRIBUTED_CAPABLE then leave it
 *     else if the DistributedTransactionContext is already QE_TWO_PHASE_EXPLICIT_WRITER then leave it
 *     else it MUST be a LOCAL_ONLY, and is converted to QD_DISTRIBUTED_CAPABLE if this process is acting
 *          as a QE.
 */
void
setupRegularDtxContext(void)
{
	switch (DistributedTransactionContext)
	{
		case DTX_CONTEXT_QD_DISTRIBUTED_CAPABLE:
			/* Continue in this context.  Do not touch QEDtxContextInfo, etc. */
			break;

		case DTX_CONTEXT_QE_TWO_PHASE_EXPLICIT_WRITER:
			/* Allow this for copy...???  Do not touch QEDtxContextInfo, etc. */
			break;

		default:
			if (DistributedTransactionContext != DTX_CONTEXT_LOCAL_ONLY)
			{
				/*
				 * we must be one of:
				 *
				 * DTX_CONTEXT_QD_RETRY_PHASE_2,
				 * DTX_CONTEXT_QE_ENTRY_DB_SINGLETON,
				 * DTX_CONTEXT_QE_AUTO_COMMIT_IMPLICIT,
				 * DTX_CONTEXT_QE_TWO_PHASE_IMPLICIT_WRITER,
				 * DTX_CONTEXT_QE_READER, DTX_CONTEXT_QE_PREPARED
				 */

				elog(ERROR, "setupRegularDtxContext finds unexpected DistributedTransactionContext = '%s'",
					 DtxContextToString(DistributedTransactionContext));
			}

			/* DistributedTransactionContext is DTX_CONTEXT_LOCAL_ONLY */

			Assert(QEDtxContextInfo.distributedXid == InvalidDistributedTransactionId);

			/*
			 * Determine if we are strictly local or a distributed capable QD.
			 */
			Assert(DistributedTransactionContext == DTX_CONTEXT_LOCAL_ONLY);

			if (isDtxQueryDispatcher())
			{
				setDistributedTransactionContext(DTX_CONTEXT_QD_DISTRIBUTED_CAPABLE);
			}
			break;
	}

	elog(DTM_DEBUG5, "setupRegularDtxContext leaving with DistributedTransactionContext = '%s'.",
		 DtxContextToString(DistributedTransactionContext));
}

/**
 * Called on the QE when a query to process has been received.
 *
 * This will set up all distributed transaction information and set the state appropriately.
 */
void
setupQEDtxContext(DtxContextInfo *dtxContextInfo)
{
	DistributedSnapshot *distributedSnapshot;
	int			txnOptions;
	bool		needTwoPhase;
	bool		explicitBegin;
	bool		haveDistributedSnapshot;
	bool		isEntryDbSingleton = false;
	bool		isReaderQE = false;
	bool		isWriterQE = false;
	bool		isSharedLocalSnapshotSlotPresent;

	Assert(dtxContextInfo != NULL);

	/*
	 * DTX Context Info (even when empty) only comes in QE requests.
	 */
	distributedSnapshot = &dtxContextInfo->distributedSnapshot;
	txnOptions = dtxContextInfo->distributedTxnOptions;

	needTwoPhase = isMppTxOptions_NeedTwoPhase(txnOptions);
	explicitBegin = isMppTxOptions_ExplicitBegin(txnOptions);

	haveDistributedSnapshot =
		(dtxContextInfo->distributedXid != InvalidDistributedTransactionId);
	isSharedLocalSnapshotSlotPresent = (SharedLocalSnapshotSlot != NULL);

	if (DEBUG5 >= log_min_messages || Debug_print_full_dtm)
	{
		elog(DTM_DEBUG5,
			 "setupQEDtxContext inputs (part 1): Gp_role = %s, Gp_is_writer = %s, "
			 "txnOptions = 0x%x, needTwoPhase = %s, explicitBegin = %s, isoLevel = %s, readOnly = %s, haveDistributedSnapshot = %s.",
			 role_to_string(Gp_role), (Gp_is_writer ? "true" : "false"), txnOptions,
			 (needTwoPhase ? "true" : "false"), (explicitBegin ? "true" : "false"),
			 IsoLevelAsUpperString(mppTxOptions_IsoLevel(txnOptions)), (isMppTxOptions_ReadOnly(txnOptions) ? "true" : "false"),
			 (haveDistributedSnapshot ? "true" : "false"));
		elog(DTM_DEBUG5,
			 "setupQEDtxContext inputs (part 2): distributedXid = %u, isSharedLocalSnapshotSlotPresent = %s.",
			 dtxContextInfo->distributedXid,
			 (isSharedLocalSnapshotSlotPresent ? "true" : "false"));

		if (haveDistributedSnapshot)
		{
			elog(DTM_DEBUG5,
				 "setupQEDtxContext inputs (part 2a): distributedXid = %u, "
				 "distributedSnapshotData (xmin = %u, xmax = %u, xcnt = %u), distributedCommandId = %d",
				 dtxContextInfo->distributedXid,
				 distributedSnapshot->xmin, distributedSnapshot->xmax,
				 distributedSnapshot->count,
				 dtxContextInfo->curcid);
		}
		if (isSharedLocalSnapshotSlotPresent)
		{
			if (DTM_DEBUG5 >= log_min_messages)
			{
				LWLockAcquire(SharedLocalSnapshotSlot->slotLock, LW_SHARED);
				elog(DTM_DEBUG5,
					 "setupQEDtxContext inputs (part 2b):  shared local snapshot xid = %u "
					 "(xmin: %u xmax: %u xcnt: %u) curcid: %d, QDxid = %u/%u, QDcid = %u",
					 SharedLocalSnapshotSlot->xid,
					 SharedLocalSnapshotSlot->snapshot.xmin,
					 SharedLocalSnapshotSlot->snapshot.xmax,
					 SharedLocalSnapshotSlot->snapshot.xcnt,
					 SharedLocalSnapshotSlot->snapshot.curcid,
					 SharedLocalSnapshotSlot->QDxid,
					 SharedLocalSnapshotSlot->segmateSync,
					 SharedLocalSnapshotSlot->QDcid);
				LWLockRelease(SharedLocalSnapshotSlot->slotLock);
			}
		}
	}

	switch (Gp_role)
	{
		case GP_ROLE_EXECUTE:
			if (Gp_segment == -1 && !Gp_is_writer)
			{
				isEntryDbSingleton = true;
			}
			else
			{
				/*
				 * NOTE: this is a bit hackish. It appears as though
				 * StartTransaction() gets called during connection setup
				 * before we even have time to setup our shared snapshot slot.
				 */
				if (SharedLocalSnapshotSlot == NULL)
				{
					if (explicitBegin || haveDistributedSnapshot)
					{
						elog(ERROR, "setupQEDtxContext not expecting distributed begin or snapshot when no Snapshot slot exists");
					}
				}
				else
				{
					if (Gp_is_writer)
					{
						isWriterQE = true;
					}
					else
					{
						isReaderQE = true;
					}
				}
			}
			break;

		default:
			Assert(DistributedTransactionContext == DTX_CONTEXT_LOCAL_ONLY);
			elog(DTM_DEBUG5,
				 "setupQEDtxContext leaving context = 'Local Only' for Gp_role = %s", role_to_string(Gp_role));
			return;
	}

	elog(DTM_DEBUG5,
		 "setupQEDtxContext intermediate result: isEntryDbSingleton = %s, isWriterQE = %s, isReaderQE = %s.",
		 (isEntryDbSingleton ? "true" : "false"),
		 (isWriterQE ? "true" : "false"), (isReaderQE ? "true" : "false"));

	/*
	 * Copy to our QE global variable.
	 */
	DtxContextInfo_Copy(&QEDtxContextInfo, dtxContextInfo);

	switch (DistributedTransactionContext)
	{
		case DTX_CONTEXT_LOCAL_ONLY:
			if (isEntryDbSingleton && haveDistributedSnapshot)
			{
				/*
				 * Later, in GetSnapshotData, we will adopt the QD's
				 * transaction and snapshot information.
				 */

				setDistributedTransactionContext(DTX_CONTEXT_QE_ENTRY_DB_SINGLETON);
			}
			else if (isReaderQE && haveDistributedSnapshot)
			{
				/*
				 * Later, in GetSnapshotData, we will adopt the QE Writer's
				 * transaction and snapshot information.
				 */

				setDistributedTransactionContext(DTX_CONTEXT_QE_READER);
			}
			else if (isWriterQE && (explicitBegin || needTwoPhase))
			{
				if (!haveDistributedSnapshot)
				{
					elog(DTM_DEBUG5,
						 "setupQEDtxContext Segment Writer is involved in a distributed transaction without a distributed snapshot...");
				}

				if (IsTransactionOrTransactionBlock())
				{
					elog(ERROR, "Starting an explicit distributed transaction in segment -- cannot already be in a transaction");
				}

				if (explicitBegin)
				{
					/*
					 * We set the DistributedTransactionContext BEFORE we
					 * create the transactions to influence the behavior of
					 * StartTransaction.
					 */
					setDistributedTransactionContext(DTX_CONTEXT_QE_TWO_PHASE_EXPLICIT_WRITER);

					doQEDistributedExplicitBegin();
				}
				else
				{
					Assert(needTwoPhase);
					setDistributedTransactionContext(DTX_CONTEXT_QE_TWO_PHASE_IMPLICIT_WRITER);
				}
			}
			else if (haveDistributedSnapshot)
			{
				if (IsTransactionOrTransactionBlock())
				{
					elog(ERROR,
						 "Going to start a local implicit transaction in segment using a distribute "
						 "snapshot -- cannot already be in a transaction");
				}

				/*
				 * Before executing the query, postgres.c make a standard call
				 * to StartTransactionCommand which will begin a local
				 * transaction with StartTransaction.  This is fine.
				 *
				 * However, when the snapshot is created later, the state
				 * below will tell GetSnapshotData to make the local snapshot
				 * from the distributed snapshot.
				 */
				setDistributedTransactionContext(DTX_CONTEXT_QE_AUTO_COMMIT_IMPLICIT);
			}
			else
			{
				Assert(!haveDistributedSnapshot);

				/*
				 * A local implicit transaction without reference to a
				 * distributed snapshot.  Stay in NONE state.
				 */
				Assert(DistributedTransactionContext == DTX_CONTEXT_LOCAL_ONLY);
			}
			break;

		case DTX_CONTEXT_QE_TWO_PHASE_IMPLICIT_WRITER:
/*
		elog(NOTICE, "We should have left this transition state '%s' at the end of the previous command...",
			 DtxContextToString(DistributedTransactionContext));
*/
			Assert(IsTransactionOrTransactionBlock());

			if (explicitBegin)
			{
				elog(ERROR, "Cannot have an explicit BEGIN statement...");
			}
			break;

		case DTX_CONTEXT_QE_AUTO_COMMIT_IMPLICIT:
			elog(ERROR, "We should have left this transition state '%s' at the end of the previous command",
				 DtxContextToString(DistributedTransactionContext));
			break;

		case DTX_CONTEXT_QE_TWO_PHASE_EXPLICIT_WRITER:
			Assert(IsTransactionOrTransactionBlock());
			break;

		case DTX_CONTEXT_QE_ENTRY_DB_SINGLETON:
		case DTX_CONTEXT_QE_READER:

			/*
			 * We are playing games with the xact.c code, so we shouldn't test
			 * with the IsTransactionOrTransactionBlock() routine.
			 */
			break;

		case DTX_CONTEXT_QE_PREPARED:
		case DTX_CONTEXT_QE_FINISH_PREPARED:
			elog(ERROR, "We should not be trying to execute a query in state '%s'",
				 DtxContextToString(DistributedTransactionContext));
			break;

		default:
			elog(PANIC, "Unexpected segment distribute transaction context value: %d",
				 (int) DistributedTransactionContext);
			break;
	}

	elog(DTM_DEBUG5, "setupQEDtxContext final result: DistributedTransactionContext = '%s'.",
		 DtxContextToString(DistributedTransactionContext));

	if (haveDistributedSnapshot)
	{
		elog((Debug_print_snapshot_dtm ? LOG : DEBUG5), "[Distributed Snapshot #%u] *Set QE* currcid = %d (gxid = %u, '%s')",
			 dtxContextInfo->distributedSnapshot.distribSnapshotId,
			 dtxContextInfo->curcid,
			 getDistributedTransactionId(),
			 DtxContextToString(DistributedTransactionContext));
	}

}

void
finishDistributedTransactionContext(char *debugCaller, bool aborted)
{
	DistributedTransactionId gxid;

	/*
	 * We let the 2 retry states go up to PostgresMain.c, otherwise everything
	 * MUST be complete.
	 */
	if (currentGxact != NULL &&
		(currentGxact->state != DTX_STATE_RETRY_COMMIT_PREPARED &&
		 currentGxact->state != DTX_STATE_RETRY_ABORT_PREPARED))
	{
		elog(FATAL, "Expected currentGxact to be NULL at this point.  Found gid =%s, gxid = %u (state = %s, caller = %s)",
			 currentGxact->gid, currentGxact->gxid, DtxStateToString(currentGxact->state), debugCaller);
	}

	gxid = getDistributedTransactionId();
	elog(DTM_DEBUG5,
		 "finishDistributedTransactionContext called to change DistributedTransactionContext from %s to %s (caller = %s, gxid = %u)",
		 DtxContextToString(DistributedTransactionContext),
		 DtxContextToString(DTX_CONTEXT_LOCAL_ONLY),
		 debugCaller,
		 gxid);

	setDistributedTransactionContext(DTX_CONTEXT_LOCAL_ONLY);

	DtxContextInfo_Reset(&QEDtxContextInfo);

}

static void
rememberDtxExplicitBegin(void)
{
	if (currentGxact == NULL)
	{
		return;
	}

	if (!currentGxact->explicitBeginRemembered)
	{
		elog(DTM_DEBUG5, "rememberDtxExplicitBegin explicit BEGIN for gid = %s",
			 currentGxact->gid);
		currentGxact->explicitBeginRemembered = true;
	}
	else
	{
		elog(DTM_DEBUG5, "rememberDtxExplicitBegin already an explicit BEGIN for gid = %s",
			 currentGxact->gid);
	}
}

/*
 * This is mostly here because
 * cdbcopy doesn't use cdbdisp's services.
 */
void
sendDtxExplicitBegin(void)
{
	char		cmdbuf[100];

	if (currentGxact == NULL)
	{
		return;
	}

	rememberDtxExplicitBegin();

	dtmPreCommand("sendDtxExplicitBegin", "(none)", NULL,
				   /* is two-phase */ true, /* withSnapshot */ true, /* inCursor */ false);

	/*
	 * Be explicit about both the isolation level and the access mode since in
	 * MPP our QEs are in a another process.
	 */
	sprintf(cmdbuf, "BEGIN ISOLATION LEVEL %s, READ %s",
			IsoLevelAsUpperString(XactIsoLevel),
			(XactReadOnly ? "ONLY" : "WRITE"));

	/*
	 * dispatch a DTX command, in the event of an error, this call will either
	 * exit via elog()/ereport() or return false
	 */
	if (!dispatchDtxCommand(cmdbuf))
	{
		ereport(ERROR, (errmsg("Global transaction BEGIN failed for gid = \"%s\" due to error",
							   currentGxact->gid)));
	}
}

/**
 * On the QD, run the Prepare operation.
 */
static void
performDtxProtocolPrepare(const char *gid)
{
	StartTransactionCommand();

	elog(DTM_DEBUG5, "performDtxProtocolCommand going to call PrepareTransactionBlock for distributed transaction (id = '%s')", gid);
	if (!PrepareTransactionBlock((char *) gid))
	{
		elog(ERROR, "Prepare of distributed transaction %s failed", gid);
		return;
	}

	/*
	 * Calling CommitTransactionCommand will cause the actual COMMIT/PREPARE
	 * work to be performed.
	 */
	CommitTransactionCommand();

	elog(DTM_DEBUG5, "Prepare of distributed transaction succeeded (id = '%s')", gid);

	setDistributedTransactionContext(DTX_CONTEXT_QE_PREPARED);
}

/**
 * On the QD, run the Commit Prepared operation.
 */
static void
performDtxProtocolCommitPrepared(const char *gid, bool raiseErrorIfNotFound)
{
	elog(DTM_DEBUG5,
		 "performDtxProtocolCommitPrepared going to call FinishPreparedTransaction for distributed transaction %s", gid);

	StartTransactionCommand();

	/*
	 * Since this call may fail, lets setup a handler.
	 */
	PG_TRY();
	{
		FinishPreparedTransaction((char *) gid, /* isCommit */ true, raiseErrorIfNotFound);
	}
	PG_CATCH();
	{
		finishDistributedTransactionContext("performDtxProtocolCommitPrepared -- Commit Prepared (error case)", false);
		PG_RE_THROW();
	}
	PG_END_TRY();

	/*
	 * Calling CommitTransactionCommand will cause the actual COMMIT/PREPARE
	 * work to be performed.
	 */
	CommitTransactionCommand();

	finishDistributedTransactionContext("performDtxProtocolCommitPrepared -- Commit Prepared", false);
}

/**
 * On the QD, run the Abort Prepared operation.
 */
static void
performDtxProtocolAbortPrepared(const char *gid, bool raiseErrorIfNotFound)
{
	elog(DTM_DEBUG5, "performDtxProtocolAbortPrepared going to call FinishPreparedTransaction for distributed transaction %s", gid);

	StartTransactionCommand();

	/*
	 * Since this call may fail, lets setup a handler.
	 */
	PG_TRY();
	{
		FinishPreparedTransaction((char *) gid, /* isCommit */ false, raiseErrorIfNotFound);
	}
	PG_CATCH();
	{
		finishDistributedTransactionContext("performDtxProtocolAbortPrepared -- Commit Prepared (error case)", true);
		PG_RE_THROW();
	}
	PG_END_TRY();

	/*
	 * Calling CommitTransactionCommand will cause the actual COMMIT/PREPARE
	 * work to be performed.
	 */
	CommitTransactionCommand();

	finishDistributedTransactionContext("performDtxProtocolAbortPrepared -- Commit Prepared", true);
}

/**
 * On the QE, handle a DtxProtocolCommand
 */
void
performDtxProtocolCommand(DtxProtocolCommand dtxProtocolCommand,
						  int flags __attribute__((unused)),
						  const char *loggingStr __attribute__((unused)), const char *gid,
						  DistributedTransactionId gxid __attribute__((unused)),
						  DtxContextInfo *contextInfo)
{
	elog(DTM_DEBUG5,
		 "performDtxProtocolCommand called with DTX protocol = %s, segment distribute transaction context: '%s'",
		 DtxProtocolCommandToString(dtxProtocolCommand), DtxContextToString(DistributedTransactionContext));

	switch (dtxProtocolCommand)
	{
		case DTX_PROTOCOL_COMMAND_STAY_AT_OR_BECOME_IMPLIED_WRITER:
			switch (DistributedTransactionContext)
			{
				case DTX_CONTEXT_LOCAL_ONLY:
					/** convert to implicit_writer! */
					setupQEDtxContext(contextInfo);
					StartTransactionCommand();
					break;
				case DTX_CONTEXT_QE_TWO_PHASE_IMPLICIT_WRITER:
					/** already the state we like */
					break;
				default:
					if (isQEContext() || isQDContext())
					{
						elog(FATAL, "Unexpected segment distributed transaction context: '%s'",
							 DtxContextToString(DistributedTransactionContext));
					}
					else
					{
						elog(PANIC, "Unexpected segment distributed transaction context value: %d",
							 (int) DistributedTransactionContext);
					}
					break;
			}
			break;

		case DTX_PROTOCOL_COMMAND_ABORT_NO_PREPARED:
			elog(DTM_DEBUG5,
				 "performDtxProtocolCommand going to call AbortOutOfAnyTransaction for distributed transaction %s", gid);
			AbortOutOfAnyTransaction();
			break;

		case DTX_PROTOCOL_COMMAND_PREPARE:

			/*
			 * The QD has directed us to read-only commit or prepare an
			 * implicit or explicit distributed transaction.
			 */
			switch (DistributedTransactionContext)
			{
				case DTX_CONTEXT_LOCAL_ONLY:

					/*
					 * Spontaneously aborted while we were back at the QD?
					 */
					elog(ERROR, "Distributed transaction %s not found", gid);
					break;

				case DTX_CONTEXT_QE_TWO_PHASE_EXPLICIT_WRITER:
				case DTX_CONTEXT_QE_TWO_PHASE_IMPLICIT_WRITER:
					performDtxProtocolPrepare(gid);
					break;

				case DTX_CONTEXT_QD_DISTRIBUTED_CAPABLE:
				case DTX_CONTEXT_QD_RETRY_PHASE_2:
				case DTX_CONTEXT_QE_PREPARED:
				case DTX_CONTEXT_QE_FINISH_PREPARED:
				case DTX_CONTEXT_QE_ENTRY_DB_SINGLETON:
				case DTX_CONTEXT_QE_READER:
					elog(FATAL, "Unexpected segment distribute transaction context: '%s'",
						 DtxContextToString(DistributedTransactionContext));

				default:
					elog(PANIC, "Unexpected segment distribute transaction context value: %d",
						 (int) DistributedTransactionContext);
					break;
			}
			break;

		case DTX_PROTOCOL_COMMAND_ABORT_SOME_PREPARED:
			switch (DistributedTransactionContext)
			{
				case DTX_CONTEXT_LOCAL_ONLY:

					/*
					 * Spontaneously aborted while we were back at the QD?
					 *
					 * It's normal if the transaction doesn't exist. The QD will
					 * call abort on us, even if we didn't finish the prepare yet,
					 * if some other QE reported failure already.
					 */
					elog(DTM_DEBUG3, "Distributed transaction %s not found during abort", gid);
					AbortOutOfAnyTransaction();
					break;

				case DTX_CONTEXT_QE_TWO_PHASE_EXPLICIT_WRITER:
				case DTX_CONTEXT_QE_TWO_PHASE_IMPLICIT_WRITER:
					AbortOutOfAnyTransaction();
					break;

				case DTX_CONTEXT_QE_PREPARED:
					setDistributedTransactionContext(DTX_CONTEXT_QE_FINISH_PREPARED);
					performDtxProtocolAbortPrepared(gid, /* raiseErrorIfNotFound */ true);
					break;

				case DTX_CONTEXT_QD_DISTRIBUTED_CAPABLE:
				case DTX_CONTEXT_QD_RETRY_PHASE_2:
				case DTX_CONTEXT_QE_ENTRY_DB_SINGLETON:
				case DTX_CONTEXT_QE_READER:
					elog(PANIC, "Unexpected segment distribute transaction context: '%s'",
						 DtxContextToString(DistributedTransactionContext));

				default:
					elog(PANIC, "Unexpected segment distribute transaction context value: %d",
						 (int) DistributedTransactionContext);
					break;
			}
			break;

		case DTX_PROTOCOL_COMMAND_COMMIT_PREPARED:
			requireDistributedTransactionContext(DTX_CONTEXT_QE_PREPARED);
			setDistributedTransactionContext(DTX_CONTEXT_QE_FINISH_PREPARED);
			performDtxProtocolCommitPrepared(gid, /* raiseErrorIfNotFound */ true);
			break;

		case DTX_PROTOCOL_COMMAND_ABORT_PREPARED:
			requireDistributedTransactionContext(DTX_CONTEXT_QE_PREPARED);
			setDistributedTransactionContext(DTX_CONTEXT_QE_FINISH_PREPARED);
			performDtxProtocolAbortPrepared(gid, /* raiseErrorIfNotFound */ true);
			break;

		case DTX_PROTOCOL_COMMAND_RETRY_COMMIT_PREPARED:
			requireDistributedTransactionContext(DTX_CONTEXT_LOCAL_ONLY);
			performDtxProtocolCommitPrepared(gid, /* raiseErrorIfNotFound */ false);
			break;

		case DTX_PROTOCOL_COMMAND_RETRY_ABORT_PREPARED:
			requireDistributedTransactionContext(DTX_CONTEXT_LOCAL_ONLY);
			performDtxProtocolAbortPrepared(gid, /* raiseErrorIfNotFound */ false);
			break;

		case DTX_PROTOCOL_COMMAND_RECOVERY_COMMIT_PREPARED:
			requireDistributedTransactionContext(DTX_CONTEXT_LOCAL_ONLY);
			performDtxProtocolCommitPrepared(gid, /* raiseErrorIfNotFound */ false);
			break;

		case DTX_PROTOCOL_COMMAND_RECOVERY_ABORT_PREPARED:
			requireDistributedTransactionContext(DTX_CONTEXT_LOCAL_ONLY);
			performDtxProtocolAbortPrepared(gid, /* raiseErrorIfNotFound */ false);
			break;

		case DTX_PROTOCOL_COMMAND_SUBTRANSACTION_BEGIN_INTERNAL:
			switch (DistributedTransactionContext)
			{
				case DTX_CONTEXT_LOCAL_ONLY:

					/*
					 * QE is not aware of DTX yet. A typical case is SELECT
					 * foo(), where foo() opens internal subtransaction
					 */
					setupQEDtxContext(contextInfo);
					StartTransactionCommand();
					break;
				case DTX_CONTEXT_QE_TWO_PHASE_IMPLICIT_WRITER:

					/*
					 * We already marked this QE to be writer, and transaction
					 * is open.
					 */
				case DTX_CONTEXT_QE_TWO_PHASE_EXPLICIT_WRITER:
				case DTX_CONTEXT_QE_READER:
					break;
				default:
					/* Lets flag this situation out, with explicit crash */
					Assert(false);
					elog(DTM_DEBUG5,
						 " SUBTRANSACTION_BEGIN_INTERNAL distributed transaction context invalid: %d",
						 (int) DistributedTransactionContext);
					break;
			}

			BeginInternalSubTransaction(NULL);
			Assert(contextInfo->nestingLevel + 1 == GetCurrentTransactionNestLevel());
			break;

		case DTX_PROTOCOL_COMMAND_SUBTRANSACTION_RELEASE_INTERNAL:
			Assert(contextInfo->nestingLevel == GetCurrentTransactionNestLevel());
			ReleaseCurrentSubTransaction();
			break;

		case DTX_PROTOCOL_COMMAND_SUBTRANSACTION_ROLLBACK_INTERNAL:

			/*
			 * Rollback performs work on master and then dispatches, hence has
			 * nestingLevel its expecting post operation
			 */
			if ((contextInfo->nestingLevel + 1) > GetCurrentTransactionNestLevel())
			{
				ereport(ERROR,
						(errmsg("transaction %s at level %d already processed (current level %d)",
								gid, contextInfo->nestingLevel, GetCurrentTransactionNestLevel())));
			}

			unsigned int i = GetCurrentTransactionNestLevel() - contextInfo->nestingLevel;

			while (i > 0)
			{
				RollbackAndReleaseCurrentSubTransaction();
				i--;
			}

			Assert(contextInfo->nestingLevel == GetCurrentTransactionNestLevel());
			break;

		default:
			elog(ERROR, "Unrecognized dtx protocol command: %d",
				 (int) dtxProtocolCommand);
			break;
	}
	elog(DTM_DEBUG5, "performDtxProtocolCommand successful return for distributed transaction %s", gid);
}<|MERGE_RESOLUTION|>--- conflicted
+++ resolved
@@ -2634,23 +2634,6 @@
 	/* Here is the explicit BEGIN. */
 	BeginTransactionBlock();
 
-<<<<<<< HEAD
-	unpackMppTxnOptions(txnOptions,
-						&ExplicitIsoLevel, &ExplicitReadOnly);
-
-	/*
-	 * Transaction isolation level shouldn't be changed once snapshot has been
-	 * taken.
-	 */
-	Assert(!FirstSnapshotSet);
-	XactIsoLevel = ExplicitIsoLevel;
-	XactReadOnly = ExplicitReadOnly;
-
-	elog(DTM_DEBUG5, "doQEDistributedExplicitBegin setting XactIsoLevel = %s and XactReadOnly = %s",
-		 IsoLevelAsUpperString(XactIsoLevel), (XactReadOnly ? "true" : "false"));
-
-=======
->>>>>>> e82dd3bd
 	/*
 	 * Finish the BEGIN command.  It will leave the explict transaction
 	 * in-progress.
