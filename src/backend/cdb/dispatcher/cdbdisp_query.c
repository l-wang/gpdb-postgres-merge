--- conflicted
+++ resolved
@@ -1200,73 +1200,6 @@
 /*
  * Copy external query parameters from serialized form into a ParamListInfo.
  */
-<<<<<<< HEAD
-static char *
-serializeParamListInfo(ParamListInfo paramLI, int *len_p)
-{
-	int			i;
-	List	   *sparams;
-	bool		found_records = false;
-
-	/* Construct a list of SerializedParamExternData */
-	sparams = NIL;
-	for (i = 0; i < paramLI->numParams; i++)
-	{
-		ParamExternData *prm = &paramLI->params[i];
-		SerializedParamExternData *sprm;
-		ParamExternData prmdata;
-
-		/*
-		 * First, use paramFetch to fetch any "lazy" parameters. (The callback
-		 * function is of no use in the QE.)
-		 */
-		if (paramLI->paramFetch != NULL)
-		{
-			prm = paramLI->paramFetch(paramLI, i + 1, false, &prmdata);
-		}
-		else
-			prm = &paramLI->params[i];
-
-		sprm = makeNode(SerializedParamExternData);
-
-		sprm->value = prm->value;
-		sprm->isnull = prm->isnull;
-		sprm->pflags = prm->pflags;
-		sprm->ptype = prm->ptype;
-
-		if (OidIsValid(prm->ptype))
-		{
-			get_typlenbyval(prm->ptype, &sprm->plen, &sprm->pbyval);
-
-			if (prm->ptype == RECORDOID && !prm->isnull)
-			{
-				/*
-				 * Note: We don't want to use lookup_rowtype_tupdesc_copy here, because
-				 * it copies defaults and constraints too. We don't want those.
-				 */
-				found_records = true;
-			}
-		}
-		else
-		{
-			sprm->plen = 0;
-			sprm->pbyval = true;
-		}
-
-		sparams = lappend(sparams, sprm);
-	}
-
-	/*
-	 * If there were any record types, include the transient record type cache.
-	 */
-	if (found_records)
-		sparams = lcons(build_tuple_node_list(0), sparams);
-
-	return nodeToBinaryStringFast(sparams, len_p);
-}
-
-=======
->>>>>>> 4f0a5ced
 ParamListInfo
 deserializeExternParams(SerializedParams *sparams)
 {
