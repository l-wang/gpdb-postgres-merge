/*-------------------------------------------------------------------------
 * ic_tcp.c
 *	   Interconnect code specific to TCP transport.
 *
 * Portions Copyright (c) 2005-2008, Greenplum, Inc.
 * Portions Copyright (c) 2012-Present Pivotal Software, Inc.
 *
 *
 * IDENTIFICATION
 *	    src/backend/cdb/motion/ic_tcp.c
 *
 *-------------------------------------------------------------------------
 */

#include "postgres.h"

#include "common/ip.h"
#include "nodes/execnodes.h"	/* ExecSlice, SliceTable */
#include "nodes/pg_list.h"
#include "nodes/print.h"
#include "miscadmin.h"
#include "libpq/libpq-be.h"
#include "postmaster/postmaster.h"
#include "utils/builtins.h"

#include "cdb/cdbselect.h"
#include "cdb/tupchunklist.h"
#include "cdb/ml_ipc.h"
#include "cdb/cdbvars.h"
#include "cdb/cdbdisp.h"

#include <fcntl.h>
#include <limits.h>
#include <unistd.h>
#include <arpa/inet.h>
#include <sys/time.h>
#include <netinet/in.h>

#define USECS_PER_SECOND 1000000
#define MSECS_PER_SECOND 1000

/*
 * GpMonotonicTime: used to guarantee that the elapsed time is in
 * the monotonic order between two gp_get_monotonic_time calls.
 */
typedef struct GpMonotonicTime
{
	struct timeval beginTime;
	struct timeval endTime;
} GpMonotonicTime;

static void gp_set_monotonic_begin_time(GpMonotonicTime *time);
static void gp_get_monotonic_time(GpMonotonicTime *time);
static inline uint64 gp_get_elapsed_ms(GpMonotonicTime *time);
static inline uint64 gp_get_elapsed_us(GpMonotonicTime *time);
static inline int timeCmp(struct timeval *t1, struct timeval *t2);

/*
 * backlog for listen() call: it is important that this be something like a
 * good match for the maximum number of QEs. Slow insert performance will
 * result if it is too low.
 */
#define CONNECT_RETRY_MS	4000
#define CONNECT_AGGRESSIVERETRY_MS	500

/* listener backlog is calculated at listener-creation time */
int			listenerBacklog = 128;

/* our timeout value for select() and other socket operations. */
static struct timeval tval;

static inline MotionConn *
getMotionConn(ChunkTransportStateEntry *pEntry, int iConn)
{
	Assert(pEntry);
	Assert(pEntry->conns);
	Assert(iConn < pEntry->numConns);

	return pEntry->conns + iConn;
}

static ChunkTransportStateEntry *startOutgoingConnections(ChunkTransportState *transportStates,
						 ExecSlice *sendSlice,
						 int *pOutgoingCount);

static void format_fd_set(StringInfo buf, int nfds, mpp_fd_set *fds, char *pfx, char *sfx);
static void setupOutgoingConnection(ChunkTransportState *transportStates,
						ChunkTransportStateEntry *pEntry, MotionConn *conn);
static void updateOutgoingConnection(ChunkTransportState *transportStates,
						 ChunkTransportStateEntry *pEntry, MotionConn *conn, int errnoSave);
static void sendRegisterMessage(ChunkTransportState *transportStates, ChunkTransportStateEntry *pEntry, MotionConn *conn);
static bool readRegisterMessage(ChunkTransportState *transportStates,
					MotionConn *conn);
static MotionConn *acceptIncomingConnection(void);

static void flushInterconnectListenerBacklog(void);

static void waitOnOutbound(ChunkTransportStateEntry *pEntry);

static TupleChunkListItem RecvTupleChunkFromAnyTCP(ChunkTransportState *transportStates,
						 int16 motNodeID,
						 int16 *srcRoute);

static TupleChunkListItem RecvTupleChunkFromTCP(ChunkTransportState *transportStates,
					  int16 motNodeID,
					  int16 srcRoute);

static void SendEosTCP(ChunkTransportState *transportStates,
		   int motNodeID, TupleChunkListItem tcItem);

static bool SendChunkTCP(ChunkTransportState *transportStates,
			 ChunkTransportStateEntry *pEntry, MotionConn *conn, TupleChunkListItem tcItem, int16 motionId);

static bool flushBuffer(ChunkTransportState *transportStates,
			ChunkTransportStateEntry *pEntry, MotionConn *conn, int16 motionId);

static void doSendStopMessageTCP(ChunkTransportState *transportStates, int16 motNodeID);

#ifdef AMS_VERBOSE_LOGGING
static void dumpEntryConnections(int elevel, ChunkTransportStateEntry *pEntry);
static void print_connection(ChunkTransportState *transportStates, int fd, const char *msg);
#endif

/*
 * setupTCPListeningSocket
 */
static void
setupTCPListeningSocket(int backlog, int *listenerSocketFd, uint16 *listenerPort)
{
	int			errnoSave;
	int			fd = -1;
	const char *fun;

	*listenerSocketFd = -1;
	*listenerPort = 0;

	struct sockaddr_storage addr;
	socklen_t	addrlen;

	struct addrinfo hints;
	struct addrinfo *addrs,
			   *rp;
	int			s;
	char		service[32];

	/*
	 * we let the system pick the TCP port here so we don't have to manage
	 * port resources ourselves.  So set the port to 0 (any port)
	 */
	snprintf(service, 32, "%d", 0);
	memset(&hints, 0, sizeof(struct addrinfo));
	hints.ai_family = AF_UNSPEC;	/* Allow IPv4 or IPv6 */
	hints.ai_socktype = SOCK_STREAM;	/* Two-way, out of band connection */
	hints.ai_flags = AI_PASSIVE;	/* For wildcard IP address */
	hints.ai_protocol = 0;		/* Any protocol - TCP implied for network use due to SOCK_STREAM */

	/*
	 * We set interconnect_address on the primary to the local address of the connection from QD
	 * to the primary, which is the primary's ADDRESS from gp_segment_configuration,
	 * used for interconnection.
	 * However it's wrong on the master. Because the connection from the client to the master may
	 * have different IP addresses as its destination, which is very likely not the master's
	 * ADDRESS in gp_segment_configuration.
	 */
	if (interconnect_address)
	{
		/*
		 * Restrict what IP address we will listen on to just the one that was
		 * used to create this QE session.
		 */
		hints.ai_flags |= AI_NUMERICHOST;
		ereport(DEBUG1, (errmsg("binding to %s only", interconnect_address)));
		if (gp_log_interconnect >= GPVARS_VERBOSITY_DEBUG)
			ereport(DEBUG4, (errmsg("binding listener %s", interconnect_address)));
	}

	s = getaddrinfo(interconnect_address, service, &hints, &addrs);
	if (s != 0)
		elog(ERROR, "getaddrinfo says %s", gai_strerror(s));

	/*
	 * getaddrinfo() returns a list of address structures, one for each valid
	 * address and family we can use.
	 *
	 * Try each address until we successfully bind. If socket (or bind) fails,
	 * we (close the socket and) try the next address.  This can happen if the
	 * system supports IPv6, but IPv6 is disabled from working, or if it
	 * supports IPv6 and IPv4 is disabled.
	 */


	/*
	 * If there is both an AF_INET6 and an AF_INET choice, we prefer the
	 * AF_INET6, because on UNIX it can receive either protocol, whereas
	 * AF_INET can only get IPv4.  Otherwise we'd need to bind two sockets,
	 * one for each protocol.
	 *
	 * Why not just use AF_INET6 in the hints?  That works perfect if we know
	 * this machine supports IPv6 and IPv6 is enabled, but we don't know that.
	 */

#ifdef HAVE_IPV6
	if (addrs->ai_family == AF_INET && addrs->ai_next != NULL && addrs->ai_next->ai_family == AF_INET6)
	{
		/*
		 * We got both an INET and INET6 possibility, but we want to prefer
		 * the INET6 one if it works. Reverse the order we got from
		 * getaddrinfo so that we try things in our preferred order. If we got
		 * more possibilities (other AFs??), I don't think we care about them,
		 * so don't worry if the list is more that two, we just rearrange the
		 * first two.
		 */
		struct addrinfo *temp = addrs->ai_next; /* second node */

		addrs->ai_next = addrs->ai_next->ai_next;	/* point old first node to
													 * third node if any */
		temp->ai_next = addrs;	/* point second node to first */
		addrs = temp;			/* start the list with the old second node */
	}
#endif

	for (rp = addrs; rp != NULL; rp = rp->ai_next)
	{
		/*
		 * getaddrinfo gives us all the parameters for the socket() call as
		 * well as the parameters for the bind() call.
		 */

		fd = socket(rp->ai_family, rp->ai_socktype, rp->ai_protocol);
		if (fd == -1)
			continue;

		/*
		 * we let the system pick the TCP port here so we don't have to manage
		 * port resources ourselves.
		 */

		if (bind(fd, rp->ai_addr, rp->ai_addrlen) == 0)
			break;				/* Success */

		close(fd);
		fd = -1;
	}

	fun = "bind";
	if (fd == -1)
		goto error;

	/* Make socket non-blocking. */
	fun = "fcntl(O_NONBLOCK)";
	if (!pg_set_noblock(fd))
		goto error;

	fun = "listen";
	if (listen(fd, backlog) < 0)
		goto error;

	/* Get the listening socket's port number. */
	fun = "getsockname";
	addrlen = sizeof(addr);
	if (getsockname(fd, (struct sockaddr *) &addr, &addrlen) < 0)
		goto error;

	/* Give results to caller. */
	*listenerSocketFd = fd;

	/* display which port was chosen by the system. */
	if (addr.ss_family == AF_INET6)
		*listenerPort = ntohs(((struct sockaddr_in6 *) &addr)->sin6_port);
	else
		*listenerPort = ntohs(((struct sockaddr_in *) &addr)->sin_port);

	freeaddrinfo(addrs);
	return;

error:
	errnoSave = errno;
	if (fd >= 0)
		closesocket(fd);
	errno = errnoSave;
	freeaddrinfo(addrs);
	ereport(ERROR,
			(errcode(ERRCODE_GP_INTERCONNECTION_ERROR),
			 errmsg("interconnect Error: Could not set up tcp listener socket"),
			 errdetail("%s: %m", fun)));
}								/* setupListeningSocket */

/*
 * Initialize TCP specific comms.
 */
void
InitMotionTCP(int *listenerSocketFd, uint16 *listenerPort)
{
	tval.tv_sec = 0;
	tval.tv_usec = 500000;

	setupTCPListeningSocket(listenerBacklog, listenerSocketFd, listenerPort);

	return;
}

/* cleanup any TCP-specific comms info */
void
CleanupMotionTCP(void)
{
	/* nothing to do. */
	return;
}

/* Function readPacket() is used to read in the next packet from the given
 * MotionConn.
 *
 * This call blocks until the packet is read in, and is part of a
 * global scheme where senders block until the entire message is sent, and
 * receivers block until the entire message is read.  Both use non-blocking
 * socket calls so that we can handle any PG interrupts.
 *
 * Note, that for speed we want to read a message all in one go,
 * header and all. A consequence is that we may read in part of the
 * next message, which we've got to keep track of ... recvBytes holds
 * the byte-count of the unprocessed messages.
 *
 * PARAMETERS
 *	 conn - MotionConn to read the packet from.
 *
 */
/* static inline void */
void
readPacket(MotionConn *conn, ChunkTransportState *transportStates)
{
	int			n,
				bytesRead = conn->recvBytes;
	bool		gotHeader = false,
				gotPacket = false;
	mpp_fd_set	rset;

#ifdef AMS_VERBOSE_LOGGING
	elog(DEBUG5, "readpacket: (fd %d) (max %d) outstanding bytes %d", conn->sockfd, Gp_max_packet_size, conn->recvBytes);
#endif

	/* do we have a complete message waiting to be processed ? */
	if (conn->recvBytes >= PACKET_HEADER_SIZE)
	{
		memcpy(&conn->msgSize, conn->msgPos, sizeof(uint32));
		gotHeader = true;
		if (conn->recvBytes >= conn->msgSize)
		{
#ifdef AMS_VERBOSE_LOGGING
			elog(DEBUG5, "readpacket: returning previously read data (%d)", conn->recvBytes);
#endif
			return;
		}
	}

	/*
	 * partial message waiting in recv buffer! Move to head of buffer:
	 * eliminate the slack (which will always be at the beginning) in the
	 * buffer
	 */
	if (conn->recvBytes != 0)
		memmove(conn->pBuff, conn->msgPos, conn->recvBytes);

	conn->msgPos = conn->pBuff;

#ifdef AMS_VERBOSE_LOGGING
	elog(DEBUG5, "readpacket: %s on previous call msgSize %d", gotHeader ? "got header" : "no header", conn->msgSize);
#endif

	while (!gotPacket && bytesRead < Gp_max_packet_size)
	{
		/* see if user canceled and stuff like that */
		ML_CHECK_FOR_INTERRUPTS(transportStates->teardownActive);

		/*
		 * we read at the end of the buffer, we've eliminated any slack above
		 */
		if ((n = recv(conn->sockfd, conn->pBuff + bytesRead,
					  Gp_max_packet_size - bytesRead, 0)) < 0)
		{
			if (errno == EINTR)
				continue;
			if (errno == EWOULDBLOCK)
			{
				int			retry = 0;

				do
				{
					struct timeval timeout = tval;

					/* check for the QD cancel for every 2 seconds */
					if (retry++ > 4)
					{
						retry = 0;

						/* check to see if the dispatcher should cancel */
						if (Gp_role == GP_ROLE_DISPATCH)
						{
							checkForCancelFromQD(transportStates);
						}

					}

					/* see if user canceled and stuff like that */
					ML_CHECK_FOR_INTERRUPTS(transportStates->teardownActive);

					MPP_FD_ZERO(&rset);
					MPP_FD_SET(conn->sockfd, &rset);
					n = select(conn->sockfd + 1, (fd_set *) &rset, NULL, NULL, &timeout);
					if (n == 0 || (n < 0 && errno == EINTR))
						continue;
					else if (n < 0)
					{
						ereport(ERROR,
								(errcode(ERRCODE_GP_INTERCONNECTION_ERROR),
								 errmsg("interconnect error reading an incoming packet"),
								 errdetail("select from seg%d at %s: %m",
										   conn->remoteContentId,
										   conn->remoteHostAndPort)));
					}
				}
				while (n < 1);
			}
			else
			{
				ereport(ERROR,
						(errcode(ERRCODE_GP_INTERCONNECTION_ERROR),
						 errmsg("interconnect error reading an incoming packet"),
						 errdetail("read from seg%d at %s: %m",
								   conn->remoteContentId,
								   conn->remoteHostAndPort)));
			}
		}
		else if (n == 0)
		{
#ifdef AMS_VERBOSE_LOGGING
			elog(DEBUG5, "readpacket(); breaking in while (fd %d) recvBytes %d msgSize %d", conn->sockfd, conn->recvBytes, conn->msgSize);
			print_connection(transportStates, conn->sockfd, "interconnect error on");
#endif
			ereport(ERROR,
					(errcode(ERRCODE_GP_INTERCONNECTION_ERROR),
					 errmsg("interconnect error: connection closed prematurely"),
					 errdetail("from Remote Connection: contentId=%d at %s",
							   conn->remoteContentId, conn->remoteHostAndPort)));
			break;
		}
		else
		{
			bytesRead += n;

			if (!gotHeader && bytesRead >= PACKET_HEADER_SIZE)
			{
				/* got the header */
				memcpy(&conn->msgSize, conn->msgPos, sizeof(uint32));
				gotHeader = true;
			}
			conn->recvBytes = bytesRead;

			if (gotHeader && bytesRead >= conn->msgSize)
				gotPacket = true;
		}
	}
#ifdef AMS_VERBOSE_LOGGING
	elog(DEBUG5, "readpacket: got %d bytes", conn->recvBytes);
#endif
}

static void
flushIncomingData(int fd)
{
	static char trash[8192];
	int			bytes;

	/*
	 * If we're in TeardownInterconnect, we should only have to call recv() a
	 * couple of times to empty out our socket buffers
	 */
	do
	{
		bytes = recv(fd, trash, sizeof(trash), 0);
	} while (bytes > 0);
}

/* Function startOutgoingConnections() is used to initially kick-off any outgoing
 * connections for mySlice.
 *
 * This should not be called for root slices (i.e. QD ones) since they don't
 * ever have outgoing connections.
 *
 * PARAMETERS
 *
 *  sendSlice - Slice that this process is member of.
 *  pIncIdx - index in the parent slice list of myslice.
 *
 * RETURNS
 *	 Initialized ChunkTransportState for the Sending Motion Node Id.
 */
static ChunkTransportStateEntry *
startOutgoingConnections(ChunkTransportState *transportStates,
						 ExecSlice *sendSlice,
						 int *pOutgoingCount)
{
	ChunkTransportStateEntry *pEntry;
	MotionConn *conn;
	ListCell   *cell;
	ExecSlice  *recvSlice;
	CdbProcess *cdbProc;

	*pOutgoingCount = 0;

	recvSlice = &transportStates->sliceTable->slices[sendSlice->parentIndex];

	if (gp_interconnect_aggressive_retry)
	{
		if ((list_length(recvSlice->children) * list_length(sendSlice->segments)) > listenerBacklog)
			transportStates->aggressiveRetry = true;
	}
	else
		transportStates->aggressiveRetry = false;

	if (gp_log_interconnect >= GPVARS_VERBOSITY_DEBUG)
		elog(DEBUG4, "Interconnect seg%d slice%d setting up sending motion node (aggressive retry is %s)",
			 GpIdentity.segindex, sendSlice->sliceIndex,
			 (transportStates->aggressiveRetry ? "active" : "inactive"));

	pEntry = createChunkTransportState(transportStates,
									   sendSlice,
									   recvSlice,
									   list_length(recvSlice->primaryProcesses));

	/*
	 * Setup a MotionConn entry for each of our outbound connections. Request
	 * a connection to each receiving backend's listening port.
	 */
	conn = pEntry->conns;

	foreach(cell, recvSlice->primaryProcesses)
	{
		cdbProc = (CdbProcess *) lfirst(cell);
		if (cdbProc)
		{
			conn->cdbProc = cdbProc;
			conn->pBuff = palloc(Gp_max_packet_size);
			conn->state = mcsSetupOutgoingConnection;
			(*pOutgoingCount)++;
		}
		conn++;
	}

	return pEntry;
}								/* startOutgoingConnections */


/*
 * setupOutgoingConnection
 *
 * Called by SetupInterconnect when conn->state == mcsSetupOutgoingConnection.
 *
 * On return, state is:
 *      mcsSetupOutgoingConnection if failed and caller should retry.
 *      mcsConnecting if non-blocking connect() is pending.  Caller should
 *          send registration message when socket becomes write-ready.
 *      mcsSendRegMsg or mcsStarted if connect() completed successfully.
 */
static void
setupOutgoingConnection(ChunkTransportState *transportStates, ChunkTransportStateEntry *pEntry, MotionConn *conn)
{
	CdbProcess *cdbProc = conn->cdbProc;

	int			n;

	int			ret;
	char		portNumberStr[32];
	char	   *service;
	struct addrinfo *addrs = NULL;
	struct addrinfo hint;

	Assert(conn->cdbProc);
	Assert(conn->state == mcsSetupOutgoingConnection);

	conn->wakeup_ms = 0;
	conn->remoteContentId = cdbProc->contentid;

	/*
	 * record the destination IP addr and port for error messages. Since the
	 * IP addr might be IPv6, it might have ':' embedded, so in that case, put
	 * '[]' around it so we can see that the string is an IP and port
	 * (otherwise it might look just like an IP).
	 */
	if (strchr(cdbProc->listenerAddr, ':') != 0)
		snprintf(conn->remoteHostAndPort, sizeof(conn->remoteHostAndPort),
				 "[%s]:%d", cdbProc->listenerAddr, cdbProc->listenerPort);
	else
		snprintf(conn->remoteHostAndPort, sizeof(conn->remoteHostAndPort),
				 "%s:%d", cdbProc->listenerAddr, cdbProc->listenerPort);

	/* Might be retrying due to connection failure etc.  Close old socket. */
	if (conn->sockfd >= 0)
	{
		closesocket(conn->sockfd);
		conn->sockfd = -1;
	}

	/* Initialize hint structure */
	MemSet(&hint, 0, sizeof(hint));
	hint.ai_socktype = SOCK_STREAM;
	hint.ai_family = AF_UNSPEC; /* Allow for IPv4 or IPv6  */
#ifdef AI_NUMERICSERV
	hint.ai_flags = AI_NUMERICHOST | AI_NUMERICSERV;	/* Never do name
														 * resolution */
#else
	hint.ai_flags = AI_NUMERICHOST; /* Never do name resolution */
#endif

	snprintf(portNumberStr, sizeof(portNumberStr), "%d", cdbProc->listenerPort);
	service = portNumberStr;

	ret = pg_getaddrinfo_all(cdbProc->listenerAddr, service, &hint, &addrs);
	if (ret || !addrs)
	{
		if (addrs)
			pg_freeaddrinfo_all(hint.ai_family, addrs);

		ereport(ERROR,
				(errmsg("could not translate host addr \"%s\", port \"%d\" to address: %s",
						cdbProc->listenerAddr, cdbProc->listenerPort, gai_strerror(ret))));

		return;
	}

	/*
	 * Since we aren't using name resolution, getaddrinfo will return only 1
	 * entry
	 */

	/*
	 * Create a socket.  getaddrinfo() returns the parameters needed by
	 * socket()
	 */
	conn->sockfd = socket(addrs->ai_family, addrs->ai_socktype, addrs->ai_protocol);
	if (conn->sockfd < 0)
		ereport(ERROR,
				(errcode(ERRCODE_GP_INTERCONNECTION_ERROR),
				 errmsg("interconnect error setting up outgoing connection"),
				 errdetail("%s: %m", "socket")));

	/* make socket non-blocking BEFORE we connect. */
	if (!pg_set_noblock(conn->sockfd))
		ereport(ERROR,
				(errcode(ERRCODE_GP_INTERCONNECTION_ERROR),
				 errmsg("interconnect error setting up outgoing connection"),
				 errdetail("%s: %m", "fcntl(O_NONBLOCK)")));

	if (gp_log_interconnect >= GPVARS_VERBOSITY_DEBUG)
		ereport(DEBUG1, (errmsg("Interconnect connecting to seg%d slice%d %s "
								"pid=%d sockfd=%d",
								conn->remoteContentId,
								pEntry->recvSlice->sliceIndex,
								conn->remoteHostAndPort,
								conn->cdbProc->pid,
								conn->sockfd)));

	/*
	 * Initiate the connection.
	 */
	for (;;)
	{							/* connect() EINTR retry loop */
		ML_CHECK_FOR_INTERRUPTS(transportStates->teardownActive);

		n = connect(conn->sockfd, addrs->ai_addr, addrs->ai_addrlen);

		/* Non-blocking socket never connects immediately, but check anyway. */
		if (n == 0)
		{
			sendRegisterMessage(transportStates, pEntry, conn);
			pg_freeaddrinfo_all(hint.ai_family, addrs);
			return;
		}

		/* Retry if a signal was received. */
		if (errno == EINTR)
			continue;

		/* Normal case: select() will tell us when connection is made. */
		if (errno == EINPROGRESS ||
			errno == EWOULDBLOCK)
		{
			conn->state = mcsConnecting;
			pg_freeaddrinfo_all(hint.ai_family, addrs);
			return;
		}

		pg_freeaddrinfo_all(hint.ai_family, addrs);
		/* connect() failed.  Log the error.  Caller should retry. */
		updateOutgoingConnection(transportStates, pEntry, conn, errno);
		return;
	}							/* connect() EINTR retry loop */
}								/* setupOutgoingConnection */


/*
 * updateOutgoingConnection
 *
 * Called when connect() succeeds or fails.
 */
static void
updateOutgoingConnection(ChunkTransportState *transportStates, ChunkTransportStateEntry *pEntry, MotionConn *conn, int errnoSave)
{
	socklen_t	sizeoferrno = sizeof(errnoSave);

	/* Get errno value indicating success or failure. */
	if (errnoSave == -1 &&
		getsockopt(conn->sockfd, SOL_SOCKET, SO_ERROR,
				   (void *) &errnoSave, &sizeoferrno))
	{
		/* getsockopt failed */
		ereport(ERROR,
				(errcode(ERRCODE_GP_INTERCONNECTION_ERROR),
				 errmsg("interconnect could not connect to seg%d %s",
						conn->remoteContentId, conn->remoteHostAndPort),
				 errdetail("%s sockfd=%d: %m",
						   "getsockopt(SO_ERROR)", conn->sockfd)));
	}

	switch (errnoSave)
	{
			/* Success!  Advance to next state. */
		case 0:
			sendRegisterMessage(transportStates, pEntry, conn);
			return;
		default:
			errno = errnoSave;
			ereport(LOG,
					(errcode(ERRCODE_GP_INTERCONNECTION_ERROR),
					 errmsg("interconnect could not connect to seg%d %s pid=%d; will retry; %s: %m",
							conn->remoteContentId, conn->remoteHostAndPort,
							conn->cdbProc->pid, "connect")));
			break;
	}

	/* Tell caller to close the socket and try again. */
	conn->state = mcsSetupOutgoingConnection;
}								/* updateOutgoingConnection */

/* Function sendRegisterMessage() used to send a Register message to the
 * remote destination on the other end of the provided conn.
 *
 * PARAMETERS
 *
 *	 pEntry - ChunkTransportState.
 *	 conn	- MotionConn to send message out on.
 *
 * Called by SetupInterconnect when conn->state == mcsSetupOutgoingConnection.
 *
 * On return, state is:
 *      mcsSendRegMsg if registration message has not been completely sent.
 *          Caller should retry when socket becomes write-ready.
 *      mcsStarted if registration message has been sent.  Caller can start
 *          sending data.
 */
static void
sendRegisterMessage(ChunkTransportState *transportStates, ChunkTransportStateEntry *pEntry, MotionConn *conn)
{
	int			bytesToSend;
	int			bytesSent;

	if (conn->state != mcsSendRegMsg)
	{
		RegisterMessage *regMsg = (RegisterMessage *) conn->pBuff;
		struct sockaddr_storage localAddr;
		socklen_t	addrsize;

		Assert(conn->cdbProc &&
			   conn->pBuff &&
			   sizeof(*regMsg) <= Gp_max_packet_size);

		/* Save local host and port for log messages. */
		addrsize = sizeof(localAddr);
		if (getsockname(conn->sockfd, (struct sockaddr *) &localAddr, &addrsize))
		{
			ereport(ERROR,
					(errcode(ERRCODE_GP_INTERCONNECTION_ERROR),
					 errmsg("interconnect error after making connection"),
					 errdetail("getsockname sockfd=%d remote=%s: %m",
							   conn->sockfd, conn->remoteHostAndPort)));
		}
		format_sockaddr(&localAddr, conn->localHostAndPort,
						sizeof(conn->localHostAndPort));

		if (gp_log_interconnect >= GPVARS_VERBOSITY_VERBOSE)
			ereport(LOG,
					(errmsg("interconnect sending registration message to seg%d slice%d %s pid=%d from seg%d slice%d %s sockfd=%d",
							conn->remoteContentId,
							pEntry->recvSlice->sliceIndex,
							conn->remoteHostAndPort,
							conn->cdbProc->pid,
							GpIdentity.segindex,
							pEntry->sendSlice->sliceIndex,
							conn->localHostAndPort,
							conn->sockfd)));

		regMsg->msgBytes = sizeof(*regMsg);
		regMsg->recvSliceIndex = pEntry->recvSlice->sliceIndex;
		regMsg->sendSliceIndex = pEntry->sendSlice->sliceIndex;

		regMsg->srcContentId = GpIdentity.segindex;
		regMsg->srcListenerPort = Gp_listener_port & 0x0ffff;
		regMsg->srcPid = MyProcPid;
		regMsg->srcSessionId = gp_session_id;
		regMsg->srcCommandCount = gp_interconnect_id;


		conn->state = mcsSendRegMsg;
		conn->msgPos = conn->pBuff;
		conn->msgSize = sizeof(*regMsg);
	}

	/* Send as much as we can. */
	for (;;)
	{
		bytesToSend = conn->pBuff + conn->msgSize - conn->msgPos;
		bytesSent = send(conn->sockfd, conn->msgPos, bytesToSend, 0);
		if (bytesSent == bytesToSend)
			break;
		else if (bytesSent >= 0)
			conn->msgPos += bytesSent;
		else if (errno == EWOULDBLOCK)
			return;				/* call me again to send the rest */
		else if (errno == EINTR)
			ML_CHECK_FOR_INTERRUPTS(transportStates->teardownActive);
		else
		{
			ereport(ERROR,
					(errcode(ERRCODE_GP_INTERCONNECTION_ERROR),
					 errmsg("interconnect error writing registration message to seg%d at %s",
							conn->remoteContentId,
							conn->remoteHostAndPort),
					 errdetail("write pid=%d sockfd=%d local=%s: %m",
							   conn->cdbProc->pid,
							   conn->sockfd,
							   conn->localHostAndPort)));
		}
	}

	/* Sent it all. */
	conn->state = mcsStarted;
	conn->msgPos = NULL;
	conn->msgSize = PACKET_HEADER_SIZE;
	conn->stillActive = true;
}								/* sendRegisterMessage */


/* Function readRegisterMessage() reads a "Register" message off of the conn
 * and places it in the right MotionLayerEntry conn slot based on the contents
 * of the register message.
 *
 * PARAMETERS
 *
 *	 conn - MotionConn to read the register messagefrom.
 *
 * Returns true if message has been received; or false if caller must retry
 * when socket becomes read-ready.
 */
static bool
readRegisterMessage(ChunkTransportState *transportStates,
					MotionConn *conn)
{
	int			bytesToReceive;
	int			bytesReceived;
	int			iconn;
	RegisterMessage *regMsg;
	RegisterMessage msg;
	MotionConn *newConn;
	ChunkTransportStateEntry *pEntry = NULL;
	CdbProcess *cdbproc = NULL;
	ListCell	*lc;

	/* Get ready to receive the Register message. */
	if (conn->state != mcsRecvRegMsg)
	{
		conn->state = mcsRecvRegMsg;
		conn->msgSize = sizeof(*regMsg);
		conn->msgPos = conn->pBuff;

		Assert(conn->pBuff &&
			   sizeof(*regMsg) <= Gp_max_packet_size);
	}

	/* Receive all that is available, up to the expected message size. */
	for (;;)
	{
		bytesToReceive = conn->pBuff + conn->msgSize - conn->msgPos;
		bytesReceived = recv(conn->sockfd, conn->msgPos, bytesToReceive, 0);
		if (bytesReceived == bytesToReceive)
			break;
		else if (bytesReceived > 0)
			conn->msgPos += bytesReceived;
		else if (bytesReceived == 0)
		{
			elog(LOG, "Interconnect error reading register message from %s: connection closed",
				 conn->remoteHostAndPort);

			/* maybe this peer is already retrying ? */
			goto old_conn;
		}
		else if (errno == EWOULDBLOCK)
			return false;		/* call me again to receive the rest */
		else if (errno == EINTR)
			ML_CHECK_FOR_INTERRUPTS(transportStates->teardownActive);
		else
		{
			ereport(ERROR,
					(errcode(ERRCODE_GP_INTERCONNECTION_ERROR),
					 errmsg("interconnect error reading register message from %s",
							conn->remoteHostAndPort),
					 errdetail("read sockfd=%d local=%s: %m",
							   conn->sockfd,
							   conn->localHostAndPort)));
		}
	}

	/*
	 * Got the whole message.  Convert fields to native byte order.
	 */
	regMsg = (RegisterMessage *) conn->pBuff;
	msg.msgBytes = regMsg->msgBytes;
	msg.recvSliceIndex = regMsg->recvSliceIndex;
	msg.sendSliceIndex = regMsg->sendSliceIndex;

	msg.srcContentId = regMsg->srcContentId;
	msg.srcListenerPort = regMsg->srcListenerPort;
	msg.srcPid = regMsg->srcPid;
	msg.srcSessionId = regMsg->srcSessionId;
	msg.srcCommandCount = regMsg->srcCommandCount;

	/* Check for valid message format. */
	if (msg.msgBytes != sizeof(*regMsg))
	{
		ereport(ERROR,
				(errcode(ERRCODE_GP_INTERCONNECTION_ERROR),
				 errmsg("interconnect error reading register message from %s: format not recognized",
						conn->remoteHostAndPort),
				 errdetail("msgBytes=%d expected=%d sockfd=%d local=%s",
						   msg.msgBytes, (int) sizeof(*regMsg),
						   conn->sockfd, conn->localHostAndPort)));
	}

	/* get rid of old connections first */
	if (msg.srcSessionId != gp_session_id ||
		msg.srcCommandCount < gp_interconnect_id)
	{
		/*
		 * This is an old connection, which can be safely ignored. We get this
		 * kind of stuff for cases in which one gang participating in the
		 * interconnect exited a query before calling SetupInterconnect().
		 * Later queries wind up receiving their registration messages.
		 */
		elog(LOG, "Received invalid, old registration message: "
			 "will ignore ('expected:received' session %d:%d ic-id %d:%d)",
			 gp_session_id, msg.srcSessionId,
			 gp_interconnect_id, msg.srcCommandCount);

		goto old_conn;
	}

	/* Verify that the message pertains to one of our receiving Motion nodes. */
	if (msg.sendSliceIndex > 0 &&
		msg.sendSliceIndex <= transportStates->size &&
		msg.recvSliceIndex == transportStates->sliceId &&
		msg.srcContentId >= -1)
	{
		/* this is a good connection */
	}
	else
	{
		/* something is wrong */
		ereport(ERROR,
				(errcode(ERRCODE_GP_INTERCONNECTION_ERROR),
				 errmsg("interconnect error: Invalid registration message received from %s",
						conn->remoteHostAndPort),
				 errdetail("sendSlice=%d recvSlice=%d srcContentId=%d srcPid=%d srcListenerPort=%d srcSessionId=%d srcCommandCount=%d motnode=%d",
						   msg.sendSliceIndex, msg.recvSliceIndex,
						   msg.srcContentId, msg.srcPid,
						   msg.srcListenerPort, msg.srcSessionId,
						   msg.srcCommandCount, msg.sendSliceIndex)));
	}

	/*
	 * Find state info for the specified Motion node.  The sender's slice
	 * number equals the motion node id.
	 */
	getChunkTransportState(transportStates, msg.sendSliceIndex, &pEntry);
	Assert(pEntry);

	foreach_with_count(lc, pEntry->sendSlice->primaryProcesses, iconn)
	{
		cdbproc = (CdbProcess *)lfirst(lc);

		if (!cdbproc)
			continue;

		if (msg.srcContentId == cdbproc->contentid &&
			msg.srcListenerPort == cdbproc->listenerPort &&
			msg.srcPid == cdbproc->pid)
			break;
	}

	if (iconn == list_length(pEntry->sendSlice->primaryProcesses))
	{
		ereport(ERROR,
				(errcode(ERRCODE_GP_INTERCONNECTION_ERROR),
				 errmsg("interconnect error: Invalid registration message received from %s",
						conn->remoteHostAndPort),
				 errdetail("sendSlice=%d srcContentId=%d srcPid=%d srcListenerPort=%d",
						   msg.sendSliceIndex, msg.srcContentId,
						   msg.srcPid, msg.srcListenerPort)));
	}

	/*
	 * Allocate MotionConn slot corresponding to sender's position in the
	 * sending slice's CdbProc list.
	 */
	newConn = getMotionConn(pEntry, iconn);

	if (newConn->sockfd != -1 ||
		newConn->state != mcsNull)
	{
		ereport(ERROR,
				(errcode(ERRCODE_GP_INTERCONNECTION_ERROR),
				 errmsg("interconnect error: Duplicate registration message received from %s",
						conn->remoteHostAndPort),
				 errdetail("Already accepted registration from %s for sendSlice=%d srcContentId=%d srcPid=%d srcListenerPort=%d",
						   newConn->remoteHostAndPort, msg.sendSliceIndex,
						   msg.srcContentId, msg.srcPid, msg.srcListenerPort)));
	}

	/* message looks good */
	if (gp_log_interconnect >= GPVARS_VERBOSITY_VERBOSE)
	{
		ereport(LOG,
				(errmsg("interconnect seg%d slice%d sockfd=%d accepted registration message from seg%d slice%d %s pid=%d",
						GpIdentity.segindex, msg.recvSliceIndex, conn->sockfd,
						msg.srcContentId, msg.sendSliceIndex,
						conn->remoteHostAndPort, msg.srcPid)));
	}

	/* Copy caller's temporary MotionConn to its assigned slot. */
	*newConn = *conn;

	newConn->cdbProc = cdbproc;
	newConn->remoteContentId = msg.srcContentId;

	/*
	 * The caller's MotionConn object is no longer valid.
	 */
	MemSet(conn, 0, sizeof(*conn));
	conn->state = mcsNull;

	/*
	 * Prepare to begin reading tuples.
	 */
	newConn->state = mcsStarted;
	newConn->msgPos = NULL;
	newConn->msgSize = 0;
	newConn->stillActive = true;

	MPP_FD_SET(newConn->sockfd, &pEntry->readSet);

	if (newConn->sockfd > pEntry->highReadSock)
		pEntry->highReadSock = newConn->sockfd;

#ifdef AMS_VERBOSE_LOGGING
	dumpEntryConnections(DEBUG4, pEntry);
#endif

	/* we've completed registration of this connection */
	return true;

old_conn:
	shutdown(conn->sockfd, SHUT_RDWR);
	closesocket(conn->sockfd);
	conn->sockfd = -1;

	pfree(conn->pBuff);
	conn->pBuff = NULL;

	/*
	 * this connection is done, but with sockfd == -1 isn't a "success"
	 */
	return true;
}								/* readRegisterMessage */


/*
 * acceptIncomingConnection
 *
 * accept() a connection request that is pending on the listening socket.
 * Returns a newly palloc'ed MotionConn object; or NULL if the listening
 * socket does not have any pending connection requests.
 */
static MotionConn *
acceptIncomingConnection(void)
{
	int			newsockfd;
	socklen_t	addrsize;
	MotionConn *conn;
	struct sockaddr_storage remoteAddr;
	struct sockaddr_storage localAddr;

	/*
	 * Accept a connection.
	 */
	for (;;)
	{							/* loop until success or EWOULDBLOCK */
		MemSet(&remoteAddr, 0, sizeof(remoteAddr));
		addrsize = sizeof(remoteAddr);
		newsockfd = accept(TCP_listenerFd, (struct sockaddr *) &remoteAddr, &addrsize);
		if (newsockfd >= 0)
			break;

		switch (errno)
		{
			case EINTR:
				/* A signal arrived.  Loop to retry the accept(). */
				break;

			case EWOULDBLOCK:
				/* Connection request queue is empty.  Normal return. */
				return NULL;

			case EBADF:
			case EFAULT:
			case EINVAL:
#ifndef _WIN32
			case ENOTSOCK:
#endif
			case EOPNOTSUPP:
				/* Shouldn't get these errors unless there is a bug. */
				ereport(ERROR,
						(errcode(ERRCODE_GP_INTERCONNECTION_ERROR),
						 errmsg("interconnect error on listener port %d",
								Gp_listener_port),
						 errdetail("accept sockfd=%d: %m", TCP_listenerFd)));
				break;			/* not reached */
			case ENOMEM:
			case ENFILE:
			case EMFILE:
			case ENOBUFS:
				/* Out of resources. */
				ereport(ERROR,
						(errcode(ERRCODE_GP_INTERCONNECTION_ERROR),
						 errmsg("interconnect error on listener port %d",
								Gp_listener_port),
						 errdetail("accept sockfd=%d: %m", TCP_listenerFd)));
				break;			/* not reached */
			default:
				/* Network problem, connection aborted, etc.  Continue. */
				ereport(LOG,
						(errcode(ERRCODE_GP_INTERCONNECTION_ERROR),
						 errmsg("interconnect connection request not completed on listener port %d",
								Gp_listener_port),
						 errdetail("accept sockfd=%d: %m", TCP_listenerFd)));
		}						/* switch (errno) */
	}							/* loop until success or EWOULDBLOCK */

	/*
	 * Create a MotionConn object to hold the connection state.
	 */
	conn = palloc0(sizeof(MotionConn));
	conn->sockfd = newsockfd;
	conn->pBuff = palloc(Gp_max_packet_size);
	conn->msgSize = 0;
	conn->recvBytes = 0;
	conn->msgPos = 0;
	conn->tupleCount = 0;
	conn->stillActive = false;
	conn->state = mcsAccepted;
	conn->remoteContentId = -2;

	/* Save remote and local host:port strings for error messages. */
	format_sockaddr(&remoteAddr, conn->remoteHostAndPort,
					sizeof(conn->remoteHostAndPort));
	addrsize = sizeof(localAddr);
	if (getsockname(newsockfd, (struct sockaddr *) &localAddr, &addrsize))
	{
		ereport(ERROR,
				(errcode(ERRCODE_GP_INTERCONNECTION_ERROR),
				 errmsg("interconnect error after accepting connection"),
				 errdetail("getsockname sockfd=%d remote=%s: %m",
						   newsockfd, conn->remoteHostAndPort)));
	}
	format_sockaddr(&localAddr, conn->localHostAndPort,
					sizeof(conn->localHostAndPort));

	/* make socket non-blocking */
	if (!pg_set_noblock(newsockfd))
	{
		ereport(ERROR,
				(errcode(ERRCODE_GP_INTERCONNECTION_ERROR),
				 errmsg("interconnect error after accepting connection"),
				 errdetail("fcntl(O_NONBLOCK) sockfd=%d remote=%s local=%s: %m",
						   newsockfd, conn->remoteHostAndPort,
						   conn->localHostAndPort)));
	}

	if (gp_log_interconnect >= GPVARS_VERBOSITY_DEBUG)
		elog(DEBUG4, "Interconnect got incoming connection "
			 "from remote=%s to local=%s sockfd=%d",
			 conn->remoteHostAndPort, conn->localHostAndPort, newsockfd);

	return conn;
}								/* acceptIncomingConnection */

/* See ml_ipc.h */
void
SetupTCPInterconnect(EState *estate)
{
	int			i,
				index,
				n;
	ListCell   *cell;
	ExecSlice  *mySlice;
	ExecSlice  *aSlice;
	MotionConn *conn;
	SliceTable *sliceTable = estate->es_sliceTable;
	int			incoming_count = 0;
	int			outgoing_count = 0;
	int			expectedTotalIncoming = 0;
	int			expectedTotalOutgoing = 0;
	int			iteration = 0;
	GpMonotonicTime startTime;
	StringInfoData logbuf;
	uint64		elapsed_ms = 0;
	uint64		last_qd_check_ms = 0;

	/* we can have at most one of these. */
	ChunkTransportStateEntry *sendingChunkTransportState = NULL;
	ChunkTransportState *interconnect_context;

	SIMPLE_FAULT_INJECTOR("interconnect_setup_palloc");
	interconnect_context = palloc0(sizeof(ChunkTransportState));

	/* initialize state variables */
	Assert(interconnect_context->size == 0);
	interconnect_context->estate = estate;
	interconnect_context->size = CTS_INITIAL_SIZE;
	interconnect_context->states = palloc0(CTS_INITIAL_SIZE * sizeof(ChunkTransportStateEntry));

	interconnect_context->teardownActive = false;
	interconnect_context->activated = false;
	interconnect_context->networkTimeoutIsLogged = false;
	interconnect_context->incompleteConns = NIL;
	interconnect_context->sliceTable = copyObject(sliceTable);
	interconnect_context->sliceId = sliceTable->localSlice;

	interconnect_context->RecvTupleChunkFrom = RecvTupleChunkFromTCP;
	interconnect_context->RecvTupleChunkFromAny = RecvTupleChunkFromAnyTCP;
	interconnect_context->SendEos = SendEosTCP;
	interconnect_context->SendChunk = SendChunkTCP;
	interconnect_context->doSendStopMessage = doSendStopMessageTCP;

	mySlice = &interconnect_context->sliceTable->slices[sliceTable->localSlice];

	Assert(sliceTable &&
		   mySlice->sliceIndex == sliceTable->localSlice);

	gp_interconnect_id = interconnect_context->sliceTable->ic_instance_id;

	gp_set_monotonic_begin_time(&startTime);

	/* now we'll do some setup for each of our Receiving Motion Nodes. */
	foreach(cell, mySlice->children)
	{
		int			totalNumProcs;
		int			childId = lfirst_int(cell);

#ifdef AMS_VERBOSE_LOGGING
		elog(DEBUG5, "Setting up RECEIVING motion node %d", childId);
#endif

		aSlice = &interconnect_context->sliceTable->slices[childId];

		/*
		 * If we're using directed-dispatch we have dummy primary-process
		 * entries, so we count the entries.
		 */
		totalNumProcs = list_length(aSlice->primaryProcesses);
		for (i = 0; i < totalNumProcs; i++)
		{
			CdbProcess *cdbProc;

			cdbProc = list_nth(aSlice->primaryProcesses, i);
			if (cdbProc)
				expectedTotalIncoming++;
		}

		(void) createChunkTransportState(interconnect_context, aSlice, mySlice, totalNumProcs);
	}

	/*
	 * Initiate outgoing connections.
	 *
	 * startOutgoingConnections() and createChunkTransportState() must not be
	 * called during the lifecycle of sendingChunkTransportState, they will
	 * repalloc() interconnect_context->states so sendingChunkTransportState
	 * points to invalid memory.
	 */
	if (mySlice->parentIndex != -1)
		sendingChunkTransportState = startOutgoingConnections(interconnect_context, mySlice, &expectedTotalOutgoing);

	if (expectedTotalIncoming > listenerBacklog)
		ereport(WARNING, (errmsg("SetupTCPInterconnect: too many expected incoming connections(%d), Interconnect setup might possibly fail", expectedTotalIncoming),
						  errhint("Try enlarging the gp_interconnect_tcp_listener_backlog GUC value and OS net.core.somaxconn parameter")));

	if (gp_log_interconnect >= GPVARS_VERBOSITY_DEBUG)
		ereport(DEBUG1, (errmsg("SetupInterconnect will activate "
								"%d incoming, %d outgoing routes.  "
								"Listening on port=%d sockfd=%d.",
								expectedTotalIncoming, expectedTotalOutgoing,
								Gp_listener_port, TCP_listenerFd)));

	/*
	 * Loop until all connections are completed or time limit is exceeded.
	 */
	while (outgoing_count < expectedTotalOutgoing ||
		   incoming_count < expectedTotalIncoming)
	{							/* select() loop */
		struct timeval timeout;
		mpp_fd_set	rset,
					wset,
					eset;
		int			highsock = -1;
		uint64		timeout_ms = 20 * 60 * 1000;
		int			outgoing_fail_count = 0;

		iteration++;

		MPP_FD_ZERO(&rset);
		MPP_FD_ZERO(&wset);
		MPP_FD_ZERO(&eset);

		/* Expecting any new inbound connections? */
		if (incoming_count < expectedTotalIncoming)
		{
			if (TCP_listenerFd < 0)
			{
				elog(FATAL, "SetupTCPInterconnect: bad listener");
			}

			MPP_FD_SET(TCP_listenerFd, &rset);
			highsock = TCP_listenerFd;
		}

		/* Inbound connections awaiting registration message */
		foreach(cell, interconnect_context->incompleteConns)
		{
			conn = (MotionConn *) lfirst(cell);

			if (conn->state != mcsRecvRegMsg || conn->sockfd < 0)
			{
				elog(FATAL, "SetupTCPInterconnect: incomplete connection bad state or bad fd");
			}

			MPP_FD_SET(conn->sockfd, &rset);
			highsock = Max(highsock, conn->sockfd);
		}

		/* Outgoing connections */
		outgoing_count = 0;
		n = sendingChunkTransportState ? sendingChunkTransportState->numConns : 0;

		for (i = 0; i < n; i++)
		{
			index = i;

			conn = &sendingChunkTransportState->conns[index];

			/* Time to cancel incomplete connect() and retry? */
			if (conn->state == mcsConnecting &&
				conn->wakeup_ms > 0 &&
				conn->wakeup_ms <= elapsed_ms + 20)
			{
				ereport(LOG, (errcode(ERRCODE_GP_INTERCONNECTION_ERROR),
							  errmsg("Interconnect timeout: Connection "
									 "to seg%d %s from local port %s was not "
									 "complete after " UINT64_FORMAT
									 "ms " UINT64_FORMAT " elapsed.  Will retry.",
									 conn->remoteContentId,
									 conn->remoteHostAndPort,
									 conn->localHostAndPort,
									 conn->wakeup_ms, (elapsed_ms + 20))));
				conn->state = mcsSetupOutgoingConnection;
			}

			/* Time to connect? */
			if (conn->state == mcsSetupOutgoingConnection &&
				conn->wakeup_ms <= elapsed_ms + 20)
			{
				setupOutgoingConnection(interconnect_context, sendingChunkTransportState, conn);
				switch (conn->state)
				{
					case mcsSetupOutgoingConnection:
						/* Retry failed connection after awhile. */
						conn->wakeup_ms = (iteration - 1) * 1000 + elapsed_ms;
						break;
					case mcsConnecting:
						/* Set time limit for connect() to complete. */
						if (interconnect_context->aggressiveRetry)
							conn->wakeup_ms = CONNECT_AGGRESSIVERETRY_MS + elapsed_ms;
						else
							conn->wakeup_ms = CONNECT_RETRY_MS + elapsed_ms;
						break;
					default:
						conn->wakeup_ms = 0;
						break;
				}
			}

			/* What events are we watching for? */
			switch (conn->state)
			{
				case mcsNull:
					break;
				case mcsSetupOutgoingConnection:
					outgoing_fail_count++;
					break;
				case mcsConnecting:
					if (conn->sockfd < 0)
					{
						elog(FATAL, "SetupTCPInterconnect: bad fd, mcsConnecting");
					}

					MPP_FD_SET(conn->sockfd, &wset);
					MPP_FD_SET(conn->sockfd, &eset);
					highsock = Max(highsock, conn->sockfd);
					break;
				case mcsSendRegMsg:
					if (conn->sockfd < 0)
					{
						elog(FATAL, "SetupTCPInterconnect: bad fd, mcsSendRegMsg");
					}
					MPP_FD_SET(conn->sockfd, &wset);
					highsock = Max(highsock, conn->sockfd);
					break;
				case mcsStarted:
					outgoing_count++;
					break;
				default:
					elog(FATAL, "SetupTCPInterconnect: bad connection state");
			}

			if (conn->wakeup_ms > 0)
				timeout_ms = Min(timeout_ms, conn->wakeup_ms - elapsed_ms);
		}						/* loop to set up outgoing connections */

		/* Break out of select() loop if completed all connections. */
		if (outgoing_count == expectedTotalOutgoing &&
			incoming_count == expectedTotalIncoming)
			break;

		/*
		 * Been here long?  Bail if gp_interconnect_setup_timeout exceeded.
		 */
		if (interconnect_setup_timeout > 0)
		{
			int			to = interconnect_setup_timeout * 1000;

			if (to <= elapsed_ms + 20)
				ereport(ERROR, (errcode(ERRCODE_GP_INTERCONNECTION_ERROR),
								errmsg("Interconnect timeout: Unable to "
									   "complete setup of all connections "
									   "within time limit."),
								errdetail("Completed %d of %d incoming and "
										  "%d of %d outgoing connections.  "
										  "gp_interconnect_setup_timeout = %d "
										  "seconds.",
										  incoming_count, expectedTotalIncoming,
										  outgoing_count, expectedTotalOutgoing,
										  interconnect_setup_timeout)
								));
			/* don't wait for more than 500ms */
			timeout_ms = Min(500, Min(timeout_ms, to - elapsed_ms));
		}

		/* check if segments have errors already for every 2 seconds */
		if (Gp_role == GP_ROLE_DISPATCH && elapsed_ms - last_qd_check_ms > 2000)
		{
			last_qd_check_ms = elapsed_ms;
			checkForCancelFromQD(interconnect_context);
		}

		/*
		 * If no socket events to wait for, loop to retry after a pause.
		 */
		if (highsock < 0)
		{
			if (gp_log_interconnect >= GPVARS_VERBOSITY_VERBOSE &&
				(timeout_ms > 0 || iteration > 2))
				ereport(LOG, (errmsg("SetupInterconnect+" UINT64_FORMAT
									 "ms:   pause " UINT64_FORMAT "ms   "
									 "outgoing_fail=%d iteration=%d",
									 elapsed_ms, timeout_ms,
									 outgoing_fail_count, iteration)
							  ));

			/* Shouldn't be in this loop unless we have some work to do. */
			if (outgoing_fail_count <= 0)
			{
				elog(FATAL, "SetupInterconnect: invalid outgoing count");
			}

			/* Wait until earliest wakeup time or overall timeout. */
			if (timeout_ms > 0)
			{
				ML_CHECK_FOR_INTERRUPTS(interconnect_context->teardownActive);
				pg_usleep(timeout_ms * 1000);
				ML_CHECK_FOR_INTERRUPTS(interconnect_context->teardownActive);
			}

			/* Back to top of loop and look again. */
			elapsed_ms = gp_get_elapsed_ms(&startTime);
			continue;
		}

		/*
		 * Wait for socket events.
		 *
		 * In order to handle errors at intervals less than the full timeout
		 * length, we limit our select(2) wait to a maximum of 500ms.
		 */
		if (timeout_ms > 0)
		{
			timeout.tv_sec = timeout_ms / 1000; /* 0 */
			timeout.tv_usec = (timeout_ms - (timeout.tv_sec * 1000)) * 1000;
			Assert(timeout_ms == timeout.tv_sec * 1000 + timeout.tv_usec / 1000);
		}
		else
			timeout.tv_sec = timeout.tv_usec = 0;

		if (gp_log_interconnect >= GPVARS_VERBOSITY_DEBUG)
		{
			initStringInfo(&logbuf);

			format_fd_set(&logbuf, highsock + 1, &rset, "r={", "} ");
			format_fd_set(&logbuf, highsock + 1, &wset, "w={", "} ");
			format_fd_set(&logbuf, highsock + 1, &eset, "e={", "}");

			elapsed_ms = gp_get_elapsed_ms(&startTime);

			ereport(DEBUG1, (errmsg("SetupInterconnect+" UINT64_FORMAT
									"ms:   select()  "
									"Interest: %s.  timeout=" UINT64_FORMAT "ms "
									"outgoing_fail=%d iteration=%d",
									elapsed_ms, logbuf.data, timeout_ms,
									outgoing_fail_count, iteration)));
			pfree(logbuf.data);
			MemSet(&logbuf, 0, sizeof(logbuf));
		}

		ML_CHECK_FOR_INTERRUPTS(interconnect_context->teardownActive);
		n = select(highsock + 1, (fd_set *) &rset, (fd_set *) &wset, (fd_set *) &eset, &timeout);
		ML_CHECK_FOR_INTERRUPTS(interconnect_context->teardownActive);
		if (Gp_role == GP_ROLE_DISPATCH)
			checkForCancelFromQD(interconnect_context);

		elapsed_ms = gp_get_elapsed_ms(&startTime);

		/*
		 * Log the select() if requested.
		 */
		if (gp_log_interconnect >= GPVARS_VERBOSITY_VERBOSE)
		{
			if (gp_log_interconnect >= GPVARS_VERBOSITY_DEBUG ||
				n != expectedTotalIncoming + expectedTotalOutgoing)
			{
				int			elevel = (n == expectedTotalIncoming + expectedTotalOutgoing)
				? DEBUG1 : LOG;
				int			errnoSave = errno;

				initStringInfo(&logbuf);
				if (n > 0)
				{
					appendStringInfo(&logbuf, "result=%d  Ready: ", n);
					format_fd_set(&logbuf, highsock + 1, &rset, "r={", "} ");
					format_fd_set(&logbuf, highsock + 1, &wset, "w={", "} ");
					format_fd_set(&logbuf, highsock + 1, &eset, "e={", "}");
				}
				else
					appendStringInfoString(&logbuf, n < 0 ? "error" : "timeout");
				ereport(elevel, (errmsg("SetupInterconnect+" UINT64_FORMAT "ms:   select()  %s",
										elapsed_ms, logbuf.data)));
				pfree(logbuf.data);
				MemSet(&logbuf, 0, sizeof(logbuf));
				errno = errnoSave;
			}
		}

		if (n < 0)
		{
			if (errno == EINTR)
				continue;
			ereport(ERROR,
					(errcode(ERRCODE_GP_INTERCONNECTION_ERROR),
					 errmsg("interconnect error: %s: %m", "select")));
		}

		/*
		 * check our connections that are accepted'd but no register message.
		 * we don't know which motion node these apply to until we actually
		 * receive the REGISTER message.  this is why they are all in a single
		 * list.
		 *
		 * NOTE: we don't use foreach() here because we want to trim from the
		 * list as we go.
		 *
		 * We used to bail out of the while loop when incoming_count hit
		 * expectedTotalIncoming, but that causes problems if some connections
		 * are left over -- better to just process them here.
		 */
		cell = list_head(interconnect_context->incompleteConns);
		while (n > 0 && cell != NULL)
		{
			conn = (MotionConn *) lfirst(cell);

			/*
			 * we'll get the next cell ready now in case we need to delete the
			 * cell that corresponds to our MotionConn
			 */
			cell = lnext(cell);

			if (MPP_FD_ISSET(conn->sockfd, &rset))
			{
				n--;
				if (readRegisterMessage(interconnect_context, conn))
				{
					/*
					 * We're done with this connection (either it is bogus
					 * (and has been dropped), or we've added it to the
					 * appropriate hash table)
					 */
					interconnect_context->incompleteConns = list_delete_ptr(interconnect_context->incompleteConns, conn);

					/* is the connection ready ? */
					if (conn->sockfd != -1)
						incoming_count++;

					if (conn->pBuff)
						pfree(conn->pBuff);
					/* Free temporary MotionConn storage. */
					pfree(conn);
				}
			}
		}

		/*
		 * Someone tickling our listener port?  Accept pending connections.
		 */
		if (MPP_FD_ISSET(TCP_listenerFd, &rset))
		{
			n--;
			while ((conn = acceptIncomingConnection()) != NULL)
			{
				/*
				 * get the connection read for a subsequent call to
				 * ReadRegisterMessage()
				 */
				conn->state = mcsRecvRegMsg;
				conn->msgSize = sizeof(RegisterMessage);
				conn->msgPos = conn->pBuff;
				conn->remapper = CreateTupleRemapper();

				interconnect_context->incompleteConns = lappend(interconnect_context->incompleteConns, conn);
			}
		}

		/*
		 * Check our outgoing connections.
		 */
		i = 0;
		while (n > 0 &&
			   outgoing_count < expectedTotalOutgoing &&
			   i < sendingChunkTransportState->numConns)
		{						/* loop to check outgoing connections */
			conn = &sendingChunkTransportState->conns[i++];
			switch (conn->state)
			{
				case mcsConnecting:
					/* Has connect() succeeded or failed? */
					if (MPP_FD_ISSET(conn->sockfd, &wset) ||
						MPP_FD_ISSET(conn->sockfd, &eset))
					{
						n--;
						updateOutgoingConnection(interconnect_context, sendingChunkTransportState, conn, -1);
						switch (conn->state)
						{
							case mcsSetupOutgoingConnection:
								/* Failed.  Wait awhile before retrying. */
								conn->wakeup_ms = (iteration - 1) * 1000 + elapsed_ms;
								break;
							case mcsSendRegMsg:
								/* Connected, but reg msg not fully sent. */
								conn->wakeup_ms = 0;
								break;
							case mcsStarted:
								/* Connected, sent reg msg, ready to rock. */
								outgoing_count++;
								break;
							default:
								elog(FATAL, "SetupInterconnect: bad outgoing state");
						}
					}
					break;

				case mcsSendRegMsg:
					/* Ready to continue sending? */
					if (MPP_FD_ISSET(conn->sockfd, &wset))
					{
						n--;
						sendRegisterMessage(interconnect_context, sendingChunkTransportState, conn);
						if (conn->state == mcsStarted)
							outgoing_count++;
					}
					break;

				default:
					break;
			}

		}						/* loop to check outgoing connections */

		/* By now we have dealt with all the events reported by select(). */
		if (n != 0)
			elog(FATAL, "SetupInterconnect: extra select events.");
	}							/* select() loop */

	/*
	 * if everything really got setup properly then we shouldn't have any
	 * incomplete connections.
	 *
	 * XXX: In some cases (when the previous query got 'fast-track cancelled'
	 * because of an error during setup) we can wind up with connections here
	 * which ought to have been cleaned up. These connections should be closed
	 * out here. It would obviously be better if we could avoid these
	 * connections in the first place!
	 */
	if (list_length(interconnect_context->incompleteConns) != 0)
	{
		if (gp_log_interconnect >= GPVARS_VERBOSITY_DEBUG)
			elog(DEBUG2, "Incomplete connections after known connections done, cleaning %d",
				 list_length(interconnect_context->incompleteConns));

		while ((cell = list_head(interconnect_context->incompleteConns)) != NULL)
		{
			conn = (MotionConn *) lfirst(cell);

			if (conn->sockfd != -1)
			{
				flushIncomingData(conn->sockfd);
				shutdown(conn->sockfd, SHUT_WR);
				closesocket(conn->sockfd);
				conn->sockfd = -1;
			}

			interconnect_context->incompleteConns = list_delete_ptr(interconnect_context->incompleteConns, conn);

			if (conn->pBuff)
				pfree(conn->pBuff);
			pfree(conn);
		}
	}

	interconnect_context->activated = true;

	if (gp_log_interconnect >= GPVARS_VERBOSITY_TERSE)
	{
		elapsed_ms = gp_get_elapsed_ms(&startTime);
		if (gp_log_interconnect >= GPVARS_VERBOSITY_VERBOSE ||
			elapsed_ms >= 0.1 * 1000 * interconnect_setup_timeout)
			elog(LOG, "SetupInterconnect+" UINT64_FORMAT "ms: Activated %d incoming, "
				 "%d outgoing routes.",
				 elapsed_ms, incoming_count, outgoing_count);
	}

	estate->interconnect_context = interconnect_context;
	estate->es_interconnect_is_setup = true;
}								/* SetupInterconnect */

/* TeardownInterconnect() function is used to cleanup interconnect resources that
 * were allocated during SetupInterconnect().  This function should ALWAYS be
 * called after SetupInterconnect to avoid leaking resources (like sockets)
 * even if SetupInterconnect did not complete correctly.  As a result, this
 * function must complete successfully even if SetupInterconnect didn't.
 *
 * SetupInterconnect() always gets called under the ExecutorState MemoryContext.
 * This context is destroyed at the end of the query and all memory that gets
 * allocated under it is free'd.  We don't have have to worry about pfree() but
 * we definitely have to worry about socket resources.
 */
void
TeardownTCPInterconnect(ChunkTransportState *transportStates, bool hasErrors)
{
	ListCell   *cell;
	ChunkTransportStateEntry *pEntry = NULL;
	int			i;
	ExecSlice  *mySlice;
	MotionConn *conn;

	if (transportStates == NULL || transportStates->sliceTable == NULL)
	{
		elog(LOG, "TeardownTCPInterconnect: missing slice table.");
		return;
	}

	/*
	 * if we're already trying to clean up after an error -- don't allow
	 * signals to interrupt us
	 */
	if (hasErrors)
		HOLD_INTERRUPTS();

	mySlice = &transportStates->sliceTable->slices[transportStates->sliceId];

	/* Log the start of TeardownInterconnect. */
	if (gp_log_interconnect >= GPVARS_VERBOSITY_TERSE)
	{
		int			elevel = 0;

		if (hasErrors || !transportStates->activated)
		{
			if (gp_log_interconnect >= GPVARS_VERBOSITY_DEBUG)
				elevel = LOG;
			else
				elevel = DEBUG1;
		}
		else if (gp_log_interconnect >= GPVARS_VERBOSITY_DEBUG)
			elevel = DEBUG4;

		if (elevel)
			ereport(elevel, (errmsg("Interconnect seg%d slice%d cleanup state: "
									"%s; setup was %s",
									GpIdentity.segindex, mySlice->sliceIndex,
									hasErrors ? "error" : "normal",
									transportStates->activated ? "completed" : "exited")));

		/* if setup did not complete, log the slicetable */
		if (!transportStates->activated &&
			gp_log_interconnect >= GPVARS_VERBOSITY_DEBUG)
			elog_node_display(DEBUG3, "local slice table", transportStates->sliceTable, true);
	}

	/*
	 * phase 1 mark all sockets (senders and receivers) with shutdown(2),
	 * start with incomplete connections (if any).
	 */

	/*
	 * The incompleteConns list is only used as a staging area for MotionConns
	 * during by SetupInterconnect().  So we only expect to have entries here
	 * if SetupInterconnect() did not finish correctly.
	 *
	 * NOTE: we don't use foreach() here because we want to trim from the list
	 * as we go.
	 */
	if (transportStates->incompleteConns &&
		gp_log_interconnect >= GPVARS_VERBOSITY_DEBUG)
		elog(DEBUG2, "Found incomplete conn. length %d", list_length(transportStates->incompleteConns));

	/*
	 * These are connected inbound peers that we haven't dealt with quite yet
	 */
	while ((cell = list_head(transportStates->incompleteConns)) != NULL)
	{
		MotionConn *conn = (MotionConn *) lfirst(cell);

		/* they're incomplete, so just slam them shut. */
		if (conn->sockfd != -1)
		{
			flushIncomingData(conn->sockfd);
			shutdown(conn->sockfd, SHUT_WR);
			closesocket(conn->sockfd);
			conn->sockfd = -1;
		}

		/* free up the tuple remapper */
		if (conn->remapper)
		{
			DestroyTupleRemapper(conn->remapper);
			conn->remapper = NULL;
		}

		/*
		 * The list operations are kind of confusing (see list.c), we could
		 * alternatively write the following line as:
		 *
		 * incompleteConns = list_delete_cell(incompleteConns, cell, NULL); or
		 * incompleteConns = list_delete_first(incompleteConns); or
		 * incompleteConns = list_delete_ptr(incompleteConns, conn)
		 */
		transportStates->incompleteConns = list_delete(transportStates->incompleteConns, conn);
	}

	list_free(transportStates->incompleteConns);
	transportStates->incompleteConns = NIL;

	/*
	 * Now "normal" connections which made it through our peer-registration
	 * step. With these we have to worry about "in-flight" data.
	 */
	if (mySlice->parentIndex != -1)
	{
		/* cleanup a Sending motion node. */
		if (gp_log_interconnect >= GPVARS_VERBOSITY_DEBUG)
			elog(DEBUG3, "Interconnect seg%d slice%d closing connections to slice%d",
				 GpIdentity.segindex, mySlice->sliceIndex, mySlice->parentIndex);

		getChunkTransportState(transportStates, mySlice->sliceIndex, &pEntry);

		for (i = 0; i < pEntry->numConns; i++)
		{
			conn = pEntry->conns + i;
			if (conn->sockfd >= 0)
				shutdown(conn->sockfd, SHUT_WR);

			/* free up the tuple remapper */
			if (conn->remapper)
			{
				DestroyTupleRemapper(conn->remapper);
				conn->remapper = NULL;
			}
		}
	}

	/*
	 * cleanup all of our Receiving Motion nodes, these get closed immediately
	 * (the receiver know for real if they want to shut down -- they aren't
	 * going to be processing any more data).
	 */
	foreach(cell, mySlice->children)
	{
		ExecSlice  *aSlice;
		int			childId = lfirst_int(cell);

		aSlice = &transportStates->sliceTable->slices[childId];

		getChunkTransportState(transportStates, aSlice->sliceIndex, &pEntry);

		if (gp_log_interconnect >= GPVARS_VERBOSITY_DEBUG)
			elog(DEBUG3, "Interconnect closing connections from slice%d",
				 aSlice->sliceIndex);

		/*
		 * receivers know that they no longer care about data from below ...
		 * so we can safely discard data queued in both directions
		 */
		for (i = 0; i < pEntry->numConns; i++)
		{
			conn = pEntry->conns + i;

			if (conn->sockfd >= 0)
			{
				flushIncomingData(conn->sockfd);
				shutdown(conn->sockfd, SHUT_WR);

				closesocket(conn->sockfd);
				conn->sockfd = -1;

				/* free up the tuple remapper */
				if (conn->remapper)
				{
					DestroyTupleRemapper(conn->remapper);
					conn->remapper = NULL;
				}

			}
		}
		removeChunkTransportState(transportStates, aSlice->sliceIndex);
		pfree(pEntry->conns);
	}

	/*
	 * phase 2: wait on all sockets for completion, when complete call close
	 * and free (if required)
	 */
	if (mySlice->parentIndex != -1)
	{
		/* cleanup a Sending motion node. */
		getChunkTransportState(transportStates, mySlice->sliceIndex, &pEntry);

		/*
		 * On a normal teardown routine, sender has sent an EOS packet and
		 * disabled further send operations on phase 1. sender can't close the
		 * connection immediately because EOS packet or data packets within the
		 * kernel sending buffer may be lost on some platform if sender close the
		 * connection totally.
		 *
		 * The correct way is sender blocks on the connection until receivers
		 * get the EOS packets and close the peer, then it's safe for sender to
		 * close the connection totally.
		 *
		 * If some errors are happening, senders can skip this step to avoid hung
		 * issues, QD will take care of the error handling.
		 */
		if (!hasErrors)
			waitOnOutbound(pEntry);

		for (i = 0; i < pEntry->numConns; i++)
		{
			conn = pEntry->conns + i;

			if (conn->sockfd >= 0)
			{
				closesocket(conn->sockfd);
				conn->sockfd = -1;
			}
		}
		pEntry = removeChunkTransportState(transportStates, mySlice->sliceIndex);
	}

	/*
	 * If there are clients waiting on our listener; we *must* disconnect
	 * them; otherwise we'll be out of sync with the client (we may accept
	 * them on a subsequent query!)
	 */
	if (TCP_listenerFd != -1)
		flushInterconnectListenerBacklog();

	transportStates->activated = false;
	transportStates->sliceTable = NULL;

	if (transportStates->states != NULL)
		pfree(transportStates->states);
	pfree(transportStates);

	if (hasErrors)
		RESUME_INTERRUPTS();

#ifdef AMS_VERBOSE_LOGGING
	if (gp_log_interconnect >= GPVARS_VERBOSITY_DEBUG)
		elog(DEBUG4, "TeardownInterconnect successful");
#endif
}

#ifdef AMS_VERBOSE_LOGGING
void
dumpEntryConnections(int elevel, ChunkTransportStateEntry *pEntry)
{
	int			i;
	MotionConn *conn;

	for (i = 0; i < pEntry->numConns; i++)
	{
		conn = &pEntry->conns[i];
		if (conn->sockfd == -1 &&
			conn->state == mcsNull)
			elog(elevel, "... motNodeId=%d conns[%d]:         not connected",
				 pEntry->motNodeId, i);
		else
			elog(elevel, "... motNodeId=%d conns[%d]:  "
				 "%d pid=%d sockfd=%d remote=%s local=%s",
				 pEntry->motNodeId, i,
				 conn->remoteContentId,
				 conn->cdbProc ? conn->cdbProc->pid : 0,
				 conn->sockfd,
				 conn->remoteHostAndPort,
				 conn->localHostAndPort);
	}
}

static void
print_connection(ChunkTransportState *transportStates, int fd, const char *msg)
{
	struct sockaddr_in local,
				remote;

	socklen_t	len;
	int			errlevel = transportStates->teardownActive ? LOG : ERROR;

	len = sizeof(remote);
	if (getpeername(fd, (struct sockaddr *) &remote, &len) < 0)
	{
		elog(errlevel, "print_connection(%d, %s): can't get peername err: %m",
			 fd, msg);
	}

	len = sizeof(local);
	if (getsockname(fd, (struct sockaddr *) &local, &len) < 0)
	{
		elog(errlevel, "print_connection(%d, %s): can't get localname err: %m",
			 fd, msg);
	}

	elog(DEBUG2, "%s: w/ports (%d/%d)",
		 msg, ntohs(local.sin_port), ntohs(remote.sin_port));
}
#endif

static void
format_fd_set(StringInfo buf, int nfds, mpp_fd_set *fds, char *pfx, char *sfx)
{
	int			i;
	bool		first = true;

	appendStringInfoString(buf, pfx);
	for (i = 1; i < nfds; i++)
	{
		if (MPP_FD_ISSET(i, fds))
		{
			if (!first)
				appendStringInfoChar(buf, ',');
			appendStringInfo(buf, "%d", i);
			first = false;
		}
	}

	appendStringInfoString(buf, sfx);
}

static void
flushInterconnectListenerBacklog(void)
{
	int			pendingConn,
				newfd,
				i;
	mpp_fd_set	rset;
	struct timeval timeout;

	do
	{
		MPP_FD_ZERO(&rset);
		MPP_FD_SET(TCP_listenerFd, &rset);
		timeout.tv_sec = 0;
		timeout.tv_usec = 0;

		pendingConn = select(TCP_listenerFd + 1, (fd_set *) &rset, NULL, NULL, &timeout);
		if (pendingConn > 0)
		{
			for (i = 0; i < pendingConn; i++)
			{
				struct sockaddr_storage remoteAddr;
				struct sockaddr_storage localAddr;
				char		remoteHostAndPort[64];
				char		localHostAndPort[64];
				socklen_t	addrsize;

				addrsize = sizeof(remoteAddr);
				newfd = accept(TCP_listenerFd, (struct sockaddr *) &remoteAddr, &addrsize);
				if (newfd < 0)
				{
					ereport(DEBUG3, (errcode(ERRCODE_GP_INTERCONNECTION_ERROR),
									 errmsg("Interconnect error while clearing incoming connections."),
									 errdetail("%s sockfd=%d: %m", "accept", newfd)));
					continue;
				}

				if (gp_log_interconnect >= GPVARS_VERBOSITY_VERBOSE)
				{
					/* Get remote and local host:port strings for message. */
					format_sockaddr(&remoteAddr, remoteHostAndPort,
									sizeof(remoteHostAndPort));
					addrsize = sizeof(localAddr);
					if (getsockname(newfd, (struct sockaddr *) &localAddr, &addrsize))
					{
						ereport(LOG,
								(errcode(ERRCODE_GP_INTERCONNECTION_ERROR),
								 errmsg("interconnect error while clearing incoming connections"),
								 errdetail("getsockname sockfd=%d remote=%s: %m",
										   newfd, remoteHostAndPort)));
					}
					else
					{
						format_sockaddr(&localAddr, localHostAndPort,
										sizeof(localHostAndPort));
						ereport(DEBUG2, (errmsg("Interconnect clearing incoming connection "
												"from remote=%s to local=%s.  sockfd=%d.",
												remoteHostAndPort, localHostAndPort,
												newfd)));
					}
				}

				/* make socket non-blocking */
				if (!pg_set_noblock(newfd))
				{
					elog(LOG, "During incoming queue flush, could not set non-blocking.");
				}
				else
				{
					/* shutdown this socket */
					flushIncomingData(newfd);
				}

				shutdown(newfd, SHUT_WR);
				closesocket(newfd);
			}
		}
		else if (pendingConn < 0 && errno != EINTR)
		{
			ereport(LOG,
					(errcode(ERRCODE_GP_INTERCONNECTION_ERROR),
					 errmsg("interconnect error during listener cleanup"),
					 errdetail("select sockfd=%d: %m", TCP_listenerFd)));
		}

		/*
		 * now we either loop through for another check (on EINTR or if we
		 * cleaned one client) or we're done
		 */
	}
	while (pendingConn != 0);
}

/*
 * Wait for our peer to close the socket (at which point our select(2)
 * will tell us that the socket is ready to read, and the socket-read
 * will only return 0.
 *
 * This works without the select, but burns tons of CPU doing nothing
 * useful.
 *
 * ----
 * The way it used to work, is we used CHECK_FOR_INTERRUPTS(), and
 * wrapped it in PG_TRY: We *must* return locally; otherwise
 * TeardownInterconnect() can't exit cleanly. So we wrap our
 * cancel-detection checks for interrupts with a PG_TRY block.
 *
 * By swallowing the non-local return on cancel, we lose the "cancel"
 * state (CHECK_FOR_INTERRUPTS() clears QueryCancelPending()). So we
 * should just check QueryCancelPending here ... and avoid calling
 * CHECK_FOR_INTERRUPTS().
 *
 * ----
 *
 * Now we just check explicitly for interrupts (which is, as far as I
 * can tell, the only interrupt-driven state change we care
 * about). This should give us notification of ProcDiePending and
 * QueryCancelPending
 */
static void
waitOnOutbound(ChunkTransportStateEntry *pEntry)
{
	MotionConn *conn;

	struct timeval timeout;
	mpp_fd_set	waitset,
				curset;
	int			maxfd = -1;
	int			i,
				n,
				conn_count = 0;

	MPP_FD_ZERO(&waitset);

	for (i = 0; i < pEntry->numConns; i++)
	{
		conn = pEntry->conns + i;

		if (conn->sockfd >= 0)
		{
			MPP_FD_SET(conn->sockfd, &waitset);
			if (conn->sockfd > maxfd)
				maxfd = conn->sockfd;
			conn_count++;
		}
	}

	for (;;)
	{
		int			saved_err;

		if (conn_count == 0)
			return;

		if (InterruptPending || QueryFinishPending)
		{
#ifdef AMS_VERBOSE_LOGGING
			elog(DEBUG3, "waitOnOutbound(): interrupt pending fast-track");
#endif
			return;
		}

		timeout.tv_sec = 0;
		timeout.tv_usec = 500000;

		memcpy(&curset, &waitset, sizeof(mpp_fd_set));

		n = select(maxfd + 1, (fd_set *) &curset, NULL, NULL, &timeout);
		if (n == 0 || (n < 0 && errno == EINTR))
		{
			continue;
		}
		else if (n < 0)
		{
			saved_err = errno;

			if (InterruptPending || QueryFinishPending)
				return;

			/*
			 * Something unexpected, but probably not horrible warn and return
			 */
			elog(LOG, "TeardownTCPInterconnect: waitOnOutbound select errno=%d", saved_err);
			break;
		}

		for (i = 0; i < pEntry->numConns; i++)
		{
			conn = pEntry->conns + i;

			if (conn->sockfd >= 0 && MPP_FD_ISSET(conn->sockfd, &curset))
			{
				int			count;
				char		buf;

				/* ready to read. */
				count = recv(conn->sockfd, &buf, sizeof(buf), 0);

				if (count == 0 || count == 1) /* done ! */
				{
					/* got a stop message */
					AssertImply(count == 1, buf == 'S');

					MPP_FD_CLR(conn->sockfd, &waitset);
					/* we may have finished */
					conn_count--;
					continue;
				}
				else if (count < 0 && (errno == EAGAIN || errno == EINTR))
					continue;
				
				/*
				 * Something unexpected, but probably not horrible warn and
				 * return
				 */
				MPP_FD_CLR(conn->sockfd, &waitset);
				/* we may have finished */
				conn_count--;
				elog(LOG, "TeardownTCPInterconnect: waitOnOutbound %s: %m", "recv");
				continue;
			}
		}
	}

	return;
}

static void
doSendStopMessageTCP(ChunkTransportState *transportStates, int16 motNodeID)
{
	ChunkTransportStateEntry *pEntry = NULL;
	MotionConn *conn;
	int			i;
	char		m = 'S';
	ssize_t		written;

	getChunkTransportState(transportStates, motNodeID, &pEntry);
	Assert(pEntry);

	if (gp_log_interconnect >= GPVARS_VERBOSITY_DEBUG)
		elog(DEBUG3, "Interconnect needs no more input from slice%d; notifying senders to stop.",
			 motNodeID);

	/*
	 * Note: we're only concerned with receivers here.
	 */
	for (i = 0; i < pEntry->numConns; i++)
	{
		conn = pEntry->conns + i;

		if (conn->sockfd >= 0 &&
			MPP_FD_ISSET(conn->sockfd, &pEntry->readSet))
		{
			/* someone is trying to send stuff to us, let's stop 'em */
			while ((written = send(conn->sockfd, &m, sizeof(m), 0)) < 0)
			{
				if (errno == EINTR)
				{
					ML_CHECK_FOR_INTERRUPTS(transportStates->teardownActive);
					continue;
				}
				else
					break;
			}

			if (written != sizeof(m))
			{
				/*
				 * how can this happen ? the kernel buffer should be empty in
				 * the send direction
				 */
				elog(LOG, "SendStopMessage: failed on write.  %m");
			}
		}
		/* CRITICAL TO AVOID DEADLOCK */
		DeregisterReadInterest(transportStates, motNodeID, i,
							   "no more input needed");
	}
}

static TupleChunkListItem
RecvTupleChunkFromTCP(ChunkTransportState *transportStates,
					  int16 motNodeID,
					  int16 srcRoute)
{
	ChunkTransportStateEntry *pEntry = NULL;
	MotionConn *conn;

	/* check em' */
	ML_CHECK_FOR_INTERRUPTS(transportStates->teardownActive);

#ifdef AMS_VERBOSE_LOGGING
	elog(DEBUG5, "RecvTupleChunkFrom(motNodID=%d, srcRoute=%d)", motNodeID, srcRoute);
#endif

	getChunkTransportState(transportStates, motNodeID, &pEntry);
	conn = pEntry->conns + srcRoute;

	return RecvTupleChunk(conn, transportStates);
}

static TupleChunkListItem
RecvTupleChunkFromAnyTCP(ChunkTransportState *transportStates,
						 int16 motNodeID,
						 int16 *srcRoute)
{
	ChunkTransportStateEntry *pEntry = NULL;
	MotionConn *conn;
	TupleChunkListItem tcItem;
	mpp_fd_set	rset;
	int			n,
				i,
				index;
	bool		skipSelect = false;



#ifdef AMS_VERBOSE_LOGGING
	elog(DEBUG5, "RecvTupleChunkFromAny(motNodeId=%d)", motNodeID);
#endif

	getChunkTransportState(transportStates, motNodeID, &pEntry);

	int			retry = 0;

	do
	{
		/* Every 2 seconds */
		if (retry++ > 4)
		{
			retry = 0;
			/* check to see if the dispatcher should cancel */
			if (Gp_role == GP_ROLE_DISPATCH)
				checkForCancelFromQD(transportStates);
		}

		struct timeval timeout = tval;

		/* make sure we check for these. */
		ML_CHECK_FOR_INTERRUPTS(transportStates->teardownActive);

		memcpy(&rset, &pEntry->readSet, sizeof(mpp_fd_set));

		/*
		 * since we may have data in a local buffer, we may be able to
		 * short-circuit the select() call (and if we don't do this we may
		 * wait when we have data ready, since it has already been read)
		 */
		for (i = 0; i < pEntry->numConns; i++)
		{
			conn = pEntry->conns + i;

			if (conn->sockfd >= 0 &&
				MPP_FD_ISSET(conn->sockfd, &rset) &&
				conn->recvBytes != 0)
			{
				/* we have data on this socket, let's short-circuit our select */
				MPP_FD_ZERO(&rset);
				MPP_FD_SET(conn->sockfd, &rset);

				skipSelect = true;
			}
		}
		if (skipSelect)
			break;

		n = select(pEntry->highReadSock + 1, (fd_set *) &rset, NULL, NULL, &timeout);
		if (n < 0)
		{
			if (errno == EINTR)
				continue;
			ereport(ERROR,
					(errcode(ERRCODE_GP_INTERCONNECTION_ERROR),
					 errmsg("interconnect error receiving an incoming packet"),
					 errdetail("%s: %m", "select")));
		}
#ifdef AMS_VERBOSE_LOGGING
		elog(DEBUG5, "RecvTupleChunkFromAny() select() returned %d ready sockets", n);
#endif
	} while (n < 1);

	/*
	 * We scan the file descriptors starting from where we left off in the
	 * last call (don't continually poll the first when others may be ready!).
	 */
	index = pEntry->scanStart;
	for (i = 0; i < pEntry->numConns; i++, index++)
	{
		/*
		 * avoid division ? index = ((scanStart + i) % pEntry->numConns);
		 */
		if (index >= pEntry->numConns)
			index = 0;

		conn = pEntry->conns + index;

#ifdef AMS_VERBOSE_LOGGING
		if (!conn->stillActive)
		{
			elog(LOG, "RecvTupleChunkFromAny: trying to read on inactive socket %d", conn->sockfd);
		}
#endif

		if (conn->sockfd >= 0 &&
			MPP_FD_ISSET(conn->sockfd, &rset))
		{
#ifdef AMS_VERBOSE_LOGGING
			elog(DEBUG5, "RecvTupleChunkFromAny() (fd %d) %d/%d", conn->sockfd, motNodeID, index);
#endif
			tcItem = RecvTupleChunk(conn, transportStates);

			*srcRoute = index;

			/*
			 * advance start point (avoid doing division/modulus operation
			 * here)
			 */
			pEntry->scanStart = index + 1;

			return tcItem;
		}
	}

	/* we should never ever get here... */
	elog(FATAL, "RecvTupleChunkFromAnyTCP: didn't receive, and didn't get cancelled");
	return NULL;				/* keep the compiler happy */
}

/* See ml_ipc.h */
static void
SendEosTCP(ChunkTransportState *transportStates,
		   int motNodeID,
		   TupleChunkListItem tcItem)
{
	ChunkTransportStateEntry *pEntry = NULL;
	MotionConn *conn;
	int			i;

	if (!transportStates)
	{
		elog(FATAL, "SendEosTCP: missing interconnect context.");
	}
	else if (!transportStates->activated && !transportStates->teardownActive)
	{
		elog(FATAL, "SendEosTCP: context and teardown inactive.");
	}

	/* check em' */
	ML_CHECK_FOR_INTERRUPTS(transportStates->teardownActive);

	getChunkTransportState(transportStates, motNodeID, &pEntry);

	if (gp_log_interconnect >= GPVARS_VERBOSITY_DEBUG)
		elog(DEBUG3, "Interconnect seg%d slice%d sending end-of-stream to slice%d",
			 GpIdentity.segindex, motNodeID, pEntry->recvSlice->sliceIndex);

	/*
	 * we want to add our tcItem onto each of the outgoing buffers -- this is
	 * guaranteed to leave things in a state where a flush is *required*.
	 */
	doBroadcast(transportStates, pEntry, tcItem, NULL);

	/* now flush all of the buffers. */
	for (i = 0; i < pEntry->numConns; i++)
	{
		conn = pEntry->conns + i;

		if (conn->sockfd >= 0 && conn->state == mcsStarted)
			flushBuffer(transportStates, pEntry, conn, motNodeID);

#ifdef AMS_VERBOSE_LOGGING
		elog(DEBUG5, "SendEosTCP() Leaving");
#endif
	}

	return;
}

static bool
flushBuffer(ChunkTransportState *transportStates,
			ChunkTransportStateEntry *pEntry, MotionConn *conn, int16 motionId)
{
	char	   *sendptr;
	int			n,
				sent = 0;
	mpp_fd_set	wset;
	mpp_fd_set	rset;

#ifdef AMS_VERBOSE_LOGGING
	{
		struct timeval snapTime;

		gettimeofday(&snapTime, NULL);
		elog(DEBUG5, "----sending chunk @%s.%d time is %d.%d",
			 __FILE__, __LINE__, (int) snapTime.tv_sec, (int) snapTime.tv_usec);
	}
#endif

	/* first set header length */
	*(uint32 *) conn->pBuff = conn->msgSize;

	/* now send message */
	sendptr = (char *) conn->pBuff;
	sent = 0;
	do
	{
		struct timeval timeout;

		/* check for stop message or peer teardown before sending anything  */
		timeout.tv_sec = 0;
		timeout.tv_usec = 0;
		MPP_FD_ZERO(&rset);
		MPP_FD_SET(conn->sockfd, &rset);

		/*
		 * since timeout = 0, select returns imediately and no time is wasted
		 * waiting trying to send data on the network
		 */
		n = select(conn->sockfd + 1, (fd_set *) &rset, NULL, NULL, &timeout);
		/* handle errors at the write call, below */
		if (n > 0 && MPP_FD_ISSET(conn->sockfd, &rset))
		{
#ifdef AMS_VERBOSE_LOGGING
			print_connection(transportStates, conn->sockfd, "stop from");
#endif
			/* got a stop message */
			conn->stillActive = false;
			return false;
		}

		if ((n = send(conn->sockfd, sendptr + sent, conn->msgSize - sent, 0)) < 0)
		{
<<<<<<< HEAD
			int			save_errno = errno;

=======
			int	send_errno = errno;
>>>>>>> 0f97cad8
			ML_CHECK_FOR_INTERRUPTS(transportStates->teardownActive);
			if (save_errno == EINTR)
				continue;
			if (save_errno == EWOULDBLOCK)
			{
				do
				{
					timeout = tval;

					ML_CHECK_FOR_INTERRUPTS(transportStates->teardownActive);

					MPP_FD_ZERO(&rset);
					MPP_FD_ZERO(&wset);
					MPP_FD_SET(conn->sockfd, &wset);
					MPP_FD_SET(conn->sockfd, &rset);
					n = select(conn->sockfd + 1, (fd_set *) &rset, (fd_set *) &wset, NULL, &timeout);
					if (n < 0)
					{
						if (errno == EINTR)
							continue;

						/*
						 * if we got an error in teardown, ignore it: treat it
						 * as a stop message
						 */
						if (transportStates->teardownActive)
						{
#ifdef AMS_VERBOSE_LOGGING
							print_connection(transportStates, conn->sockfd, "stop from");
#endif
							conn->stillActive = false;
							return false;
						}
						ereport(ERROR,
								(errcode(ERRCODE_GP_INTERCONNECTION_ERROR),
								 errmsg("interconnect error writing an outgoing packet: %m"),
								 errdetail("Error during select() call (error: %d), for remote connection: contentId=%d at %s",
										   save_errno, conn->remoteContentId,
										   conn->remoteHostAndPort)));
					}

					/*
					 * as a sender... if there is something to read... it must
					 * mean its a StopSendingMessage or receiver has teared down
					 * the interconnect, we don't even bother to read it.
					 */
					if (MPP_FD_ISSET(conn->sockfd, &rset) || transportStates->teardownActive)
					{
#ifdef AMS_VERBOSE_LOGGING
						print_connection(transportStates, conn->sockfd, "stop from");
#endif
						conn->stillActive = false;
						return false;
					}
				} while (n < 1);
			}
			else
			{
				/*
				 * if we got an error in teardown, ignore it: treat it as a
				 * stop message
				 */
				if (transportStates->teardownActive)
				{
#ifdef AMS_VERBOSE_LOGGING
					print_connection(transportStates, conn->sockfd, "stop from");
#endif
					conn->stillActive = false;
					return false;
				}

				/* check whether receiver has teared down the interconnect */
				timeout.tv_sec = 0;
				timeout.tv_usec = 0;
				MPP_FD_ZERO(&rset);
				MPP_FD_SET(conn->sockfd, &rset);

				n = select(conn->sockfd + 1, (fd_set *) &rset, NULL, NULL, &timeout);

				/*
				 * as a sender... if there is something to read... it must
				 * mean its a StopSendingMessage or receiver has teared down
				 * the interconnect, we don't even bother to read it.
				 */
				if (n > 0 && MPP_FD_ISSET(conn->sockfd, &rset))
				{
#ifdef AMS_VERBOSE_LOGGING
					print_connection(transportStates, conn->sockfd, "stop from");
#endif
					/* got a stop message */
					conn->stillActive = false;
					return false;
				}

				ereport(ERROR,
						(errcode(ERRCODE_GP_INTERCONNECTION_ERROR),
						 errmsg("interconnect error writing an outgoing packet"),
						 errdetail("Error during send() call (error:%d) for remote connection: contentId=%d at %s",
<<<<<<< HEAD
								   save_errno, conn->remoteContentId,
=======
								   send_errno, conn->remoteContentId,
>>>>>>> 0f97cad8
								   conn->remoteHostAndPort)));
			}
		}
		else
		{
			sent += n;
		}
	} while (sent < conn->msgSize);

	conn->tupleCount = 0;
	conn->msgSize = PACKET_HEADER_SIZE;

	return true;
}

/* The Function sendChunk() is used to send a tcItem to a single
 * destination. Tuples often are *very small* we aggregate in our
 * local buffer before sending into the kernel.
 *
 * PARAMETERS
 *	 conn - MotionConn that the tcItem is to be sent to.
 *	 tcItem - message to be sent.
 *	 motionId - Node Motion Id.
 */
static bool
SendChunkTCP(ChunkTransportState *transportStates, ChunkTransportStateEntry *pEntry, MotionConn *conn, TupleChunkListItem tcItem, int16 motionId)
{
	int			length = tcItem->chunk_length;

	Assert(conn->msgSize > 0);

#ifdef AMS_VERBOSE_LOGGING
	elog(DEBUG5, "sendChunk: msgSize %d this chunk length %d", conn->msgSize, tcItem->chunk_length);
#endif

	if (conn->msgSize + length > Gp_max_packet_size)
	{
		if (!flushBuffer(transportStates, pEntry, conn, motionId))
			return false;
	}

	memcpy(conn->pBuff + conn->msgSize, tcItem->chunk_data, tcItem->chunk_length);
	conn->msgSize += length;

	conn->tupleCount++;
	return true;
}



/*
 * gp_set_monotonic_begin_time: set the beginTime and endTime to the current
 * time.
 */
static void
gp_set_monotonic_begin_time(GpMonotonicTime *time)
{
	time->beginTime.tv_sec = 0;
	time->beginTime.tv_usec = 0;
	time->endTime.tv_sec = 0;
	time->endTime.tv_usec = 0;

	gp_get_monotonic_time(time);

	time->beginTime.tv_sec = time->endTime.tv_sec;
	time->beginTime.tv_usec = time->endTime.tv_usec;
}


/*
 * gp_get_monotonic_time
 *    This function returns the time in the monotonic order.
 *
 * The new time is stored in time->endTime, which has a larger value than
 * the original value. The original endTime is lost.
 *
 * This function is intended for computing elapsed time between two
 * calls. It is not for getting the system time.
 */
static void
gp_get_monotonic_time(GpMonotonicTime *time)
{
	struct timeval newTime;
	int status;

#if HAVE_LIBRT
	/* Use clock_gettime to return monotonic time value. */
	struct timespec ts;
	status = clock_gettime(CLOCK_MONOTONIC, &ts);

	newTime.tv_sec = ts.tv_sec;
	newTime.tv_usec = ts.tv_nsec / 1000;

#else

	gettimeofday(&newTime, NULL);
	status = 0; /* gettimeofday always succeeds. */

#endif

	if (status == 0 &&
		timeCmp(&time->endTime, &newTime) < 0)
	{
		time->endTime.tv_sec = newTime.tv_sec;
		time->endTime.tv_usec = newTime.tv_usec;
	}
	else
	{
		time->endTime.tv_usec = time->endTime.tv_usec + 1;

		time->endTime.tv_sec = time->endTime.tv_sec +
			(time->endTime.tv_usec / USECS_PER_SECOND);
		time->endTime.tv_usec = time->endTime.tv_usec % USECS_PER_SECOND;
	}
}

/*
 * Compare two times.
 *
 * If t1 > t2, return 1.
 * If t1 == t2, return 0.
 * If t1 < t2, return -1;
 */
static inline int
timeCmp(struct timeval *t1, struct timeval *t2)
{
	if (t1->tv_sec == t2->tv_sec &&
		t1->tv_usec == t2->tv_usec)
		return 0;

	if (t1->tv_sec > t2->tv_sec ||
		(t1->tv_sec == t2->tv_sec &&
		 t1->tv_usec > t2->tv_usec))
		return 1;

	return -1;
}

/*
 * gp_get_elapsed_us -- return the elapsed time in microseconds
 * after the given time->beginTime.
 *
 * If time->beginTime is not set (0), then return 0.
 *
 * Note that the beginTime is not changed, but the endTime is set
 * to the current time.
 */
static inline uint64
gp_get_elapsed_us(GpMonotonicTime *time)
{
	if (time->beginTime.tv_sec == 0 &&
		time->beginTime.tv_usec == 0)
		return 0;

	gp_get_monotonic_time(time);

	return ((time->endTime.tv_sec - time->beginTime.tv_sec) * USECS_PER_SECOND +
			(time->endTime.tv_usec - time->beginTime.tv_usec));
}

static inline uint64
gp_get_elapsed_ms(GpMonotonicTime *time)
{
	return gp_get_elapsed_us(time) / (USECS_PER_SECOND / MSECS_PER_SECOND);
}<|MERGE_RESOLUTION|>--- conflicted
+++ resolved
@@ -2646,16 +2646,12 @@
 
 		if ((n = send(conn->sockfd, sendptr + sent, conn->msgSize - sent, 0)) < 0)
 		{
-<<<<<<< HEAD
-			int			save_errno = errno;
-
-=======
-			int	send_errno = errno;
->>>>>>> 0f97cad8
+			int			send_errno = errno;
+
 			ML_CHECK_FOR_INTERRUPTS(transportStates->teardownActive);
-			if (save_errno == EINTR)
+			if (send_errno == EINTR)
 				continue;
-			if (save_errno == EWOULDBLOCK)
+			if (send_errno == EWOULDBLOCK)
 			{
 				do
 				{
@@ -2670,7 +2666,9 @@
 					n = select(conn->sockfd + 1, (fd_set *) &rset, (fd_set *) &wset, NULL, &timeout);
 					if (n < 0)
 					{
-						if (errno == EINTR)
+						int			select_errno = errno;
+
+						if (select_errno == EINTR)
 							continue;
 
 						/*
@@ -2689,7 +2687,7 @@
 								(errcode(ERRCODE_GP_INTERCONNECTION_ERROR),
 								 errmsg("interconnect error writing an outgoing packet: %m"),
 								 errdetail("Error during select() call (error: %d), for remote connection: contentId=%d at %s",
-										   save_errno, conn->remoteContentId,
+										   select_errno, conn->remoteContentId,
 										   conn->remoteHostAndPort)));
 					}
 
@@ -2750,11 +2748,7 @@
 						(errcode(ERRCODE_GP_INTERCONNECTION_ERROR),
 						 errmsg("interconnect error writing an outgoing packet"),
 						 errdetail("Error during send() call (error:%d) for remote connection: contentId=%d at %s",
-<<<<<<< HEAD
-								   save_errno, conn->remoteContentId,
-=======
 								   send_errno, conn->remoteContentId,
->>>>>>> 0f97cad8
 								   conn->remoteHostAndPort)));
 			}
 		}
