--- conflicted
+++ resolved
@@ -399,7 +399,6 @@
 	tcList->serialized_data_length = 0;
 	tcList->max_chunk_length = Gp_max_tuple_chunk_size;
 
-<<<<<<< HEAD
 	/* GPDB_12_MERGE_FIXME: This used to support serializing memtuples directly.
 	 * That got removed with MinimalTuples in the merge. Resurrect the MemtUple
 	 * support if there's a performance benefit.
@@ -411,94 +410,6 @@
 
 	/* total on-wire footprint: */
 	tuplen = tupbodylen + sizeof(int);
-=======
-	if (slot->PRIVATE_tts_heaptuple == NULL ||
-		(slot->PRIVATE_tts_heaptuple->t_data->t_infomask & HEAP_HASEXTERNAL) != 0)
-	{
-		/*
-		 * Virtual or MemTuple slot, or a HeapTuple with toasted datums.
-		 * Send it as a MemTuple.
-		 */
-		MemTuple	tuple;
-		uint32		tupleSize;
-		int			paddedSize;
-		uint32		null_save_len = 0;
-		bool		has_nulls = false;
-
-		if (slot->PRIVATE_tts_memtuple &&
-			!memtuple_get_hasext(slot->PRIVATE_tts_memtuple))
-		{
-			/* we can use the existing MemTuple as it is. */
-			tuple = slot->PRIVATE_tts_memtuple;
-			tupleSize = memtuple_get_size(tuple);
-		}
-		else
-		{
-			Datum	   *values = slot_get_values(slot);
-			bool	   *isnull = slot_get_isnull(slot);
-			MemoryContext oldContext;
-
-			slot_getallattrs(slot);
-
-			oldContext = MemoryContextSwitchTo(s_tupSerMemCtxt);
-
-			/*
-			 * If the tuple contains any toasted attributes, fetch them now,
-			 * because the receiver cannot fetch them.
-			 */
-			for (int i = 0; i < tupdesc->natts; i++)
-			{
-				Form_pg_attribute attr = tupdesc->attrs[i];
-
-				/* memtuple_form_to() treats dropped attibutes as null */
-				if (attr->attisdropped || isnull[i])
-					continue;
-
-				if (attr->attlen == -1 && VARATT_IS_EXTERNAL(DatumGetPointer(values[i])))
-				{
-					if (values == slot_get_values(slot))
-					{
-						values = (Datum *) palloc(tupdesc->natts * sizeof(Datum));
-						memcpy(values, slot_get_values(slot), tupdesc->natts * sizeof(Datum));
-					}
-					values[i] = PointerGetDatum(heap_tuple_fetch_attr((struct varlena *)DatumGetPointer(values[i])));
-				}
-			}
-
-			tupleSize = compute_memtuple_size(slot->tts_mt_bind, values, isnull,
-											  &null_save_len, &has_nulls);
-			tuple = palloc(tupleSize);
-			memtuple_form_to(slot->tts_mt_bind, values, isnull,
-							 tupleSize, null_save_len, has_nulls,
-							 tuple);
-			MemoryContextSwitchTo(oldContext);
-		}
-
-		/*
-		 * Here we first try to in-line serialize the tuple directly into
-		 * buffer.
-		 */
-		paddedSize = TYPEALIGN(TUPLE_CHUNK_ALIGN, tupleSize);
-		if (CandidateForSerializeDirect(targetRoute, b) &&
-			paddedSize + TUPLE_CHUNK_HEADER_SIZE <= b->prilen)
-		{
-			/*
-			 * Will fit.
-			 *
-			 * XXX: We could almost point memtuple_form_to() directly at the
-			 * target buffer, instead of forming a palloc'd copy first, but alas,
-			 * memtuple_form_to() assumes that the target pointer is aligned.
-			 */
-			memcpy(b->pri + TUPLE_CHUNK_HEADER_SIZE, tuple, tupleSize);
-			memset(b->pri + TUPLE_CHUNK_HEADER_SIZE + tupleSize, 0, paddedSize - tupleSize);
-
-			dataSize += paddedSize;
-
-			SetChunkType(b->pri, TC_WHOLE);
-			SetChunkDataSize(b->pri, dataSize - TUPLE_CHUNK_HEADER_SIZE);
-			return dataSize;
-		}
->>>>>>> 6740c4de
 
 	if (CandidateForSerializeDirect(targetRoute, b) &&
 		tuplen + TUPLE_CHUNK_HEADER_SIZE <= b->prilen)
@@ -511,13 +422,8 @@
 
 		dataSize += tuplen;
 
-<<<<<<< HEAD
 		SetChunkType(b->pri, TC_WHOLE);
 		SetChunkDataSize(b->pri, dataSize - TUPLE_CHUNK_HEADER_SIZE);
-=======
-		addByteStringToChunkList(tcList, (char *) tuple, tupleSize, &pSerInfo->chunkCache);
-		addPadding(tcList, &pSerInfo->chunkCache, tupleSize);
->>>>>>> 6740c4de
 
 		if (shouldFree)
 			pfree(mintuple);
