/*-------------------------------------------------------------------------
 * tupser.c
 *	   Functions for serializing and deserializing a heap tuple.
 *
 * Portions Copyright (c) 2005-2008, Greenplum inc
 * Portions Copyright (c) 2012-Present Pivotal Software, Inc.
 *
 *
 * IDENTIFICATION
 *	    src/backend/cdb/motion/tupser.c
 *
 *      Reviewers: jzhang, ftian, tkordas
 *
 *-------------------------------------------------------------------------
 */
#include "postgres.h"

#include "access/htup.h"
#include "access/memtup.h"
#include "access/tuptoaster.h"
#include "catalog/pg_type.h"
#include "cdb/cdbmotion.h"
#include "cdb/cdbsrlz.h"
#include "cdb/tupser.h"
#include "cdb/cdbvars.h"
#include "libpq/pqformat.h"
#include "storage/smgr.h"
#include "utils/acl.h"
#include "utils/date.h"
#include "utils/numeric.h"
#include "utils/memutils.h"
#include "utils/builtins.h"
#include "utils/syscache.h"
#include "utils/typcache.h"

/*
 * Transient record types table is sent to upsteam via a specially constructed
 * chunk, with a special "tuple length".
 */
#define RECORD_CACHE_MAGIC_TUPLEN	-1

/* A MemoryContext used within the tuple serialize code, so that freeing of
 * space is SUPAFAST.  It is initialized in the first call to InitSerTupInfo()
 * since that must be called before any tuple serialization or deserialization
 * work can be done.
 */
static MemoryContext s_tupSerMemCtxt = NULL;

static void addByteStringToChunkList(TupleChunkList tcList, char *data, int datalen, TupleChunkListCache *cache);

#define addCharToChunkList(tcList, x, c)							\
	do															\
	{															\
		char y = (x);											\
		addByteStringToChunkList((tcList), (char *)&y, sizeof(y), (c));	\
	} while (0)

#define addInt32ToChunkList(tcList, x, c)							\
	do															\
	{															\
		int32 y = (x);											\
		addByteStringToChunkList((tcList), (char *)&y, sizeof(y), (c));	\
	} while (0)

<<<<<<< HEAD
=======

>>>>>>> 0f97cad8
/* Look up all of the information that SerializeTuple() and DeserializeTuple()
 * need to perform their jobs quickly.	Also, scratchpad space is allocated
 * for serialization and desrialization of datum values, and for formation/
 * deformation of tuples themselves.
 *
 * NOTE:  This function allocates various data-structures, but it assumes that
 *		  the current memory-context is acceptable.  So the caller should set
 *		  the desired memory-context before calling this function.
 */
void
InitSerTupInfo(TupleDesc tupdesc, SerTupInfo *pSerInfo)
{
	int			i,
				numAttrs;

	AssertArg(tupdesc != NULL);
	AssertArg(pSerInfo != NULL);

	if (s_tupSerMemCtxt == NULL)
	{
		/* Create tuple-serialization memory context. */
		s_tupSerMemCtxt =
			AllocSetContextCreate(TopMemoryContext,
								  "TupSerMemCtxt",
								  ALLOCSET_DEFAULT_INITSIZE,	/* always have some
																 * memory */
								  ALLOCSET_DEFAULT_INITSIZE,
								  ALLOCSET_DEFAULT_MAXSIZE);
	}

	/* Set contents to all 0, just to make things clean and easy. */
	memset(pSerInfo, 0, sizeof(SerTupInfo));

	/* Store the tuple-descriptor so we can use it later. */
	pSerInfo->tupdesc = tupdesc;

	pSerInfo->chunkCache.len = 0;
	pSerInfo->chunkCache.items = NULL;

	pSerInfo->has_record_types = false;

	/*
	 * If we have some attributes, go ahead and prepare the information for
	 * each attribute in the descriptor.  Otherwise, we can return right away.
	 */
	numAttrs = tupdesc->natts;
	if (numAttrs <= 0)
		return;

	pSerInfo->myinfo = (SerAttrInfo *) palloc0(numAttrs * sizeof(SerAttrInfo));

	pSerInfo->values = (Datum *) palloc(numAttrs * sizeof(Datum));
	pSerInfo->nulls = (bool *) palloc(numAttrs * sizeof(bool));

	for (i = 0; i < numAttrs; i++)
	{
		SerAttrInfo *attrInfo = pSerInfo->myinfo + i;

		/*
		 * Get attribute's data-type Oid.  This lets us shortcut the comm
		 * operations for some attribute-types.
		 */
		attrInfo->atttypid = TupleDescAttr(tupdesc, i)->atttypid;

		/*
		 * Serialization will be performed at a high level abstraction, we
		 * only care about whether it's toasted or pass-by-value or a CString,
		 * so only track the high level type information.
		 */
		{
			HeapTuple	typeTuple;
			Form_pg_type pt;

			typeTuple = SearchSysCache1(TYPEOID,
										ObjectIdGetDatum(attrInfo->atttypid));
			if (!HeapTupleIsValid(typeTuple))
				elog(ERROR, "cache lookup failed for type %u", attrInfo->atttypid);
			pt = (Form_pg_type) GETSTRUCT(typeTuple);

			/*
			 * Consider any non-basic types as potential containers of record
			 * types
			 */
			if (pt->typtype != TYPTYPE_BASE)
				pSerInfo->has_record_types = true;

			if (!pt->typisdefined)
				ereport(ERROR,
						(errcode(ERRCODE_UNDEFINED_OBJECT),
						 errmsg("type %s is only a shell",
								format_type_be(attrInfo->atttypid))));

			attrInfo->typlen = pt->typlen;
			attrInfo->typbyval = pt->typbyval;

			ReleaseSysCache(typeTuple);
		}
	}
}


/* Free up storage in a previously initialized SerTupInfo struct. */
void
CleanupSerTupInfo(SerTupInfo *pSerInfo)
{
	AssertArg(pSerInfo != NULL);

	/*
	 * Free any old data.
	 *
	 * NOTE:  This works because data-structure was bzero()ed in init call.
	 */
	if (pSerInfo->myinfo != NULL)
		pfree(pSerInfo->myinfo);
	pSerInfo->myinfo = NULL;

	if (pSerInfo->values != NULL)
		pfree(pSerInfo->values);
	pSerInfo->values = NULL;

	if (pSerInfo->nulls != NULL)
		pfree(pSerInfo->nulls);
	pSerInfo->nulls = NULL;

	pSerInfo->tupdesc = NULL;

	while (pSerInfo->chunkCache.items != NULL)
	{
		TupleChunkListItem item;

		item = pSerInfo->chunkCache.items;
		pSerInfo->chunkCache.items = item->p_next;
		pfree(item);
	}
}

/*
 * When manipulating chunks before transmit, it is important to notice that the
 * tcItem's chunk_length field *includes* the 4-byte chunk header, but that the
 * length within the header itself does not. Getting the two confused results
 * heap overruns and that way lies pain.
 */
static void
addByteStringToChunkList(TupleChunkList tcList, char *data, int datalen, TupleChunkListCache *chunkCache)
{
	TupleChunkListItem tcItem;
	int			remain,
				curSize,
				available,
				copyLen;
	char	   *pos;

	AssertArg(tcList != NULL);
	AssertArg(tcList->p_last != NULL);
	AssertArg(data != NULL);

	/* Add onto last chunk, lists always start with one chunk */
	tcItem = tcList->p_last;

	/* we'll need to add chunks */
	remain = datalen;
	pos = data;
	do
	{
		curSize = tcItem->chunk_length;

		available = tcList->max_chunk_length - curSize;
		copyLen = Min(available, remain);
		if (copyLen > 0)
		{
			/*
			 * make sure we don't stomp on the serialized header, chunk_length
			 * already accounts for it
			 */
			memcpy(tcItem->chunk_data + curSize, pos, copyLen);

			remain -= copyLen;
			pos += copyLen;
			tcList->serialized_data_length += copyLen;
			curSize += copyLen;

			SetChunkDataSize(tcItem->chunk_data, curSize - TUPLE_CHUNK_HEADER_SIZE);
			tcItem->chunk_length = curSize;
		}

		if (remain == 0)
			break;

		tcItem = getChunkFromCache(chunkCache);
		tcItem->chunk_length = TUPLE_CHUNK_HEADER_SIZE;
		SetChunkType(tcItem->chunk_data, TC_PARTIAL_MID);
		appendChunkToTCList(tcList, tcItem);
	} while (remain != 0);

	return;
}

/*
 * Convert RecordCache into a byte-sequence, and store it directly
 * into a chunklist for transmission.
 *
 * This code is based on the printtup_internal_20() function in printtup.c.
 */
void
SerializeRecordCacheIntoChunks(SerTupInfo *pSerInfo,
							   TupleChunkList tcList,
							   MotionConn *conn)
{
	TupleChunkListItem tcItem = NULL;
	MemoryContext oldCtxt;
	List	   *typelist = NULL;
	int			size = -1;
	char	   *buf = NULL;

	AssertArg(tcList != NULL);
	AssertArg(pSerInfo != NULL);

	/* get ready to go */
	tcList->p_first = NULL;
	tcList->p_last = NULL;
	tcList->num_chunks = 0;
	tcList->serialized_data_length = 0;
	tcList->max_chunk_length = Gp_max_tuple_chunk_size;

	tcItem = getChunkFromCache(&pSerInfo->chunkCache);

	/* assume that we'll take a single chunk */
	SetChunkType(tcItem->chunk_data, TC_WHOLE);
	tcItem->chunk_length = TUPLE_CHUNK_HEADER_SIZE;
	appendChunkToTCList(tcList, tcItem);

	AssertState(s_tupSerMemCtxt != NULL);

	/*
	 * To avoid inconsistency of record cache between sender and receiver in
	 * the same motion, send the serialized record cache to receiver before
	 * the first tuple is sent, the receiver is responsible for registering
	 * the records to its own local cache and remapping the typmod of tuples
	 * sent by sender.
	 */
	oldCtxt = MemoryContextSwitchTo(s_tupSerMemCtxt);
	typelist = build_tuple_node_list(conn->sent_record_typmod);
	buf = serializeNode((Node *) typelist, &size, NULL);
	MemoryContextSwitchTo(oldCtxt);

	/*
	 * we use magic tuplen to identify that this chunk (or list of chunks)
	 * actually carries the serialized record cache table.
	 */
	int tupbodylen = RECORD_CACHE_MAGIC_TUPLEN;

	addByteStringToChunkList(tcList, (char *) &tupbodylen, sizeof(int),
							 &pSerInfo->chunkCache);
	/* Now write out the real length */
	addByteStringToChunkList(tcList, (char *) &size, sizeof(int),
							 &pSerInfo->chunkCache);
	addByteStringToChunkList(tcList, buf, size, &pSerInfo->chunkCache);

	/*
	 * if we have more than 1 chunk we have to set the chunk types on our
	 * first chunk and last chunk
	 */
	if (tcList->num_chunks > 1)
	{
		TupleChunkListItem first,
					last;

		first = tcList->p_first;
		last = tcList->p_last;

		Assert(first != NULL);
		Assert(first != last);
		Assert(last != NULL);

		SetChunkType(first->chunk_data, TC_PARTIAL_START);
		SetChunkType(last->chunk_data, TC_PARTIAL_END);

		/*
		 * any intervening chunks are already set to TC_PARTIAL_MID when
		 * allocated
		 */
	}

	return;
}

static bool
CandidateForSerializeDirect(int16 targetRoute, struct directTransportBuffer *b)
{
	return targetRoute != BROADCAST_SEGIDX && b->pri != NULL && b->prilen > TUPLE_CHUNK_HEADER_SIZE;
}

/*
 *
 * First try to serialize a tuple directly into a buffer.
 *
 * We're called with at least enough space for a tuple-chunk-header.
 *
 * Convert a HeapTuple into a byte-sequence, and store it directly
 * into a chunklist for transmission.
 *
 * This code is based on the printtup_internal_20() function in printtup.c.
 */
int
SerializeTuple(TupleTableSlot *slot, SerTupInfo *pSerInfo, struct directTransportBuffer *b, TupleChunkList tcList, int16 targetRoute)
{
	int                natts;
	int                dataSize = TUPLE_CHUNK_HEADER_SIZE;
	TupleDesc          tupdesc;
	TupleChunkListItem tcItem = NULL;
	MinimalTuple       mintuple;
	bool               shouldFreeTuple;
	char               *tupbody;
	unsigned int       tupbodylen;
	unsigned int       tuplen;
	bool               hasExternalAttr = false;

	AssertArg(pSerInfo != NULL);
	AssertArg(b != NULL);

	tupdesc = pSerInfo->tupdesc;
	natts = tupdesc->natts;

	if (natts == 0 && CandidateForSerializeDirect(targetRoute, b))
	{
		/* TC_EMPTY is just one chunk */
		SetChunkType(b->pri, TC_EMPTY);
		SetChunkDataSize(b->pri, 0);

		return TUPLE_CHUNK_HEADER_SIZE;
	}

	tcList->p_first = NULL;
	tcList->p_last = NULL;
	tcList->num_chunks = 0;
	tcList->serialized_data_length = 0;
	tcList->max_chunk_length = Gp_max_tuple_chunk_size;

	/*
	 * GPDB_12_MERGE_FIXME: This used to support serializing memtuples directly.
	 * That got removed with MinimalTuples in the merge. Resurrect the MemtUple
	 * support if there's a performance benefit.
	 */
	/* Check if the slot has external attribute */
	for (int i = 0; i < natts; i++)
	{
<<<<<<< HEAD
		Form_pg_attribute attr = TupleDescAttr(slot->tts_tupleDescriptor, i);

		if (!attr->attisdropped && attr->attlen == -1 && !slot->tts_isnull[i])
=======
		/*
		 * Virtual or MemTuple slot, or a HeapTuple with toasted datums.
		 * Send it as a MemTuple.
		 */
		MemTuple	tuple;
		uint32		tupleSize;
		uint32		null_save_len = 0;
		bool		has_nulls = false;

		if (slot->PRIVATE_tts_memtuple &&
			!memtuple_get_hasext(slot->PRIVATE_tts_memtuple))
>>>>>>> 0f97cad8
		{
			hasExternalAttr = true;
			break;
		}
	}

	/*
	 * If the slot contains any toasted attributes, detoast them now before serializing
	 */
	if (hasExternalAttr)
	{
		Datum	   *values;

		slot_getallattrs(slot);
		values = slot->tts_values;

		for (int i = 0; i < natts; i++)
		{
			Datum		val = slot->tts_values[i];
			Form_pg_attribute attr = TupleDescAttr(slot->tts_tupleDescriptor, i);

			if (!attr->attisdropped && attr->attlen == -1 && !slot->tts_isnull[i])
			{
				if (VARATT_IS_EXTERNAL(DatumGetPointer(val)))
				{
					if (values == slot->tts_values)
					{
						values = (Datum *) palloc(tupdesc->natts * sizeof(Datum));
						memcpy(values, slot->tts_values, tupdesc->natts * sizeof(Datum));
					}
					Assert(&values[i] != &slot->tts_values[i]);
					values[i] = PointerGetDatum(heap_tuple_fetch_attr((struct varlena *)
																DatumGetPointer(val)));
				}
			}
		}
		mintuple = heap_form_minimal_tuple(slot->tts_tupleDescriptor, values,
										   slot->tts_isnull);
		if (values != slot->tts_values)
			pfree(values);

<<<<<<< HEAD
		shouldFreeTuple = true;
	}
	else
		mintuple = ExecFetchSlotMinimalTuple(slot, &shouldFreeTuple);

	tupbody = (char *) mintuple + MINIMAL_TUPLE_DATA_OFFSET;
	tupbodylen = mintuple->t_len - MINIMAL_TUPLE_DATA_OFFSET;
=======
		/*
		 * Here we first try to in-line serialize the tuple directly into
		 * buffer.
		 */
		if (CandidateForSerializeDirect(targetRoute, b) &&
			tupleSize + TUPLE_CHUNK_HEADER_SIZE <= b->prilen)
		{
			/*
			 * Will fit.
			 *
			 * XXX: We could almost point memtuple_form_to() directly at the
			 * target buffer, instead of forming a palloc'd copy first, but alas,
			 * memtuple_form_to() assumes that the target pointer is aligned.
			 */
			memcpy(b->pri + TUPLE_CHUNK_HEADER_SIZE, tuple, tupleSize);

			dataSize += tupleSize;
>>>>>>> 0f97cad8

	/* total on-wire footprint: */
	tuplen = tupbodylen + sizeof(int);

	if (CandidateForSerializeDirect(targetRoute, b) &&
		tuplen + TUPLE_CHUNK_HEADER_SIZE <= b->prilen)
	{
		/*
		 * The tuple fits in the direct transport buffer.
		 */
		memcpy(b->pri + TUPLE_CHUNK_HEADER_SIZE, &tuplen, sizeof(tuplen));
		memcpy(b->pri + TUPLE_CHUNK_HEADER_SIZE + sizeof(int), tupbody, tupbodylen);

		dataSize += tuplen;

<<<<<<< HEAD
		SetChunkType(b->pri, TC_WHOLE);
		SetChunkDataSize(b->pri, dataSize - TUPLE_CHUNK_HEADER_SIZE);
=======
		addByteStringToChunkList(tcList, (char *) tuple, tupleSize, &pSerInfo->chunkCache);
>>>>>>> 0f97cad8

		if (shouldFreeTuple)
			pfree(mintuple);
		return dataSize;
	}
<<<<<<< HEAD
=======
	else
	{
		/* HeapTuple that doesn't require detoasting */
		HeapTuple	tuple = slot->PRIVATE_tts_heaptuple;
		TupSerHeader tsh;
		unsigned int datalen;
		unsigned int nullslen;

		HeapTupleHeader t_data = tuple->t_data;

		datalen = tuple->t_len - t_data->t_hoff;
		if (HeapTupleHasNulls(tuple))
			nullslen = BITMAPLEN(HeapTupleHeaderGetNatts(t_data));
		else
			nullslen = 0;

		tsh.tuplen = sizeof(TupSerHeader) + nullslen + datalen;
		tsh.natts = HeapTupleHeaderGetNatts(t_data);
		tsh.infomask = t_data->t_infomask;

		if (CandidateForSerializeDirect(targetRoute, b))
		{
			/*
			 * Here we first try to in-line serialize the tuple directly into
			 * buffer.
			 */
			if (dataSize + tsh.tuplen <= b->prilen)
			{
				unsigned char *pos;

				pos = b->pri + TUPLE_CHUNK_HEADER_SIZE;

				memcpy(pos, (char *) &tsh, sizeof(TupSerHeader));
				pos += sizeof(TupSerHeader);

				if (nullslen)
				{
					memcpy(pos, (char *) t_data->t_bits, nullslen);
					pos += nullslen;
				}

				memcpy(pos, (char *) t_data + t_data->t_hoff, datalen);
				pos += datalen;
>>>>>>> 0f97cad8

	/*
	 * If direct in-line serialization failed then we fallback to chunked
	 * out-of-line serialization.
	 */
	tcItem = getChunkFromCache(&pSerInfo->chunkCache);
	SetChunkType(tcItem->chunk_data, TC_WHOLE);
	tcItem->chunk_length = TUPLE_CHUNK_HEADER_SIZE;
	appendChunkToTCList(tcList, tcItem);

	AssertState(s_tupSerMemCtxt != NULL);

<<<<<<< HEAD
	addByteStringToChunkList(tcList, (char *) &tuplen, sizeof(tuplen), &pSerInfo->chunkCache);
	addByteStringToChunkList(tcList, tupbody, tupbodylen, &pSerInfo->chunkCache);

	/*
	 * GPDB_12_MERGE_FIXME: This function does not use this context. This context
	 * is only used in SerializeRecordCacheIntoChunks(). We need to find a better
	 * place for resetting it, or eliminating the needs for this context.
	 */
	MemoryContextReset(s_tupSerMemCtxt);
=======
		if (nullslen)
			addByteStringToChunkList(tcList, (char *) t_data->t_bits, nullslen, &pSerInfo->chunkCache);

		addByteStringToChunkList(tcList, (char *) t_data + t_data->t_hoff, datalen, &pSerInfo->chunkCache);
	}
>>>>>>> 0f97cad8

	/*
	 * if we have more than 1 chunk we have to set the chunk types on our
	 * first chunk and last chunk
	 */
	if (tcList->num_chunks > 1)
	{
		TupleChunkListItem first,
					last;

		first = tcList->p_first;
		last = tcList->p_last;

		Assert(first != NULL);
		Assert(first != last);
		Assert(last != NULL);

		SetChunkType(first->chunk_data, TC_PARTIAL_START);
		SetChunkType(last->chunk_data, TC_PARTIAL_END);

		/*
		 * any intervening chunks are already set to TC_PARTIAL_MID when
		 * allocated
		 */
	}

	if (shouldFreeTuple)
		pfree(mintuple);

	/*
	 * performed "out-of-line" serialization
	 */
	return 0;
}

/*
 * Reassemble and deserialize a list of tuple chunks, into a tuple.
 */
MinimalTuple
CvtChunksToTup(TupleChunkList tcList, SerTupInfo *pSerInfo, TupleRemapper *remapper)
{
	StringInfoData serData;
	bool		serDataMustFree;
	TupleChunkListItem tcItem;
	TupleChunkListItem firstTcItem;
	MinimalTuple tup;
	TupleChunkType tcType;

	AssertArg(tcList != NULL);
	AssertArg(tcList->p_first != NULL);
	AssertArg(pSerInfo != NULL);

	/*
	 * Parse the first chunk, and reassemble the chunks if needed.
	 */
	firstTcItem = tcList->p_first;

	GetChunkType(firstTcItem, &tcType);

	if (tcType == TC_WHOLE)
	{
		if (firstTcItem->p_next)
			ereport(ERROR, (errcode(ERRCODE_PROTOCOL_VIOLATION),
							errmsg("Single chunk's type must be TC_WHOLE.")));

		/*
		 * We cheat a little, and point the StringInfo's buffer directly to the
		 * incoming data. This saves a palloc and memcpy.
		 *
		 * NB: We mustn't modify the string buffer!
		 */
		serData.data = (char *) GetChunkDataPtr(firstTcItem) + TUPLE_CHUNK_HEADER_SIZE;
		serData.len = serData.maxlen = firstTcItem->chunk_length - TUPLE_CHUNK_HEADER_SIZE;
		serData.cursor = 0;
		serDataMustFree = false;
	}
	else if (tcType == TC_EMPTY)
	{
		/*
		 * the sender is indicating that there was a row with no
		 * attributes: return a NULL tuple
		 */
		return heap_form_minimal_tuple(pSerInfo->tupdesc, pSerInfo->values, pSerInfo->nulls);
	}
	else if (tcType == TC_PARTIAL_START)
	{
		/*
		 * Re-assemble the chunks into a contiguous buffer..
		 */
		int			total_len;
		char	   *pos;

		/* Sanity-check the chunk types, and compute total length. */
		total_len = firstTcItem->chunk_length - TUPLE_CHUNK_HEADER_SIZE;

		tcItem = firstTcItem->p_next;
		while (tcItem != NULL)
		{
			int			this_len = tcItem->chunk_length - TUPLE_CHUNK_HEADER_SIZE;

			GetChunkType(tcItem, &tcType);

			if (tcItem->p_next == NULL)
			{
				if (tcType != TC_PARTIAL_END)
					ereport(ERROR,
							(errcode(ERRCODE_PROTOCOL_VIOLATION),
							 errmsg("last chunk of collection must have type TC_PARTIAL_END")));
			}
			else
			{
				if (tcType != TC_PARTIAL_MID)
					ereport(ERROR,
							(errcode(ERRCODE_PROTOCOL_VIOLATION),
							 errmsg("middle chunk of collection must have type TC_PARTIAL_MID")));
			}
			total_len += this_len;

			/* make sure we don't overflow total_len */
			if (this_len > MaxAllocSize || total_len > MaxAllocSize)
				ereport(ERROR,
						(errcode(ERRCODE_PROTOCOL_VIOLATION),
						 errmsg("chunked tuple is too large")));

			/* go to the next chunk. */
			tcItem = tcItem->p_next;
		}

		serData.data = palloc(total_len);
		serData.len = serData.maxlen = total_len;
		serData.cursor = 0;
		serDataMustFree = true;

		/* Copy the data from each chunk into the buffer.  Don't include the headers! */
		pos = serData.data;
		tcItem = firstTcItem;
		while (tcItem != NULL)
		{
			int			this_len = tcItem->chunk_length - TUPLE_CHUNK_HEADER_SIZE;

			memcpy(pos,
				   (const char *) GetChunkDataPtr(tcItem) + TUPLE_CHUNK_HEADER_SIZE,
				   this_len);
			pos += this_len;

			tcItem = tcItem->p_next;
		}
	}
	else
	{
		/*
		 * The caller handles TC_END_OF_STREAM directly, so we should not see
		 * them here.
		 *
		 * TC_PARTIAL_MID/END should not appear at the beginning of a chunk
		 * list, without TC_PARTIAL_START.
		 */
		ereport(ERROR,
				(errcode(ERRCODE_PROTOCOL_VIOLATION),
				 errmsg("unexpected tuple chunk type %d at beginning of chunk list", tcType)));
	}

	/* We now have the reassembled data in 'serData'. Deserialize it back to a tuple. */
	{
<<<<<<< HEAD
=======
		TupSerHeader tsh;
		unsigned int datalen;
		unsigned int nullslen;
		unsigned int hoff;
		HeapTupleHeader t_data;

>>>>>>> 0f97cad8
		char	   *pos = serData.data;
		int			tupbodylen;

<<<<<<< HEAD
		/* read length */
		memcpy(&tupbodylen, pos, sizeof(tupbodylen));
		pos += sizeof(tupbodylen);

		if (tupbodylen == RECORD_CACHE_MAGIC_TUPLEN)
		{
=======
		/* copy because the serialized buffer is not aligned */
		memcpy(&tsh, pos, sizeof(TupSerHeader));

		if (!(tsh.tuplen & MEMTUP_LEAD_BIT) &&
			tsh.natts == RECORD_CACHE_MAGIC_NATTS &&
			tsh.infomask == RECORD_CACHE_MAGIC_INFOMASK)
		{
			uint32		tuplen = tsh.tuplen & ~MEMTUP_LEAD_BIT;

>>>>>>> 0f97cad8
			/* a special tuple with record type cache */
			int			size;
			List	   *typelist;

			memcpy(&size, pos, sizeof(size));
			pos += sizeof(size);

			typelist = (List *) deserializeNode(pos, size);
			pos += size;

			TRHandleTypeLists(remapper, typelist);

			/* Free up memory we used. */
			if (serDataMustFree)
				pfree(serData.data);

			return NULL;
		}
<<<<<<< HEAD
		else
		{
			/* A normal MinimalTuple */
			unsigned int tuplen = tupbodylen + MINIMAL_TUPLE_DATA_OFFSET;
			char	   *tupbody;
=======

		if ((tsh.tuplen & MEMTUP_LEAD_BIT) != 0)
		{
			uint32		tuplen = memtuple_size_from_uint32(tsh.tuplen);

			tup = (GenericTuple) palloc(tuplen);
			memcpy(tup, pos, tuplen);

			pos += tuplen;
		}
		else
		{
			HeapTuple htup;

			pos += sizeof(TupSerHeader);

			/*
			 * Tuples with toasted elements should've been converted to MemTuples.
			 */
			Assert((tsh.infomask & HEAP_HASEXTERNAL) == 0);

			/* reconstruct lengths of null bitmap and data part */
			if (tsh.infomask & HEAP_HASNULL)
				nullslen = BITMAPLEN(tsh.natts);
			else
				nullslen = 0;

			if (tsh.tuplen < sizeof(TupSerHeader) + nullslen)
				ereport(ERROR,
						(errcode(ERRCODE_GP_INTERCONNECTION_ERROR),
						 errmsg("interconnect error: cannot convert chunks to a heap tuple"),
						 errdetail("Tuple len %d < nullslen %d + headersize (%d)",
								   tsh.tuplen, nullslen, (int) sizeof(TupSerHeader))));

			datalen = tsh.tuplen - sizeof(TupSerHeader) - nullslen;

			/* determine overhead size of tuple (should match heap_form_tuple) */
			hoff = offsetof(HeapTupleHeaderData, t_bits) + nullslen;
			if (tsh.infomask & HEAP_HASOID)
				hoff += sizeof(Oid);
			hoff = MAXALIGN(hoff);

			/* Allocate the space in one chunk, like heap_form_tuple */
			htup = (HeapTuple) palloc(HEAPTUPLESIZE + hoff + datalen);
			tup = (GenericTuple) htup;
>>>>>>> 0f97cad8

			tup = palloc(tuplen);
			tup->t_len = tuplen;

<<<<<<< HEAD
			tupbody = (char *) tup + MINIMAL_TUPLE_DATA_OFFSET;
			memcpy(tupbody, pos, tupbodylen);
=======
			/* make sure unused header fields are zeroed */
			MemSetAligned(t_data, 0, hoff);

			/* reconstruct the HeapTupleData fields */
			htup->t_len = hoff + datalen;
			ItemPointerSetInvalid(&(htup->t_self));
			htup->t_data = t_data;

			/* reconstruct the HeapTupleHeaderData fields */
			ItemPointerSetInvalid(&(t_data->t_ctid));
			HeapTupleHeaderSetNatts(t_data, tsh.natts);
			t_data->t_infomask = tsh.infomask & ~HEAP_XACT_MASK;
			t_data->t_infomask |= HEAP_XMIN_INVALID | HEAP_XMAX_INVALID;
			t_data->t_hoff = hoff;

			if (nullslen)
			{
				memcpy((void *) t_data->t_bits, pos, nullslen);
				pos += nullslen;
			}

			/*
			 * does the tuple descriptor expect an OID ? Note: we don't have
			 * to set the oid itself, just the flag! (see heap_formtuple())
			 */
			if (pSerInfo->tupdesc->tdhasoid)	/* else leave infomask = 0 */
			{
				t_data->t_infomask |= HEAP_HASOID;
			}

			/*
			 * and now the data proper (it would be nice if we could just
			 * point our caller into our existing buffer in-place, but we'll
			 * leave that for another day)
			 */
			memcpy((char *) t_data + hoff, pos, datalen);
>>>>>>> 0f97cad8
		}
	}

	/* Free up memory we used. */
	if (serDataMustFree)
		pfree(serData.data);

	return tup;
}<|MERGE_RESOLUTION|>--- conflicted
+++ resolved
@@ -62,10 +62,7 @@
 		addByteStringToChunkList((tcList), (char *)&y, sizeof(y), (c));	\
 	} while (0)
 
-<<<<<<< HEAD
-=======
-
->>>>>>> 0f97cad8
+
 /* Look up all of the information that SerializeTuple() and DeserializeTuple()
  * need to perform their jobs quickly.	Also, scratchpad space is allocated
  * for serialization and desrialization of datum values, and for formation/
@@ -412,23 +409,9 @@
 	/* Check if the slot has external attribute */
 	for (int i = 0; i < natts; i++)
 	{
-<<<<<<< HEAD
 		Form_pg_attribute attr = TupleDescAttr(slot->tts_tupleDescriptor, i);
 
 		if (!attr->attisdropped && attr->attlen == -1 && !slot->tts_isnull[i])
-=======
-		/*
-		 * Virtual or MemTuple slot, or a HeapTuple with toasted datums.
-		 * Send it as a MemTuple.
-		 */
-		MemTuple	tuple;
-		uint32		tupleSize;
-		uint32		null_save_len = 0;
-		bool		has_nulls = false;
-
-		if (slot->PRIVATE_tts_memtuple &&
-			!memtuple_get_hasext(slot->PRIVATE_tts_memtuple))
->>>>>>> 0f97cad8
 		{
 			hasExternalAttr = true;
 			break;
@@ -470,7 +453,6 @@
 		if (values != slot->tts_values)
 			pfree(values);
 
-<<<<<<< HEAD
 		shouldFreeTuple = true;
 	}
 	else
@@ -478,25 +460,6 @@
 
 	tupbody = (char *) mintuple + MINIMAL_TUPLE_DATA_OFFSET;
 	tupbodylen = mintuple->t_len - MINIMAL_TUPLE_DATA_OFFSET;
-=======
-		/*
-		 * Here we first try to in-line serialize the tuple directly into
-		 * buffer.
-		 */
-		if (CandidateForSerializeDirect(targetRoute, b) &&
-			tupleSize + TUPLE_CHUNK_HEADER_SIZE <= b->prilen)
-		{
-			/*
-			 * Will fit.
-			 *
-			 * XXX: We could almost point memtuple_form_to() directly at the
-			 * target buffer, instead of forming a palloc'd copy first, but alas,
-			 * memtuple_form_to() assumes that the target pointer is aligned.
-			 */
-			memcpy(b->pri + TUPLE_CHUNK_HEADER_SIZE, tuple, tupleSize);
-
-			dataSize += tupleSize;
->>>>>>> 0f97cad8
 
 	/* total on-wire footprint: */
 	tuplen = tupbodylen + sizeof(int);
@@ -512,63 +475,13 @@
 
 		dataSize += tuplen;
 
-<<<<<<< HEAD
 		SetChunkType(b->pri, TC_WHOLE);
 		SetChunkDataSize(b->pri, dataSize - TUPLE_CHUNK_HEADER_SIZE);
-=======
-		addByteStringToChunkList(tcList, (char *) tuple, tupleSize, &pSerInfo->chunkCache);
->>>>>>> 0f97cad8
 
 		if (shouldFreeTuple)
 			pfree(mintuple);
 		return dataSize;
 	}
-<<<<<<< HEAD
-=======
-	else
-	{
-		/* HeapTuple that doesn't require detoasting */
-		HeapTuple	tuple = slot->PRIVATE_tts_heaptuple;
-		TupSerHeader tsh;
-		unsigned int datalen;
-		unsigned int nullslen;
-
-		HeapTupleHeader t_data = tuple->t_data;
-
-		datalen = tuple->t_len - t_data->t_hoff;
-		if (HeapTupleHasNulls(tuple))
-			nullslen = BITMAPLEN(HeapTupleHeaderGetNatts(t_data));
-		else
-			nullslen = 0;
-
-		tsh.tuplen = sizeof(TupSerHeader) + nullslen + datalen;
-		tsh.natts = HeapTupleHeaderGetNatts(t_data);
-		tsh.infomask = t_data->t_infomask;
-
-		if (CandidateForSerializeDirect(targetRoute, b))
-		{
-			/*
-			 * Here we first try to in-line serialize the tuple directly into
-			 * buffer.
-			 */
-			if (dataSize + tsh.tuplen <= b->prilen)
-			{
-				unsigned char *pos;
-
-				pos = b->pri + TUPLE_CHUNK_HEADER_SIZE;
-
-				memcpy(pos, (char *) &tsh, sizeof(TupSerHeader));
-				pos += sizeof(TupSerHeader);
-
-				if (nullslen)
-				{
-					memcpy(pos, (char *) t_data->t_bits, nullslen);
-					pos += nullslen;
-				}
-
-				memcpy(pos, (char *) t_data + t_data->t_hoff, datalen);
-				pos += datalen;
->>>>>>> 0f97cad8
 
 	/*
 	 * If direct in-line serialization failed then we fallback to chunked
@@ -581,7 +494,6 @@
 
 	AssertState(s_tupSerMemCtxt != NULL);
 
-<<<<<<< HEAD
 	addByteStringToChunkList(tcList, (char *) &tuplen, sizeof(tuplen), &pSerInfo->chunkCache);
 	addByteStringToChunkList(tcList, tupbody, tupbodylen, &pSerInfo->chunkCache);
 
@@ -591,13 +503,6 @@
 	 * place for resetting it, or eliminating the needs for this context.
 	 */
 	MemoryContextReset(s_tupSerMemCtxt);
-=======
-		if (nullslen)
-			addByteStringToChunkList(tcList, (char *) t_data->t_bits, nullslen, &pSerInfo->chunkCache);
-
-		addByteStringToChunkList(tcList, (char *) t_data + t_data->t_hoff, datalen, &pSerInfo->chunkCache);
-	}
->>>>>>> 0f97cad8
 
 	/*
 	 * if we have more than 1 chunk we have to set the chunk types on our
@@ -762,36 +667,15 @@
 
 	/* We now have the reassembled data in 'serData'. Deserialize it back to a tuple. */
 	{
-<<<<<<< HEAD
-=======
-		TupSerHeader tsh;
-		unsigned int datalen;
-		unsigned int nullslen;
-		unsigned int hoff;
-		HeapTupleHeader t_data;
-
->>>>>>> 0f97cad8
 		char	   *pos = serData.data;
 		int			tupbodylen;
 
-<<<<<<< HEAD
 		/* read length */
 		memcpy(&tupbodylen, pos, sizeof(tupbodylen));
 		pos += sizeof(tupbodylen);
 
 		if (tupbodylen == RECORD_CACHE_MAGIC_TUPLEN)
 		{
-=======
-		/* copy because the serialized buffer is not aligned */
-		memcpy(&tsh, pos, sizeof(TupSerHeader));
-
-		if (!(tsh.tuplen & MEMTUP_LEAD_BIT) &&
-			tsh.natts == RECORD_CACHE_MAGIC_NATTS &&
-			tsh.infomask == RECORD_CACHE_MAGIC_INFOMASK)
-		{
-			uint32		tuplen = tsh.tuplen & ~MEMTUP_LEAD_BIT;
-
->>>>>>> 0f97cad8
 			/* a special tuple with record type cache */
 			int			size;
 			List	   *typelist;
@@ -810,104 +694,17 @@
 
 			return NULL;
 		}
-<<<<<<< HEAD
 		else
 		{
 			/* A normal MinimalTuple */
 			unsigned int tuplen = tupbodylen + MINIMAL_TUPLE_DATA_OFFSET;
 			char	   *tupbody;
-=======
-
-		if ((tsh.tuplen & MEMTUP_LEAD_BIT) != 0)
-		{
-			uint32		tuplen = memtuple_size_from_uint32(tsh.tuplen);
-
-			tup = (GenericTuple) palloc(tuplen);
-			memcpy(tup, pos, tuplen);
-
-			pos += tuplen;
-		}
-		else
-		{
-			HeapTuple htup;
-
-			pos += sizeof(TupSerHeader);
-
-			/*
-			 * Tuples with toasted elements should've been converted to MemTuples.
-			 */
-			Assert((tsh.infomask & HEAP_HASEXTERNAL) == 0);
-
-			/* reconstruct lengths of null bitmap and data part */
-			if (tsh.infomask & HEAP_HASNULL)
-				nullslen = BITMAPLEN(tsh.natts);
-			else
-				nullslen = 0;
-
-			if (tsh.tuplen < sizeof(TupSerHeader) + nullslen)
-				ereport(ERROR,
-						(errcode(ERRCODE_GP_INTERCONNECTION_ERROR),
-						 errmsg("interconnect error: cannot convert chunks to a heap tuple"),
-						 errdetail("Tuple len %d < nullslen %d + headersize (%d)",
-								   tsh.tuplen, nullslen, (int) sizeof(TupSerHeader))));
-
-			datalen = tsh.tuplen - sizeof(TupSerHeader) - nullslen;
-
-			/* determine overhead size of tuple (should match heap_form_tuple) */
-			hoff = offsetof(HeapTupleHeaderData, t_bits) + nullslen;
-			if (tsh.infomask & HEAP_HASOID)
-				hoff += sizeof(Oid);
-			hoff = MAXALIGN(hoff);
-
-			/* Allocate the space in one chunk, like heap_form_tuple */
-			htup = (HeapTuple) palloc(HEAPTUPLESIZE + hoff + datalen);
-			tup = (GenericTuple) htup;
->>>>>>> 0f97cad8
 
 			tup = palloc(tuplen);
 			tup->t_len = tuplen;
 
-<<<<<<< HEAD
 			tupbody = (char *) tup + MINIMAL_TUPLE_DATA_OFFSET;
 			memcpy(tupbody, pos, tupbodylen);
-=======
-			/* make sure unused header fields are zeroed */
-			MemSetAligned(t_data, 0, hoff);
-
-			/* reconstruct the HeapTupleData fields */
-			htup->t_len = hoff + datalen;
-			ItemPointerSetInvalid(&(htup->t_self));
-			htup->t_data = t_data;
-
-			/* reconstruct the HeapTupleHeaderData fields */
-			ItemPointerSetInvalid(&(t_data->t_ctid));
-			HeapTupleHeaderSetNatts(t_data, tsh.natts);
-			t_data->t_infomask = tsh.infomask & ~HEAP_XACT_MASK;
-			t_data->t_infomask |= HEAP_XMIN_INVALID | HEAP_XMAX_INVALID;
-			t_data->t_hoff = hoff;
-
-			if (nullslen)
-			{
-				memcpy((void *) t_data->t_bits, pos, nullslen);
-				pos += nullslen;
-			}
-
-			/*
-			 * does the tuple descriptor expect an OID ? Note: we don't have
-			 * to set the oid itself, just the flag! (see heap_formtuple())
-			 */
-			if (pSerInfo->tupdesc->tdhasoid)	/* else leave infomask = 0 */
-			{
-				t_data->t_infomask |= HEAP_HASOID;
-			}
-
-			/*
-			 * and now the data proper (it would be nice if we could just
-			 * point our caller into our existing buffer in-place, but we'll
-			 * leave that for another day)
-			 */
-			memcpy((char *) t_data + hoff, pos, datalen);
->>>>>>> 0f97cad8
 		}
 	}
 
