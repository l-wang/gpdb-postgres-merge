/*-------------------------------------------------------------------------
 *
 * analyze.c
 *	  the Postgres statistics generator
 *
 *
 * There are a few things in Greenplum that make this more complicated
 * than in upstream:
 *
 * Dispatching
 * -----------
 *
 * Greenplum is an MPP system, so we need to collect the statistics from
 * all the segments. The segment servers don't keep statistics (unless you
 * connect to a segment in utility node and run ANALYZE directly), and
 * the orchestration of ANALYZE happens in the dispatcher. The high
 * level logic is the same as in upstream, but a few functions have been
 * modified to gather data from the segments, instead of reading directly
 * from local disk:
 *
 * acquire_sample_rows(), when called in the dispatcher, calls into the
 * segments to acquire the sample across all segments.
 * RelationGetNumberOfBlocks() calls have been replaced with a wrapper
 * function, AcquireNumberOfBlocks(), which likewise calls into the
 * segments, to get total relation size across all segments.
 *
 * AcquireNumberOfBlocks() calls pg_relation_size(), which already
 * contains the logic to gather the size from all segments.
 *
 * Acquiring the sample rows is more tricky. When called in dispatcher,
 * acquire_sample_rows() calls a helper function called gp_acquire_sample_rows()
 * in the segments, to collect a sample on each segment. It then merges
 * the sample rows from each segment to produce a sample of the whole
 * cluster. gp_acquire_sample_rows() in turn calls acquire_sample_rows(), to
 * collect the sample on the segment.
 *
 * One complication with collecting the sample is the way that very
 * large datums are handled. We don't want to transfer multi-gigabyte
 * tuples from each segment. That would slow things down, and risk
 * running out of memory, if the sample contains a lot of them. They
 * are not very useful for statistics, anyway; hardly anyone builds an
 * index or does lookups where the histogram or MCV is meaningful for
 * very large keys. PostgreSQL also ignores any datums larger than
 * WIDTH_THRESHOLD (1kB) in the statistics computation, and we use the
 * same limit to restrict what gets transferred from the segments.
 * We substitute the very large datums with NULLs in the sample, but
 * keep track separately, which datums came out as NULLs because they
 * were too large, as opposed to "real" NULLs.
 *
 *
 * Merging leaf statistics with hyperloglog
 * ----------------------------------------
 *
 * TODO: explain how this works.
 *
 * Portions Copyright (c) 1996-2019, PostgreSQL Global Development Group
 * Portions Copyright (c) 1994, Regents of the University of California
 *
 *
 * IDENTIFICATION
 *	  src/backend/commands/analyze.c
 *
 *-------------------------------------------------------------------------
 */
#include "postgres.h"

#include <math.h>

#include "access/genam.h"
#include "access/multixact.h"
#include "access/relation.h"
#include "access/sysattr.h"
#include "access/table.h"
#include "access/tableam.h"
#include "access/transam.h"
#include "access/tupconvert.h"
#include "access/tuptoaster.h"
#include "access/visibilitymap.h"
#include "access/xact.h"
#include "catalog/catalog.h"
#include "catalog/index.h"
#include "catalog/indexing.h"
#include "catalog/pg_collation.h"
#include "catalog/pg_inherits.h"
#include "catalog/pg_namespace.h"
#include "catalog/pg_statistic_ext.h"
#include "commands/dbcommands.h"
#include "commands/tablecmds.h"
#include "commands/vacuum.h"
#include "executor/executor.h"
#include "foreign/fdwapi.h"
#include "miscadmin.h"
#include "nodes/nodeFuncs.h"
#include "parser/parse_oper.h"
#include "parser/parse_relation.h"
#include "pgstat.h"
#include "postmaster/autovacuum.h"
#include "statistics/extended_stats_internal.h"
#include "statistics/statistics.h"
#include "storage/bufmgr.h"
#include "storage/lmgr.h"
#include "storage/proc.h"
#include "storage/procarray.h"
#include "utils/acl.h"
#include "utils/attoptcache.h"
#include "utils/builtins.h"
#include "utils/datum.h"
#include "utils/fmgroids.h"
#include "utils/guc.h"
#include "utils/lsyscache.h"
#include "utils/memutils.h"
#include "utils/pg_rusage.h"
#include "utils/sampling.h"
#include "utils/sortsupport.h"
#include "utils/syscache.h"
#include "utils/timestamp.h"

#include "catalog/heap.h"
#include "catalog/pg_am.h"
#include "cdb/cdbappendonlyam.h"
#include "cdb/cdbaocsam.h"
#include "cdb/cdbdisp_query.h"
#include "cdb/cdbdispatchresult.h"
#include "cdb/cdbtm.h"
#include "cdb/cdbutil.h"
#include "cdb/cdbvars.h"
#include "commands/analyzeutils.h"
#include "executor/spi.h"
#include "funcapi.h"
#include "libpq-fe.h"
#include "utils/builtins.h"
#include "utils/hyperloglog/gp_hyperloglog.h"
#include "utils/snapmgr.h"
#include "utils/typcache.h"


/*
 * For Hyperloglog, we define an error margin of 0.3%. If the number of
 * distinct values estimated by hyperloglog is within an error of 0.3%,
 * we consider everything as distinct.
 */
#define GP_HLL_ERROR_MARGIN  0.003

/* Fix attr number of return record of function gp_acquire_sample_rows */
#define FIX_ATTR_NUM  3

/* Per-index data for ANALYZE */
typedef struct AnlIndexData
{
	IndexInfo  *indexInfo;		/* BuildIndexInfo result */
	double		tupleFract;		/* fraction of rows for partial index */
	VacAttrStats **vacattrstats;	/* index attrs to analyze */
	int			attr_cnt;
} AnlIndexData;


/* Default statistics target (GUC parameter) */
int			default_statistics_target = 100;

/* A few variables that don't seem worth passing around as parameters */
static MemoryContext anl_context = NULL;
static BufferAccessStrategy vac_strategy;

Bitmapset	**acquire_func_colLargeRowIndexes;


static void do_analyze_rel(Relation onerel,
						   VacuumParams *params, List *va_cols,
						   AcquireSampleRowsFunc acquirefunc, BlockNumber relpages,
						   bool inh, bool in_outer_xact, int elevel,
						   gp_acquire_sample_rows_context *ctx);
static void compute_index_stats(Relation onerel, double totalrows,
								AnlIndexData *indexdata, int nindexes,
								HeapTuple *rows, int numrows,
								MemoryContext col_context);
static VacAttrStats *examine_attribute(Relation onerel, int attnum,
									   Node *index_expr, int elevel);
static int acquire_sample_rows_dispatcher(Relation onerel, bool inh, int elevel,
										  HeapTuple *rows, int targrows,
										  double *totalrows, double *totaldeadrows);
static BlockNumber acquire_index_number_of_blocks(Relation indexrel, Relation tablerel);

static int	compare_rows(const void *a, const void *b);
static void update_attstats(Oid relid, bool inh,
							int natts, VacAttrStats **vacattrstats);
static Datum std_fetch_func(VacAttrStatsP stats, int rownum, bool *isNull);
static Datum ind_fetch_func(VacAttrStatsP stats, int rownum, bool *isNull);

static void analyze_rel_internal(Oid relid, RangeVar *relation,
								 VacuumParams *params, List *va_cols,
								 bool in_outer_xact, BufferAccessStrategy bstrategy,
								 gp_acquire_sample_rows_context *ctx);
static void acquire_hll_by_query(Relation onerel, int nattrs, VacAttrStats **attrstats, int elevel);

/*
 *	analyze_rel() -- analyze one relation
 *
 * relid identifies the relation to analyze.  If relation is supplied, use
 * the name therein for reporting any failure to open/lock the rel; do not
 * use it once we've successfully opened the rel, since it might be stale.
 */
void
analyze_rel(Oid relid, RangeVar *relation,
			VacuumParams *params, List *va_cols, bool in_outer_xact,
			BufferAccessStrategy bstrategy, gp_acquire_sample_rows_context *ctx)
{
	bool		optimizerBackup;

	/*
	 * Temporarily disable ORCA because it's slow to start up, and it
	 * wouldn't come up with any better plan for the simple queries that
	 * we run.
	 */
	optimizerBackup = optimizer;
	optimizer = false;

	PG_TRY();
	{
		analyze_rel_internal(relid, relation, params, va_cols,
							 in_outer_xact, bstrategy, ctx);
	}
	/* Clean up in case of error. */
	PG_CATCH();
	{
		optimizer = optimizerBackup;

		/* Carry on with error handling. */
		PG_RE_THROW();
	}
	PG_END_TRY();

	optimizer = optimizerBackup;
}

static void
analyze_rel_internal(Oid relid, RangeVar *relation,
			VacuumParams *params, List *va_cols, bool in_outer_xact,
			BufferAccessStrategy bstrategy, gp_acquire_sample_rows_context *ctx)
{
	Relation	onerel;
	int			elevel;
	AcquireSampleRowsFunc acquirefunc = NULL;
	BlockNumber relpages = 0;

	/* Select logging level */
	if (params->options & VACOPT_VERBOSE)
		elevel = INFO;
	else
		elevel = DEBUG2;

	/* Set up static variables */
	vac_strategy = bstrategy;

	/*
	 * Check for user-requested abort.
	 */
	CHECK_FOR_INTERRUPTS();

	/*
	 * Open the relation, getting ShareUpdateExclusiveLock to ensure that two
	 * ANALYZEs don't run on it concurrently.  (This also locks out a
	 * concurrent VACUUM, which doesn't matter much at the moment but might
	 * matter if we ever try to accumulate stats on dead tuples.) If the rel
	 * has been dropped since we last saw it, we don't need to process it.
	 *
	 * Make sure to generate only logs for ANALYZE in this case.
	 */
	onerel = vacuum_open_relation(relid, relation, params->options & ~(VACOPT_VACUUM),
								  params->log_min_duration >= 0,
								  ShareUpdateExclusiveLock);

	/* leave if relation could not be opened or locked */
	if (!onerel)
		return;

	/*
	 * Check if relation needs to be skipped based on ownership.  This check
	 * happens also when building the relation list to analyze for a manual
	 * operation, and needs to be done additionally here as ANALYZE could
	 * happen across multiple transactions where relation ownership could have
	 * changed in-between.  Make sure to generate only logs for ANALYZE in
	 * this case.
	 */
	if (!vacuum_is_relation_owner(RelationGetRelid(onerel),
								  onerel->rd_rel,
								  params->options & VACOPT_ANALYZE))
	{
		relation_close(onerel, ShareUpdateExclusiveLock);
		return;
	}

	/*
	 * Silently ignore tables that are temp tables of other backends ---
	 * trying to analyze these is rather pointless, since their contents are
	 * probably not up-to-date on disk.  (We don't throw a warning here; it
	 * would just lead to chatter during a database-wide ANALYZE.)
	 */
	if (RELATION_IS_OTHER_TEMP(onerel))
	{
		relation_close(onerel, ShareUpdateExclusiveLock);
		return;
	}

	/*
	 * We can ANALYZE any table except pg_statistic. See update_attstats
	 */
	if (RelationGetRelid(onerel) == StatisticRelationId)
	{
		relation_close(onerel, ShareUpdateExclusiveLock);
		return;
	}

	/*
	 * Check that it's of an analyzable relkind, and set up appropriately.
	 */
	if (onerel->rd_rel->relkind == RELKIND_RELATION ||
		onerel->rd_rel->relkind == RELKIND_MATVIEW)
	{
		/* Regular table, so we'll use the regular row acquisition function */
		acquirefunc = acquire_sample_rows;

		/* Also get regular table's size */
		relpages = AcquireNumberOfBlocks(onerel);
	}
	else if (onerel->rd_rel->relkind == RELKIND_FOREIGN_TABLE)
	{
		/*
		 * For a foreign table, call the FDW's hook function to see whether it
		 * supports analysis.
		 */
		FdwRoutine *fdwroutine;
		bool		ok = false;

		fdwroutine = GetFdwRoutineForRelation(onerel, false);

		if (fdwroutine->AnalyzeForeignTable != NULL)
			ok = fdwroutine->AnalyzeForeignTable(onerel,
												 &acquirefunc,
												 &relpages);

		if (!ok)
		{
			ereport(WARNING,
					(errmsg("skipping \"%s\" --- cannot analyze this foreign table",
							RelationGetRelationName(onerel))));
			relation_close(onerel, ShareUpdateExclusiveLock);
			return;
		}
	}
	else if (onerel->rd_rel->relkind == RELKIND_PARTITIONED_TABLE)
	{
		/*
		 * For partitioned tables, we want to do the recursive ANALYZE below.
		 */
	}
	else
	{
		/* No need for a WARNING if we already complained during VACUUM */
		if (!(params->options & VACOPT_VACUUM))
			ereport(WARNING,
					(errmsg("skipping \"%s\" --- cannot analyze non-tables or special system tables",
							RelationGetRelationName(onerel))));
		relation_close(onerel, ShareUpdateExclusiveLock);
		return;
	}

	/*
	 * OK, let's do it.  First let other backends know I'm in ANALYZE.
	 */
	LWLockAcquire(ProcArrayLock, LW_EXCLUSIVE);
	MyPgXact->vacuumFlags |= PROC_IN_ANALYZE;
	LWLockRelease(ProcArrayLock);

	/*
	 * Do the normal non-recursive ANALYZE.  We can skip this for partitioned
	 * tables, which don't contain any rows.
	 */
	if (onerel->rd_rel->relkind != RELKIND_PARTITIONED_TABLE)
		do_analyze_rel(onerel, params, va_cols, acquirefunc,
					   relpages, false, in_outer_xact, elevel, ctx);

	/*
	 * If there are child tables, do recursive ANALYZE.
	 */
	if (onerel->rd_rel->relhassubclass)
		do_analyze_rel(onerel, params, va_cols, acquirefunc, relpages,
					   true, in_outer_xact, elevel, ctx);

	/* MPP-6929: metadata tracking */
	if (!vacuumStatement_IsTemporary(onerel) && (Gp_role == GP_ROLE_DISPATCH))
	{
		char *asubtype = "";

		if (IsAutoVacuumWorkerProcess())
			asubtype = "AUTO";

		MetaTrackUpdObject(RelationRelationId,
						   RelationGetRelid(onerel),
						   GetUserId(),
						   "ANALYZE",
						   asubtype
			);
	}
	
	/*
	 * Close source relation now, but keep lock so that no one deletes it
	 * before we commit.  (If someone did, they'd fail to clean up the entries
	 * we made in pg_statistic.  Also, releasing the lock before commit would
	 * expose us to concurrent-update failures in update_attstats.)
	 */
	relation_close(onerel, NoLock);

	/*
	 * Reset my PGXACT flag.  Note: we need this here, and not in vacuum_rel,
	 * because the vacuum flag is cleared by the end-of-xact code.
	 */
	LWLockAcquire(ProcArrayLock, LW_EXCLUSIVE);
	MyPgXact->vacuumFlags &= ~PROC_IN_ANALYZE;
	LWLockRelease(ProcArrayLock);
}

/*
 *	do_analyze_rel() -- analyze one relation, recursively or not
 *
 * Note that "acquirefunc" is only relevant for the non-inherited case.
 * For the inherited case, acquire_inherited_sample_rows() determines the
 * appropriate acquirefunc for each child table.
 */
static void
do_analyze_rel(Relation onerel, VacuumParams *params,
			   List *va_cols, AcquireSampleRowsFunc acquirefunc,
			   BlockNumber relpages, bool inh, bool in_outer_xact,
			   int elevel, gp_acquire_sample_rows_context *ctx)
{
	int			attr_cnt,
				tcnt,
				i,
				ind;
	Relation   *Irel;
	int			nindexes;
	bool		hasindex;
	VacAttrStats **vacattrstats;
	AnlIndexData *indexdata;
	int			targrows,
				numrows;
	double		totalrows,
				totaldeadrows;
	HeapTuple  *rows;
	PGRUsage	ru0;
	TimestampTz starttime = 0;
	MemoryContext caller_context;
	Oid			save_userid;
	int			save_sec_context;
	int			save_nestlevel;
	Bitmapset **colLargeRowIndexes;
	bool		sample_needed;

	if (inh)
		ereport(elevel,
				(errmsg("analyzing \"%s.%s\" inheritance tree",
						get_namespace_name(RelationGetNamespace(onerel)),
						RelationGetRelationName(onerel))));
	else
		ereport(elevel,
				(errmsg("analyzing \"%s.%s\"",
						get_namespace_name(RelationGetNamespace(onerel)),
						RelationGetRelationName(onerel))));

	/*
	 * Set up a working context so that we can easily free whatever junk gets
	 * created.
	 */
	anl_context = AllocSetContextCreate(CurrentMemoryContext,
										"Analyze",
										ALLOCSET_DEFAULT_SIZES);
	caller_context = MemoryContextSwitchTo(anl_context);

	/*
	 * Switch to the table owner's userid, so that any index functions are run
	 * as that user.  Also lock down security-restricted operations and
	 * arrange to make GUC variable changes local to this command.
	 */
	GetUserIdAndSecContext(&save_userid, &save_sec_context);
	SetUserIdAndSecContext(onerel->rd_rel->relowner,
						   save_sec_context | SECURITY_RESTRICTED_OPERATION);
	save_nestlevel = NewGUCNestLevel();

	/* measure elapsed time iff autovacuum logging requires it */
	if (IsAutoVacuumWorkerProcess() && params->log_min_duration >= 0)
	{
		pg_rusage_init(&ru0);
		if (params->log_min_duration > 0)
			starttime = GetCurrentTimestamp();
	}

	/*
	 * Determine which columns to analyze
	 *
	 * Note that system attributes are never analyzed, so we just reject them
	 * at the lookup stage.  We also reject duplicate column mentions.  (We
	 * could alternatively ignore duplicates, but analyzing a column twice
	 * won't work; we'd end up making a conflicting update in pg_statistic.)
	 */
	if (va_cols != NIL)
	{
		Bitmapset  *unique_cols = NULL;
		ListCell   *le;

		vacattrstats = (VacAttrStats **) palloc(list_length(va_cols) *
												sizeof(VacAttrStats *));
		tcnt = 0;
		foreach(le, va_cols)
		{
			char	   *col = strVal(lfirst(le));

			i = attnameAttNum(onerel, col, false);
			if (i == InvalidAttrNumber)
				ereport(ERROR,
						(errcode(ERRCODE_UNDEFINED_COLUMN),
						 errmsg("column \"%s\" of relation \"%s\" does not exist",
								col, RelationGetRelationName(onerel))));
			if (bms_is_member(i, unique_cols))
				ereport(ERROR,
						(errcode(ERRCODE_DUPLICATE_COLUMN),
						 errmsg("column \"%s\" of relation \"%s\" appears more than once",
								col, RelationGetRelationName(onerel))));
			unique_cols = bms_add_member(unique_cols, i);

			vacattrstats[tcnt] = examine_attribute(onerel, i, NULL, elevel);
			if (vacattrstats[tcnt] != NULL)
				tcnt++;
		}
		attr_cnt = tcnt;
	}
	else
	{
		attr_cnt = onerel->rd_att->natts;
		vacattrstats = (VacAttrStats **)
			palloc(attr_cnt * sizeof(VacAttrStats *));
		tcnt = 0;
		for (i = 1; i <= attr_cnt; i++)
		{
			vacattrstats[tcnt] = examine_attribute(onerel, i, NULL, elevel);
			if (vacattrstats[tcnt] != NULL)
				tcnt++;
		}
		attr_cnt = tcnt;
	}

	/*
	 * Open all indexes of the relation, and see if there are any analyzable
	 * columns in the indexes.  We do not analyze index columns if there was
	 * an explicit column list in the ANALYZE command, however.  If we are
	 * doing a recursive scan, we don't want to touch the parent's indexes at
	 * all.
	 */
	if (!inh)
		vac_open_indexes(onerel, AccessShareLock, &nindexes, &Irel);
	else
	{
		Irel = NULL;
		nindexes = 0;
	}
	hasindex = (nindexes > 0);
	indexdata = NULL;
	if (hasindex)
	{
		indexdata = (AnlIndexData *) palloc0(nindexes * sizeof(AnlIndexData));
		for (ind = 0; ind < nindexes; ind++)
		{
			AnlIndexData *thisdata = &indexdata[ind];
			IndexInfo  *indexInfo;

			thisdata->indexInfo = indexInfo = BuildIndexInfo(Irel[ind]);
			thisdata->tupleFract = 1.0; /* fix later if partial */
			if (indexInfo->ii_Expressions != NIL && va_cols == NIL)
			{
				ListCell   *indexpr_item = list_head(indexInfo->ii_Expressions);

				thisdata->vacattrstats = (VacAttrStats **)
					palloc(indexInfo->ii_NumIndexAttrs * sizeof(VacAttrStats *));
				tcnt = 0;
				for (i = 0; i < indexInfo->ii_NumIndexAttrs; i++)
				{
					int			keycol = indexInfo->ii_IndexAttrNumbers[i];

					if (keycol == 0)
					{
						/* Found an index expression */
						Node	   *indexkey;

						if (indexpr_item == NULL)	/* shouldn't happen */
							elog(ERROR, "too few entries in indexprs list");
						indexkey = (Node *) lfirst(indexpr_item);
						indexpr_item = lnext(indexpr_item);
						thisdata->vacattrstats[tcnt] =
							examine_attribute(Irel[ind], i + 1, indexkey, elevel);
						if (thisdata->vacattrstats[tcnt] != NULL)
							tcnt++;
					}
				}
				thisdata->attr_cnt = tcnt;
			}
		}
	}

	/*
	 * Determine how many rows we need to sample, using the worst case from
	 * all analyzable columns.  We use a lower bound of 100 rows to avoid
	 * possible overflow in Vitter's algorithm.  (Note: that will also be the
	 * target in the corner case where there are no analyzable columns.)
	 */
	targrows = 100;
	for (i = 0; i < attr_cnt; i++)
	{
		if (targrows < vacattrstats[i]->minrows)
			targrows = vacattrstats[i]->minrows;
	}
	for (ind = 0; ind < nindexes; ind++)
	{
		AnlIndexData *thisdata = &indexdata[ind];

		for (i = 0; i < thisdata->attr_cnt; i++)
		{
			if (targrows < thisdata->vacattrstats[i]->minrows)
				targrows = thisdata->vacattrstats[i]->minrows;
		}
	}

	/*
	 * Maintain information if the row of a column exceeds WIDTH_THRESHOLD
	 */
	colLargeRowIndexes = (Bitmapset **) palloc0(sizeof(Bitmapset *) * onerel->rd_att->natts);

	if ((params->options & VACOPT_FULLSCAN) != 0)
	{
		if (onerel->rd_rel->relispartition)
		{
			acquire_hll_by_query(onerel, attr_cnt, vacattrstats, elevel);

			ereport(elevel, (errmsg("HLL FULL SCAN")));
		}
	}

	sample_needed = needs_sample(vacattrstats, attr_cnt);
	if (sample_needed)
	{
		if (ctx)
			MemoryContextSwitchTo(caller_context);
		rows = (HeapTuple *) palloc(targrows * sizeof(HeapTuple));

		/*
		 * Acquire the sample rows
		 *
		 * colLargeRowindexes is passed out-of-band, in a global variable,
		 * to avoid changing the function signature from upstream's.
		 */
		acquire_func_colLargeRowIndexes = colLargeRowIndexes;
		if (inh)
			numrows = acquire_inherited_sample_rows(onerel, elevel,
													rows, targrows,
													&totalrows, &totaldeadrows);
		else
			numrows = (*acquirefunc) (onerel, elevel,
									  rows, targrows,
									  &totalrows, &totaldeadrows);
		acquire_func_colLargeRowIndexes = NULL;
		if (ctx)
			MemoryContextSwitchTo(anl_context);
	}
	else
	{
		/* If we're just merging stats from leafs, these are not needed either */
		totalrows = 0;
		totaldeadrows = 0;
		numrows = 0;
		rows = NULL;
	}

	if (ctx)
	{
		ctx->sample_rows = rows;
		ctx->num_sample_rows = numrows;
		ctx->totalrows = totalrows;
		ctx->totaldeadrows = totaldeadrows;
	}

	/*
	 * Compute the statistics.  Temporary results during the calculations for
	 * each column are stored in a child context.  The calc routines are
	 * responsible to make sure that whatever they store into the VacAttrStats
	 * structure is allocated in anl_context.
	 *
	 * When we have a root partition, we use the leaf partition statistics to
	 * derive root table statistics. In that case, we do not need to collect a
	 * sample. Therefore, the statistics calculation depends on root level have
	 * any tuples. In addition, we continue for statistics calculation if
	 * optimizer_analyze_root_partition or ROOTPARTITION is specified in the
	 * ANALYZE statement.
	 */
	if (numrows > 0 || !sample_needed)
	{
		HeapTuple *validRows = (HeapTuple *) palloc(numrows * sizeof(HeapTuple));
		MemoryContext col_context,
					old_context;

		col_context = AllocSetContextCreate(anl_context,
											"Analyze Column",
											ALLOCSET_DEFAULT_SIZES);
		old_context = MemoryContextSwitchTo(col_context);

		for (i = 0; i < attr_cnt; i++)
		{
			VacAttrStats *stats = vacattrstats[i];
			/*
			 * utilize hyperloglog and merge utilities to derive
			 * root table statistics by directly calling merge_leaf_stats()
			 * if all leaf partition attributes are analyzed
			 */
			if(stats->merge_stats)
			{
				(*stats->compute_stats) (stats, std_fetch_func, 0, 0);
				MemoryContextResetAndDeleteChildren(col_context);
				continue;
			}
			Assert(sample_needed);

			Bitmapset  *rowIndexes = colLargeRowIndexes[stats->attr->attnum - 1];
			int			validRowsLength;

			/* If there are too wide rows in the sample, remove them
			 * from the sample being sent for stats collection
			 */
			if (rowIndexes)
			{
				validRowsLength = 0;
				for (int rownum = 0; rownum < numrows; rownum++)
				{
					/* if row is too wide, leave it out of the sample */
					if (bms_is_member(rownum, rowIndexes))
						continue;

					validRows[validRowsLength] = rows[rownum];
					validRowsLength++;
				}
				stats->rows = validRows;
			}
			else
			{
				stats->rows = rows;
				validRowsLength = numrows;
			}
			AttributeOpts *aopt =
			get_attribute_options(onerel->rd_id, stats->attr->attnum);

			stats->tupDesc = onerel->rd_att;

			if (validRowsLength > 0)
			{
				stats->compute_stats(stats,
									 std_fetch_func,
									 validRowsLength, // numbers of rows in sample excluding toowide if any.
									 totalrows);
				/*
				 * Store HLL/HLL fullscan information for leaf partitions in
				 * the stats object
				 */
				if (onerel->rd_rel->relkind == RELKIND_RELATION)
				{
					MemoryContext old_context;
					Datum *hll_values;

					old_context = MemoryContextSwitchTo(stats->anl_context);
					hll_values = (Datum *) palloc(sizeof(Datum));
					int16 hll_length = 0;
					int16 stakind = 0;
					if(stats->stahll_full != NULL)
					{
						hll_length = datumGetSize(PointerGetDatum(stats->stahll_full), false, -1);
						hll_values[0] = datumCopy(PointerGetDatum(stats->stahll_full), false, hll_length);
						stakind = STATISTIC_KIND_FULLHLL;
					}
					else if(stats->stahll != NULL)
					{
						((GpHLLCounter) (stats->stahll))->relPages = relpages;
						((GpHLLCounter) (stats->stahll))->relTuples = totalrows;

						hll_length = gp_hyperloglog_len((GpHLLCounter)stats->stahll);
						hll_values[0] = datumCopy(PointerGetDatum(stats->stahll), false, hll_length);
						stakind = STATISTIC_KIND_HLL;
					}
					MemoryContextSwitchTo(old_context);
					if (stakind > 0)
					{
						stats->stakind[STATISTIC_NUM_SLOTS-1] = stakind;
						stats->stavalues[STATISTIC_NUM_SLOTS-1] = hll_values;
						stats->numvalues[STATISTIC_NUM_SLOTS-1] =  1;
						stats->statyplen[STATISTIC_NUM_SLOTS-1] = hll_length;
					}
				}
			}
			else
			{
				// All the rows were too wide to be included in the sample. We cannot
				// do much in that case, but at least we know there were no NULLs, and
				// that every item was >= WIDTH_THRESHOLD in width.
				stats->stats_valid = true;
				stats->stanullfrac = 0.0;
				stats->stawidth = WIDTH_THRESHOLD;
				stats->stadistinct = 0.0;		/* "unknown" */
			}
			stats->rows = rows; // Reset to original rows

			/*
			 * If the appropriate flavor of the n_distinct option is
			 * specified, override with the corresponding value.
			 */
			aopt = get_attribute_options(onerel->rd_id, stats->attr->attnum);
			if (aopt != NULL)
			{
				float8		n_distinct;

				n_distinct = inh ? aopt->n_distinct_inherited : aopt->n_distinct;
				if (n_distinct != 0.0)
					stats->stadistinct = n_distinct;
			}

			MemoryContextResetAndDeleteChildren(col_context);
		}

		/*
		 * Datums exceeding WIDTH_THRESHOLD are masked as NULL in the sample, and
		 * are used as is to evaluate index statistics. It is less likely to have
		 * indexes on very wide columns, so the effect will be minimal.
		 */
		if (hasindex)
			compute_index_stats(onerel, totalrows,
								indexdata, nindexes,
								rows, numrows,
								col_context);

		MemoryContextSwitchTo(old_context);
		MemoryContextDelete(col_context);

		/*
		 * Emit the completed stats rows into pg_statistic, replacing any
		 * previous statistics for the target columns.  (If there are stats in
		 * pg_statistic for columns we didn't process, we leave them alone.)
		 */
		update_attstats(RelationGetRelid(onerel), inh,
						attr_cnt, vacattrstats);

		for (ind = 0; ind < nindexes; ind++)
		{
			AnlIndexData *thisdata = &indexdata[ind];

			update_attstats(RelationGetRelid(Irel[ind]), false,
							thisdata->attr_cnt, thisdata->vacattrstats);
		}

		/* Build extended statistics (if there are any). */
		BuildRelationExtStatistics(onerel, totalrows, numrows, rows, attr_cnt,
								   vacattrstats);
	}

	/*
	 * Update pages/tuples stats in pg_class ... but not if we're doing
	 * inherited stats.
	 *
	 * GPDB_92_MERGE_FIXME: In postgres it is sufficient to check the number of
	 * pages that are visible with visibilitymap_count(), but in GPDB this
	 * needs to be the count of all pages marked all visible across the all the
	 * QEs. We need to gather this information from the segments and then update
	 * it here.
	 */
	if (!inh)
	{
		BlockNumber relallvisible;

		if (RelationIsAppendOptimized(onerel))
			relallvisible = 0;
		else
			visibilitymap_count(onerel, &relallvisible, NULL);

		vac_update_relstats(onerel,
							relpages,
							totalrows,
							relallvisible,
							hasindex,
							InvalidTransactionId,
							InvalidMultiXactId,
							in_outer_xact,
							false /* isVacuum */);
	}

	/*
	 * Same for indexes. Vacuum always scans all indexes, so if we're part of
	 * VACUUM ANALYZE, don't overwrite the accurate count already inserted by
	 * VACUUM.
	 */
	if (!inh && !(params->options & VACOPT_VACUUM))
	{
		for (ind = 0; ind < nindexes; ind++)
		{
			AnlIndexData *thisdata = &indexdata[ind];
			double		totalindexrows;
			BlockNumber	estimatedIndexPages;

			if (totalrows < 1.0)
			{
				/**
				 * If there are no rows in the relation, no point trying to estimate
				 * number of pages in the index.
				 */
				elog(elevel, "ANALYZE skipping index %s since relation %s has no rows.",
					 RelationGetRelationName(Irel[ind]), RelationGetRelationName(onerel));
				estimatedIndexPages = 1;
			}
			else
			{
				/**
				 * NOTE: we don't attempt to estimate the number of tuples in an index.
				 * We will assume it to be equal to the estimated number of tuples in the relation.
				 * This does not hold for partial indexes. The number of tuples matching will be
				 * derived in selfuncs.c using the base table statistics.
				 */
				estimatedIndexPages = acquire_index_number_of_blocks(Irel[ind], onerel);
				elog(elevel, "ANALYZE estimated relpages=%u for index %s",
					 estimatedIndexPages, RelationGetRelationName(Irel[ind]));
			}

			totalindexrows = ceil(thisdata->tupleFract * totalrows);
			vac_update_relstats(Irel[ind],
								estimatedIndexPages,
								totalindexrows,
								0,
								false,
								InvalidTransactionId,
								InvalidMultiXactId,
								in_outer_xact,
								false /* isVacuum */);
		}
	}

	/*
	 * Report ANALYZE to the stats collector, too.  However, if doing
	 * inherited stats we shouldn't report, because the stats collector only
	 * tracks per-table stats.  Reset the changes_since_analyze counter only
	 * if we analyzed all columns; otherwise, there is still work for
	 * auto-analyze to do.
	 */
	if (!inh)
		pgstat_report_analyze(onerel, totalrows, totaldeadrows,
							  (va_cols == NIL));

	/* If this isn't part of VACUUM ANALYZE, let index AMs do cleanup */
	if (!(params->options & VACOPT_VACUUM))
	{
		for (ind = 0; ind < nindexes; ind++)
		{
			IndexBulkDeleteResult *stats;
			IndexVacuumInfo ivinfo;

			ivinfo.index = Irel[ind];
			ivinfo.analyze_only = true;
			ivinfo.estimated_count = true;
			ivinfo.message_level = elevel;
			ivinfo.num_heap_tuples = onerel->rd_rel->reltuples;
			ivinfo.strategy = vac_strategy;

			stats = index_vacuum_cleanup(&ivinfo, NULL);

			if (stats)
				pfree(stats);
		}
	}

	/* Done with indexes */
	vac_close_indexes(nindexes, Irel, NoLock);

	/* Log the action if appropriate */
	if (IsAutoVacuumWorkerProcess() && params->log_min_duration >= 0)
	{
		if (params->log_min_duration == 0 ||
			TimestampDifferenceExceeds(starttime, GetCurrentTimestamp(),
									   params->log_min_duration))
			ereport(LOG,
					(errmsg("automatic analyze of table \"%s.%s.%s\" system usage: %s",
							get_database_name(MyDatabaseId),
							get_namespace_name(RelationGetNamespace(onerel)),
							RelationGetRelationName(onerel),
							pg_rusage_show(&ru0))));
	}

	/* Roll back any GUC changes executed by index functions */
	AtEOXact_GUC(false, save_nestlevel);

	/* Restore userid and security context */
	SetUserIdAndSecContext(save_userid, save_sec_context);

	/* Restore current context and release memory */
	MemoryContextSwitchTo(caller_context);
	MemoryContextDelete(anl_context);
	anl_context = NULL;
}

/*
 * Compute statistics about indexes of a relation
 */
static void
compute_index_stats(Relation onerel, double totalrows,
					AnlIndexData *indexdata, int nindexes,
					HeapTuple *rows, int numrows,
					MemoryContext col_context)
{
	MemoryContext ind_context,
				old_context;
	Datum		values[INDEX_MAX_KEYS];
	bool		isnull[INDEX_MAX_KEYS];
	int			ind,
				i;

	ind_context = AllocSetContextCreate(anl_context,
										"Analyze Index",
										ALLOCSET_DEFAULT_SIZES);
	old_context = MemoryContextSwitchTo(ind_context);

	for (ind = 0; ind < nindexes; ind++)
	{
		AnlIndexData *thisdata = &indexdata[ind];
		IndexInfo  *indexInfo = thisdata->indexInfo;
		int			attr_cnt = thisdata->attr_cnt;
		TupleTableSlot *slot;
		EState	   *estate;
		ExprContext *econtext;
		ExprState  *predicate;
		Datum	   *exprvals;
		bool	   *exprnulls;
		int			numindexrows,
					tcnt,
					rowno;
		double		totalindexrows;

		/* Ignore index if no columns to analyze and not partial */
		if (attr_cnt == 0 && indexInfo->ii_Predicate == NIL)
			continue;

		/*
		 * Need an EState for evaluation of index expressions and
		 * partial-index predicates.  Create it in the per-index context to be
		 * sure it gets cleaned up at the bottom of the loop.
		 */
		estate = CreateExecutorState();
		econtext = GetPerTupleExprContext(estate);
		/* Need a slot to hold the current heap tuple, too */
		slot = MakeSingleTupleTableSlot(RelationGetDescr(onerel),
										&TTSOpsHeapTuple);

		/* Arrange for econtext's scan tuple to be the tuple under test */
		econtext->ecxt_scantuple = slot;

		/* Set up execution state for predicate. */
		predicate = ExecPrepareQual(indexInfo->ii_Predicate, estate);

		/* Compute and save index expression values */
		exprvals = (Datum *) palloc(numrows * attr_cnt * sizeof(Datum));
		exprnulls = (bool *) palloc(numrows * attr_cnt * sizeof(bool));
		numindexrows = 0;
		tcnt = 0;
		for (rowno = 0; rowno < numrows; rowno++)
		{
			HeapTuple	heapTuple = rows[rowno];

			vacuum_delay_point();

			/*
			 * Reset the per-tuple context each time, to reclaim any cruft
			 * left behind by evaluating the predicate or index expressions.
			 */
			ResetExprContext(econtext);

			/* Set up for predicate or expression evaluation */
			ExecStoreHeapTuple(heapTuple, slot, false);

			/* If index is partial, check predicate */
			if (predicate != NULL)
			{
				if (!ExecQual(predicate, econtext))
					continue;
			}
			numindexrows++;

			if (attr_cnt > 0)
			{
				/*
				 * Evaluate the index row to compute expression values. We
				 * could do this by hand, but FormIndexDatum is convenient.
				 */
				FormIndexDatum(indexInfo,
							   slot,
							   estate,
							   values,
							   isnull);

				/*
				 * Save just the columns we care about.  We copy the values
				 * into ind_context from the estate's per-tuple context.
				 */
				for (i = 0; i < attr_cnt; i++)
				{
					VacAttrStats *stats = thisdata->vacattrstats[i];
					int			attnum = stats->attr->attnum;

					if (isnull[attnum - 1])
					{
						exprvals[tcnt] = (Datum) 0;
						exprnulls[tcnt] = true;
					}
					else
					{
						exprvals[tcnt] = datumCopy(values[attnum - 1],
												   stats->attrtype->typbyval,
												   stats->attrtype->typlen);
						exprnulls[tcnt] = false;
					}
					tcnt++;
				}
			}
		}

		/*
		 * Having counted the number of rows that pass the predicate in the
		 * sample, we can estimate the total number of rows in the index.
		 */
		thisdata->tupleFract = (double) numindexrows / (double) numrows;
		totalindexrows = ceil(thisdata->tupleFract * totalrows);

		/*
		 * Now we can compute the statistics for the expression columns.
		 */
		if (numindexrows > 0)
		{
			MemoryContextSwitchTo(col_context);
			for (i = 0; i < attr_cnt; i++)
			{
				VacAttrStats *stats = thisdata->vacattrstats[i];
				AttributeOpts *aopt =
				get_attribute_options(stats->attr->attrelid,
									  stats->attr->attnum);

				stats->exprvals = exprvals + i;
				stats->exprnulls = exprnulls + i;
				stats->rowstride = attr_cnt;
				stats->compute_stats(stats,
									 ind_fetch_func,
									 numindexrows,
									 totalindexrows);

				/*
				 * If the n_distinct option is specified, it overrides the
				 * above computation.  For indices, we always use just
				 * n_distinct, not n_distinct_inherited.
				 */
				if (aopt != NULL && aopt->n_distinct != 0.0)
					stats->stadistinct = aopt->n_distinct;

				MemoryContextResetAndDeleteChildren(col_context);
			}
		}

		/* And clean up */
		MemoryContextSwitchTo(ind_context);

		ExecDropSingleTupleTableSlot(slot);
		FreeExecutorState(estate);
		MemoryContextResetAndDeleteChildren(ind_context);
	}

	MemoryContextSwitchTo(old_context);
	MemoryContextDelete(ind_context);
}

/*
 * examine_attribute -- pre-analysis of a single column
 *
 * Determine whether the column is analyzable; if so, create and initialize
 * a VacAttrStats struct for it.  If not, return NULL.
 *
 * If index_expr isn't NULL, then we're trying to analyze an expression index,
 * and index_expr is the expression tree representing the column's data.
 */
static VacAttrStats *
examine_attribute(Relation onerel, int attnum, Node *index_expr, int elevel)
{
	Form_pg_attribute attr = TupleDescAttr(onerel->rd_att, attnum - 1);
	HeapTuple	typtuple;
	VacAttrStats *stats;
	int			i;
	bool		ok;

	/* Never analyze dropped columns */
	if (attr->attisdropped)
		return NULL;

	/* Don't analyze column if user has specified not to */
	if (attr->attstattarget == 0)
		return NULL;

	/*
	 * Create the VacAttrStats struct.  Note that we only have a copy of the
	 * fixed fields of the pg_attribute tuple.
	 */
	stats = (VacAttrStats *) palloc0(sizeof(VacAttrStats));
	stats->elevel = elevel;
	stats->attr = (Form_pg_attribute) palloc(ATTRIBUTE_FIXED_PART_SIZE);
	memcpy(stats->attr, attr, ATTRIBUTE_FIXED_PART_SIZE);

	/*
	 * When analyzing an expression index, believe the expression tree's type
	 * not the column datatype --- the latter might be the opckeytype storage
	 * type of the opclass, which is not interesting for our purposes.  (Note:
	 * if we did anything with non-expression index columns, we'd need to
	 * figure out where to get the correct type info from, but for now that's
	 * not a problem.)	It's not clear whether anyone will care about the
	 * typmod, but we store that too just in case.
	 */
	if (index_expr)
	{
		stats->attrtypid = exprType(index_expr);
		stats->attrtypmod = exprTypmod(index_expr);

		/*
		 * If a collation has been specified for the index column, use that in
		 * preference to anything else; but if not, fall back to whatever we
		 * can get from the expression.
		 */
		if (OidIsValid(onerel->rd_indcollation[attnum - 1]))
			stats->attrcollid = onerel->rd_indcollation[attnum - 1];
		else
			stats->attrcollid = exprCollation(index_expr);
	}
	else
	{
		stats->attrtypid = attr->atttypid;
		stats->attrtypmod = attr->atttypmod;
		stats->attrcollid = attr->attcollation;
	}

	typtuple = SearchSysCacheCopy1(TYPEOID,
								   ObjectIdGetDatum(stats->attrtypid));
	if (!HeapTupleIsValid(typtuple))
		elog(ERROR, "cache lookup failed for type %u", stats->attrtypid);
	stats->attrtype = (Form_pg_type) GETSTRUCT(typtuple);
	stats->anl_context = anl_context;
	stats->tupattnum = attnum;

	/*
	 * The fields describing the stats->stavalues[n] element types default to
	 * the type of the data being analyzed, but the type-specific typanalyze
	 * function can change them if it wants to store something else.
	 */
	for (i = 0; i < STATISTIC_NUM_SLOTS-1; i++)
	{
		stats->statypid[i] = stats->attrtypid;
		stats->statyplen[i] = stats->attrtype->typlen;
		stats->statypbyval[i] = stats->attrtype->typbyval;
		stats->statypalign[i] = stats->attrtype->typalign;
	}

	/*
	 * The last slots of statistics is reserved for hyperloglog counter which
	 * is saved as a bytea. Therefore the type information is hardcoded for the
	 * bytea.
	 */
	stats->statypid[i] = BYTEAOID; // oid for bytea
	stats->statyplen[i] = -1; // variable length type
	stats->statypbyval[i] = false; // bytea is pass by reference
	stats->statypalign[i] = 'i'; // INT alignment (4-byte)

	/*
	 * Call the type-specific typanalyze function.  If none is specified, use
	 * std_typanalyze().
	 */
	if (OidIsValid(stats->attrtype->typanalyze))
		ok = DatumGetBool(OidFunctionCall1(stats->attrtype->typanalyze,
										   PointerGetDatum(stats)));
	else
		ok = std_typanalyze(stats);

	if (!ok || stats->compute_stats == NULL || stats->minrows <= 0)
	{
		heap_freetuple(typtuple);
		pfree(stats->attr);
		pfree(stats);
		return NULL;
	}

	return stats;
}

/*
 * acquire_sample_rows -- acquire a random sample of rows from the table
 *
 * Selected rows are returned in the caller-allocated array rows[], which
 * must have at least targrows entries.
 * The actual number of rows selected is returned as the function result.
 * We also estimate the total numbers of live and dead rows in the table,
 * and return them into *totalrows and *totaldeadrows, respectively.
 *
 * The returned list of tuples is in order by physical position in the table.
 * (We will rely on this later to derive correlation estimates.)
 *
 * As of May 2004 we use a new two-stage method:  Stage one selects up
 * to targrows random blocks (or all blocks, if there aren't so many).
 * Stage two scans these blocks and uses the Vitter algorithm to create
 * a random sample of targrows rows (or less, if there are less in the
 * sample of blocks).  The two stages are executed simultaneously: each
 * block is processed as soon as stage one returns its number and while
 * the rows are read stage two controls which ones are to be inserted
 * into the sample.
 *
 * Although every row has an equal chance of ending up in the final
 * sample, this sampling method is not perfect: not every possible
 * sample has an equal chance of being selected.  For large relations
 * the number of different blocks represented by the sample tends to be
 * too small.  We can live with that for now.  Improvements are welcome.
 *
 * An important property of this sampling method is that because we do
 * look at a statistically unbiased set of blocks, we should get
 * unbiased estimates of the average numbers of live and dead rows per
 * block.  The previous sampling method put too much credence in the row
 * density near the start of the table.
 *
 * The returned list of tuples is in order by physical position in the table.
 * (We will rely on this later to derive correlation estimates.)
 *
 * GPDB: If we are the dispatcher, then issue analyze on the segments and
 * collect the statistics from them.
 */
int
acquire_sample_rows(Relation onerel, int elevel,
					HeapTuple *rows, int targrows,
					double *totalrows, double *totaldeadrows)
{
	int			numrows = 0;	/* # rows now in reservoir */
	double		samplerows = 0; /* total # rows collected */
	double		liverows = 0;	/* # live rows seen */
	double		deadrows = 0;	/* # dead rows seen */
	double		rowstoskip = -1;	/* -1 means not set yet */
	BlockNumber totalblocks;
	TransactionId OldestXmin;
	BlockSamplerData bs;
	ReservoirStateData rstate;
	TupleTableSlot *slot;
	TableScanDesc scan;

	Assert(targrows > 0);

	if (Gp_role == GP_ROLE_DISPATCH &&
		onerel->rd_cdbpolicy && !GpPolicyIsEntry(onerel->rd_cdbpolicy))
	{
		/* Fetch sample from the segments. */
		return acquire_sample_rows_dispatcher(onerel, false, elevel,
											  rows, targrows,
											  totalrows, totaldeadrows);
	}

	/*
	 * GPDB: Analyze does make a lot of assumptions regarding the file layout of a
	 * relation. These assumptions are heap specific and do not hold for AO/AOCO
	 * relations. In the case of AO/AOCO, what is actually needed and used instead
	 * of number of blocks, is number of tuples.
	 *
	 * GPDB_12_MERGE_FIXME: BlockNumber is uint32 and Number of tuples is uint64.
	 * That means that after row number UINT_MAX we will never analyze the table.
	 */
	if (RelationIsAppendOptimized(onerel))
	{
		BlockNumber pages;
		double		tuples;
		double		allvisfrac;
		int32		attr_widths;

		table_relation_estimate_size(onerel,	&attr_widths, &pages,
									&tuples, &allvisfrac);

		if (tuples > UINT_MAX)
			tuples = UINT_MAX;

		totalblocks = (BlockNumber)tuples;
	}
	else
		totalblocks = RelationGetNumberOfBlocks(onerel);

	/* Need a cutoff xmin for HeapTupleSatisfiesVacuum */
	OldestXmin = GetOldestXmin(onerel, PROCARRAY_FLAGS_VACUUM);

	/* Prepare for sampling block numbers */
	BlockSampler_Init(&bs, totalblocks, targrows, random());
	/* Prepare for sampling rows */
	reservoir_init_selection_state(&rstate, targrows);

	scan = table_beginscan_analyze(onerel);
	slot = table_slot_create(onerel, NULL);

	/* Outer loop over blocks to sample */
	while (BlockSampler_HasMore(&bs))
	{
		BlockNumber targblock = BlockSampler_Next(&bs);

		vacuum_delay_point();

		if (!table_scan_analyze_next_block(scan, targblock, vac_strategy))
			continue;

		while (table_scan_analyze_next_tuple(scan, OldestXmin, &liverows, &deadrows, slot))
		{
			/*
			 * The first targrows sample rows are simply copied into the
			 * reservoir. Then we start replacing tuples in the sample until
			 * we reach the end of the relation.  This algorithm is from Jeff
			 * Vitter's paper (see full citation in utils/misc/sampling.c). It
			 * works by repeatedly computing the number of tuples to skip
			 * before selecting a tuple, which replaces a randomly chosen
			 * element of the reservoir (current set of tuples).  At all times
			 * the reservoir is a true random sample of the tuples we've
			 * passed over so far, so when we fall off the end of the relation
			 * we're done.
			 */
			if (numrows < targrows)
				rows[numrows++] = ExecCopySlotHeapTuple(slot);
			else
			{
				/*
				 * t in Vitter's paper is the number of records already
				 * processed.  If we need to compute a new S value, we must
				 * use the not-yet-incremented value of samplerows as t.
				 */
				if (rowstoskip < 0)
					rowstoskip = reservoir_get_next_S(&rstate, samplerows, targrows);

				if (rowstoskip <= 0)
				{
					/*
					 * Found a suitable tuple, so save it, replacing one old
					 * tuple at random
					 */
					int			k = (int) (targrows * sampler_random_fract(rstate.randstate));

					Assert(k >= 0 && k < targrows);
					heap_freetuple(rows[k]);
					rows[k] = ExecCopySlotHeapTuple(slot);
				}

				rowstoskip -= 1;
			}

			samplerows += 1;
		}
	}

	ExecDropSingleTupleTableSlot(slot);
	table_endscan(scan);

	/*
	 * If we didn't find as many tuples as we wanted then we're done. No sort
	 * is needed, since they're already in order.
	 *
	 * Otherwise we need to sort the collected tuples by position
	 * (itempointer). It's not worth worrying about corner cases where the
	 * tuples are already sorted.
	 */
	if (numrows == targrows)
		qsort((void *) rows, numrows, sizeof(HeapTuple), compare_rows);

	/*
	 * Estimate total numbers of live and dead rows in relation, extrapolating
	 * on the assumption that the average tuple density in pages we didn't
	 * scan is the same as in the pages we did scan.  Since what we scanned is
	 * a random sample of the pages in the relation, this should be a good
	 * assumption.
	 */
	if (bs.m > 0)
	{
		*totalrows = floor((liverows / bs.m) * totalblocks + 0.5);
		*totaldeadrows = floor((deadrows / bs.m) * totalblocks + 0.5);
	}
	else
	{
		*totalrows = 0.0;
		*totaldeadrows = 0.0;
	}

	/*
	 * Emit some interesting relation info
	 */
	ereport(elevel,
	        (errmsg("\"%s\": scanned %d of %u pages, "
	                "containing %.0f live rows and %.0f dead rows; "
	                "%d rows in sample, %.0f estimated total rows",
	                RelationGetRelationName(onerel),
	                bs.m, totalblocks,
	                liverows, deadrows,
	                numrows, *totalrows)));

	return numrows;
}

/*
 * qsort comparator for sorting rows[] array
 */
static int
compare_rows(const void *a, const void *b)
{
	HeapTuple	ha = *(const HeapTuple *) a;
	HeapTuple	hb = *(const HeapTuple *) b;

	/*
	 * GPDB_12_MERGE_FIXME: For AO/AOCO tables, blocknumber does not have a
	 * meaning and is not set. The current implementation of analyze makes
	 * assumptions about the file layout which do not hold for these two cases.
	 * The compare function should maintain the row order as consrtucted, hence
	 * return 0;
	 *
	 * There should be no apparent and measurable perfomance hit from calling
	 * this function.
	 *
	 * One possible proper fix is to refactor analyze to use the tableam api and
	 * this sorting should move to the specific implementation.
	 */
	if (!BlockNumberIsValid(ItemPointerGetBlockNumberNoCheck(&ha->t_self)))
		return 0;

	BlockNumber ba = ItemPointerGetBlockNumber(&ha->t_self);
	OffsetNumber oa = ItemPointerGetOffsetNumber(&ha->t_self);
	BlockNumber bb = ItemPointerGetBlockNumber(&hb->t_self);
	OffsetNumber ob = ItemPointerGetOffsetNumber(&hb->t_self);

	if (ba < bb)
		return -1;
	if (ba > bb)
		return 1;
	if (oa < ob)
		return -1;
	if (oa > ob)
		return 1;
	return 0;
}


/*
 * acquire_inherited_sample_rows -- acquire sample rows from inheritance tree
 *
 * This has the same API as acquire_sample_rows, except that rows are
 * collected from all inheritance children as well as the specified table.
 * We fail and return zero if there are no inheritance children, or if all
 * children are foreign tables that don't support ANALYZE.
 */
int
acquire_inherited_sample_rows(Relation onerel, int elevel,
							  HeapTuple *rows, int targrows,
							  double *totalrows, double *totaldeadrows)
{
	List	   *tableOIDs;
	Relation   *rels;
	AcquireSampleRowsFunc *acquirefuncs;
	double	   *relblocks;
	double		totalblocks;
	int			numrows,
				nrels,
				i;
	ListCell   *lc;
	bool		has_child;

	/*
	 * Like in acquire_sample_rows(), if we're in the QD, fetch the sample
	 * from segments.
	 */
	if (Gp_role == GP_ROLE_DISPATCH)
	{
		return acquire_sample_rows_dispatcher(onerel,
											  true, /* inherited stats */
											  elevel, rows, targrows,
											  totalrows, totaldeadrows);
	}

	/*
	 * Find all members of inheritance set.  We only need AccessShareLock on
	 * the children.
	 */
	tableOIDs =
		find_all_inheritors(RelationGetRelid(onerel), AccessShareLock, NULL);

	/*
	 * Check that there's at least one descendant, else fail.  This could
	 * happen despite analyze_rel's relhassubclass check, if table once had a
	 * child but no longer does.  In that case, we can clear the
	 * relhassubclass field so as not to make the same mistake again later.
	 * (This is safe because we hold ShareUpdateExclusiveLock.)
	 */
	if (list_length(tableOIDs) < 2)
	{
		/* CCI because we already updated the pg_class row in this command */
		CommandCounterIncrement();
		SetRelationHasSubclass(RelationGetRelid(onerel), false);
		*totalrows = 0;
		*totaldeadrows = 0;
		ereport(elevel,
				(errmsg("skipping analyze of \"%s.%s\" inheritance tree --- this inheritance tree contains no child tables",
						get_namespace_name(RelationGetNamespace(onerel)),
						RelationGetRelationName(onerel))));
		return 0;
	}

	/*
	 * Identify acquirefuncs to use, and count blocks in all the relations.
	 * The result could overflow BlockNumber, so we use double arithmetic.
	 */
	rels = (Relation *) palloc(list_length(tableOIDs) * sizeof(Relation));
	acquirefuncs = (AcquireSampleRowsFunc *)
		palloc(list_length(tableOIDs) * sizeof(AcquireSampleRowsFunc));
	relblocks = (double *) palloc(list_length(tableOIDs) * sizeof(double));
	totalblocks = 0;
	nrels = 0;
	has_child = false;
	foreach(lc, tableOIDs)
	{
		Oid			childOID = lfirst_oid(lc);
		Relation	childrel;
		AcquireSampleRowsFunc acquirefunc = NULL;
		BlockNumber relpages = 0;

		/* We already got the needed lock */
		childrel = table_open(childOID, NoLock);

		/* Ignore if temp table of another backend */
		if (RELATION_IS_OTHER_TEMP(childrel))
		{
			/* ... but release the lock on it */
			Assert(childrel != onerel);
			table_close(childrel, AccessShareLock);
			continue;
		}

		/* Check table type (MATVIEW can't happen, but might as well allow) */
		if (childrel->rd_rel->relkind == RELKIND_RELATION ||
			childrel->rd_rel->relkind == RELKIND_MATVIEW)
		{
			/* Regular table, so use the regular row acquisition function */
			acquirefunc = acquire_sample_rows;
			relpages = AcquireNumberOfBlocks(childrel);
		}
		else if (childrel->rd_rel->relkind == RELKIND_FOREIGN_TABLE)
		{
			/*
			 * For a foreign table, call the FDW's hook function to see
			 * whether it supports analysis.
			 */
			FdwRoutine *fdwroutine;
			bool		ok = false;

			fdwroutine = GetFdwRoutineForRelation(childrel, false);

			if (fdwroutine->AnalyzeForeignTable != NULL)
				ok = fdwroutine->AnalyzeForeignTable(childrel,
													 &acquirefunc,
													 &relpages);

			if (!ok)
			{
				/* ignore, but release the lock on it */
				Assert(childrel != onerel);
				table_close(childrel, AccessShareLock);
				continue;
			}
		}
		else
		{
			/*
			 * ignore, but release the lock on it.  don't try to unlock the
			 * passed-in relation
			 */
			Assert(childrel->rd_rel->relkind == RELKIND_PARTITIONED_TABLE);
			if (childrel != onerel)
				table_close(childrel, AccessShareLock);
			else
				table_close(childrel, NoLock);
			continue;
		}

		/* OK, we'll process this child */
		has_child = true;
		rels[nrels] = childrel;
		acquirefuncs[nrels] = acquirefunc;
		relblocks[nrels] = (double) relpages;
		totalblocks += (double) relpages;
		nrels++;
	}

	/*
	 * If we don't have at least one child table to consider, fail.  If the
	 * relation is a partitioned table, it's not counted as a child table.
	 */
	if (!has_child)
	{
		ereport(elevel,
				(errmsg("skipping analyze of \"%s.%s\" inheritance tree --- this inheritance tree contains no analyzable child tables",
						get_namespace_name(RelationGetNamespace(onerel)),
						RelationGetRelationName(onerel))));
		return 0;
	}

	/*
	 * Now sample rows from each relation, proportionally to its fraction of
	 * the total block count.  (This might be less than desirable if the child
	 * rels have radically different free-space percentages, but it's not
	 * clear that it's worth working harder.)
	 */
	numrows = 0;
	*totalrows = 0;
	*totaldeadrows = 0;
	for (i = 0; i < nrels; i++)
	{
		Relation	childrel = rels[i];
		AcquireSampleRowsFunc acquirefunc = acquirefuncs[i];
		double		childblocks = relblocks[i];

		if (childblocks > 0)
		{
			int			childtargrows;

			childtargrows = (int) rint(targrows * childblocks / totalblocks);
			/* Make sure we don't overrun due to roundoff error */
			childtargrows = Min(childtargrows, targrows - numrows);
			if (childtargrows > 0)
			{
				int			childrows;
				double		trows,
							tdrows;

				/* Fetch a random sample of the child's rows */
				childrows = (*acquirefunc) (childrel, elevel,
											rows + numrows, childtargrows,
											&trows, &tdrows);

				/* We may need to convert from child's rowtype to parent's */
				if (childrows > 0 &&
					!equalTupleDescs(RelationGetDescr(childrel),
									 RelationGetDescr(onerel),
									 false))
				{
					TupleConversionMap *map;

					map = convert_tuples_by_name(RelationGetDescr(childrel),
												 RelationGetDescr(onerel),
												 gettext_noop("could not convert row type"));
					if (map != NULL)
					{
						int			j;

						for (j = 0; j < childrows; j++)
						{
							HeapTuple	newtup;

							newtup = execute_attr_map_tuple(rows[numrows + j], map);
							heap_freetuple(rows[numrows + j]);
							rows[numrows + j] = newtup;
						}
						free_conversion_map(map);
					}
				}

				/* And add to counts */
				numrows += childrows;
				*totalrows += trows;
				*totaldeadrows += tdrows;
			}
		}

		/*
		 * Note: we cannot release the child-table locks, since we may have
		 * pointers to their TOAST tables in the sampled rows.
		 */
		table_close(childrel, NoLock);
	}

	return numrows;
}

/*
 * This function acquires the HLL counter for the entire table by
 * using the hyperloglog extension gp_hyperloglog_accum().
 *
 * Unlike acquire_sample_rows(), this returns the HLL counter for
 * the entire table, and not jsut a sample, and it stores the HLL
 * counter into a separate attribute in the stats stahll_full to
 * distinguish it from the HLL for sampled data. This functions scans
 * the full table only once.
 */
static void
acquire_hll_by_query(Relation onerel, int nattrs, VacAttrStats **attrstats, int elevel)
{
	StringInfoData str, columnStr;
	int			i;
	int			ret;
	Datum	   *vals;
	MemoryContext oldcxt;
	const char *schemaName = get_namespace_name(RelationGetNamespace(onerel));

	initStringInfo(&str);
	initStringInfo(&columnStr);
	for (i = 0; i < nattrs; i++)
	{
		const char *attname = quote_identifier(NameStr(attrstats[i]->attr->attname));
		appendStringInfo(&columnStr, "pg_catalog.gp_hyperloglog_accum(%s)", attname);
		if(i != nattrs-1)
			appendStringInfo(&columnStr, ", ");
	}

	appendStringInfo(&str, "select %s from %s.%s as Ta ",
					 columnStr.data,
					 quote_identifier(schemaName),
					 quote_identifier(RelationGetRelationName(onerel)));

	oldcxt = CurrentMemoryContext;

	if (SPI_OK_CONNECT != SPI_connect())
		ereport(ERROR,
				(errcode(ERRCODE_INTERNAL_ERROR),
				 errmsg("unable to connect to execute internal query")));

	elog(elevel, "Executing SQL: %s", str.data);

	/*
	 * Do the query. We pass readonly==false, to force SPI to take a new
	 * snapshot. That ensures that we see all changes by our own transaction.
	 */
	ret = SPI_execute(str.data, false, 0);
	Assert(ret > 0);

	/*
	 * targrows in analyze_rel_internal() is an int,
	 * it's unlikely that this query will return more rows
	 */
	Assert(SPI_processed < 2);
	int sampleTuples = (int) SPI_processed;

	/* Ok, read in the tuples to *rows */
	MemoryContextSwitchTo(oldcxt);
	vals = (Datum *) palloc0(nattrs * sizeof(Datum));
	bool isNull = false;

	for (i = 0; i < sampleTuples; i++)
	{
		HeapTuple	sampletup = SPI_tuptable->vals[i];
		int			j;

		for (j = 0; j < nattrs; j++)
		{
			int	tupattnum = attrstats[j]->tupattnum;
			Assert(tupattnum >= 1 && tupattnum <= nattrs);

			vals[tupattnum - 1] = heap_getattr(sampletup, j + 1,
											   SPI_tuptable->tupdesc,
											   &isNull);
			if (isNull)
			{
				attrstats[j]->stahll_full = (bytea *)gp_hyperloglog_init_def();
				continue;
			}

			int16 typlen;
			bool typbyval;
			get_typlenbyval(SPI_tuptable->tupdesc->tdtypeid, &typlen, &typbyval);
			int hll_length = datumGetSize(vals[tupattnum-1], typbyval, typlen);
			attrstats[j]->stahll_full = (bytea *)datumCopy(PointerGetDatum(vals[tupattnum - 1]), false, hll_length);
		}
	}

	SPI_finish();
}

/*
 * Compute relation size.
 *
 * In upstream, this is a simple RelationGetNumberOfBlocks() call.
 * In GPDB if we're in the dispatcher, we need to get the size from the
 * segments.
 */
BlockNumber
AcquireNumberOfBlocks(Relation onerel)
{
	int64		totalbytes;

	if (Gp_role == GP_ROLE_DISPATCH &&
		onerel->rd_cdbpolicy && !GpPolicyIsEntry(onerel->rd_cdbpolicy))
	{
		/* Query the segments using pg_relation_size(<rel>). */
		char		relsize_sql[100];

		snprintf(relsize_sql, sizeof(relsize_sql),
				 "select pg_catalog.pg_relation_size(%u, 'main')", RelationGetRelid(onerel));
		totalbytes = get_size_from_segDBs(relsize_sql);
		if (GpPolicyIsReplicated(onerel->rd_cdbpolicy))
		{
			/*
			 * pg_relation_size sums up the table size on each segment. That's
			 * correct for hash and randomly distributed tables. But for a
			 * replicated table, we want pg_class.relpages to count the data
			 * only once.
			 */
			totalbytes = totalbytes / onerel->rd_cdbpolicy->numsegments;
		}

		return RelationGuessNumberOfBlocksFromSize(totalbytes);
	}
	/* Check size on this server. */
	else
	{
		return RelationGetNumberOfBlocks(onerel);
	}
}

/*
 * Compute index relation's size.
 *
 * Like AcquireNumberOfBlocks(), but for indexes. Indexes don't
 * have a distribution policy, so we use the parent table's policy
 * to determine whether we need to get the size on segments or
 * locally.
 */
static BlockNumber
acquire_index_number_of_blocks(Relation indexrel, Relation tablerel)
{
	int64		totalbytes;

	if (Gp_role == GP_ROLE_DISPATCH &&
		tablerel->rd_cdbpolicy && !GpPolicyIsEntry(tablerel->rd_cdbpolicy))
	{
		/* Query the segments using pg_relation_size(<rel>). */
		char		relsize_sql[100];

		snprintf(relsize_sql, sizeof(relsize_sql),
				 "select pg_catalog.pg_relation_size(%u, 'main')", RelationGetRelid(indexrel));
		totalbytes = get_size_from_segDBs(relsize_sql);
		if (GpPolicyIsReplicated(tablerel->rd_cdbpolicy))
		{
			/*
			 * pg_relation_size sums up the table size on each segment. That's
			 * correct for hash and randomly distributed tables. But for a
			 * replicated table, we want pg_class.relpages to count the data
			 * only once.
			 */
			totalbytes = totalbytes / tablerel->rd_cdbpolicy->numsegments;
		}

		return RelationGuessNumberOfBlocksFromSize(totalbytes);
	}
	/* Check size on this server. */
	else
	{
		return RelationGetNumberOfBlocks(indexrel);
	}
}

/*
 * parse_record_to_string
 *
 * CDB: a copy of record_in, but only parse the record string
 * into separate strs for each column.
 */
static void
parse_record_to_string(char *string, TupleDesc tupdesc, char** values, bool *nulls)
{
	char	*ptr;
	int	ncolumns;
	int	i;
	bool	needComma;
	StringInfoData	buf;

	Assert(string != NULL);
	Assert(values != NULL);
	Assert(nulls != NULL);
	
	ncolumns = tupdesc->natts;
	needComma = false;

	/*
	 * Scan the string.  We use "buf" to accumulate the de-quoted data for
	 * each column, which is then fed to the appropriate input converter.
	 */
	ptr = string;

	/* Allow leading whitespace */
	while (*ptr && isspace((unsigned char) *ptr))
		ptr++;
	if (*ptr++ != '(')
	{
		ereport(ERROR,
				(errcode(ERRCODE_INVALID_TEXT_REPRESENTATION),
				 errmsg("malformed record literal: \"%s\"", string),
				 errdetail("Missing left parenthesis.")));
	}

	initStringInfo(&buf);

	for (i = 0; i < ncolumns; i++)
	{
		/* Ignore dropped columns in datatype, but fill with nulls */
		if (TupleDescAttr(tupdesc, i)->attisdropped)
		{
			values[i] = NULL;
			nulls[i] = true;
			continue;
		}

		if (needComma)
		{
			/* Skip comma that separates prior field from this one */
			if (*ptr == ',')
				ptr++;
			else
			{
				/* *ptr must be ')' */
				ereport(ERROR,
						(errcode(ERRCODE_INVALID_TEXT_REPRESENTATION),
						 errmsg("malformed record literal: \"%s\"", string),
						 errdetail("Too few columns.")));
			}
		}

		/* Check for null: completely empty input means null */
		if (*ptr == ',' || *ptr == ')')
		{
			values[i] = NULL;
			nulls[i] = true;
		}
		else
		{
			/* Extract string for this column */
			bool		inquote = false;

			resetStringInfo(&buf);
			while (inquote || !(*ptr == ',' || *ptr == ')'))
			{
				char		ch = *ptr++;

				if (ch == '\0')
				{
					ereport(ERROR,
							(errcode(ERRCODE_INVALID_TEXT_REPRESENTATION),
							 errmsg("malformed record literal: \"%s\"",
									string),
							 errdetail("Unexpected end of input.")));
				}
				if (ch == '\\')
				{
					if (*ptr == '\0')
					{
						ereport(ERROR,
								(errcode(ERRCODE_INVALID_TEXT_REPRESENTATION),
								 errmsg("malformed record literal: \"%s\"",
										string),
								 errdetail("Unexpected end of input.")));
					}
					appendStringInfoChar(&buf, *ptr++);
				}
				else if (ch == '"')
				{
					if (!inquote)
						inquote = true;
					else if (*ptr == '"')
					{
						/* doubled quote within quote sequence */
						appendStringInfoChar(&buf, *ptr++);
					}
					else
						inquote = false;
				}
				else
					appendStringInfoChar(&buf, ch);
			}

			values[i] = palloc(strlen(buf.data) + 1);
			memcpy(values[i], buf.data, strlen(buf.data) + 1);
			nulls[i] = false;
		}

		/*
		 * Prep for next column
		 */
		needComma = true;
	}

	if (*ptr++ != ')')
	{
		ereport(ERROR,
				(errcode(ERRCODE_INVALID_TEXT_REPRESENTATION),
				 errmsg("malformed record literal: \"%s\"", string),
				 errdetail("Too many columns.")));
	}
	/* Allow trailing whitespace */
	while (*ptr && isspace((unsigned char) *ptr))
		ptr++;
	if (*ptr)
	{
		ereport(ERROR,
				(errcode(ERRCODE_INVALID_TEXT_REPRESENTATION),
				 errmsg("malformed record literal: \"%s\"", string),
				 errdetail("Junk after right parenthesis.")));
	}
}

/*
 * Collect a sample from segments.
 *
 * Calls the gp_acquire_sample_rows() helper function on each segment,
 * and merges the results.
 */
static int
acquire_sample_rows_dispatcher(Relation onerel, bool inh, int elevel,
							   HeapTuple *rows, int targrows,
							   double *totalrows, double *totaldeadrows)
{
	/*
	 * 'colLargeRowIndexes' is essentially an argument, but it's passed via a
	 * global variable to avoid changing the AcquireSampleRowsFunc prototype.
	 */
	Bitmapset **colLargeRowIndexes = acquire_func_colLargeRowIndexes;
	TupleDesc	relDesc = RelationGetDescr(onerel);
	TupleDesc	funcTupleDesc;
	TupleDesc	sampleTupleDesc;
	AttInMetadata *attinmeta;
	StringInfoData str;
	int			sampleTuples;	/* 32 bit - assume that number of tuples will not > 2B */
	char 	  **funcRetValues;
	bool 	   *funcRetNulls;
	char 	  **values;
	int			numLiveColumns;
	int			perseg_targrows;
	int			ncolumns;
	CdbPgResults cdb_pgresults = {NULL, 0};
	int			i;
	int			index = 0;

	Assert(targrows > 0.0);

	/*
	 * Acquire an evenly-sized sample from each segment.
	 *
	 * XXX: If there's a significant bias between the segments, i.e. some
	 * segments have a lot more rows than others, the sample will biased, too.
	 * Would be nice to improve that, but it's not clear how. We could issue
	 * another query to get the table size from each segment first, and use
	 * those to weigh the sample size to get from each segment. But that'd
	 * require an extra round-trip, which is also not good. The caller
	 * actually already did that, to get the total relation size, but it
	 * doesn't pass that down to us, let alone the per-segment sizes.
	 */
	if (GpPolicyIsReplicated(onerel->rd_cdbpolicy))
		perseg_targrows = targrows;
	else if (GpPolicyIsPartitioned(onerel->rd_cdbpolicy))
		perseg_targrows = targrows / onerel->rd_cdbpolicy->numsegments;
	else
		elog(ERROR, "acquire_sample_rows_dispatcher() cannot be used on a non-distributed table");

	/*
	 * Count the number of columns, excluding dropped columns. We'll need that
	 * later.
	 */
	numLiveColumns = 0;
	for (i = 0; i < relDesc->natts; i++)
	{
		Form_pg_attribute attr = TupleDescAttr(relDesc, i);

		if (attr->attisdropped)
			continue;

		numLiveColumns++;
	}

	/*
	 * Construct SQL command to dispatch to segments.
	 *
	 * Did not use 'select * from pg_catalog.gp_acquire_sample_rows(...) as (..);'
	 * here. Because it requires to specify columns explicitly which leads to
	 * permission check on each columns. This is not consistent with GPDB5 and
	 * may result in different behaviour under different acl configuration.
	 */
	initStringInfo(&str);
	appendStringInfo(&str, "select pg_catalog.gp_acquire_sample_rows(%u, %d, '%s');",
					 RelationGetRelid(onerel),
					 perseg_targrows,
					 inh ? "t" : "f");

	/*
	 * Execute it.
	 */
	elog(elevel, "Executing SQL: %s", str.data);
	CdbDispatchCommand(str.data, DF_WITH_SNAPSHOT, &cdb_pgresults);

	/*
	 * Build a modified tuple descriptor for the table.
	 *
	 * Some datatypes need special treatment, so we cannot use the relation's
	 * original tupledesc.
	 *
	 * Also create tupledesc of return record of function gp_acquire_sample_rows.
	 */
	sampleTupleDesc = CreateTupleDescCopy(relDesc);
	ncolumns = numLiveColumns + FIX_ATTR_NUM;
	
	funcTupleDesc = CreateTemplateTupleDesc(ncolumns);
	TupleDescInitEntry(funcTupleDesc, (AttrNumber) 1, "", FLOAT8OID, -1, 0);
	TupleDescInitEntry(funcTupleDesc, (AttrNumber) 2, "", FLOAT8OID, -1, 0);
	TupleDescInitEntry(funcTupleDesc, (AttrNumber) 3, "", TEXTOID, -1, 0);
	
	for (i = 0; i < relDesc->natts; i++)
	{
		Form_pg_attribute attr = TupleDescAttr(relDesc, i);
		
		Oid			typid = gp_acquire_sample_rows_col_type(attr->atttypid);

		TupleDescAttr(sampleTupleDesc, i)->atttypid = typid;

		if (!attr->attisdropped)
		{
			TupleDescInitEntry(funcTupleDesc, (AttrNumber) 4 + index, "",
							   typid, attr->atttypmod, attr->attndims);
		
			index++;
		}
	}

	/* For RECORD results, make sure a typmod has been assigned */
	Assert(funcTupleDesc->tdtypeid == RECORDOID && funcTupleDesc->tdtypmod < 0);
	assign_record_type_typmod(funcTupleDesc);

	attinmeta = TupleDescGetAttInMetadata(sampleTupleDesc);

	/*
	 * Read the result set from each segment. Gather the sample rows *rows,
	 * and sum up the summary rows for grand 'totalrows' and 'totaldeadrows'.
	 */
	funcRetValues = (char **) palloc0(funcTupleDesc->natts * sizeof(char *));
	funcRetNulls = (bool *) palloc(funcTupleDesc->natts * sizeof(bool));
	values = (char **) palloc0(relDesc->natts * sizeof(char *));
	sampleTuples = 0;
	*totalrows = 0;
	*totaldeadrows = 0;
	for (int resultno = 0; resultno < cdb_pgresults.numResults; resultno++)
	{
		struct pg_result *pgresult = cdb_pgresults.pg_results[resultno];
		bool		got_summary = false;
		double		this_totalrows = 0;
		double		this_totaldeadrows = 0;

		if (PQresultStatus(pgresult) != PGRES_TUPLES_OK)
		{
			cdbdisp_clearCdbPgResults(&cdb_pgresults);
			ereport(ERROR,
					(errmsg("unexpected result from segment: %d",
							PQresultStatus(pgresult))));
		}

		if (GpPolicyIsReplicated(onerel->rd_cdbpolicy))
		{
			/*
			 * A replicated table has the same data in all segments. Arbitrarily,
			 * use the sample from the first segment, and discard the rest.
			 * (This is rather inefficient, of course. It would be better to
			 * dispatch to only one segment, but there is no easy API for that
			 * in the dispatcher.)
			 */
			if (resultno > 0)
				continue;
		}

		for (int rowno = 0; rowno < PQntuples(pgresult); rowno++)
		{
			/*
			 * We cannot use record_in function to get row record here.
			 * Since the result row may contain just the totalrows info where the data columns
			 * are NULLs. Consider domain: 'create domain dnotnull varchar(15) NOT NULL;'
			 * NULLs are not allowed in data columns.
			 */
			char * rowStr = PQgetvalue(pgresult, rowno, 0);

			if (rowStr == NULL)
				elog(ERROR, "got NULL pointer from return value of gp_acquire_sample_rows");

			parse_record_to_string(rowStr, funcTupleDesc, funcRetValues, funcRetNulls);

			if (!funcRetNulls[0])
			{
				/* This is a summary row. */
				if (got_summary)
					elog(ERROR, "got duplicate summary row from gp_acquire_sample_rows");

				this_totalrows = DatumGetFloat8(DirectFunctionCall1(float8in,
																	CStringGetDatum(funcRetValues[0])));
				this_totaldeadrows = DatumGetFloat8(DirectFunctionCall1(float8in,
																		CStringGetDatum(funcRetValues[1])));
				got_summary = true;
			}
			else
			{
				/* This is a sample row. */
				if (sampleTuples >= targrows)
					elog(ERROR, "too many sample rows received from gp_acquire_sample_rows");

				/* Read the 'toolarge' bitmap, if any */
				if (colLargeRowIndexes && !funcRetNulls[2])
				{
					char	   *toolarge;
					toolarge = funcRetValues[2];
					if (strlen(toolarge) != numLiveColumns)
						elog(ERROR, "'toolarge' bitmap has incorrect length");

					index = 0;
					for (i = 0; i < relDesc->natts; i++)
					{
						Form_pg_attribute attr = TupleDescAttr(relDesc, i);

						if (attr->attisdropped)
							continue;

						if (toolarge[index] == '1')
							colLargeRowIndexes[i] = bms_add_member(colLargeRowIndexes[i], sampleTuples);
						index++;
					}
				}

				/* Process the columns */
				index = 0;
				for (i = 0; i < relDesc->natts; i++)
				{
					Form_pg_attribute attr = TupleDescAttr(relDesc, i);

					if (attr->attisdropped)
						continue;

					if (funcRetNulls[3 + index])
						values[i] = NULL;
					else
						values[i] = funcRetValues[3 + index];
					index++; /* Move index to the next result set attribute */
				}

				rows[sampleTuples] = BuildTupleFromCStrings(attinmeta, values);
				sampleTuples++;

				/*
				 * note: we don't set the OIDs in the sample. ANALYZE doesn't
				 * collect stats for them
				 */
			}
		}

		if (!got_summary)
			elog(ERROR, "did not get summary row from gp_acquire_sample_rows");

		if (resultno >= onerel->rd_cdbpolicy->numsegments)
		{
			/*
			 * This result is for a segment that's not holding any data for this
			 * table. Should get 0 rows.
			 */
			if (this_totalrows != 0 || this_totalrows != 0)
				elog(WARNING, "table \"%s\" contains rows in segment %d, which is outside the # of segments for the table's policy (%d segments)",
					 RelationGetRelationName(onerel), resultno, onerel->rd_cdbpolicy->numsegments);
		}

		(*totalrows) += this_totalrows;
		(*totaldeadrows) += this_totaldeadrows;
	}
	for (i = 0; i < funcTupleDesc->natts; i++)
	{
		if (funcRetValues[i])
			pfree(funcRetValues[i]);
	}
	pfree(funcRetValues);
	pfree(funcRetNulls);
	pfree(values);

	cdbdisp_clearCdbPgResults(&cdb_pgresults);

	return sampleTuples;
}

/*
 *	update_attstats() -- update attribute statistics for one relation
 *
 *		Statistics are stored in several places: the pg_class row for the
 *		relation has stats about the whole relation, and there is a
 *		pg_statistic row for each (non-system) attribute that has ever
 *		been analyzed.  The pg_class values are updated by VACUUM, not here.
 *
 *		pg_statistic rows are just added or updated normally.  This means
 *		that pg_statistic will probably contain some deleted rows at the
 *		completion of a vacuum cycle, unless it happens to get vacuumed last.
 *
 *		To keep things simple, we punt for pg_statistic, and don't try
 *		to compute or store rows for pg_statistic itself in pg_statistic.
 *		This could possibly be made to work, but it's not worth the trouble.
 *		Note analyze_rel() has seen to it that we won't come here when
 *		vacuuming pg_statistic itself.
 *
 *		Note: there would be a race condition here if two backends could
 *		ANALYZE the same table concurrently.  Presently, we lock that out
 *		by taking a self-exclusive lock on the relation in analyze_rel().
 */
static void
update_attstats(Oid relid, bool inh, int natts, VacAttrStats **vacattrstats)
{
	Relation	sd;
	int			attno;

	if (natts <= 0)
		return;					/* nothing to do */

	sd = table_open(StatisticRelationId, RowExclusiveLock);

	for (attno = 0; attno < natts; attno++)
	{
		VacAttrStats *stats = vacattrstats[attno];
		HeapTuple	stup,
					oldtup;
		int			i,
					k,
					n;
		Datum		values[Natts_pg_statistic];
		bool		nulls[Natts_pg_statistic];
		bool		replaces[Natts_pg_statistic];

		/* Ignore attr if we weren't able to collect stats */
		if (!stats->stats_valid)
			continue;

		/*
		 * Construct a new pg_statistic tuple
		 */
		for (i = 0; i < Natts_pg_statistic; ++i)
		{
			nulls[i] = false;
			replaces[i] = true;
		}

		values[Anum_pg_statistic_starelid - 1] = ObjectIdGetDatum(relid);
		values[Anum_pg_statistic_staattnum - 1] = Int16GetDatum(stats->attr->attnum);
		values[Anum_pg_statistic_stainherit - 1] = BoolGetDatum(inh);
		values[Anum_pg_statistic_stanullfrac - 1] = Float4GetDatum(stats->stanullfrac);
		values[Anum_pg_statistic_stawidth - 1] = Int32GetDatum(stats->stawidth);
		values[Anum_pg_statistic_stadistinct - 1] = Float4GetDatum(stats->stadistinct);
		i = Anum_pg_statistic_stakind1 - 1;
		for (k = 0; k < STATISTIC_NUM_SLOTS; k++)
		{
			values[i++] = Int16GetDatum(stats->stakind[k]); /* stakindN */
		}
		i = Anum_pg_statistic_staop1 - 1;
		for (k = 0; k < STATISTIC_NUM_SLOTS; k++)
		{
			values[i++] = ObjectIdGetDatum(stats->staop[k]);	/* staopN */
		}
		i = Anum_pg_statistic_stacoll1 - 1;
		for (k = 0; k < STATISTIC_NUM_SLOTS; k++)
		{
			values[i++] = ObjectIdGetDatum(stats->stacoll[k]);	/* stacollN */
		}
		i = Anum_pg_statistic_stanumbers1 - 1;
		for (k = 0; k < STATISTIC_NUM_SLOTS; k++)
		{
			int			nnum = stats->numnumbers[k];

			if (nnum > 0)
			{
				Datum	   *numdatums = (Datum *) palloc(nnum * sizeof(Datum));
				ArrayType  *arry;

				for (n = 0; n < nnum; n++)
					numdatums[n] = Float4GetDatum(stats->stanumbers[k][n]);
				/* XXX knows more than it should about type float4: */
				arry = construct_array(numdatums, nnum,
									   FLOAT4OID,
									   sizeof(float4), FLOAT4PASSBYVAL, 'i');
				values[i++] = PointerGetDatum(arry);	/* stanumbersN */
			}
			else
			{
				nulls[i] = true;
				values[i++] = (Datum) 0;
			}
		}
		i = Anum_pg_statistic_stavalues1 - 1;
		for (k = 0; k < STATISTIC_NUM_SLOTS; k++)
		{
			if (stats->numvalues[k] > 0)
			{
				ArrayType  *arry;

				arry = construct_array(stats->stavalues[k],
									   stats->numvalues[k],
									   stats->statypid[k],
									   stats->statyplen[k],
									   stats->statypbyval[k],
									   stats->statypalign[k]);
				values[i++] = PointerGetDatum(arry);	/* stavaluesN */
			}
			else
			{
				nulls[i] = true;
				values[i++] = (Datum) 0;
			}
		}

		/* Is there already a pg_statistic tuple for this attribute? */
		oldtup = SearchSysCache3(STATRELATTINH,
								 ObjectIdGetDatum(relid),
								 Int16GetDatum(stats->attr->attnum),
								 BoolGetDatum(inh));

		if (HeapTupleIsValid(oldtup))
		{
			/* Yes, replace it */
			stup = heap_modify_tuple(oldtup,
									 RelationGetDescr(sd),
									 values,
									 nulls,
									 replaces);
			ReleaseSysCache(oldtup);
			CatalogTupleUpdate(sd, &stup->t_self, stup);
		}
		else
		{
			/* No, insert new tuple */
			stup = heap_form_tuple(RelationGetDescr(sd), values, nulls);
			CatalogTupleInsert(sd, stup);
		}

		heap_freetuple(stup);
	}

	table_close(sd, RowExclusiveLock);
}

/*
 * Standard fetch function for use by compute_stats subroutines.
 *
 * This exists to provide some insulation between compute_stats routines
 * and the actual storage of the sample data.
 */
static Datum
std_fetch_func(VacAttrStatsP stats, int rownum, bool *isNull)
{
	int			attnum = stats->tupattnum;
	HeapTuple	tuple = stats->rows[rownum];
	TupleDesc	tupDesc = stats->tupDesc;

	return heap_getattr(tuple, attnum, tupDesc, isNull);
}

/*
 * Fetch function for analyzing index expressions.
 *
 * We have not bothered to construct index tuples, instead the data is
 * just in Datum arrays.
 */
static Datum
ind_fetch_func(VacAttrStatsP stats, int rownum, bool *isNull)
{
	int			i;

	/* exprvals and exprnulls are already offset for proper column */
	i = rownum * stats->rowstride;
	*isNull = stats->exprnulls[i];
	return stats->exprvals[i];
}


/*==========================================================================
 *
 * Code below this point represents the "standard" type-specific statistics
 * analysis algorithms.  This code can be replaced on a per-data-type basis
 * by setting a nonzero value in pg_type.typanalyze.
 *
 *==========================================================================
 */


/*
 * In PostgreSQL, WIDTH_THRESHOLD is here, but we've moved it to vacuum.h in
 * GPDB.
 */

#define swapInt(a,b)	do {int _tmp; _tmp=a; a=b; b=_tmp;} while(0)
#define swapDatum(a,b)	do {Datum _tmp; _tmp=a; a=b; b=_tmp;} while(0)

/*
 * Extra information used by the default analysis routines
 */
typedef struct
{
	int			count;			/* # of duplicates */
	int			first;			/* values[] index of first occurrence */
} ScalarMCVItem;

typedef struct
{
	SortSupport ssup;
	int		   *tupnoLink;
} CompareScalarsContext;


static void compute_trivial_stats(VacAttrStatsP stats,
								  AnalyzeAttrFetchFunc fetchfunc,
								  int samplerows,
								  double totalrows);
static void compute_distinct_stats(VacAttrStatsP stats,
								   AnalyzeAttrFetchFunc fetchfunc,
								   int samplerows,
								   double totalrows);
static void compute_scalar_stats(VacAttrStatsP stats,
								 AnalyzeAttrFetchFunc fetchfunc,
								 int samplerows,
								 double totalrows);
static void merge_leaf_stats(VacAttrStatsP stats,
								 AnalyzeAttrFetchFunc fetchfunc,
								 int samplerows,
								 double totalrows);
static int	compare_scalars(const void *a, const void *b, void *arg);
static int	compare_mcvs(const void *a, const void *b);
static int	analyze_mcv_list(int *mcv_counts,
							 int num_mcv,
							 double stadistinct,
							 double stanullfrac,
							 int samplerows,
							 double totalrows);


/*
 * std_typanalyze -- the default type-specific typanalyze function
 */
bool
std_typanalyze(VacAttrStats *stats)
{
	Form_pg_attribute attr = stats->attr;
	Oid			ltopr;
	Oid			eqopr;
	StdAnalyzeData *mystats;

	/* If the attstattarget column is negative, use the default value */
	/* NB: it is okay to scribble on stats->attr since it's a copy */
	if (attr->attstattarget < 0)
		attr->attstattarget = default_statistics_target;

	/* Look for default "<" and "=" operators for column's type */
	get_sort_group_operators(stats->attrtypid,
							 false, false, false,
							 &ltopr, &eqopr, NULL,
							 NULL);

	/* Save the operator info for compute_stats routines */
	mystats = (StdAnalyzeData *) palloc(sizeof(StdAnalyzeData));
	mystats->eqopr = eqopr;
	mystats->eqfunc = OidIsValid(eqopr) ? get_opcode(eqopr) : InvalidOid;
	mystats->ltopr = ltopr;
	stats->extra_data = mystats;
	stats->merge_stats = false;

	/*
	 * Determine which standard statistics algorithm to use
	 */
	List *va_cols = list_make1(makeString(NameStr(stats->attr->attname)));
	if (get_rel_relkind(attr->attrelid) == RELKIND_PARTITIONED_TABLE &&
		!get_rel_relispartition(attr->attrelid) &&
		leaf_parts_analyzed(stats->attr->attrelid, InvalidOid, va_cols, stats->elevel) &&
		op_hashjoinable(eqopr, stats->attrtypid))
	{
		stats->merge_stats = true;
		stats->compute_stats = merge_leaf_stats;
		stats->minrows = 300 * attr->attstattarget;
	}
	else
		if (OidIsValid(eqopr) && OidIsValid(ltopr))
	{
		/* Seems to be a scalar datatype */
		stats->compute_stats = compute_scalar_stats;
		/*--------------------
		 * The following choice of minrows is based on the paper
		 * "Random sampling for histogram construction: how much is enough?"
		 * by Surajit Chaudhuri, Rajeev Motwani and Vivek Narasayya, in
		 * Proceedings of ACM SIGMOD International Conference on Management
		 * of Data, 1998, Pages 436-447.  Their Corollary 1 to Theorem 5
		 * says that for table size n, histogram size k, maximum relative
		 * error in bin size f, and error probability gamma, the minimum
		 * random sample size is
		 *		r = 4 * k * ln(2*n/gamma) / f^2
		 * Taking f = 0.5, gamma = 0.01, n = 10^6 rows, we obtain
		 *		r = 305.82 * k
		 * Note that because of the log function, the dependence on n is
		 * quite weak; even at n = 10^12, a 300*k sample gives <= 0.66
		 * bin size error with probability 0.99.  So there's no real need to
		 * scale for n, which is a good thing because we don't necessarily
		 * know it at this point.
		 *--------------------
		 */
		stats->minrows = 300 * attr->attstattarget;
	}
	else if (OidIsValid(eqopr))
	{
		/* We can still recognize distinct values */
		stats->compute_stats = compute_distinct_stats;
		/* Might as well use the same minrows as above */
		stats->minrows = 300 * attr->attstattarget;
	}
	else
	{
		/* Can't do much but the trivial stuff */
		stats->compute_stats = compute_trivial_stats;
		/* Might as well use the same minrows as above */
		stats->minrows = 300 * attr->attstattarget;
	}
	list_free(va_cols);
	return true;
}


/*
 *	compute_trivial_stats() -- compute very basic column statistics
 *
 *	We use this when we cannot find a hash "=" operator for the datatype.
 *
 *	We determine the fraction of non-null rows and the average datum width.
 */
static void
compute_trivial_stats(VacAttrStatsP stats,
					  AnalyzeAttrFetchFunc fetchfunc,
					  int samplerows,
					  double totalrows)
{
	int			i;
	int			null_cnt = 0;
	int			nonnull_cnt = 0;
	double		total_width = 0;
	bool		is_varlena = (!stats->attrtype->typbyval &&
							  stats->attrtype->typlen == -1);
	bool		is_varwidth = (!stats->attrtype->typbyval &&
							   stats->attrtype->typlen < 0);

	for (i = 0; i < samplerows; i++)
	{
		Datum		value;
		bool		isnull;

		vacuum_delay_point();

		value = fetchfunc(stats, i, &isnull);

		/* Check for null/nonnull */
		if (isnull)
		{
			null_cnt++;
			continue;
		}
		nonnull_cnt++;

		/*
		 * If it's a variable-width field, add up widths for average width
		 * calculation.  Note that if the value is toasted, we use the toasted
		 * width.  We don't bother with this calculation if it's a fixed-width
		 * type.
		 */
		if (is_varlena)
		{
			total_width += VARSIZE_ANY(DatumGetPointer(value));
		}
		else if (is_varwidth)
		{
			/* must be cstring */
			total_width += strlen(DatumGetCString(value)) + 1;
		}
	}

	/* We can only compute average width if we found some non-null values. */
	if (nonnull_cnt > 0)
	{
		stats->stats_valid = true;
		/* Do the simple null-frac and width stats */
		stats->stanullfrac = (double) null_cnt / (double) samplerows;
		if (is_varwidth)
			stats->stawidth = total_width / (double) nonnull_cnt;
		else
			stats->stawidth = stats->attrtype->typlen;
		stats->stadistinct = 0.0;	/* "unknown" */
	}
	else if (null_cnt > 0)
	{
		/* We found only nulls; assume the column is entirely null */
		stats->stats_valid = true;
		stats->stanullfrac = 1.0;
		if (is_varwidth)
			stats->stawidth = 0;	/* "unknown" */
		else
			stats->stawidth = stats->attrtype->typlen;
		stats->stadistinct = 0.0;	/* "unknown" */
	}
}


/*
 *	compute_distinct_stats() -- compute column statistics including ndistinct
 *
 *	We use this when we can find only an "=" operator for the datatype.
 *
 *	We determine the fraction of non-null rows, the average width, the
 *	most common values, and the (estimated) number of distinct values.
 *
 *	The most common values are determined by brute force: we keep a list
 *	of previously seen values, ordered by number of times seen, as we scan
 *	the samples.  A newly seen value is inserted just after the last
 *	multiply-seen value, causing the bottommost (oldest) singly-seen value
 *	to drop off the list.  The accuracy of this method, and also its cost,
 *	depend mainly on the length of the list we are willing to keep.
 */
static void
compute_distinct_stats(VacAttrStatsP stats,
					   AnalyzeAttrFetchFunc fetchfunc,
					   int samplerows,
					   double totalrows)
{
	int			i;
	int			null_cnt = 0;
	int			nonnull_cnt = 0;
	int			toowide_cnt = 0;
	double		total_width = 0;
	bool		is_varlena = (!stats->attrtype->typbyval &&
							  stats->attrtype->typlen == -1);
	bool		is_varwidth = (!stats->attrtype->typbyval &&
							   stats->attrtype->typlen < 0);
	FmgrInfo	f_cmpeq;
	typedef struct
	{
		Datum		value;
		int			count;
	} TrackItem;
	TrackItem  *track;
	int			track_cnt,
				track_max;
	int			num_mcv = stats->attr->attstattarget;
	StdAnalyzeData *mystats = (StdAnalyzeData *) stats->extra_data;

	/*
	 * We track up to 2*n values for an n-element MCV list; but at least 10
	 */
	track_max = 2 * num_mcv;
	if (track_max < 10)
		track_max = 10;
	track = (TrackItem *) palloc(track_max * sizeof(TrackItem));
	track_cnt = 0;

	fmgr_info(mystats->eqfunc, &f_cmpeq);

	stats->stahll = (bytea *)gp_hyperloglog_init_def();

	ereport(DEBUG2,
			(errmsg("Computing Minimal Stats for column %s",
					get_attname(stats->attr->attrelid, stats->attr->attnum, false))));

	for (i = 0; i < samplerows; i++)
	{
		Datum		value;
		bool		isnull;
		bool		match;
		int			firstcount1,
					j;

		vacuum_delay_point();

		value = fetchfunc(stats, i, &isnull);

		/* Check for null/nonnull */
		if (isnull)
		{
			null_cnt++;
			continue;
		}
		nonnull_cnt++;

		stats->stahll = (bytea *)gp_hyperloglog_add_item((GpHLLCounter) stats->stahll, value, stats->attr->attlen, stats->attr->attbyval, stats->attr->attalign);

		/*
		 * If it's a variable-width field, add up widths for average width
		 * calculation.  Note that if the value is toasted, we use the toasted
		 * width.  We don't bother with this calculation if it's a fixed-width
		 * type.
		 */
		if (is_varlena)
		{
			total_width += VARSIZE_ANY(DatumGetPointer(value));

			/*
			 * If the value is toasted, we want to detoast it just once to
			 * avoid repeated detoastings and resultant excess memory usage
			 * during the comparisons.  Also, check to see if the value is
			 * excessively wide, and if so don't detoast at all --- just
			 * ignore the value.
			 */
			if (toast_raw_datum_size(value) > WIDTH_THRESHOLD)
			{
				toowide_cnt++;
				continue;
			}
			value = PointerGetDatum(PG_DETOAST_DATUM(value));
		}
		else if (is_varwidth)
		{
			/* must be cstring */
			total_width += strlen(DatumGetCString(value)) + 1;
		}

		/*
		 * See if the value matches anything we're already tracking.
		 */
		match = false;
		firstcount1 = track_cnt;
		for (j = 0; j < track_cnt; j++)
		{
			if (DatumGetBool(FunctionCall2Coll(&f_cmpeq,
											   stats->attrcollid,
											   value, track[j].value)))
			{
				match = true;
				break;
			}
			if (j < firstcount1 && track[j].count == 1)
				firstcount1 = j;
		}

		if (match)
		{
			/* Found a match */
			track[j].count++;
			/* This value may now need to "bubble up" in the track list */
			while (j > 0 && track[j].count > track[j - 1].count)
			{
				swapDatum(track[j].value, track[j - 1].value);
				swapInt(track[j].count, track[j - 1].count);
				j--;
			}
		}
		else
		{
			/* No match.  Insert at head of count-1 list */
			if (track_cnt < track_max)
				track_cnt++;
			for (j = track_cnt - 1; j > firstcount1; j--)
			{
				track[j].value = track[j - 1].value;
				track[j].count = track[j - 1].count;
			}
			if (firstcount1 < track_cnt)
			{
				track[firstcount1].value = value;
				track[firstcount1].count = 1;
			}
		}
	}

	/* We can only compute real stats if we found some non-null values. */
	if (nonnull_cnt > 0)
	{
		int			nmultiple,
					summultiple;

		stats->stats_valid = true;
		/* Do the simple null-frac and width stats */
		stats->stanullfrac = (double) null_cnt / (double) samplerows;
		if (is_varwidth)
			stats->stawidth = total_width / (double) nonnull_cnt;
		else
			stats->stawidth = stats->attrtype->typlen;

		/* Count the number of values we found multiple times */
		summultiple = 0;
		for (nmultiple = 0; nmultiple < track_cnt; nmultiple++)
		{
			if (track[nmultiple].count == 1)
				break;
			summultiple += track[nmultiple].count;
		}

		((GpHLLCounter) (stats->stahll))->nmultiples = nmultiple;
		((GpHLLCounter) (stats->stahll))->ndistinct = track_cnt;
		((GpHLLCounter) (stats->stahll))->samplerows = samplerows;

		if (nmultiple == 0)
		{
			/*
			 * If we found no repeated non-null values, assume it's a unique
			 * column; but be sure to discount for any nulls we found.
			 */
			stats->stadistinct = -1.0 * (1.0 - stats->stanullfrac);
		}
		else if (track_cnt < track_max && toowide_cnt == 0 &&
				 nmultiple == track_cnt)
		{
			/*
			 * Our track list includes every value in the sample, and every
			 * value appeared more than once.  Assume the column has just
			 * these values.  (This case is meant to address columns with
			 * small, fixed sets of possible values, such as boolean or enum
			 * columns.  If there are any values that appear just once in the
			 * sample, including too-wide values, we should assume that that's
			 * not what we're dealing with.)
			 */
			stats->stadistinct = track_cnt;
		}
		else
		{
			/*----------
			 * Estimate the number of distinct values using the estimator
			 * proposed by Haas and Stokes in IBM Research Report RJ 10025:
			 *		n*d / (n - f1 + f1*n/N)
			 * where f1 is the number of distinct values that occurred
			 * exactly once in our sample of n rows (from a total of N),
			 * and d is the total number of distinct values in the sample.
			 * This is their Duj1 estimator; the other estimators they
			 * recommend are considerably more complex, and are numerically
			 * very unstable when n is much smaller than N.
			 *
			 * In this calculation, we consider only non-nulls.  We used to
			 * include rows with null values in the n and N counts, but that
			 * leads to inaccurate answers in columns with many nulls, and
			 * it's intuitively bogus anyway considering the desired result is
			 * the number of distinct non-null values.
			 *
			 * We assume (not very reliably!) that all the multiply-occurring
			 * values are reflected in the final track[] list, and the other
			 * nonnull values all appeared but once.  (XXX this usually
			 * results in a drastic overestimate of ndistinct.  Can we do
			 * any better?)
			 *----------
			 */
			int			f1 = nonnull_cnt - summultiple;
			int			d = f1 + nmultiple;
			double		n = samplerows - null_cnt;
			double		N = totalrows * (1.0 - stats->stanullfrac);
			double		stadistinct;

			/* N == 0 shouldn't happen, but just in case ... */
			if (N > 0)
				stadistinct = (n * d) / ((n - f1) + f1 * n / N);
			else
				stadistinct = 0;

			/* Clamp to sane range in case of roundoff error */
			if (stadistinct < d)
				stadistinct = d;
			if (stadistinct > N)
				stadistinct = N;
			/* And round to integer */
			stats->stadistinct = floor(stadistinct + 0.5);
		}

		/*
		 * If we estimated the number of distinct values at more than 10% of
		 * the total row count (a very arbitrary limit), then assume that
		 * stadistinct should scale with the row count rather than be a fixed
		 * value.
		 */
		if (stats->stadistinct > 0.1 * totalrows)
			stats->stadistinct = -(stats->stadistinct / totalrows);

		/*
		 * Decide how many values are worth storing as most-common values. If
		 * we are able to generate a complete MCV list (all the values in the
		 * sample will fit, and we think these are all the ones in the table),
		 * then do so.  Otherwise, store only those values that are
		 * significantly more common than the values not in the list.
		 *
		 * Note: the first of these cases is meant to address columns with
		 * small, fixed sets of possible values, such as boolean or enum
		 * columns.  If we can *completely* represent the column population by
		 * an MCV list that will fit into the stats target, then we should do
		 * so and thus provide the planner with complete information.  But if
		 * the MCV list is not complete, it's generally worth being more
		 * selective, and not just filling it all the way up to the stats
		 * target.
		 */
		if (track_cnt < track_max && toowide_cnt == 0 &&
			stats->stadistinct > 0 &&
			track_cnt <= num_mcv)
		{
			/* Track list includes all values seen, and all will fit */
			num_mcv = track_cnt;
		}
		else
		{
			int		   *mcv_counts;

			/* Incomplete list; decide how many values are worth keeping */
			if (num_mcv > track_cnt)
				num_mcv = track_cnt;

			if (num_mcv > 0)
			{
				mcv_counts = (int *) palloc(num_mcv * sizeof(int));
				for (i = 0; i < num_mcv; i++)
					mcv_counts[i] = track[i].count;

				num_mcv = analyze_mcv_list(mcv_counts, num_mcv,
										   stats->stadistinct,
										   stats->stanullfrac,
										   samplerows, totalrows);
			}
		}

		/* Generate MCV slot entry */
		if (num_mcv > 0)
		{
			MemoryContext old_context;
			Datum	   *mcv_values;
			float4	   *mcv_freqs;

			/* Must copy the target values into anl_context */
			old_context = MemoryContextSwitchTo(stats->anl_context);
			mcv_values = (Datum *) palloc(num_mcv * sizeof(Datum));
			mcv_freqs = (float4 *) palloc(num_mcv * sizeof(float4));
			for (i = 0; i < num_mcv; i++)
			{
				mcv_values[i] = datumCopy(track[i].value,
										  stats->attrtype->typbyval,
										  stats->attrtype->typlen);
				mcv_freqs[i] = (double) track[i].count / (double) samplerows;
			}
			MemoryContextSwitchTo(old_context);

			stats->stakind[0] = STATISTIC_KIND_MCV;
			stats->staop[0] = mystats->eqopr;
			stats->stacoll[0] = stats->attrcollid;
			stats->stanumbers[0] = mcv_freqs;
			stats->numnumbers[0] = num_mcv;
			stats->stavalues[0] = mcv_values;
			stats->numvalues[0] = num_mcv;

			/*
			 * Accept the defaults for stats->statypid and others. They have
			 * been set before we were called (see vacuum.h)
			 */
		}
	}
	else if (null_cnt > 0)
	{
		/* We found only nulls; assume the column is entirely null */
		stats->stats_valid = true;
		stats->stanullfrac = 1.0;
		if (is_varwidth)
			stats->stawidth = 0;	/* "unknown" */
		else
			stats->stawidth = stats->attrtype->typlen;
		stats->stadistinct = 0.0;	/* "unknown" */
	}

	/* We don't need to bother cleaning up any of our temporary palloc's */
}


/*
 *	compute_scalar_stats() -- compute column statistics
 *
 *	We use this when we can find "=" and "<" operators for the datatype.
 *
 *	We determine the fraction of non-null rows, the average width, the
 *	most common values, the (estimated) number of distinct values, the
 *	distribution histogram, and the correlation of physical to logical order.
 *
 *	The desired stats can be determined fairly easily after sorting the
 *	data values into order.
 */
static void
compute_scalar_stats(VacAttrStatsP stats,
					 AnalyzeAttrFetchFunc fetchfunc,
					 int samplerows,
					 double totalrows)
{
	int			i;
	int			null_cnt = 0;
	int			nonnull_cnt = 0;
	int			toowide_cnt = 0;
	double		total_width = 0;
	bool		is_varlena = (!stats->attrtype->typbyval &&
							  stats->attrtype->typlen == -1);
	bool		is_varwidth = (!stats->attrtype->typbyval &&
							   stats->attrtype->typlen < 0);
	double		corr_xysum;
	SortSupportData ssup;
	ScalarItem *values;
	int			values_cnt = 0;
	int		   *tupnoLink;
	ScalarMCVItem *track;
	int			track_cnt = 0;
	int			num_mcv = stats->attr->attstattarget;
	int			num_bins = stats->attr->attstattarget;
	StdAnalyzeData *mystats = (StdAnalyzeData *) stats->extra_data;

	values = (ScalarItem *) palloc(samplerows * sizeof(ScalarItem));
	tupnoLink = (int *) palloc(samplerows * sizeof(int));
	track = (ScalarMCVItem *) palloc(num_mcv * sizeof(ScalarMCVItem));

	memset(&ssup, 0, sizeof(ssup));
	ssup.ssup_cxt = CurrentMemoryContext;
	ssup.ssup_collation = stats->attrcollid;
	ssup.ssup_nulls_first = false;

	/*
	 * For now, don't perform abbreviated key conversion, because full values
	 * are required for MCV slot generation.  Supporting that optimization
	 * would necessitate teaching compare_scalars() to call a tie-breaker.
	 */
	ssup.abbreviate = false;

	PrepareSortSupportFromOrderingOp(mystats->ltopr, &ssup);

	/* Initialize HLL counter to be stored in stats */
	stats->stahll = (bytea *)gp_hyperloglog_init_def();

	ereport(DEBUG2,
			(errmsg("Computing Scalar Stats for column %s",
					get_attname(stats->attr->attrelid, stats->attr->attnum, false))));

	/* Initial scan to find sortable values */
	for (i = 0; i < samplerows; i++)
	{
		Datum		value;
		bool		isnull;

		vacuum_delay_point();

		value = fetchfunc(stats, i, &isnull);

		/* Check for null/nonnull */
		if (isnull)
		{
			null_cnt++;
			continue;
		}
		nonnull_cnt++;

		stats->stahll = (bytea *)gp_hyperloglog_add_item((GpHLLCounter) stats->stahll, value, stats->attr->attlen, stats->attr->attbyval, stats->attr->attalign);

		/*
		 * If it's a variable-width field, add up widths for average width
		 * calculation.  Note that if the value is toasted, we use the toasted
		 * width.  We don't bother with this calculation if it's a fixed-width
		 * type.
		 */
		if (is_varlena)
		{
			total_width += VARSIZE_ANY(DatumGetPointer(value));

			/*
			 * If the value is toasted, we want to detoast it just once to
			 * avoid repeated detoastings and resultant excess memory usage
			 * during the comparisons.  Also, check to see if the value is
			 * excessively wide, and if so don't detoast at all --- just
			 * ignore the value.
			 */
			if (toast_raw_datum_size(value) > WIDTH_THRESHOLD)
			{
				toowide_cnt++;
				continue;
			}
			value = PointerGetDatum(PG_DETOAST_DATUM(value));
		}
		else if (is_varwidth)
		{
			/* must be cstring */
			total_width += strlen(DatumGetCString(value)) + 1;
		}

		/* Add it to the list to be sorted */
		values[values_cnt].value = value;
		values[values_cnt].tupno = values_cnt;
		tupnoLink[values_cnt] = values_cnt;
		values_cnt++;
	}

	/* We can only compute real stats if we found some sortable values. */
	if (values_cnt > 0)
	{
		int			ndistinct,	/* # distinct values in sample */
					nmultiple,	/* # that appear multiple times */
					num_hist,
					dups_cnt;
		int			slot_idx = 0;
		CompareScalarsContext cxt;

		/* Sort the collected values */
		cxt.ssup = &ssup;
		cxt.tupnoLink = tupnoLink;
		qsort_arg((void *) values, values_cnt, sizeof(ScalarItem),
				  compare_scalars, (void *) &cxt);

		/*
		 * Now scan the values in order, find the most common ones, and also
		 * accumulate ordering-correlation statistics.
		 *
		 * To determine which are most common, we first have to count the
		 * number of duplicates of each value.  The duplicates are adjacent in
		 * the sorted list, so a brute-force approach is to compare successive
		 * datum values until we find two that are not equal. However, that
		 * requires N-1 invocations of the datum comparison routine, which are
		 * completely redundant with work that was done during the sort.  (The
		 * sort algorithm must at some point have compared each pair of items
		 * that are adjacent in the sorted order; otherwise it could not know
		 * that it's ordered the pair correctly.) We exploit this by having
		 * compare_scalars remember the highest tupno index that each
		 * ScalarItem has been found equal to.  At the end of the sort, a
		 * ScalarItem's tupnoLink will still point to itself if and only if it
		 * is the last item of its group of duplicates (since the group will
		 * be ordered by tupno).
		 */
		corr_xysum = 0;
		ndistinct = 0;
		nmultiple = 0;
		dups_cnt = 0;
		for (i = 0; i < values_cnt; i++)
		{
			int			tupno = values[i].tupno;

			corr_xysum += ((double) i) * ((double) tupno);
			dups_cnt++;
			if (tupnoLink[tupno] == tupno)
			{
				/* Reached end of duplicates of this value */
				ndistinct++;
				if (dups_cnt > 1)
				{
					nmultiple++;
					if (track_cnt < num_mcv ||
						dups_cnt > track[track_cnt - 1].count)
					{
						/*
						 * Found a new item for the mcv list; find its
						 * position, bubbling down old items if needed. Loop
						 * invariant is that j points at an empty/ replaceable
						 * slot.
						 */
						int			j;

						if (track_cnt < num_mcv)
							track_cnt++;
						for (j = track_cnt - 1; j > 0; j--)
						{
							if (dups_cnt <= track[j - 1].count)
								break;
							track[j].count = track[j - 1].count;
							track[j].first = track[j - 1].first;
						}
						track[j].count = dups_cnt;
						track[j].first = i + 1 - dups_cnt;
					}
				}
				dups_cnt = 0;
			}
		}

		stats->stats_valid = true;
		/* Do the simple null-frac and width stats */
		stats->stanullfrac = (double) null_cnt / (double) samplerows;
		if (is_varwidth)
			stats->stawidth = total_width / (double) nonnull_cnt;
		else
			stats->stawidth = stats->attrtype->typlen;

		// interpolate NDV calculation based on the hll distinct count
		// for each column in leaf partitions which will be used later
		// to merge root stats
		((GpHLLCounter) (stats->stahll))->nmultiples = nmultiple;
		((GpHLLCounter) (stats->stahll))->ndistinct = ndistinct;
		((GpHLLCounter) (stats->stahll))->samplerows = samplerows;

		if (nmultiple == 0)
		{
			/*
			 * If we found no repeated non-null values, assume it's a unique
			 * column; but be sure to discount for any nulls we found.
			 */
			stats->stadistinct = -1.0 * (1.0 - stats->stanullfrac);
		}
		else if (toowide_cnt == 0 && nmultiple == ndistinct)
		{
			/*
			 * Every value in the sample appeared more than once.  Assume the
			 * column has just these values.  (This case is meant to address
			 * columns with small, fixed sets of possible values, such as
			 * boolean or enum columns.  If there are any values that appear
			 * just once in the sample, including too-wide values, we should
			 * assume that that's not what we're dealing with.)
			 */
			stats->stadistinct = ndistinct;
		}
		else
		{
			/*----------
			 * Estimate the number of distinct values using the estimator
			 * proposed by Haas and Stokes in IBM Research Report RJ 10025:
			 *		n*d / (n - f1 + f1*n/N)
			 * where f1 is the number of distinct values that occurred
			 * exactly once in our sample of n rows (from a total of N),
			 * and d is the total number of distinct values in the sample.
			 * This is their Duj1 estimator; the other estimators they
			 * recommend are considerably more complex, and are numerically
			 * very unstable when n is much smaller than N.
			 *
			 * In this calculation, we consider only non-nulls.  We used to
			 * include rows with null values in the n and N counts, but that
			 * leads to inaccurate answers in columns with many nulls, and
			 * it's intuitively bogus anyway considering the desired result is
			 * the number of distinct non-null values.
			 *
			 * Overwidth values are assumed to have been distinct.
			 *----------
			 */
			int			f1 = ndistinct - nmultiple + toowide_cnt;
			int			d = f1 + nmultiple;
			double		n = samplerows - null_cnt;
			double		N = totalrows * (1.0 - stats->stanullfrac);
			double		stadistinct;

			/* N == 0 shouldn't happen, but just in case ... */
			if (N > 0)
				stadistinct = (n * d) / ((n - f1) + f1 * n / N);
			else
				stadistinct = 0;

			/* Clamp to sane range in case of roundoff error */
			if (stadistinct < d)
				stadistinct = d;
			if (stadistinct > N)
				stadistinct = N;
			/* And round to integer */
			stats->stadistinct = floor(stadistinct + 0.5);
		}

		/*
		 * For FULLSCAN HLL, get ndistinct from the GpHLLCounter
		 * instead of computing it
		 */
		if (stats->stahll_full != NULL)
		{
			GpHLLCounter hLLFull = (GpHLLCounter) DatumGetByteaP(stats->stahll_full);
			GpHLLCounter hllFull_copy = gp_hll_copy(hLLFull);
			stats->stadistinct = round(gp_hyperloglog_estimate(hllFull_copy));
			pfree(hllFull_copy);
			if ((fabs(totalrows - stats->stadistinct) / (float) totalrows) < 0.05)
			{
				stats->stadistinct = -1;
			}

		}
		/*
		 * If we estimated the number of distinct values at more than 10% of
		 * the total row count (a very arbitrary limit), then assume that
		 * stadistinct should scale with the row count rather than be a fixed
		 * value.
		 */
		if (stats->stadistinct > 0.1 * totalrows)
			stats->stadistinct = -(stats->stadistinct / totalrows);

		/*
		 * Decide how many values are worth storing as most-common values. If
		 * we are able to generate a complete MCV list (all the values in the
		 * sample will fit, and we think these are all the ones in the table),
		 * then do so.  Otherwise, store only those values that are
		 * significantly more common than the values not in the list.
		 *
		 * Note: the first of these cases is meant to address columns with
		 * small, fixed sets of possible values, such as boolean or enum
		 * columns.  If we can *completely* represent the column population by
		 * an MCV list that will fit into the stats target, then we should do
		 * so and thus provide the planner with complete information.  But if
		 * the MCV list is not complete, it's generally worth being more
		 * selective, and not just filling it all the way up to the stats
		 * target.
		 */
		if (track_cnt == ndistinct && toowide_cnt == 0 &&
			stats->stadistinct > 0 &&
			track_cnt <= num_mcv)
		{
			/* Track list includes all values seen, and all will fit */
			num_mcv = track_cnt;
		}
		else
		{
			int		   *mcv_counts;

			/* Incomplete list; decide how many values are worth keeping */
			if (num_mcv > track_cnt)
				num_mcv = track_cnt;

			if (num_mcv > 0)
			{
				mcv_counts = (int *) palloc(num_mcv * sizeof(int));
				for (i = 0; i < num_mcv; i++)
					mcv_counts[i] = track[i].count;

				num_mcv = analyze_mcv_list(mcv_counts, num_mcv,
										   stats->stadistinct,
										   stats->stanullfrac,
										   samplerows, totalrows);
			}
		}

		/* Generate MCV slot entry */
		if (num_mcv > 0)
		{
			MemoryContext old_context;
			Datum	   *mcv_values;
			float4	   *mcv_freqs;

			/* Must copy the target values into anl_context */
			old_context = MemoryContextSwitchTo(stats->anl_context);
			mcv_values = (Datum *) palloc(num_mcv * sizeof(Datum));
			mcv_freqs = (float4 *) palloc(num_mcv * sizeof(float4));
			for (i = 0; i < num_mcv; i++)
			{
				mcv_values[i] = datumCopy(values[track[i].first].value,
										  stats->attrtype->typbyval,
										  stats->attrtype->typlen);
				mcv_freqs[i] = (double) track[i].count / (double) samplerows;
			}
			MemoryContextSwitchTo(old_context);

			stats->stakind[slot_idx] = STATISTIC_KIND_MCV;
			stats->staop[slot_idx] = mystats->eqopr;
			stats->stacoll[slot_idx] = stats->attrcollid;
			stats->stanumbers[slot_idx] = mcv_freqs;
			stats->numnumbers[slot_idx] = num_mcv;
			stats->stavalues[slot_idx] = mcv_values;
			stats->numvalues[slot_idx] = num_mcv;

			/*
			 * Accept the defaults for stats->statypid and others. They have
			 * been set before we were called (see vacuum.h)
			 */
			slot_idx++;
		}

		/*
		 * Generate a histogram slot entry if there are at least two distinct
		 * values not accounted for in the MCV list.  (This ensures the
		 * histogram won't collapse to empty or a singleton.)
		 */
		num_hist = ndistinct - num_mcv;
		if (num_hist > num_bins)
			num_hist = num_bins + 1;
		if (num_hist >= 2)
		{
			MemoryContext old_context;
			Datum	   *hist_values;
			int			nvals;
			int			pos,
						posfrac,
						delta,
						deltafrac;

			/* Sort the MCV items into position order to speed next loop */
			qsort((void *) track, num_mcv,
				  sizeof(ScalarMCVItem), compare_mcvs);

			/*
			 * Collapse out the MCV items from the values[] array.
			 *
			 * Note we destroy the values[] array here... but we don't need it
			 * for anything more.  We do, however, still need values_cnt.
			 * nvals will be the number of remaining entries in values[].
			 */
			if (num_mcv > 0)
			{
				int			src,
							dest;
				int			j;

				src = dest = 0;
				j = 0;			/* index of next interesting MCV item */
				while (src < values_cnt)
				{
					int			ncopy;

					if (j < num_mcv)
					{
						int			first = track[j].first;

						if (src >= first)
						{
							/* advance past this MCV item */
							src = first + track[j].count;
							j++;
							continue;
						}
						ncopy = first - src;
					}
					else
						ncopy = values_cnt - src;
					memmove(&values[dest], &values[src],
							ncopy * sizeof(ScalarItem));
					src += ncopy;
					dest += ncopy;
				}
				nvals = dest;
			}
			else
				nvals = values_cnt;
			Assert(nvals >= num_hist);

			/* Must copy the target values into anl_context */
			old_context = MemoryContextSwitchTo(stats->anl_context);
			hist_values = (Datum *) palloc(num_hist * sizeof(Datum));

			/*
			 * The object of this loop is to copy the first and last values[]
			 * entries along with evenly-spaced values in between.  So the
			 * i'th value is values[(i * (nvals - 1)) / (num_hist - 1)].  But
			 * computing that subscript directly risks integer overflow when
			 * the stats target is more than a couple thousand.  Instead we
			 * add (nvals - 1) / (num_hist - 1) to pos at each step, tracking
			 * the integral and fractional parts of the sum separately.
			 */
			delta = (nvals - 1) / (num_hist - 1);
			deltafrac = (nvals - 1) % (num_hist - 1);
			pos = posfrac = 0;

			for (i = 0; i < num_hist; i++)
			{
				hist_values[i] = datumCopy(values[pos].value,
										   stats->attrtype->typbyval,
										   stats->attrtype->typlen);
				pos += delta;
				posfrac += deltafrac;
				if (posfrac >= (num_hist - 1))
				{
					/* fractional part exceeds 1, carry to integer part */
					pos++;
					posfrac -= (num_hist - 1);
				}
			}

			MemoryContextSwitchTo(old_context);

			stats->stakind[slot_idx] = STATISTIC_KIND_HISTOGRAM;
			stats->staop[slot_idx] = mystats->ltopr;
			stats->stacoll[slot_idx] = stats->attrcollid;
			stats->stavalues[slot_idx] = hist_values;
			stats->numvalues[slot_idx] = num_hist;

			/*
			 * Accept the defaults for stats->statypid and others. They have
			 * been set before we were called (see vacuum.h)
			 */
			slot_idx++;
		}

		/* Generate a correlation entry if there are multiple values */
		if (values_cnt > 1)
		{
			MemoryContext old_context;
			float4	   *corrs;
			double		corr_xsum,
						corr_x2sum;

			/* Must copy the target values into anl_context */
			old_context = MemoryContextSwitchTo(stats->anl_context);
			corrs = (float4 *) palloc(sizeof(float4));
			MemoryContextSwitchTo(old_context);

			/*----------
			 * Since we know the x and y value sets are both
			 *		0, 1, ..., values_cnt-1
			 * we have sum(x) = sum(y) =
			 *		(values_cnt-1)*values_cnt / 2
			 * and sum(x^2) = sum(y^2) =
			 *		(values_cnt-1)*values_cnt*(2*values_cnt-1) / 6.
			 *----------
			 */
			corr_xsum = ((double) (values_cnt - 1)) *
				((double) values_cnt) / 2.0;
			corr_x2sum = ((double) (values_cnt - 1)) *
				((double) values_cnt) * (double) (2 * values_cnt - 1) / 6.0;

			/* And the correlation coefficient reduces to */
			corrs[0] = (values_cnt * corr_xysum - corr_xsum * corr_xsum) /
				(values_cnt * corr_x2sum - corr_xsum * corr_xsum);

			stats->stakind[slot_idx] = STATISTIC_KIND_CORRELATION;
			stats->staop[slot_idx] = mystats->ltopr;
			stats->stacoll[slot_idx] = stats->attrcollid;
			stats->stanumbers[slot_idx] = corrs;
			stats->numnumbers[slot_idx] = 1;
			slot_idx++;
		}
	}
	else if (nonnull_cnt > 0)
	{
		/* We found some non-null values, but they were all too wide */
		Assert(nonnull_cnt == toowide_cnt);
		stats->stats_valid = true;
		/* Do the simple null-frac and width stats */
		stats->stanullfrac = (double) null_cnt / (double) samplerows;
		if (is_varwidth)
			stats->stawidth = total_width / (double) nonnull_cnt;
		else
			stats->stawidth = stats->attrtype->typlen;
		/* Assume all too-wide values are distinct, so it's a unique column */
		stats->stadistinct = -1.0 * (1.0 - stats->stanullfrac);
	}
	else if (null_cnt > 0)
	{
		/* We found only nulls; assume the column is entirely null */
		stats->stats_valid = true;
		stats->stanullfrac = 1.0;
		if (is_varwidth)
			stats->stawidth = 0;	/* "unknown" */
		else
			stats->stawidth = stats->attrtype->typlen;
		stats->stadistinct = 0.0;	/* "unknown" */
	}
	else
	{
		/*
		 * ORCA complains if a column has no statistics whatsoever, so store
		 * either the best we can figure out given what we have, or zero in
		 * case we don't have enough.
		 */
		stats->stats_valid = true;
		if (samplerows)
			stats->stanullfrac = (double) null_cnt / (double) samplerows;
		else
			stats->stanullfrac = 0.0;
		if (is_varwidth)
			stats->stawidth = 0;	/* "unknown" */
		else
			stats->stawidth = stats->attrtype->typlen;
		stats->stadistinct = 0.0;		/* "unknown" */
	}

	/* We don't need to bother cleaning up any of our temporary palloc's */
}

/*
 *	merge_leaf_stats() -- merge leaf stats for the root
 *
 *	We use this when we can find "=" and "<" operators for the datatype.
 *
 *	This is only used when the relation is the root partition and merges
 *	the statistics available in pg_statistic for the leaf partitions.
 *
 *	We determine the fraction of non-null rows, the average width, the
 *	most common values, the (estimated) number of distinct values, the
 *	distribution histogram.
 */
static void
merge_leaf_stats(VacAttrStatsP stats,
				 AnalyzeAttrFetchFunc fetchfunc,
				 int samplerows,
				 double totalrows)
{
	List *all_children_list;
	List *oid_list;
	StdAnalyzeData *mystats = (StdAnalyzeData *) stats->extra_data;
	int numPartitions;

	ListCell *lc;
	float *relTuples;
	float *nDistincts;
	float *nMultiples;
	int relNum;
	float totalTuples = 0;
	float nmultiple = 0; // number of values that appeared more than once
	bool allDistinct = false;
	int slot_idx = 0;
	int sampleCount = 0;
	Oid ltopr = mystats->ltopr;
	Oid eqopr = mystats->eqopr;

	ereport(DEBUG2,
			(errmsg("Merging leaf partition stats to calculate root partition stats : column %s",
					get_attname(stats->attr->attrelid, stats->attr->attnum, false))));

	/* GPDB_12_MERGE_FIXME: what's the appropriate lock level? AccessShareLock
	 * is enough to scan the table, but are we updating them, too? If not,
	 * NoLock might be enough?
	 */
	all_children_list = find_all_inheritors(stats->attr->attrelid, AccessShareLock, NULL);
	oid_list = NIL;
	foreach (lc, all_children_list)
	{
		Oid			pkrelid = lfirst_oid(lc);

		/* skip intermediate partitions, we're only interested in leaves */
		if (get_rel_relkind(pkrelid) != RELKIND_RELATION)
			continue;

		oid_list = lappend_oid(oid_list, pkrelid);
	}
	numPartitions = list_length(oid_list);

	relTuples = (float *) palloc0(sizeof(float) * numPartitions);
	nDistincts = (float *) palloc0(sizeof(float) * numPartitions);
	nMultiples = (float *) palloc0(sizeof(float) * numPartitions);

	relNum = 0;
	foreach (lc, oid_list)
	{
		Oid			pkrelid = lfirst_oid(lc);

		relTuples[relNum] = get_rel_reltuples(pkrelid);
		totalTuples = totalTuples + relTuples[relNum];
		relNum++;
	}

	if (totalTuples == 0.0)
		return;

	MemoryContext old_context;

	HeapTuple *heaptupleStats =
		(HeapTuple *) palloc(numPartitions * sizeof(HeapTuple *));

	// NDV calculations
	float4 colAvgWidth = 0;
	float4 nullCount = 0;
	GpHLLCounter *hllcounters = (GpHLLCounter *) palloc0(numPartitions * sizeof(GpHLLCounter));
	GpHLLCounter *hllcounters_fullscan = (GpHLLCounter *) palloc0(numPartitions * sizeof(GpHLLCounter));
	GpHLLCounter *hllcounters_copy = (GpHLLCounter *) palloc0(numPartitions * sizeof(GpHLLCounter));

	GpHLLCounter finalHLL = NULL;
	GpHLLCounter finalHLLFull = NULL;
	int i = 0;
	double ndistinct = 0.0;
	int fullhll_count = 0;
	int samplehll_count = 0;
	int totalhll_count = 0;
	foreach (lc, oid_list)
	{
		Oid		leaf_relid = lfirst_oid(lc);
		int32	stawidth = 0;
		float4	stanullfrac = 0.0;

<<<<<<< HEAD
		const char *attname = get_attname(stats->attr->attrelid, stats->attr->attnum, false);
		AttrNumber child_attno = get_attnum(relid, attname);
=======
		/*
		 * Here, using the root table's attnum to retrieve the attname. And then use
		 * the attname to retrieve the real attnum in current leaf table.
		 * This is required because modification on root partition columns will cause
		 * inconsistent attnum between root table and new added leaf tables.
		 */
		const char *attname = get_relid_attribute_name(stats->attr->attrelid, stats->attr->attnum);
>>>>>>> a500d537

		/*
		 * fetch_leaf_attnum and fetch_leaf_att_stats retrieve leaf partition
		 * table's pg_attribute tuple and pg_statistic tuple through index scan
		 * instead of system catalog cache. Since if using system catalog cache,
		 * the total tuple entries insert into the cache will up to:
		 * (number_of_leaf_tables * number_of_column_in_this_table) pg_attribute tuples
		 * +
		 * (number_of_leaf_tables * number_of_column_in_this_table) pg_statistic tuples
		 * which could use extremely large memroy in CacheMemoryContext.
		 * This happens when all of the leaf tables are analyzed. And the current function
		 * will execute for all columns.
		 *
		 * fetch_leaf_att_stats copy the original tuple, so remember to free it.
		 *
		 * As a side-effect, ANALYZE same root table serveral times in same session is much
		 * more slower than before since we don't rely on system catalog cache.
		 *
		 * But we still using the tuple descriptor in system catalog cache to retrieve
		 * attribute in fetched tuples. See get_attstatsslot.
		 */
		AttrNumber child_attno = fetch_leaf_attnum(leaf_relid, attname);
		heaptupleStats[i] = fetch_leaf_att_stats(leaf_relid, child_attno);

		// if there is no colstats, we can skip this partition's stats
		if (!HeapTupleIsValid(heaptupleStats[i]))
		{
			i++;
			continue;
		}

		stawidth = ((Form_pg_statistic) GETSTRUCT(heaptupleStats[i]))->stawidth;
		stanullfrac = ((Form_pg_statistic) GETSTRUCT(heaptupleStats[i]))->stanullfrac;
		colAvgWidth = colAvgWidth + (stawidth > 0 ? stawidth : 0) * relTuples[i];
		nullCount = nullCount + (stanullfrac > 0.0 ? stanullfrac : 0.0) * relTuples[i];

		AttStatsSlot hllSlot;

		get_attstatsslot(&hllSlot, heaptupleStats[i], STATISTIC_KIND_FULLHLL,
						 InvalidOid, ATTSTATSSLOT_VALUES);

		if (hllSlot.nvalues > 0)
		{
			hllcounters_fullscan[i] = (GpHLLCounter) DatumGetByteaP(hllSlot.values[0]);
			GpHLLCounter finalHLLFull_intermediate = finalHLLFull;
			finalHLLFull = gp_hyperloglog_merge_counters(finalHLLFull_intermediate, hllcounters_fullscan[i]);
			if (NULL != finalHLLFull_intermediate)
			{
				pfree(finalHLLFull_intermediate);
			}
			free_attstatsslot(&hllSlot);
			fullhll_count++;
			totalhll_count++;
		}

		get_attstatsslot(&hllSlot, heaptupleStats[i], STATISTIC_KIND_HLL,
						 InvalidOid, ATTSTATSSLOT_VALUES);

		if (hllSlot.nvalues > 0)
		{
			hllcounters[i] = (GpHLLCounter) DatumGetByteaP(hllSlot.values[0]);
			nDistincts[i] = (float) hllcounters[i]->ndistinct;
			nMultiples[i] = (float) hllcounters[i]->nmultiples;
			sampleCount += hllcounters[i]->samplerows;
			hllcounters_copy[i] = gp_hll_copy(hllcounters[i]);
			GpHLLCounter finalHLL_intermediate = finalHLL;
			finalHLL = gp_hyperloglog_merge_counters(finalHLL_intermediate, hllcounters[i]);
			if (NULL != finalHLL_intermediate)
			{
				pfree(finalHLL_intermediate);
			}
			free_attstatsslot(&hllSlot);
			samplehll_count++;
			totalhll_count++;
		}
		i++;
	}

	if (totalhll_count == 0)
	{
		/*
		 * If neither HLL nor HLL Full scan stats are available,
		 * continue merging stats based on the defaults, instead
		 * of reading them from HLL counter.
		 */
	}
	else
	{
		/*
		 * If all partitions have HLL full scan counters,
		 * merge root NDV's based on leaf partition HLL full scan
		 * counter
		 */
		if (fullhll_count == totalhll_count)
		{
			ndistinct = gp_hyperloglog_estimate(finalHLLFull);
			pfree(finalHLLFull);
			/*
			 * For fullscan the ndistinct is calculated based on the entire table scan
			 * so if it's within the marginal error, we consider everything as distinct,
			 * else the ndistinct value will provide the actual value and we do not ,
			 * need to do any additional calculation for the nmultiple
			 */
			if ((fabs(totalTuples - ndistinct) / (float) totalTuples) < GP_HLL_ERROR_MARGIN)
			{
				allDistinct = true;
			}
			nmultiple = ndistinct;
		}
		/*
		 * Else if all partitions have HLL counter based on sampled data,
		 * merge root NDV's based on leaf partition HLL counter on
		 * sampled data
		 */
		else if (finalHLL != NULL && samplehll_count == totalhll_count)
		{
			ndistinct = gp_hyperloglog_estimate(finalHLL);
			pfree(finalHLL);
			/*
			 * For sampled HLL counter, the ndistinct calculated is based on the
			 * sampled data. We consider everything distinct if the ndistinct
			 * calculated is within marginal error, else we need to calculate
			 * the number of distinct values for the table based on the estimator
			 * proposed by Haas and Stokes, used later in the code.
			 */
			if ((fabs(sampleCount - ndistinct) / (float) sampleCount) < GP_HLL_ERROR_MARGIN)
			{
				allDistinct = true;
			}
			else
			{
				/*
				 * The gp_hyperloglog_estimate() utility merges the number of
				 * distnct values accurately, but for the NDV estimator used later
				 * in the code, we also need additional information for nmultiples,
				 * i.e., the number of values that appeared more than once.
				 * At this point we have the information for nmultiples for each
				 * partition, but the nmultiples in one partition can be accounted as
				 * a distinct value in some other partition. In order to merge the
				 * approximate nmultiples better, we extract unique values in each
				 * partition as follows,
				 * P1 -> ndistinct1 , nmultiple1
				 * P2 -> ndistinct2 , nmultiple2
				 * P3 -> ndistinct3 , nmultiple3
				 * Root -> ndistinct(Root) (using gp_hyperloglog_estimate)
				 * nunique1 = ndistinct(Root) - gp_hyperloglog_estimate(P2 & P3)
				 * nunique2 = ndistinct(Root) - gp_hyperloglog_estimate(P1 & P3)
				 * nunique3 = ndistinct(Root) - gp_hyperloglog_estimate(P2 & P1)
				 * And finally once we have unique values in individual partitions,
				 * we can get the nmultiples on the ROOT as seen below,
				 * nmultiple(Root) = ndistinct(Root) - (sum of uniques in each partition)
				 */
				/*
				 * hllcounters_left array stores the merged hll result of all the
				 * hll counters towards the left of index i and excluding the hll
				 * counter at index i
				 */
				GpHLLCounter *hllcounters_left = (GpHLLCounter *) palloc0(numPartitions * sizeof(GpHLLCounter));

				/*
				 * hllcounters_right array stores the merged hll result of all the
				 * hll counters towards the right of index i and excluding the hll
				 * counter at index i
				 */
				GpHLLCounter *hllcounters_right = (GpHLLCounter *) palloc0(numPartitions * sizeof(GpHLLCounter));

				hllcounters_left[0] = gp_hyperloglog_init_def();
				hllcounters_right[numPartitions - 1] = gp_hyperloglog_init_def();

				/*
				 * The following loop populates the left and right array by accumulating the merged
				 * result of all the hll counters towards the left/right of the given index i excluding
				 * the counter at index i.
				 * Note that there might be empty values for some partitions, in which case the
				 * corresponding element in the left/right arrays will simply be the value
				 * of its neighbor.
				 * For E.g If the hllcounters_copy array is 1, null, 2, 3, null, 4
				 * the left and right arrays will be as follows:
				 * hllcounters_left:  default, 1, 1, (1,2), (1,2,3), (1,2,3)
				 * hllcounters_right: (2,3,4), (2,3,4), (3,4), 4, 4, default
				 */
				/*
				 * The first and the last element in the left and right arrays
				 * are default values since there is no element towards
				 * the left or right of them
				 */
				for (i = 1; i < numPartitions; i++)
				{
					/* populate left array */
					if (nDistincts[i - 1] == 0)
					{
						hllcounters_left[i] = gp_hll_copy(hllcounters_left[i - 1]);
					}
					else
					{
						GpHLLCounter hllcounter_temp1 = gp_hll_copy(hllcounters_copy[i - 1]);
						GpHLLCounter hllcounter_temp2 = gp_hll_copy(hllcounters_left[i - 1]);
						hllcounters_left[i] = gp_hyperloglog_merge_counters(hllcounter_temp1, hllcounter_temp2);
						pfree(hllcounter_temp1);
						pfree(hllcounter_temp2);
					}

					/* populate right array */
					if (nDistincts[numPartitions - i] == 0)
					{
						hllcounters_right[numPartitions - i - 1] = gp_hll_copy(hllcounters_right[numPartitions - i]);
					}
					else
					{
						GpHLLCounter hllcounter_temp1 = gp_hll_copy(hllcounters_copy[numPartitions - i]);
						GpHLLCounter hllcounter_temp2 = gp_hll_copy(hllcounters_right[numPartitions - i]);
						hllcounters_right[numPartitions - i - 1] = gp_hyperloglog_merge_counters(hllcounter_temp1, hllcounter_temp2);
						pfree(hllcounter_temp1);
						pfree(hllcounter_temp2);
					}
				}

				int nUnique = 0;
				for (i = 0; i < numPartitions; i++)
				{
					/* Skip if statistics are missing for the partition */
					if (nDistincts[i] == 0)
						continue;

					GpHLLCounter hllcounter_temp1 = gp_hll_copy(hllcounters_left[i]);
					GpHLLCounter hllcounter_temp2 = gp_hll_copy(hllcounters_right[i]);
					GpHLLCounter final = NULL;
					final = gp_hyperloglog_merge_counters(hllcounter_temp1, hllcounter_temp2);

					pfree(hllcounter_temp1);
					pfree(hllcounter_temp2);

					if (final != NULL)
					{
						float nUniques = ndistinct - gp_hyperloglog_estimate(final);
						nUnique += nUniques;
						nmultiple += nMultiples[i] * (nUniques / nDistincts[i]);
						pfree(final);
					}
					else
					{
						nUnique = ndistinct;
						break;
					}
				}

				// nmultiples for the ROOT
				nmultiple += ndistinct - nUnique;

				if (nmultiple < 0)
					nmultiple = 0;

				pfree(hllcounters_left);
				pfree(hllcounters_right);
			}
		}
		else
		{
			/* Else error out due to incompatible leaf HLL counter merge */
			pfree(hllcounters);
			pfree(hllcounters_fullscan);
			pfree(hllcounters_copy);
			pfree(nDistincts);
			pfree(nMultiples);

			ereport(ERROR,
					(errmsg("ANALYZE cannot merge since not all non-empty leaf partitions have consistent hyperloglog statistics for merge"),
					 errhint("Re-run ANALYZE or ANALYZE FULLSCAN")));
		}
	}
	pfree(hllcounters);
	pfree(hllcounters_fullscan);
	pfree(hllcounters_copy);
	pfree(nDistincts);
	pfree(nMultiples);

	if (allDistinct || (!OidIsValid(eqopr) && !OidIsValid(ltopr)))
	{
		/* If we found no repeated values, assume it's a unique column */
		ndistinct = -1.0;
	}
	else if ((int) nmultiple >= (int) ndistinct)
	{
		/*
		 * Every value in the sample appeared more than once.  Assume the
		 * column has just these values.
		 */
	}
	else
	{
		/*----------
		 * Estimate the number of distinct values using the estimator
		 * proposed by Haas and Stokes in IBM Research Report RJ 10025:
		 *		n*d / (n - f1 + f1*n/N)
		 * where f1 is the number of distinct values that occurred
		 * exactly once in our sample of n rows (from a total of N),
		 * and d is the total number of distinct values in the sample.
		 * This is their Duj1 estimator; the other estimators they
		 * recommend are considerably more complex, and are numerically
		 * very unstable when n is much smaller than N.
		 *
		 * Overwidth values are assumed to have been distinct.
		 *----------
		 */
		int f1 = ndistinct - nmultiple;
		int d = f1 + nmultiple;
		double numer, denom, stadistinct;

		numer = (double) sampleCount * (double) d;

		denom = (double) (sampleCount - f1) +
				(double) f1 * (double) sampleCount / totalTuples;

		stadistinct = numer / denom;
		/* Clamp to sane range in case of roundoff error */
		if (stadistinct < (double) d)
			stadistinct = (double) d;
		if (stadistinct > totalTuples)
			stadistinct = totalTuples;
		ndistinct = floor(stadistinct + 0.5);
	}

	ndistinct = round(ndistinct);
	if (ndistinct > 0.1 * totalTuples)
		ndistinct = -(ndistinct / totalTuples);

	// finalize NDV calculation
	stats->stadistinct = ndistinct;
	stats->stats_valid = true;
	stats->stawidth = colAvgWidth / totalTuples;
	stats->stanullfrac = (float4) nullCount / (float4) totalTuples;

	// MCV calculations
	MCVFreqPair **mcvpairArray = NULL;
	int rem_mcv = 0;
	int num_mcv = 0;
	if (ndistinct > -1 && OidIsValid(eqopr))
	{
		if (ndistinct < 0)
		{
			ndistinct = -ndistinct * totalTuples;
		}

		old_context = MemoryContextSwitchTo(stats->anl_context);

		void *resultMCV[2];

		mcvpairArray = aggregate_leaf_partition_MCVs(
			stats->attr->attrelid, stats->attr->attnum,
			numPartitions, heaptupleStats, relTuples,
			default_statistics_target, ndistinct, &num_mcv, &rem_mcv,
			resultMCV);
		MemoryContextSwitchTo(old_context);

		if (num_mcv > 0)
		{
			stats->stakind[slot_idx] = STATISTIC_KIND_MCV;
			stats->staop[slot_idx] = mystats->eqopr;
			stats->stavalues[slot_idx] = (Datum *) resultMCV[0];
			stats->numvalues[slot_idx] = num_mcv;
			stats->stanumbers[slot_idx] = (float4 *) resultMCV[1];
			stats->numnumbers[slot_idx] = num_mcv;
			slot_idx++;
		}
	}

	// Histogram calculation
	if (OidIsValid(eqopr) && OidIsValid(ltopr))
	{
		old_context = MemoryContextSwitchTo(stats->anl_context);

		void *resultHistogram[1];
		int num_hist = aggregate_leaf_partition_histograms(
			stats->attr->attrelid, stats->attr->attnum,
			numPartitions, heaptupleStats, relTuples,
			default_statistics_target, mcvpairArray + num_mcv,
			rem_mcv, resultHistogram);
		MemoryContextSwitchTo(old_context);
		if (num_hist > 0)
		{
			stats->stakind[slot_idx] = STATISTIC_KIND_HISTOGRAM;
			stats->staop[slot_idx] = mystats->ltopr;
			stats->stavalues[slot_idx] = (Datum *) resultHistogram[0];
			stats->numvalues[slot_idx] = num_hist;
			slot_idx++;
		}
	}
	for (i = 0; i < numPartitions; i++)
	{
		if (HeapTupleIsValid(heaptupleStats[i]))
			heap_freetuple(heaptupleStats[i]);
	}
	if (num_mcv > 0)
		pfree(mcvpairArray);
	pfree(heaptupleStats);
	pfree(relTuples);
}

/*
 * qsort_arg comparator for sorting ScalarItems
 *
 * Aside from sorting the items, we update the tupnoLink[] array
 * whenever two ScalarItems are found to contain equal datums.  The array
 * is indexed by tupno; for each ScalarItem, it contains the highest
 * tupno that that item's datum has been found to be equal to.  This allows
 * us to avoid additional comparisons in compute_scalar_stats().
 */
static int
compare_scalars(const void *a, const void *b, void *arg)
{
	Datum		da = ((const ScalarItem *) a)->value;
	int			ta = ((const ScalarItem *) a)->tupno;
	Datum		db = ((const ScalarItem *) b)->value;
	int			tb = ((const ScalarItem *) b)->tupno;
	CompareScalarsContext *cxt = (CompareScalarsContext *) arg;
	int			compare;

	compare = ApplySortComparator(da, false, db, false, cxt->ssup);
	if (compare != 0)
		return compare;

	/*
	 * The two datums are equal, so update cxt->tupnoLink[].
	 */
	if (cxt->tupnoLink[ta] < tb)
		cxt->tupnoLink[ta] = tb;
	if (cxt->tupnoLink[tb] < ta)
		cxt->tupnoLink[tb] = ta;

	/*
	 * For equal datums, sort by tupno
	 */
	return ta - tb;
}

/*
 * qsort comparator for sorting ScalarMCVItems by position
 */
static int
compare_mcvs(const void *a, const void *b)
{
	int			da = ((const ScalarMCVItem *) a)->first;
	int			db = ((const ScalarMCVItem *) b)->first;

	return da - db;
}

/*
 * Analyze the list of common values in the sample and decide how many are
 * worth storing in the table's MCV list.
 *
 * mcv_counts is assumed to be a list of the counts of the most common values
 * seen in the sample, starting with the most common.  The return value is the
 * number that are significantly more common than the values not in the list,
 * and which are therefore deemed worth storing in the table's MCV list.
 */
static int
analyze_mcv_list(int *mcv_counts,
				 int num_mcv,
				 double stadistinct,
				 double stanullfrac,
				 int samplerows,
				 double totalrows)
{
	double		ndistinct_table;
	double		sumcount;
	int			i;

	/*
	 * If the entire table was sampled, keep the whole list.  This also
	 * protects us against division by zero in the code below.
	 */
	if (samplerows == totalrows || totalrows <= 1.0)
		return num_mcv;

	/* Re-extract the estimated number of distinct nonnull values in table */
	ndistinct_table = stadistinct;
	if (ndistinct_table < 0)
		ndistinct_table = -ndistinct_table * totalrows;

	/*
	 * Exclude the least common values from the MCV list, if they are not
	 * significantly more common than the estimated selectivity they would
	 * have if they weren't in the list.  All non-MCV values are assumed to be
	 * equally common, after taking into account the frequencies of all the
	 * values in the MCV list and the number of nulls (c.f. eqsel()).
	 *
	 * Here sumcount tracks the total count of all but the last (least common)
	 * value in the MCV list, allowing us to determine the effect of excluding
	 * that value from the list.
	 *
	 * Note that we deliberately do this by removing values from the full
	 * list, rather than starting with an empty list and adding values,
	 * because the latter approach can fail to add any values if all the most
	 * common values have around the same frequency and make up the majority
	 * of the table, so that the overall average frequency of all values is
	 * roughly the same as that of the common values.  This would lead to any
	 * uncommon values being significantly overestimated.
	 */
	sumcount = 0.0;
	for (i = 0; i < num_mcv - 1; i++)
		sumcount += mcv_counts[i];

	while (num_mcv > 0)
	{
		double		selec,
					otherdistinct,
					N,
					n,
					K,
					variance,
					stddev;

		/*
		 * Estimated selectivity the least common value would have if it
		 * wasn't in the MCV list (c.f. eqsel()).
		 */
		selec = 1.0 - sumcount / samplerows - stanullfrac;
		if (selec < 0.0)
			selec = 0.0;
		if (selec > 1.0)
			selec = 1.0;
		otherdistinct = ndistinct_table - (num_mcv - 1);
		if (otherdistinct > 1)
			selec /= otherdistinct;

		/*
		 * If the value is kept in the MCV list, its population frequency is
		 * assumed to equal its sample frequency.  We use the lower end of a
		 * textbook continuity-corrected Wald-type confidence interval to
		 * determine if that is significantly more common than the non-MCV
		 * frequency --- specifically we assume the population frequency is
		 * highly likely to be within around 2 standard errors of the sample
		 * frequency, which equates to an interval of 2 standard deviations
		 * either side of the sample count, plus an additional 0.5 for the
		 * continuity correction.  Since we are sampling without replacement,
		 * this is a hypergeometric distribution.
		 *
		 * XXX: Empirically, this approach seems to work quite well, but it
		 * may be worth considering more advanced techniques for estimating
		 * the confidence interval of the hypergeometric distribution.
		 */
		N = totalrows;
		n = samplerows;
		K = N * mcv_counts[num_mcv - 1] / n;
		variance = n * K * (N - K) * (N - n) / (N * N * (N - 1));
		stddev = sqrt(variance);

		if (mcv_counts[num_mcv - 1] > selec * samplerows + 2 * stddev + 0.5)
		{
			/*
			 * The value is significantly more common than the non-MCV
			 * selectivity would suggest.  Keep it, and all the other more
			 * common values in the list.
			 */
			break;
		}
		else
		{
			/* Discard this value and consider the next least common value */
			num_mcv--;
			if (num_mcv == 0)
				break;
			sumcount -= mcv_counts[num_mcv - 1];
		}
	}
	return num_mcv;
}<|MERGE_RESOLUTION|>--- conflicted
+++ resolved
@@ -3847,18 +3847,7 @@
 		int32	stawidth = 0;
 		float4	stanullfrac = 0.0;
 
-<<<<<<< HEAD
 		const char *attname = get_attname(stats->attr->attrelid, stats->attr->attnum, false);
-		AttrNumber child_attno = get_attnum(relid, attname);
-=======
-		/*
-		 * Here, using the root table's attnum to retrieve the attname. And then use
-		 * the attname to retrieve the real attnum in current leaf table.
-		 * This is required because modification on root partition columns will cause
-		 * inconsistent attnum between root table and new added leaf tables.
-		 */
-		const char *attname = get_relid_attribute_name(stats->attr->attrelid, stats->attr->attnum);
->>>>>>> a500d537
 
 		/*
 		 * fetch_leaf_attnum and fetch_leaf_att_stats retrieve leaf partition
