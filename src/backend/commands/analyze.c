/*-------------------------------------------------------------------------
 *
 * analyze.c
 *	  the Postgres statistics generator
 *
 *
 * There are a few things in Greenplum that make this more complicated
 * than in upstream:
 *
 * AO tables
 * ---------
 *
 * To work with AO tables, there is a new function, acquire_sample_rows_ao(),
 * which return a set of sample rows, just like the upstream
 * acquire_sample_rows() function. The upstream acquire_sample_rows()
 * function has been renamed to acquire_sample_rows_heap(), and
 * acquire_sample_rows() is now a wrapper that calls either
 * acquire_sample_rows_heap() or acquire_sample_rows_ao(), depending on
 * the table type.
 *
 * Dispatching
 * -----------
 *
 * Greenplum is an MPP system, so we need to collect the statistics from
 * all the segments. The segment servers don't keep statistics (unless you
 * connect to a segment in utility node and run ANALYZE directly), and
 * the orchestration of ANALYZE happens in the dispatcher. The high
 * level logic is the same as in upstream, but a few functions have been
 * modified to gather data from the segments, instead of reading directly
 * from local disk:
 *
 * acquire_sample_rows(), when called in the dispatcher, calls into the
 * segments to acquire the sample across all segments.
 * RelationGetNumberOfBlocks() calls have been replaced with a wrapper
 * function, acquire_number_of_blocks(), which likewise calls into the
 * segments, to get total relation size across all segments.
 *
 * acquire_number_of_blocks() calls pg_relation_size(), which already
 * contains the logic to gather the size from all segments.
 *
 * Acquiring the sample rows is more tricky. When called in dispatcher,
 * acquire_sample_rows() calls a helper function called gp_acquire_sample_rows()
 * in the segments, to collect a sample on each segment. It then merges
 * the sample rows from each segment to produce a sample of the whole
 * cluster. gp_acquire_sample_rows() in turn calls acquire_sample_rows(), to
 * collect the sample on the segment.
 *
 * One complication with collecting the sample is the way that very
 * large datums are handled. We don't want to transfer multi-gigabyte
 * tuples from each segment. That would slow things down, and risk
 * running out of memory, if the sample contains a lot of them. They
 * are not very useful for statistics, anyway; hardly anyone builds an
 * index or does lookups where the histogram or MCV is meaningful for
 * very large keys. PostgreSQL also ignores any datums larger than
 * WIDTH_THRESHOLD (1kB) in the statistics computation, and we use the
 * same limit to restrict what gets transferred from the segments.
 * We substitute the very large datums with NULLs in the sample, but
 * keep track separately, which datums came out as NULLs because they
 * were too large, as opposed to "real" NULLs.
 *
 *
 * Merging leaf statistics with hyperloglog
 * ----------------------------------------
 *
 * TODO: explain how this works.
 *
 * Portions Copyright (c) 1996-2019, PostgreSQL Global Development Group
 * Portions Copyright (c) 1994, Regents of the University of California
 *
 *
 * IDENTIFICATION
 *	  src/backend/commands/analyze.c
 *
 *-------------------------------------------------------------------------
 */
#include "postgres.h"

#include <math.h>

#include "access/genam.h"
#include "access/multixact.h"
#include "access/relation.h"
#include "access/sysattr.h"
#include "access/table.h"
#include "access/tableam.h"
#include "access/transam.h"
#include "access/tupconvert.h"
#include "access/tuptoaster.h"
#include "access/visibilitymap.h"
#include "access/xact.h"
#include "catalog/catalog.h"
#include "catalog/index.h"
#include "catalog/indexing.h"
#include "catalog/pg_collation.h"
#include "catalog/pg_inherits.h"
#include "catalog/pg_namespace.h"
#include "catalog/pg_statistic_ext.h"
#include "commands/dbcommands.h"
#include "commands/tablecmds.h"
#include "commands/vacuum.h"
#include "executor/executor.h"
#include "foreign/fdwapi.h"
#include "miscadmin.h"
#include "nodes/nodeFuncs.h"
#include "parser/parse_oper.h"
#include "parser/parse_relation.h"
#include "pgstat.h"
#include "postmaster/autovacuum.h"
#include "statistics/extended_stats_internal.h"
#include "statistics/statistics.h"
#include "storage/bufmgr.h"
#include "storage/lmgr.h"
#include "storage/proc.h"
#include "storage/procarray.h"
#include "utils/acl.h"
#include "utils/attoptcache.h"
#include "utils/builtins.h"
#include "utils/datum.h"
#include "utils/fmgroids.h"
#include "utils/guc.h"
#include "utils/lsyscache.h"
#include "utils/memutils.h"
#include "utils/pg_rusage.h"
#include "utils/sampling.h"
#include "utils/sortsupport.h"
#include "utils/syscache.h"
#include "utils/timestamp.h"

#include "catalog/heap.h"
#include "catalog/pg_am.h"
#include "cdb/cdbappendonlyam.h"
#include "cdb/cdbaocsam.h"
#include "cdb/cdbdisp_query.h"
#include "cdb/cdbdispatchresult.h"
#include "cdb/cdbtm.h"
#include "cdb/cdbutil.h"
#include "cdb/cdbvars.h"
#include "commands/analyzeutils.h"
#include "executor/spi.h"
#include "funcapi.h"
#include "libpq-fe.h"
#include "utils/builtins.h"
#include "utils/hyperloglog/gp_hyperloglog.h"
#include "utils/snapmgr.h"
#include "utils/typcache.h"


/*
 * For Hyperloglog, we define an error margin of 0.3%. If the number of
 * distinct values estimated by hyperloglog is within an error of 0.3%,
 * we consider everything as distinct.
 */
#define GP_HLL_ERROR_MARGIN  0.003

/* Fix attr number of return record of function gp_acquire_sample_rows */
#define FIX_ATTR_NUM  3

/* Per-index data for ANALYZE */
typedef struct AnlIndexData
{
	IndexInfo  *indexInfo;		/* BuildIndexInfo result */
	double		tupleFract;		/* fraction of rows for partial index */
	VacAttrStats **vacattrstats;	/* index attrs to analyze */
	int			attr_cnt;
} AnlIndexData;


/* Default statistics target (GUC parameter) */
int			default_statistics_target = 100;

/* A few variables that don't seem worth passing around as parameters */
static MemoryContext anl_context = NULL;
static BufferAccessStrategy vac_strategy;

Bitmapset	**acquire_func_colLargeRowIndexes;


<<<<<<< HEAD
static void do_analyze_rel(Relation onerel,
						   VacuumParams *params, List *va_cols,
						   AcquireSampleRowsFunc acquirefunc, BlockNumber relpages,
						   bool inh, bool in_outer_xact, int elevel);
=======
static void do_analyze_rel(Relation onerel, int options,
			   VacuumParams *params, List *va_cols,
			   AcquireSampleRowsFunc acquirefunc, BlockNumber relpages,
			   bool inh, bool in_outer_xact, int elevel,
			   gp_acquire_sample_rows_context *ctx);
>>>>>>> 11e40e80
static void compute_index_stats(Relation onerel, double totalrows,
								AnlIndexData *indexdata, int nindexes,
								HeapTuple *rows, int numrows,
								MemoryContext col_context);
static VacAttrStats *examine_attribute(Relation onerel, int attnum,
									   Node *index_expr, int elevel);
static int acquire_sample_rows_dispatcher(Relation onerel, bool inh, int elevel,
										  HeapTuple *rows, int targrows,
										  double *totalrows, double *totaldeadrows);
static BlockNumber acquire_number_of_blocks(Relation onerel);
static BlockNumber acquire_index_number_of_blocks(Relation indexrel, Relation tablerel);

static int	compare_rows(const void *a, const void *b);
static void update_attstats(Oid relid, bool inh,
							int natts, VacAttrStats **vacattrstats);
static Datum std_fetch_func(VacAttrStatsP stats, int rownum, bool *isNull);
static Datum ind_fetch_func(VacAttrStatsP stats, int rownum, bool *isNull);

static void analyze_rel_internal(Oid relid, RangeVar *relation,
								 VacuumParams *params, List *va_cols,
<<<<<<< HEAD
								 bool in_outer_xact, BufferAccessStrategy bstrategy);
#if 0
=======
								 bool in_outer_xact, BufferAccessStrategy bstrategy,
								 gp_acquire_sample_rows_context *ctx);
>>>>>>> 11e40e80
static void acquire_hll_by_query(Relation onerel, int nattrs, VacAttrStats **attrstats, int elevel);
#endif

/*
 *	analyze_rel() -- analyze one relation
 *
 * relid identifies the relation to analyze.  If relation is supplied, use
 * the name therein for reporting any failure to open/lock the rel; do not
 * use it once we've successfully opened the rel, since it might be stale.
 */
void
analyze_rel(Oid relid, RangeVar *relation,
			VacuumParams *params, List *va_cols, bool in_outer_xact,
			BufferAccessStrategy bstrategy, gp_acquire_sample_rows_context *ctx)
{
	bool		optimizerBackup;

	/*
	 * Temporarily disable ORCA because it's slow to start up, and it
	 * wouldn't come up with any better plan for the simple queries that
	 * we run.
	 */
	optimizerBackup = optimizer;
	optimizer = false;

	PG_TRY();
	{
<<<<<<< HEAD
		analyze_rel_internal(relid, relation, params, va_cols,
				in_outer_xact, bstrategy);
=======
		analyze_rel_internal(relid, relation, options, params, va_cols,
				in_outer_xact, bstrategy, ctx);
>>>>>>> 11e40e80
	}
	/* Clean up in case of error. */
	PG_CATCH();
	{
		optimizer = optimizerBackup;

		/* Carry on with error handling. */
		PG_RE_THROW();
	}
	PG_END_TRY();

	optimizer = optimizerBackup;
}

static void
analyze_rel_internal(Oid relid, RangeVar *relation,
			VacuumParams *params, List *va_cols, bool in_outer_xact,
			BufferAccessStrategy bstrategy, gp_acquire_sample_rows_context *ctx)
{
	Relation	onerel;
	int			elevel;
	AcquireSampleRowsFunc acquirefunc = NULL;
	BlockNumber relpages = 0;

	/* Select logging level */
	if (params->options & VACOPT_VERBOSE)
		elevel = INFO;
	else
		elevel = DEBUG2;

	/* Set up static variables */
	vac_strategy = bstrategy;

	/*
	 * Check for user-requested abort.
	 */
	CHECK_FOR_INTERRUPTS();

	/*
	 * Open the relation, getting ShareUpdateExclusiveLock to ensure that two
	 * ANALYZEs don't run on it concurrently.  (This also locks out a
	 * concurrent VACUUM, which doesn't matter much at the moment but might
	 * matter if we ever try to accumulate stats on dead tuples.) If the rel
	 * has been dropped since we last saw it, we don't need to process it.
	 *
	 * Make sure to generate only logs for ANALYZE in this case.
	 */
	onerel = vacuum_open_relation(relid, relation, params->options & ~(VACOPT_VACUUM),
								  params->log_min_duration >= 0,
								  ShareUpdateExclusiveLock);

	/* leave if relation could not be opened or locked */
	if (!onerel)
		return;

	/*
	 * Check if relation needs to be skipped based on ownership.  This check
	 * happens also when building the relation list to analyze for a manual
	 * operation, and needs to be done additionally here as ANALYZE could
	 * happen across multiple transactions where relation ownership could have
	 * changed in-between.  Make sure to generate only logs for ANALYZE in
	 * this case.
	 */
	if (!vacuum_is_relation_owner(RelationGetRelid(onerel),
								  onerel->rd_rel,
								  params->options & VACOPT_ANALYZE))
	{
		relation_close(onerel, ShareUpdateExclusiveLock);
		return;
	}

	/*
	 * Silently ignore tables that are temp tables of other backends ---
	 * trying to analyze these is rather pointless, since their contents are
	 * probably not up-to-date on disk.  (We don't throw a warning here; it
	 * would just lead to chatter during a database-wide ANALYZE.)
	 */
	if (RELATION_IS_OTHER_TEMP(onerel))
	{
		relation_close(onerel, ShareUpdateExclusiveLock);
		return;
	}

	/*
	 * We can ANALYZE any table except pg_statistic. See update_attstats
	 */
	if (RelationGetRelid(onerel) == StatisticRelationId)
	{
		relation_close(onerel, ShareUpdateExclusiveLock);
		return;
	}

	/*
	 * Check that it's of an analyzable relkind, and set up appropriately.
	 */
	if (onerel->rd_rel->relkind == RELKIND_RELATION ||
		onerel->rd_rel->relkind == RELKIND_MATVIEW)
	{
		/* Regular table, so we'll use the regular row acquisition function */
		acquirefunc = acquire_sample_rows;

		/* Also get regular table's size */
		relpages = acquire_number_of_blocks(onerel);
	}
	else if (onerel->rd_rel->relkind == RELKIND_FOREIGN_TABLE)
	{
		/*
		 * For a foreign table, call the FDW's hook function to see whether it
		 * supports analysis.
		 */
		FdwRoutine *fdwroutine;
		bool		ok = false;

		fdwroutine = GetFdwRoutineForRelation(onerel, false);

		if (fdwroutine->AnalyzeForeignTable != NULL)
			ok = fdwroutine->AnalyzeForeignTable(onerel,
												 &acquirefunc,
												 &relpages);

		if (!ok)
		{
			ereport(WARNING,
					(errmsg("skipping \"%s\" --- cannot analyze this foreign table",
							RelationGetRelationName(onerel))));
			relation_close(onerel, ShareUpdateExclusiveLock);
			return;
		}
	}
	else if (onerel->rd_rel->relkind == RELKIND_PARTITIONED_TABLE)
	{
		/*
		 * For partitioned tables, we want to do the recursive ANALYZE below.
		 */
	}
	else
	{
		/* No need for a WARNING if we already complained during VACUUM */
		if (!(params->options & VACOPT_VACUUM))
			ereport(WARNING,
					(errmsg("skipping \"%s\" --- cannot analyze non-tables or special system tables",
							RelationGetRelationName(onerel))));
		relation_close(onerel, ShareUpdateExclusiveLock);
		return;
	}

	/*
	 * OK, let's do it.  First let other backends know I'm in ANALYZE.
	 */
	LWLockAcquire(ProcArrayLock, LW_EXCLUSIVE);
	MyPgXact->vacuumFlags |= PROC_IN_ANALYZE;
	LWLockRelease(ProcArrayLock);

	/*
	 * Do the normal non-recursive ANALYZE.  We can skip this for partitioned
	 * tables, which don't contain any rows.
	 */
<<<<<<< HEAD
	if (onerel->rd_rel->relkind != RELKIND_PARTITIONED_TABLE)
		do_analyze_rel(onerel, params, va_cols, acquirefunc,
					   relpages, false, in_outer_xact, elevel);
=======
	PartStatus ps = rel_part_status(relid);
	if (!(ps == PART_STATUS_ROOT || ps == PART_STATUS_INTERIOR))
		do_analyze_rel(onerel, options, params, va_cols, acquirefunc, relpages,
					   false, in_outer_xact, elevel, ctx);
>>>>>>> 11e40e80

	/*
	 * If there are child tables, do recursive ANALYZE.
	 */
	if (onerel->rd_rel->relhassubclass)
<<<<<<< HEAD
		do_analyze_rel(onerel, params, va_cols, acquirefunc, relpages,
					   true, in_outer_xact, elevel);
=======
		do_analyze_rel(onerel, options, params, va_cols, acquirefunc, relpages,
					   true, in_outer_xact, elevel, ctx);
>>>>>>> 11e40e80

	/* MPP-6929: metadata tracking */
	/* GPDB_12_MERGE_FIXME: vacuumStatement_IsTemporary function was lost? */
#if 0
	if (!vacuumStatement_IsTemporary(onerel) && (Gp_role == GP_ROLE_DISPATCH))
	{
		char *asubtype = "";

		if (IsAutoVacuumWorkerProcess())
			asubtype = "AUTO";

		MetaTrackUpdObject(RelationRelationId,
						   RelationGetRelid(onerel),
						   GetUserId(),
						   "ANALYZE",
						   asubtype
			);
	}
#endif
	
	/*
	 * Close source relation now, but keep lock so that no one deletes it
	 * before we commit.  (If someone did, they'd fail to clean up the entries
	 * we made in pg_statistic.  Also, releasing the lock before commit would
	 * expose us to concurrent-update failures in update_attstats.)
	 */
	relation_close(onerel, NoLock);

	/*
	 * Reset my PGXACT flag.  Note: we need this here, and not in vacuum_rel,
	 * because the vacuum flag is cleared by the end-of-xact code.
	 */
	LWLockAcquire(ProcArrayLock, LW_EXCLUSIVE);
	MyPgXact->vacuumFlags &= ~PROC_IN_ANALYZE;
	LWLockRelease(ProcArrayLock);
}

/*
 *	do_analyze_rel() -- analyze one relation, recursively or not
 *
 * Note that "acquirefunc" is only relevant for the non-inherited case.
 * For the inherited case, acquire_inherited_sample_rows() determines the
 * appropriate acquirefunc for each child table.
 */
static void
do_analyze_rel(Relation onerel, VacuumParams *params,
			   List *va_cols, AcquireSampleRowsFunc acquirefunc,
			   BlockNumber relpages, bool inh, bool in_outer_xact,
			   int elevel, gp_acquire_sample_rows_context *ctx)
{
	int			attr_cnt,
				tcnt,
				i,
				ind;
	Relation   *Irel;
	int			nindexes;
	bool		hasindex;
	VacAttrStats **vacattrstats;
	AnlIndexData *indexdata;
	int			targrows,
				numrows;
	double		totalrows,
				totaldeadrows;
	HeapTuple  *rows;
	PGRUsage	ru0;
	TimestampTz starttime = 0;
	MemoryContext caller_context;
	Oid			save_userid;
	int			save_sec_context;
	int			save_nestlevel;
	Bitmapset **colLargeRowIndexes;
	bool		sample_needed;

	if (inh)
		ereport(elevel,
				(errmsg("analyzing \"%s.%s\" inheritance tree",
						get_namespace_name(RelationGetNamespace(onerel)),
						RelationGetRelationName(onerel))));
	else
		ereport(elevel,
				(errmsg("analyzing \"%s.%s\"",
						get_namespace_name(RelationGetNamespace(onerel)),
						RelationGetRelationName(onerel))));

	/*
	 * Set up a working context so that we can easily free whatever junk gets
	 * created.
	 */
	anl_context = AllocSetContextCreate(CurrentMemoryContext,
										"Analyze",
										ALLOCSET_DEFAULT_SIZES);
	caller_context = MemoryContextSwitchTo(anl_context);

	/*
	 * Switch to the table owner's userid, so that any index functions are run
	 * as that user.  Also lock down security-restricted operations and
	 * arrange to make GUC variable changes local to this command.
	 */
	GetUserIdAndSecContext(&save_userid, &save_sec_context);
	SetUserIdAndSecContext(onerel->rd_rel->relowner,
						   save_sec_context | SECURITY_RESTRICTED_OPERATION);
	save_nestlevel = NewGUCNestLevel();

	/* measure elapsed time iff autovacuum logging requires it */
	if (IsAutoVacuumWorkerProcess() && params->log_min_duration >= 0)
	{
		pg_rusage_init(&ru0);
		if (params->log_min_duration > 0)
			starttime = GetCurrentTimestamp();
	}

	/*
	 * Determine which columns to analyze
	 *
	 * Note that system attributes are never analyzed, so we just reject them
	 * at the lookup stage.  We also reject duplicate column mentions.  (We
	 * could alternatively ignore duplicates, but analyzing a column twice
	 * won't work; we'd end up making a conflicting update in pg_statistic.)
	 */
	if (va_cols != NIL)
	{
		Bitmapset  *unique_cols = NULL;
		ListCell   *le;

		vacattrstats = (VacAttrStats **) palloc(list_length(va_cols) *
												sizeof(VacAttrStats *));
		tcnt = 0;
		foreach(le, va_cols)
		{
			char	   *col = strVal(lfirst(le));

			i = attnameAttNum(onerel, col, false);
			if (i == InvalidAttrNumber)
				ereport(ERROR,
						(errcode(ERRCODE_UNDEFINED_COLUMN),
						 errmsg("column \"%s\" of relation \"%s\" does not exist",
								col, RelationGetRelationName(onerel))));
			if (bms_is_member(i, unique_cols))
				ereport(ERROR,
						(errcode(ERRCODE_DUPLICATE_COLUMN),
						 errmsg("column \"%s\" of relation \"%s\" appears more than once",
								col, RelationGetRelationName(onerel))));
			unique_cols = bms_add_member(unique_cols, i);

			vacattrstats[tcnt] = examine_attribute(onerel, i, NULL, elevel);
			if (vacattrstats[tcnt] != NULL)
				tcnt++;
		}
		attr_cnt = tcnt;
	}
	else
	{
		attr_cnt = onerel->rd_att->natts;
		vacattrstats = (VacAttrStats **)
			palloc(attr_cnt * sizeof(VacAttrStats *));
		tcnt = 0;
		for (i = 1; i <= attr_cnt; i++)
		{
			vacattrstats[tcnt] = examine_attribute(onerel, i, NULL, elevel);
			if (vacattrstats[tcnt] != NULL)
				tcnt++;
		}
		attr_cnt = tcnt;
	}

	/*
	 * Open all indexes of the relation, and see if there are any analyzable
	 * columns in the indexes.  We do not analyze index columns if there was
	 * an explicit column list in the ANALYZE command, however.  If we are
	 * doing a recursive scan, we don't want to touch the parent's indexes at
	 * all.
	 */
	if (!inh)
		vac_open_indexes(onerel, AccessShareLock, &nindexes, &Irel);
	else
	{
		Irel = NULL;
		nindexes = 0;
	}
	hasindex = (nindexes > 0);
	indexdata = NULL;
	if (hasindex)
	{
		indexdata = (AnlIndexData *) palloc0(nindexes * sizeof(AnlIndexData));
		for (ind = 0; ind < nindexes; ind++)
		{
			AnlIndexData *thisdata = &indexdata[ind];
			IndexInfo  *indexInfo;

			thisdata->indexInfo = indexInfo = BuildIndexInfo(Irel[ind]);
			thisdata->tupleFract = 1.0; /* fix later if partial */
			if (indexInfo->ii_Expressions != NIL && va_cols == NIL)
			{
				ListCell   *indexpr_item = list_head(indexInfo->ii_Expressions);

				thisdata->vacattrstats = (VacAttrStats **)
					palloc(indexInfo->ii_NumIndexAttrs * sizeof(VacAttrStats *));
				tcnt = 0;
				for (i = 0; i < indexInfo->ii_NumIndexAttrs; i++)
				{
					int			keycol = indexInfo->ii_IndexAttrNumbers[i];

					if (keycol == 0)
					{
						/* Found an index expression */
						Node	   *indexkey;

						if (indexpr_item == NULL)	/* shouldn't happen */
							elog(ERROR, "too few entries in indexprs list");
						indexkey = (Node *) lfirst(indexpr_item);
						indexpr_item = lnext(indexpr_item);
						thisdata->vacattrstats[tcnt] =
							examine_attribute(Irel[ind], i + 1, indexkey, elevel);
						if (thisdata->vacattrstats[tcnt] != NULL)
							tcnt++;
					}
				}
				thisdata->attr_cnt = tcnt;
			}
		}
	}

	/*
	 * Determine how many rows we need to sample, using the worst case from
	 * all analyzable columns.  We use a lower bound of 100 rows to avoid
	 * possible overflow in Vitter's algorithm.  (Note: that will also be the
	 * target in the corner case where there are no analyzable columns.)
	 */
	targrows = 100;
	for (i = 0; i < attr_cnt; i++)
	{
		if (targrows < vacattrstats[i]->minrows)
			targrows = vacattrstats[i]->minrows;
	}
	for (ind = 0; ind < nindexes; ind++)
	{
		AnlIndexData *thisdata = &indexdata[ind];

		for (i = 0; i < thisdata->attr_cnt; i++)
		{
			if (targrows < thisdata->vacattrstats[i]->minrows)
				targrows = thisdata->vacattrstats[i]->minrows;
		}
	}

	/*
	 * Maintain information if the row of a column exceeds WIDTH_THRESHOLD
	 */
	colLargeRowIndexes = (Bitmapset **) palloc0(sizeof(Bitmapset *) * onerel->rd_att->natts);

	/* GPDB_12_MERGE_FIXME: How to check the option now? How to check 'partitioned' status now?
	 * Do we still need any of this? */
#if 0
	if ((options & VACOPT_FULLSCAN) != 0)
	{
		if(rel_part_status(RelationGetRelid(onerel)) != PART_STATUS_ROOT)
		{
			acquire_hll_by_query(onerel, attr_cnt, vacattrstats, elevel);

			ereport(elevel, (errmsg("HLL FULL SCAN")));
		}
	}
#endif
	
	sample_needed = needs_sample(vacattrstats, attr_cnt);
	if (sample_needed)
	{
		if (ctx)
			MemoryContextSwitchTo(caller_context);
		rows = (HeapTuple *) palloc(targrows * sizeof(HeapTuple));

		/*
		 * Acquire the sample rows
		 *
		 * colLargeRowindexes is passed out-of-band, in a global variable,
		 * to avoid changing the function signature from upstream's.
		 */
		acquire_func_colLargeRowIndexes = colLargeRowIndexes;
		if (inh)
			numrows = acquire_inherited_sample_rows(onerel, elevel,
													rows, targrows,
													&totalrows, &totaldeadrows);
		else
			numrows = (*acquirefunc) (onerel, elevel,
									  rows, targrows,
									  &totalrows, &totaldeadrows);
		acquire_func_colLargeRowIndexes = NULL;
		if (ctx)
			MemoryContextSwitchTo(anl_context);
	}
	else
	{
		/* If we're just merging stats from leafs, these are not needed either */
		totalrows = 0;
		totaldeadrows = 0;
		numrows = 0;
		rows = NULL;
	}

	if (ctx)
	{
		ctx->sample_rows = rows;
		ctx->num_sample_rows = numrows;
		ctx->totalrows = totalrows;
		ctx->totaldeadrows = totaldeadrows;
	}

	/*
	 * Compute the statistics.  Temporary results during the calculations for
	 * each column are stored in a child context.  The calc routines are
	 * responsible to make sure that whatever they store into the VacAttrStats
	 * structure is allocated in anl_context.
	 *
	 * When we have a root partition, we use the leaf partition statistics to
	 * derive root table statistics. In that case, we do not need to collect a
	 * sample. Therefore, the statistics calculation depends on root level have
	 * any tuples. In addition, we continue for statistics calculation if
	 * optimizer_analyze_root_partition or ROOTPARTITION is specified in the
	 * ANALYZE statement.
	 */
	if (numrows > 0 || !sample_needed)
	{
		HeapTuple *validRows = (HeapTuple *) palloc(numrows * sizeof(HeapTuple));
		MemoryContext col_context,
					old_context;

		col_context = AllocSetContextCreate(anl_context,
											"Analyze Column",
											ALLOCSET_DEFAULT_SIZES);
		old_context = MemoryContextSwitchTo(col_context);

		for (i = 0; i < attr_cnt; i++)
		{
			VacAttrStats *stats = vacattrstats[i];
			/*
			 * utilize hyperloglog and merge utilities to derive
			 * root table statistics by directly calling merge_leaf_stats()
			 * if all leaf partition attributes are analyzed
			 */
			if(stats->merge_stats)
			{
				(*stats->compute_stats) (stats, std_fetch_func, 0, 0);
				MemoryContextResetAndDeleteChildren(col_context);
				continue;
			}
			Assert(sample_needed);

			Bitmapset  *rowIndexes = colLargeRowIndexes[stats->attr->attnum - 1];
			int			validRowsLength;

			/* If there are too wide rows in the sample, remove them
			 * from the sample being sent for stats collection
			 */
			if (rowIndexes)
			{
				validRowsLength = 0;
				for (int rownum = 0; rownum < numrows; rownum++)
				{
					/* if row is too wide, leave it out of the sample */
					if (bms_is_member(rownum, rowIndexes))
						continue;

					validRows[validRowsLength] = rows[rownum];
					validRowsLength++;
				}
				stats->rows = validRows;
			}
			else
			{
				stats->rows = rows;
				validRowsLength = numrows;
			}
			AttributeOpts *aopt =
			get_attribute_options(onerel->rd_id, stats->attr->attnum);

			stats->tupDesc = onerel->rd_att;

			if (validRowsLength > 0)
			{
				stats->compute_stats(stats,
									 std_fetch_func,
									 validRowsLength, // numbers of rows in sample excluding toowide if any.
									 totalrows);
				/*
				 * Store HLL/HLL fullscan information for leaf partitions in
				 * the stats object
				 */
				/* GPDB_12_MERGE_FIXME: how to do this with new partitioning implementation? */
#if 0
				if (rel_part_status(stats->attr->attrelid) == PART_STATUS_LEAF)
				{
					MemoryContext old_context;
					Datum *hll_values;

					old_context = MemoryContextSwitchTo(stats->anl_context);
					hll_values = (Datum *) palloc(sizeof(Datum));
					int16 hll_length = 0;
					int16 stakind = 0;
					if(stats->stahll_full != NULL)
					{
						hll_length = datumGetSize(PointerGetDatum(stats->stahll_full), false, -1);
						hll_values[0] = datumCopy(PointerGetDatum(stats->stahll_full), false, hll_length);
						stakind = STATISTIC_KIND_FULLHLL;
					}
					else if(stats->stahll != NULL)
					{
						((GpHLLCounter) (stats->stahll))->relPages = relpages;
						((GpHLLCounter) (stats->stahll))->relTuples = totalrows;

						hll_length = gp_hyperloglog_len((GpHLLCounter)stats->stahll);
						hll_values[0] = datumCopy(PointerGetDatum(stats->stahll), false, hll_length);
						stakind = STATISTIC_KIND_HLL;
					}
					MemoryContextSwitchTo(old_context);
					if (stakind > 0)
					{
						stats->stakind[STATISTIC_NUM_SLOTS-1] = stakind;
						stats->stavalues[STATISTIC_NUM_SLOTS-1] = hll_values;
						stats->numvalues[STATISTIC_NUM_SLOTS-1] =  1;
						stats->statyplen[STATISTIC_NUM_SLOTS-1] = hll_length;
					}
				}
#endif
			}
			else
			{
				// All the rows were too wide to be included in the sample. We cannot
				// do much in that case, but at least we know there were no NULLs, and
				// that every item was >= WIDTH_THRESHOLD in width.
				stats->stats_valid = true;
				stats->stanullfrac = 0.0;
				stats->stawidth = WIDTH_THRESHOLD;
				stats->stadistinct = 0.0;		/* "unknown" */
			}
			stats->rows = rows; // Reset to original rows

			/*
			 * If the appropriate flavor of the n_distinct option is
			 * specified, override with the corresponding value.
			 */
			aopt = get_attribute_options(onerel->rd_id, stats->attr->attnum);
			if (aopt != NULL)
			{
				float8		n_distinct;

				n_distinct = inh ? aopt->n_distinct_inherited : aopt->n_distinct;
				if (n_distinct != 0.0)
					stats->stadistinct = n_distinct;
			}

			MemoryContextResetAndDeleteChildren(col_context);
		}

		/*
		 * Datums exceeding WIDTH_THRESHOLD are masked as NULL in the sample, and
		 * are used as is to evaluate index statistics. It is less likely to have
		 * indexes on very wide columns, so the effect will be minimal.
		 */
		if (hasindex)
			compute_index_stats(onerel, totalrows,
								indexdata, nindexes,
								rows, numrows,
								col_context);

		MemoryContextSwitchTo(old_context);
		MemoryContextDelete(col_context);

		/*
		 * Emit the completed stats rows into pg_statistic, replacing any
		 * previous statistics for the target columns.  (If there are stats in
		 * pg_statistic for columns we didn't process, we leave them alone.)
		 */
		update_attstats(RelationGetRelid(onerel), inh,
						attr_cnt, vacattrstats);

		for (ind = 0; ind < nindexes; ind++)
		{
			AnlIndexData *thisdata = &indexdata[ind];

			update_attstats(RelationGetRelid(Irel[ind]), false,
							thisdata->attr_cnt, thisdata->vacattrstats);
		}

		/* Build extended statistics (if there are any). */
		BuildRelationExtStatistics(onerel, totalrows, numrows, rows, attr_cnt,
								   vacattrstats);
	}

	/*
	 * Update pages/tuples stats in pg_class ... but not if we're doing
	 * inherited stats.
	 *
	 * GPDB_92_MERGE_FIXME: In postgres it is sufficient to check the number of
	 * pages that are visible with visibilitymap_count(), but in GPDB this
	 * needs to be the count of all pages marked all visible across the all the
	 * QEs. We need to gather this information from the segments and then update
	 * it here.
	 */
	if (!inh)
	{
		BlockNumber relallvisible;

		if (onerel->rd_rel->relam == APPENDOPTIMIZED_TABLE_AM_OID ||
			onerel->rd_rel->relam == AOCO_TABLE_AM_OID)
			relallvisible = 0;
		else
			visibilitymap_count(onerel, &relallvisible, NULL);

		vac_update_relstats(onerel,
							relpages,
							totalrows,
							relallvisible,
							hasindex,
							InvalidTransactionId,
							InvalidMultiXactId,
							in_outer_xact,
							false /* isVacuum */);
	}

	/*
	 * Same for indexes. Vacuum always scans all indexes, so if we're part of
	 * VACUUM ANALYZE, don't overwrite the accurate count already inserted by
	 * VACUUM.
	 */
	if (!inh && !(params->options & VACOPT_VACUUM))
	{
		for (ind = 0; ind < nindexes; ind++)
		{
			AnlIndexData *thisdata = &indexdata[ind];
			double		totalindexrows;
			BlockNumber	estimatedIndexPages;

			if (totalrows < 1.0)
			{
				/**
				 * If there are no rows in the relation, no point trying to estimate
				 * number of pages in the index.
				 */
				elog(elevel, "ANALYZE skipping index %s since relation %s has no rows.",
					 RelationGetRelationName(Irel[ind]), RelationGetRelationName(onerel));
				estimatedIndexPages = 1;
			}
			else
			{
				/**
				 * NOTE: we don't attempt to estimate the number of tuples in an index.
				 * We will assume it to be equal to the estimated number of tuples in the relation.
				 * This does not hold for partial indexes. The number of tuples matching will be
				 * derived in selfuncs.c using the base table statistics.
				 */
				estimatedIndexPages = acquire_index_number_of_blocks(Irel[ind], onerel);
				elog(elevel, "ANALYZE estimated relpages=%u for index %s",
					 estimatedIndexPages, RelationGetRelationName(Irel[ind]));
			}

			totalindexrows = ceil(thisdata->tupleFract * totalrows);
			vac_update_relstats(Irel[ind],
								estimatedIndexPages,
								totalindexrows,
								0,
								false,
								InvalidTransactionId,
								InvalidMultiXactId,
								in_outer_xact,
								false /* isVacuum */);
		}
	}

	/*
	 * Report ANALYZE to the stats collector, too.  However, if doing
	 * inherited stats we shouldn't report, because the stats collector only
	 * tracks per-table stats.  Reset the changes_since_analyze counter only
	 * if we analyzed all columns; otherwise, there is still work for
	 * auto-analyze to do.
	 */
	if (!inh)
		pgstat_report_analyze(onerel, totalrows, totaldeadrows,
							  (va_cols == NIL));

	/* If this isn't part of VACUUM ANALYZE, let index AMs do cleanup */
	if (!(params->options & VACOPT_VACUUM))
	{
		for (ind = 0; ind < nindexes; ind++)
		{
			IndexBulkDeleteResult *stats;
			IndexVacuumInfo ivinfo;

			ivinfo.index = Irel[ind];
			ivinfo.analyze_only = true;
			ivinfo.estimated_count = true;
			ivinfo.message_level = elevel;
			ivinfo.num_heap_tuples = onerel->rd_rel->reltuples;
			ivinfo.strategy = vac_strategy;

			stats = index_vacuum_cleanup(&ivinfo, NULL);

			if (stats)
				pfree(stats);
		}
	}

	/* Done with indexes */
	vac_close_indexes(nindexes, Irel, NoLock);

	/* Log the action if appropriate */
	if (IsAutoVacuumWorkerProcess() && params->log_min_duration >= 0)
	{
		if (params->log_min_duration == 0 ||
			TimestampDifferenceExceeds(starttime, GetCurrentTimestamp(),
									   params->log_min_duration))
			ereport(LOG,
					(errmsg("automatic analyze of table \"%s.%s.%s\" system usage: %s",
							get_database_name(MyDatabaseId),
							get_namespace_name(RelationGetNamespace(onerel)),
							RelationGetRelationName(onerel),
							pg_rusage_show(&ru0))));
	}

	/* Roll back any GUC changes executed by index functions */
	AtEOXact_GUC(false, save_nestlevel);

	/* Restore userid and security context */
	SetUserIdAndSecContext(save_userid, save_sec_context);

	/* Restore current context and release memory */
	MemoryContextSwitchTo(caller_context);
	MemoryContextDelete(anl_context);
	anl_context = NULL;
}

/*
 * Compute statistics about indexes of a relation
 */
static void
compute_index_stats(Relation onerel, double totalrows,
					AnlIndexData *indexdata, int nindexes,
					HeapTuple *rows, int numrows,
					MemoryContext col_context)
{
	MemoryContext ind_context,
				old_context;
	Datum		values[INDEX_MAX_KEYS];
	bool		isnull[INDEX_MAX_KEYS];
	int			ind,
				i;

	ind_context = AllocSetContextCreate(anl_context,
										"Analyze Index",
										ALLOCSET_DEFAULT_SIZES);
	old_context = MemoryContextSwitchTo(ind_context);

	for (ind = 0; ind < nindexes; ind++)
	{
		AnlIndexData *thisdata = &indexdata[ind];
		IndexInfo  *indexInfo = thisdata->indexInfo;
		int			attr_cnt = thisdata->attr_cnt;
		TupleTableSlot *slot;
		EState	   *estate;
		ExprContext *econtext;
		ExprState  *predicate;
		Datum	   *exprvals;
		bool	   *exprnulls;
		int			numindexrows,
					tcnt,
					rowno;
		double		totalindexrows;

		/* Ignore index if no columns to analyze and not partial */
		if (attr_cnt == 0 && indexInfo->ii_Predicate == NIL)
			continue;

		/*
		 * Need an EState for evaluation of index expressions and
		 * partial-index predicates.  Create it in the per-index context to be
		 * sure it gets cleaned up at the bottom of the loop.
		 */
		estate = CreateExecutorState();
		econtext = GetPerTupleExprContext(estate);
		/* Need a slot to hold the current heap tuple, too */
		slot = MakeSingleTupleTableSlot(RelationGetDescr(onerel),
										&TTSOpsHeapTuple);

		/* Arrange for econtext's scan tuple to be the tuple under test */
		econtext->ecxt_scantuple = slot;

		/* Set up execution state for predicate. */
		predicate = ExecPrepareQual(indexInfo->ii_Predicate, estate);

		/* Compute and save index expression values */
		exprvals = (Datum *) palloc(numrows * attr_cnt * sizeof(Datum));
		exprnulls = (bool *) palloc(numrows * attr_cnt * sizeof(bool));
		numindexrows = 0;
		tcnt = 0;
		for (rowno = 0; rowno < numrows; rowno++)
		{
			HeapTuple	heapTuple = rows[rowno];

			vacuum_delay_point();

			/*
			 * Reset the per-tuple context each time, to reclaim any cruft
			 * left behind by evaluating the predicate or index expressions.
			 */
			ResetExprContext(econtext);

			/* Set up for predicate or expression evaluation */
			ExecStoreHeapTuple(heapTuple, slot, false);

			/* If index is partial, check predicate */
			if (predicate != NULL)
			{
				if (!ExecQual(predicate, econtext))
					continue;
			}
			numindexrows++;

			if (attr_cnt > 0)
			{
				/*
				 * Evaluate the index row to compute expression values. We
				 * could do this by hand, but FormIndexDatum is convenient.
				 */
				FormIndexDatum(indexInfo,
							   slot,
							   estate,
							   values,
							   isnull);

				/*
				 * Save just the columns we care about.  We copy the values
				 * into ind_context from the estate's per-tuple context.
				 */
				for (i = 0; i < attr_cnt; i++)
				{
					VacAttrStats *stats = thisdata->vacattrstats[i];
					int			attnum = stats->attr->attnum;

					if (isnull[attnum - 1])
					{
						exprvals[tcnt] = (Datum) 0;
						exprnulls[tcnt] = true;
					}
					else
					{
						exprvals[tcnt] = datumCopy(values[attnum - 1],
												   stats->attrtype->typbyval,
												   stats->attrtype->typlen);
						exprnulls[tcnt] = false;
					}
					tcnt++;
				}
			}
		}

		/*
		 * Having counted the number of rows that pass the predicate in the
		 * sample, we can estimate the total number of rows in the index.
		 */
		thisdata->tupleFract = (double) numindexrows / (double) numrows;
		totalindexrows = ceil(thisdata->tupleFract * totalrows);

		/*
		 * Now we can compute the statistics for the expression columns.
		 */
		if (numindexrows > 0)
		{
			MemoryContextSwitchTo(col_context);
			for (i = 0; i < attr_cnt; i++)
			{
				VacAttrStats *stats = thisdata->vacattrstats[i];
				AttributeOpts *aopt =
				get_attribute_options(stats->attr->attrelid,
									  stats->attr->attnum);

				stats->exprvals = exprvals + i;
				stats->exprnulls = exprnulls + i;
				stats->rowstride = attr_cnt;
				stats->compute_stats(stats,
									 ind_fetch_func,
									 numindexrows,
									 totalindexrows);

				/*
				 * If the n_distinct option is specified, it overrides the
				 * above computation.  For indices, we always use just
				 * n_distinct, not n_distinct_inherited.
				 */
				if (aopt != NULL && aopt->n_distinct != 0.0)
					stats->stadistinct = aopt->n_distinct;

				MemoryContextResetAndDeleteChildren(col_context);
			}
		}

		/* And clean up */
		MemoryContextSwitchTo(ind_context);

		ExecDropSingleTupleTableSlot(slot);
		FreeExecutorState(estate);
		MemoryContextResetAndDeleteChildren(ind_context);
	}

	MemoryContextSwitchTo(old_context);
	MemoryContextDelete(ind_context);
}

/*
 * examine_attribute -- pre-analysis of a single column
 *
 * Determine whether the column is analyzable; if so, create and initialize
 * a VacAttrStats struct for it.  If not, return NULL.
 *
 * If index_expr isn't NULL, then we're trying to analyze an expression index,
 * and index_expr is the expression tree representing the column's data.
 */
static VacAttrStats *
examine_attribute(Relation onerel, int attnum, Node *index_expr, int elevel)
{
	Form_pg_attribute attr = TupleDescAttr(onerel->rd_att, attnum - 1);
	HeapTuple	typtuple;
	VacAttrStats *stats;
	int			i;
	bool		ok;

	/* Never analyze dropped columns */
	if (attr->attisdropped)
		return NULL;

	/* Don't analyze column if user has specified not to */
	if (attr->attstattarget == 0)
		return NULL;

	/*
	 * Create the VacAttrStats struct.  Note that we only have a copy of the
	 * fixed fields of the pg_attribute tuple.
	 */
	stats = (VacAttrStats *) palloc0(sizeof(VacAttrStats));
	stats->elevel = elevel;
	stats->attr = (Form_pg_attribute) palloc(ATTRIBUTE_FIXED_PART_SIZE);
	memcpy(stats->attr, attr, ATTRIBUTE_FIXED_PART_SIZE);

	/*
	 * When analyzing an expression index, believe the expression tree's type
	 * not the column datatype --- the latter might be the opckeytype storage
	 * type of the opclass, which is not interesting for our purposes.  (Note:
	 * if we did anything with non-expression index columns, we'd need to
	 * figure out where to get the correct type info from, but for now that's
	 * not a problem.)	It's not clear whether anyone will care about the
	 * typmod, but we store that too just in case.
	 */
	if (index_expr)
	{
		stats->attrtypid = exprType(index_expr);
		stats->attrtypmod = exprTypmod(index_expr);

		/*
		 * If a collation has been specified for the index column, use that in
		 * preference to anything else; but if not, fall back to whatever we
		 * can get from the expression.
		 */
		if (OidIsValid(onerel->rd_indcollation[attnum - 1]))
			stats->attrcollid = onerel->rd_indcollation[attnum - 1];
		else
			stats->attrcollid = exprCollation(index_expr);
	}
	else
	{
		stats->attrtypid = attr->atttypid;
		stats->attrtypmod = attr->atttypmod;
		stats->attrcollid = attr->attcollation;
	}

	typtuple = SearchSysCacheCopy1(TYPEOID,
								   ObjectIdGetDatum(stats->attrtypid));
	if (!HeapTupleIsValid(typtuple))
		elog(ERROR, "cache lookup failed for type %u", stats->attrtypid);
	stats->attrtype = (Form_pg_type) GETSTRUCT(typtuple);
	stats->anl_context = anl_context;
	stats->tupattnum = attnum;

	/*
	 * The fields describing the stats->stavalues[n] element types default to
	 * the type of the data being analyzed, but the type-specific typanalyze
	 * function can change them if it wants to store something else.
	 */
	for (i = 0; i < STATISTIC_NUM_SLOTS-1; i++)
	{
		stats->statypid[i] = stats->attrtypid;
		stats->statyplen[i] = stats->attrtype->typlen;
		stats->statypbyval[i] = stats->attrtype->typbyval;
		stats->statypalign[i] = stats->attrtype->typalign;
	}

	/*
	 * The last slots of statistics is reserved for hyperloglog counter which
	 * is saved as a bytea. Therefore the type information is hardcoded for the
	 * bytea.
	 */
	stats->statypid[i] = BYTEAOID; // oid for bytea
	stats->statyplen[i] = -1; // variable length type
	stats->statypbyval[i] = false; // bytea is pass by reference
	stats->statypalign[i] = 'i'; // INT alignment (4-byte)

	/*
	 * Call the type-specific typanalyze function.  If none is specified, use
	 * std_typanalyze().
	 */
	if (OidIsValid(stats->attrtype->typanalyze))
		ok = DatumGetBool(OidFunctionCall1(stats->attrtype->typanalyze,
										   PointerGetDatum(stats)));
	else
		ok = std_typanalyze(stats);

	if (!ok || stats->compute_stats == NULL || stats->minrows <= 0)
	{
		heap_freetuple(typtuple);
		pfree(stats->attr);
		pfree(stats);
		return NULL;
	}

	return stats;
}

/*
 * acquire_sample_rows -- acquire a random sample of rows from the table
 *
 * Selected rows are returned in the caller-allocated array rows[], which
 * must have at least targrows entries.
 * The actual number of rows selected is returned as the function result.
 * We also estimate the total numbers of live and dead rows in the table,
 * and return them into *totalrows and *totaldeadrows, respectively.
 *
 * The returned list of tuples is in order by physical position in the table.
 * (We will rely on this later to derive correlation estimates.)
 *
 * As of May 2004 we use a new two-stage method:  Stage one selects up
 * to targrows random blocks (or all blocks, if there aren't so many).
 * Stage two scans these blocks and uses the Vitter algorithm to create
 * a random sample of targrows rows (or less, if there are less in the
 * sample of blocks).  The two stages are executed simultaneously: each
 * block is processed as soon as stage one returns its number and while
 * the rows are read stage two controls which ones are to be inserted
 * into the sample.
 *
 * Although every row has an equal chance of ending up in the final
 * sample, this sampling method is not perfect: not every possible
 * sample has an equal chance of being selected.  For large relations
 * the number of different blocks represented by the sample tends to be
 * too small.  We can live with that for now.  Improvements are welcome.
 *
 * An important property of this sampling method is that because we do
 * look at a statistically unbiased set of blocks, we should get
 * unbiased estimates of the average numbers of live and dead rows per
 * block.  The previous sampling method put too much credence in the row
 * density near the start of the table.
 *
 * The returned list of tuples is in order by physical position in the table.
 * (We will rely on this later to derive correlation estimates.)
 */
static int
acquire_sample_rows_heap(Relation onerel, int elevel,
						 HeapTuple *rows, int targrows,
						 double *totalrows, double *totaldeadrows)
{
	int			numrows = 0;	/* # rows now in reservoir */
	double		samplerows = 0; /* total # rows collected */
	double		liverows = 0;	/* # live rows seen */
	double		deadrows = 0;	/* # dead rows seen */
	double		rowstoskip = -1;	/* -1 means not set yet */
	BlockNumber totalblocks;
	TransactionId OldestXmin;
	BlockSamplerData bs;
	ReservoirStateData rstate;
	TupleTableSlot *slot;
	TableScanDesc scan;

	Assert(targrows > 0);

	totalblocks = RelationGetNumberOfBlocks(onerel);

	/* Need a cutoff xmin for HeapTupleSatisfiesVacuum */
	OldestXmin = GetOldestXmin(onerel, PROCARRAY_FLAGS_VACUUM);

	/* Prepare for sampling block numbers */
	BlockSampler_Init(&bs, totalblocks, targrows, random());
	/* Prepare for sampling rows */
	reservoir_init_selection_state(&rstate, targrows);

	scan = table_beginscan_analyze(onerel);
	slot = table_slot_create(onerel, NULL);

	/* Outer loop over blocks to sample */
	while (BlockSampler_HasMore(&bs))
	{
		BlockNumber targblock = BlockSampler_Next(&bs);

		vacuum_delay_point();

		if (!table_scan_analyze_next_block(scan, targblock, vac_strategy))
			continue;

		while (table_scan_analyze_next_tuple(scan, OldestXmin, &liverows, &deadrows, slot))
		{
			/*
			 * The first targrows sample rows are simply copied into the
			 * reservoir. Then we start replacing tuples in the sample until
			 * we reach the end of the relation.  This algorithm is from Jeff
			 * Vitter's paper (see full citation in utils/misc/sampling.c). It
			 * works by repeatedly computing the number of tuples to skip
			 * before selecting a tuple, which replaces a randomly chosen
			 * element of the reservoir (current set of tuples).  At all times
			 * the reservoir is a true random sample of the tuples we've
			 * passed over so far, so when we fall off the end of the relation
			 * we're done.
			 */
			if (numrows < targrows)
				rows[numrows++] = ExecCopySlotHeapTuple(slot);
			else
			{
				/*
				 * t in Vitter's paper is the number of records already
				 * processed.  If we need to compute a new S value, we must
				 * use the not-yet-incremented value of samplerows as t.
				 */
				if (rowstoskip < 0)
					rowstoskip = reservoir_get_next_S(&rstate, samplerows, targrows);

				if (rowstoskip <= 0)
				{
					/*
					 * Found a suitable tuple, so save it, replacing one old
					 * tuple at random
					 */
					int			k = (int) (targrows * sampler_random_fract(rstate.randstate));

					Assert(k >= 0 && k < targrows);
					heap_freetuple(rows[k]);
					rows[k] = ExecCopySlotHeapTuple(slot);
				}

				rowstoskip -= 1;
			}

			samplerows += 1;
		}
	}

	ExecDropSingleTupleTableSlot(slot);
	table_endscan(scan);

	/*
	 * If we didn't find as many tuples as we wanted then we're done. No sort
	 * is needed, since they're already in order.
	 *
	 * Otherwise we need to sort the collected tuples by position
	 * (itempointer). It's not worth worrying about corner cases where the
	 * tuples are already sorted.
	 */
	if (numrows == targrows)
		qsort((void *) rows, numrows, sizeof(HeapTuple), compare_rows);

	/*
	 * Estimate total numbers of live and dead rows in relation, extrapolating
	 * on the assumption that the average tuple density in pages we didn't
	 * scan is the same as in the pages we did scan.  Since what we scanned is
	 * a random sample of the pages in the relation, this should be a good
	 * assumption.
	 */
	if (bs.m > 0)
	{
		*totalrows = floor((liverows / bs.m) * totalblocks + 0.5);
		*totaldeadrows = floor((deadrows / bs.m) * totalblocks + 0.5);
	}
	else
	{
		*totalrows = 0.0;
		*totaldeadrows = 0.0;
	}

	/*
	 * Emit some interesting relation info
	 */
	ereport(elevel,
			(errmsg("\"%s\": scanned %d of %u pages, "
					"containing %.0f live rows and %.0f dead rows; "
					"%d rows in sample, %.0f estimated total rows",
					RelationGetRelationName(onerel),
					bs.m, totalblocks,
					liverows, deadrows,
					numrows, *totalrows)));

	return numrows;
}

/*
 * Acquire a sample of rows.
 *
 * In GPDB, this is just a thin wrapper to route to the appropriate
 * subroutine, depending on the table type.
 */
int
acquire_sample_rows(Relation onerel, int elevel,
					HeapTuple *rows, int targrows,
					double *totalrows, double *totaldeadrows)
{
	if (Gp_role == GP_ROLE_DISPATCH &&
		onerel->rd_cdbpolicy && !GpPolicyIsEntry(onerel->rd_cdbpolicy))
	{
		/* Fetch sample from the segments. */
		return acquire_sample_rows_dispatcher(onerel, false, elevel,
											  rows, targrows,
											  totalrows, totaldeadrows);
	}

	int			numrows = 0;	/* # rows now in reservoir */
	double		samplerows = 0; /* total # rows collected */
	double		liverows = 0;	/* # live rows seen */
	double		deadrows = 0;	/* # dead rows seen */
	double		rowstoskip = -1;	/* -1 means not set yet */
	BlockNumber totalblocks;
	TransactionId OldestXmin;
	BlockSamplerData bs;
	ReservoirStateData rstate;
	TupleTableSlot *slot;
	TableScanDesc scan;

	Assert(targrows > 0);

	totalblocks = RelationGetNumberOfBlocks(onerel);

	/* Need a cutoff xmin for HeapTupleSatisfiesVacuum */
	OldestXmin = GetOldestXmin(onerel, PROCARRAY_FLAGS_VACUUM);

	/*
	 * For AO and AOCO we directly give tuple number as block number
	 */
	if (onerel->rd_rel->relam == APPENDOPTIMIZED_TABLE_AM_OID)
	{
		FileSegTotals * segTotals = GetSegFilesTotals(onerel, GetTransactionSnapshot());

		totalblocks = segTotals->totaltuples > UINT_MAX ?
		              UINT_MAX : segTotals->totaltuples;
	}
	else if (onerel->rd_rel->relam == AOCO_TABLE_AM_OID)
	{
		FileSegTotals * segTotals =
		GetAOCSSSegFilesTotals(onerel, GetTransactionSnapshot());

		totalblocks = segTotals->totaltuples > UINT_MAX ?
		              UINT_MAX : segTotals->totaltuples;
	}

	/* Prepare for sampling block numbers */
	BlockSampler_Init(&bs, totalblocks, targrows, random());
	/* Prepare for sampling rows */
	reservoir_init_selection_state(&rstate, targrows);

	scan = table_beginscan_analyze(onerel);
	slot = table_slot_create(onerel, NULL);

	/* Outer loop over blocks to sample */
	while (BlockSampler_HasMore(&bs))
	{
		BlockNumber targblock = BlockSampler_Next(&bs);

		vacuum_delay_point();

		if (!table_scan_analyze_next_block(scan, targblock, vac_strategy))
			continue;

		while (table_scan_analyze_next_tuple(scan, OldestXmin, &liverows, &deadrows, slot))
		{
			/*
			 * The first targrows sample rows are simply copied into the
			 * reservoir. Then we start replacing tuples in the sample until
			 * we reach the end of the relation.  This algorithm is from Jeff
			 * Vitter's paper (see full citation in utils/misc/sampling.c). It
			 * works by repeatedly computing the number of tuples to skip
			 * before selecting a tuple, which replaces a randomly chosen
			 * element of the reservoir (current set of tuples).  At all times
			 * the reservoir is a true random sample of the tuples we've
			 * passed over so far, so when we fall off the end of the relation
			 * we're done.
			 */
			if (numrows < targrows)
			{
				rows[numrows++] = ExecCopySlotHeapTuple(slot);
				/* virtual tuple does not have block information, so just use
				 * row number as block id. */
				if (onerel->rd_rel->relam == APPENDOPTIMIZED_TABLE_AM_OID ||
					onerel->rd_rel->relam == AOCO_TABLE_AM_OID)
				{
					BlockIdSet(&(rows[numrows - 1]->t_self.ip_blkid), targrows);
					rows[numrows - 1]->t_self.ip_posid = 1;
				}
			}
			else
			{
				/*
				 * t in Vitter's paper is the number of records already
				 * processed.  If we need to compute a new S value, we must
				 * use the not-yet-incremented value of samplerows as t.
				 */
				if (rowstoskip < 0)
					rowstoskip = reservoir_get_next_S(&rstate, samplerows, targrows);

				if (rowstoskip <= 0)
				{
					/*
					 * Found a suitable tuple, so save it, replacing one old
					 * tuple at random
					 */
					int			k = (int) (targrows * sampler_random_fract(rstate.randstate));

					Assert(k >= 0 && k < targrows);
					heap_freetuple(rows[k]);
					rows[k] = ExecCopySlotHeapTuple(slot);

					/* virtual tuple does not have block information, so just use
					 * row number as block id. */
					if (onerel->rd_rel->relam == APPENDOPTIMIZED_TABLE_AM_OID ||
						onerel->rd_rel->relam == AOCO_TABLE_AM_OID)
					{
						BlockIdSet(&(rows[k]->t_self.ip_blkid), targrows);
						rows[k]->t_self.ip_posid = 1;
					}
				}

				rowstoskip -= 1;
			}

			samplerows += 1;
		}
	}

	ExecDropSingleTupleTableSlot(slot);
	table_endscan(scan);

	/*
	 * If we didn't find as many tuples as we wanted then we're done. No sort
	 * is needed, since they're already in order.
	 *
	 * Otherwise we need to sort the collected tuples by position
	 * (itempointer). It's not worth worrying about corner cases where the
	 * tuples are already sorted.
	 */
	if (numrows == targrows)
		qsort((void *) rows, numrows, sizeof(HeapTuple), compare_rows);

	/*
	 * Estimate total numbers of live and dead rows in relation, extrapolating
	 * on the assumption that the average tuple density in pages we didn't
	 * scan is the same as in the pages we did scan.  Since what we scanned is
	 * a random sample of the pages in the relation, this should be a good
	 * assumption.
	 */
	if (bs.m > 0)
	{
		*totalrows = floor((liverows / bs.m) * totalblocks + 0.5);
		*totaldeadrows = floor((deadrows / bs.m) * totalblocks + 0.5);
	}
	else
	{
		*totalrows = 0.0;
		*totaldeadrows = 0.0;
	}

	/*
	 * Emit some interesting relation info
	 */
	ereport(elevel,
	        (errmsg("\"%s\": scanned %d of %u pages, "
	                "containing %.0f live rows and %.0f dead rows; "
	                "%d rows in sample, %.0f estimated total rows",
	                RelationGetRelationName(onerel),
	                bs.m, totalblocks,
	                liverows, deadrows,
	                numrows, *totalrows)));

	return numrows;
}

/*
 * qsort comparator for sorting rows[] array
 */
static int
compare_rows(const void *a, const void *b)
{
	HeapTuple	ha = *(const HeapTuple *) a;
	HeapTuple	hb = *(const HeapTuple *) b;
	BlockNumber ba = ItemPointerGetBlockNumber(&ha->t_self);
	OffsetNumber oa = ItemPointerGetOffsetNumber(&ha->t_self);
	BlockNumber bb = ItemPointerGetBlockNumber(&hb->t_self);
	OffsetNumber ob = ItemPointerGetOffsetNumber(&hb->t_self);

	if (ba < bb)
		return -1;
	if (ba > bb)
		return 1;
	if (oa < ob)
		return -1;
	if (oa > ob)
		return 1;
	return 0;
}


/*
 * acquire_inherited_sample_rows -- acquire sample rows from inheritance tree
 *
 * This has the same API as acquire_sample_rows, except that rows are
 * collected from all inheritance children as well as the specified table.
 * We fail and return zero if there are no inheritance children, or if all
 * children are foreign tables that don't support ANALYZE.
 */
int
acquire_inherited_sample_rows(Relation onerel, int elevel,
							  HeapTuple *rows, int targrows,
							  double *totalrows, double *totaldeadrows)
{
	List	   *tableOIDs;
	Relation   *rels;
	AcquireSampleRowsFunc *acquirefuncs;
	double	   *relblocks;
	double		totalblocks;
	int			numrows,
				nrels,
				i;
	ListCell   *lc;
	bool		has_child;

	/*
	 * Like in acquire_sample_rows(), if we're in the QD, fetch the sample
	 * from segments.
	 */
	if (Gp_role == GP_ROLE_DISPATCH)
	{
		return acquire_sample_rows_dispatcher(onerel,
											  true, /* inherited stats */
											  elevel, rows, targrows,
											  totalrows, totaldeadrows);
	}

	/*
	 * Find all members of inheritance set.  We only need AccessShareLock on
	 * the children.
	 */
	tableOIDs =
		find_all_inheritors(RelationGetRelid(onerel), AccessShareLock, NULL);

	/*
	 * Check that there's at least one descendant, else fail.  This could
	 * happen despite analyze_rel's relhassubclass check, if table once had a
	 * child but no longer does.  In that case, we can clear the
	 * relhassubclass field so as not to make the same mistake again later.
	 * (This is safe because we hold ShareUpdateExclusiveLock.)
	 */
	if (list_length(tableOIDs) < 2)
	{
		/* CCI because we already updated the pg_class row in this command */
		CommandCounterIncrement();
		SetRelationHasSubclass(RelationGetRelid(onerel), false);
		*totalrows = 0;
		*totaldeadrows = 0;
		ereport(elevel,
				(errmsg("skipping analyze of \"%s.%s\" inheritance tree --- this inheritance tree contains no child tables",
						get_namespace_name(RelationGetNamespace(onerel)),
						RelationGetRelationName(onerel))));
		return 0;
	}

	/*
	 * Identify acquirefuncs to use, and count blocks in all the relations.
	 * The result could overflow BlockNumber, so we use double arithmetic.
	 */
	rels = (Relation *) palloc(list_length(tableOIDs) * sizeof(Relation));
	acquirefuncs = (AcquireSampleRowsFunc *)
		palloc(list_length(tableOIDs) * sizeof(AcquireSampleRowsFunc));
	relblocks = (double *) palloc(list_length(tableOIDs) * sizeof(double));
	totalblocks = 0;
	nrels = 0;
	has_child = false;
	foreach(lc, tableOIDs)
	{
		Oid			childOID = lfirst_oid(lc);
		Relation	childrel;
		AcquireSampleRowsFunc acquirefunc = NULL;
		BlockNumber relpages = 0;

		/* We already got the needed lock */
		childrel = table_open(childOID, NoLock);

		/* Ignore if temp table of another backend */
		if (RELATION_IS_OTHER_TEMP(childrel))
		{
			/* ... but release the lock on it */
			Assert(childrel != onerel);
			table_close(childrel, AccessShareLock);
			continue;
		}

		/* Check table type (MATVIEW can't happen, but might as well allow) */
		if (childrel->rd_rel->relkind == RELKIND_RELATION ||
			childrel->rd_rel->relkind == RELKIND_MATVIEW)
		{
			/* Regular table, so use the regular row acquisition function */
			acquirefunc = acquire_sample_rows;
			relpages = acquire_number_of_blocks(childrel);
		}
		else if (childrel->rd_rel->relkind == RELKIND_FOREIGN_TABLE)
		{
			/*
			 * For a foreign table, call the FDW's hook function to see
			 * whether it supports analysis.
			 */
			FdwRoutine *fdwroutine;
			bool		ok = false;

			fdwroutine = GetFdwRoutineForRelation(childrel, false);

			if (fdwroutine->AnalyzeForeignTable != NULL)
				ok = fdwroutine->AnalyzeForeignTable(childrel,
													 &acquirefunc,
													 &relpages);

			if (!ok)
			{
				/* ignore, but release the lock on it */
				Assert(childrel != onerel);
				table_close(childrel, AccessShareLock);
				continue;
			}
		}
		else
		{
			/*
			 * ignore, but release the lock on it.  don't try to unlock the
			 * passed-in relation
			 */
			Assert(childrel->rd_rel->relkind == RELKIND_PARTITIONED_TABLE);
			if (childrel != onerel)
				table_close(childrel, AccessShareLock);
			else
				table_close(childrel, NoLock);
			continue;
		}

		/* OK, we'll process this child */
		has_child = true;
		rels[nrels] = childrel;
		acquirefuncs[nrels] = acquirefunc;
		relblocks[nrels] = (double) relpages;
		totalblocks += (double) relpages;
		nrels++;
	}

	/*
	 * If we don't have at least one child table to consider, fail.  If the
	 * relation is a partitioned table, it's not counted as a child table.
	 */
	if (!has_child)
	{
		ereport(elevel,
				(errmsg("skipping analyze of \"%s.%s\" inheritance tree --- this inheritance tree contains no analyzable child tables",
						get_namespace_name(RelationGetNamespace(onerel)),
						RelationGetRelationName(onerel))));
		return 0;
	}

	/*
	 * Now sample rows from each relation, proportionally to its fraction of
	 * the total block count.  (This might be less than desirable if the child
	 * rels have radically different free-space percentages, but it's not
	 * clear that it's worth working harder.)
	 */
	numrows = 0;
	*totalrows = 0;
	*totaldeadrows = 0;
	for (i = 0; i < nrels; i++)
	{
		Relation	childrel = rels[i];
		AcquireSampleRowsFunc acquirefunc = acquirefuncs[i];
		double		childblocks = relblocks[i];

		if (childblocks > 0)
		{
			int			childtargrows;

			childtargrows = (int) rint(targrows * childblocks / totalblocks);
			/* Make sure we don't overrun due to roundoff error */
			childtargrows = Min(childtargrows, targrows - numrows);
			if (childtargrows > 0)
			{
				int			childrows;
				double		trows,
							tdrows;

				/* Fetch a random sample of the child's rows */
				childrows = (*acquirefunc) (childrel, elevel,
											rows + numrows, childtargrows,
											&trows, &tdrows);

				/* We may need to convert from child's rowtype to parent's */
				if (childrows > 0 &&
					!equalTupleDescs(RelationGetDescr(childrel),
									 RelationGetDescr(onerel),
									 false))
				{
					TupleConversionMap *map;

					map = convert_tuples_by_name(RelationGetDescr(childrel),
												 RelationGetDescr(onerel),
												 gettext_noop("could not convert row type"));
					if (map != NULL)
					{
						int			j;

						for (j = 0; j < childrows; j++)
						{
							HeapTuple	newtup;

							newtup = execute_attr_map_tuple(rows[numrows + j], map);
							heap_freetuple(rows[numrows + j]);
							rows[numrows + j] = newtup;
						}
						free_conversion_map(map);
					}
				}

				/* And add to counts */
				numrows += childrows;
				*totalrows += trows;
				*totaldeadrows += tdrows;
			}
		}

		/*
		 * Note: we cannot release the child-table locks, since we may have
		 * pointers to their TOAST tables in the sampled rows.
		 */
		table_close(childrel, NoLock);
	}

	return numrows;
}

/*
 * This function acquires the HLL counter for the entire table by
 * using the hyperloglog extension gp_hyperloglog_accum().
 *
 * Unlike acquire_sample_rows(), this returns the HLL counter for
 * the entire table, and not jsut a sample, and it stores the HLL
 * counter into a separate attribute in the stats stahll_full to
 * distinguish it from the HLL for sampled data. This functions scans
 * the full table only once.
 */
#if 0
static void
acquire_hll_by_query(Relation onerel, int nattrs, VacAttrStats **attrstats, int elevel)
{
	StringInfoData str, columnStr;
	int			i;
	int			ret;
	Datum	   *vals;
	MemoryContext oldcxt;
	const char *schemaName = get_namespace_name(RelationGetNamespace(onerel));

	initStringInfo(&str);
	initStringInfo(&columnStr);
	for (i = 0; i < nattrs; i++)
	{
		const char *attname = quote_identifier(NameStr(attrstats[i]->attr->attname));
		appendStringInfo(&columnStr, "pg_catalog.gp_hyperloglog_accum(%s)", attname);
		if(i != nattrs-1)
			appendStringInfo(&columnStr, ", ");
	}

	appendStringInfo(&str, "select %s from %s.%s as Ta ",
					 columnStr.data,
					 quote_identifier(schemaName),
					 quote_identifier(RelationGetRelationName(onerel)));

	oldcxt = CurrentMemoryContext;

	if (SPI_OK_CONNECT != SPI_connect())
		ereport(ERROR,
				(errcode(ERRCODE_INTERNAL_ERROR),
				 errmsg("unable to connect to execute internal query")));

	elog(elevel, "Executing SQL: %s", str.data);

	/*
	 * Do the query. We pass readonly==false, to force SPI to take a new
	 * snapshot. That ensures that we see all changes by our own transaction.
	 */
	ret = SPI_execute(str.data, false, 0);
	Assert(ret > 0);

	/*
	 * targrows in analyze_rel_internal() is an int,
	 * it's unlikely that this query will return more rows
	 */
	Assert(SPI_processed < 2);
	int sampleTuples = (int) SPI_processed;

	/* Ok, read in the tuples to *rows */
	MemoryContextSwitchTo(oldcxt);
	vals = (Datum *) palloc0(nattrs * sizeof(Datum));
	bool isNull = false;

	for (i = 0; i < sampleTuples; i++)
	{
		HeapTuple	sampletup = SPI_tuptable->vals[i];
		int			j;

		for (j = 0; j < nattrs; j++)
		{
			int	tupattnum = attrstats[j]->tupattnum;
			Assert(tupattnum >= 1 && tupattnum <= nattrs);

			vals[tupattnum - 1] = heap_getattr(sampletup, j + 1,
											   SPI_tuptable->tupdesc,
											   &isNull);
			if (isNull)
			{
				attrstats[j]->stahll_full = (bytea *)gp_hyperloglog_init_def();
				continue;
			}

			int16 typlen;
			bool typbyval;
			get_typlenbyval(SPI_tuptable->tupdesc->tdtypeid, &typlen, &typbyval);
			int hll_length = datumGetSize(vals[tupattnum-1], typbyval, typlen);
			attrstats[j]->stahll_full = (bytea *)datumCopy(PointerGetDatum(vals[tupattnum - 1]), false, hll_length);
		}
	}

	SPI_finish();
}
#endif

/*
 * Compute relation size.
 *
 * In upstream, this is a simple RelationGetNumberOfBlocks() call. But in
 * GPDB, we need to deal with AO and AOCS tables, and if we're in the
 * dispatcher, need to get the size from the segments.
 */
static BlockNumber
acquire_number_of_blocks(Relation onerel)
{
	int64		totalbytes;

	if (Gp_role == GP_ROLE_DISPATCH &&
		onerel->rd_cdbpolicy && !GpPolicyIsEntry(onerel->rd_cdbpolicy))
	{
		/* Query the segments using pg_relation_size(<rel>). */
		char		relsize_sql[100];

		snprintf(relsize_sql, sizeof(relsize_sql),
				 "select pg_catalog.pg_relation_size(%u, 'main')", RelationGetRelid(onerel));
		totalbytes = get_size_from_segDBs(relsize_sql);
		if (GpPolicyIsReplicated(onerel->rd_cdbpolicy))
		{
			/*
			 * pg_relation_size sums up the table size on each segment. That's
			 * correct for hash and randomly distributed tables. But for a
			 * replicated table, we want pg_class.relpages to count the data
			 * only once.
			 */
			totalbytes = totalbytes / onerel->rd_cdbpolicy->numsegments;
		}

		return RelationGuessNumberOfBlocks(totalbytes);
	}
	/* Check size on this server. */
	else
	{
		return RelationGetNumberOfBlocks(onerel);
	}
}

/*
 * Compute index relation's size.
 *
 * Like acquire_number_of_blocks(), but for indexes. Indexes don't
 * have a distribution policy, so we use the parent table's policy
 * to determine whether we need to get the size on segments or
 * locally.
 */
static BlockNumber
acquire_index_number_of_blocks(Relation indexrel, Relation tablerel)
{
	int64		totalbytes;

	if (Gp_role == GP_ROLE_DISPATCH &&
		tablerel->rd_cdbpolicy && !GpPolicyIsEntry(tablerel->rd_cdbpolicy))
	{
		/* Query the segments using pg_relation_size(<rel>). */
		char		relsize_sql[100];

		snprintf(relsize_sql, sizeof(relsize_sql),
				 "select pg_catalog.pg_relation_size(%u, 'main')", RelationGetRelid(indexrel));
		totalbytes = get_size_from_segDBs(relsize_sql);
		if (GpPolicyIsReplicated(tablerel->rd_cdbpolicy))
		{
			/*
			 * pg_relation_size sums up the table size on each segment. That's
			 * correct for hash and randomly distributed tables. But for a
			 * replicated table, we want pg_class.relpages to count the data
			 * only once.
			 */
			totalbytes = totalbytes / tablerel->rd_cdbpolicy->numsegments;
		}

		return RelationGuessNumberOfBlocks(totalbytes);
	}
	/* Check size on this server. */
	else
	{
		return RelationGetNumberOfBlocks(indexrel);
	}
}

/*
 * parse_record_to_string
 *
 * CDB: a copy of record_in, but only parse the record string
 * into separate strs for each column.
 */
static void
parse_record_to_string(char *string, TupleDesc tupdesc, char** values, bool *nulls)
{
	char	*ptr;
	int	ncolumns;
	int	i;
	bool	needComma;
	StringInfoData	buf;

	Assert(string != NULL);
	Assert(values != NULL);
	Assert(nulls != NULL);
	
	ncolumns = tupdesc->natts;
	needComma = false;

	/*
	 * Scan the string.  We use "buf" to accumulate the de-quoted data for
	 * each column, which is then fed to the appropriate input converter.
	 */
	ptr = string;

	/* Allow leading whitespace */
	while (*ptr && isspace((unsigned char) *ptr))
		ptr++;
	if (*ptr++ != '(')
	{
		ereport(ERROR,
				(errcode(ERRCODE_INVALID_TEXT_REPRESENTATION),
				 errmsg("malformed record literal: \"%s\"", string),
				 errdetail("Missing left parenthesis.")));
	}

	initStringInfo(&buf);

	for (i = 0; i < ncolumns; i++)
	{
		/* Ignore dropped columns in datatype, but fill with nulls */
		if (TupleDescAttr(tupdesc, i)->attisdropped)
		{
			values[i] = NULL;
			nulls[i] = true;
			continue;
		}

		if (needComma)
		{
			/* Skip comma that separates prior field from this one */
			if (*ptr == ',')
				ptr++;
			else
			{
				/* *ptr must be ')' */
				ereport(ERROR,
						(errcode(ERRCODE_INVALID_TEXT_REPRESENTATION),
						 errmsg("malformed record literal: \"%s\"", string),
						 errdetail("Too few columns.")));
			}
		}

		/* Check for null: completely empty input means null */
		if (*ptr == ',' || *ptr == ')')
		{
			values[i] = NULL;
			nulls[i] = true;
		}
		else
		{
			/* Extract string for this column */
			bool		inquote = false;

			resetStringInfo(&buf);
			while (inquote || !(*ptr == ',' || *ptr == ')'))
			{
				char		ch = *ptr++;

				if (ch == '\0')
				{
					ereport(ERROR,
							(errcode(ERRCODE_INVALID_TEXT_REPRESENTATION),
							 errmsg("malformed record literal: \"%s\"",
									string),
							 errdetail("Unexpected end of input.")));
				}
				if (ch == '\\')
				{
					if (*ptr == '\0')
					{
						ereport(ERROR,
								(errcode(ERRCODE_INVALID_TEXT_REPRESENTATION),
								 errmsg("malformed record literal: \"%s\"",
										string),
								 errdetail("Unexpected end of input.")));
					}
					appendStringInfoChar(&buf, *ptr++);
				}
				else if (ch == '"')
				{
					if (!inquote)
						inquote = true;
					else if (*ptr == '"')
					{
						/* doubled quote within quote sequence */
						appendStringInfoChar(&buf, *ptr++);
					}
					else
						inquote = false;
				}
				else
					appendStringInfoChar(&buf, ch);
			}

			values[i] = palloc(strlen(buf.data) + 1);
			memcpy(values[i], buf.data, strlen(buf.data) + 1);
			nulls[i] = false;
		}

		/*
		 * Prep for next column
		 */
		needComma = true;
	}

	if (*ptr++ != ')')
	{
		ereport(ERROR,
				(errcode(ERRCODE_INVALID_TEXT_REPRESENTATION),
				 errmsg("malformed record literal: \"%s\"", string),
				 errdetail("Too many columns.")));
	}
	/* Allow trailing whitespace */
	while (*ptr && isspace((unsigned char) *ptr))
		ptr++;
	if (*ptr)
	{
		ereport(ERROR,
				(errcode(ERRCODE_INVALID_TEXT_REPRESENTATION),
				 errmsg("malformed record literal: \"%s\"", string),
				 errdetail("Junk after right parenthesis.")));
	}
}

/*
 * Collect a sample from segments.
 *
 * Calls the gp_acquire_sample_rows() helper function on each segment,
 * and merges the results.
 */
static int
acquire_sample_rows_dispatcher(Relation onerel, bool inh, int elevel,
							   HeapTuple *rows, int targrows,
							   double *totalrows, double *totaldeadrows)
{
	/*
	 * 'colLargeRowIndexes' is essentially an argument, but it's passed via a
	 * global variable to avoid changing the AcquireSampleRowsFunc prototype.
	 */
	Bitmapset **colLargeRowIndexes = acquire_func_colLargeRowIndexes;
	TupleDesc	relDesc = RelationGetDescr(onerel);
	TupleDesc	funcTupleDesc;
	TupleDesc	sampleTupleDesc;
	AttInMetadata *attinmeta;
	StringInfoData str;
	int			sampleTuples;	/* 32 bit - assume that number of tuples will not > 2B */
	char 	  **funcRetValues;
	bool 	   *funcRetNulls;
	char 	  **values;
	int			numLiveColumns;
	int			perseg_targrows;
	int			ncolumns;
	CdbPgResults cdb_pgresults = {NULL, 0};
	int			i;
	int			index = 0;

	Assert(targrows > 0.0);

	/*
	 * Acquire an evenly-sized sample from each segment.
	 *
	 * XXX: If there's a significant bias between the segments, i.e. some
	 * segments have a lot more rows than others, the sample will biased, too.
	 * Would be nice to improve that, but it's not clear how. We could issue
	 * another query to get the table size from each segment first, and use
	 * those to weigh the sample size to get from each segment. But that'd
	 * require an extra round-trip, which is also not good. The caller
	 * actually already did that, to get the total relation size, but it
	 * doesn't pass that down to us, let alone the per-segment sizes.
	 */
	if (GpPolicyIsReplicated(onerel->rd_cdbpolicy))
		perseg_targrows = targrows;
	else if (GpPolicyIsPartitioned(onerel->rd_cdbpolicy))
		perseg_targrows = targrows / onerel->rd_cdbpolicy->numsegments;
	else
		elog(ERROR, "acquire_sample_rows_dispatcher() cannot be used on a non-distributed table");

	/*
	 * Count the number of columns, excluding dropped columns. We'll need that
	 * later.
	 */
	numLiveColumns = 0;
	for (i = 0; i < relDesc->natts; i++)
	{
		Form_pg_attribute attr = TupleDescAttr(relDesc, i);

		if (attr->attisdropped)
			continue;

		numLiveColumns++;
	}

	/*
	 * Construct SQL command to dispatch to segments.
	 *
	 * Did not use 'select * from pg_catalog.gp_acquire_sample_rows(...) as (..);'
	 * here. Because it requires to specify columns explicitly which leads to
	 * permission check on each columns. This is not consistent with GPDB5 and
	 * may result in different behaviour under different acl configuration.
	 */
	initStringInfo(&str);
	appendStringInfo(&str, "select pg_catalog.gp_acquire_sample_rows(%u, %d, '%s');",
					 RelationGetRelid(onerel),
					 perseg_targrows,
					 inh ? "t" : "f");

	/*
	 * Execute it.
	 */
	elog(elevel, "Executing SQL: %s", str.data);
	CdbDispatchCommand(str.data, DF_WITH_SNAPSHOT, &cdb_pgresults);

	/*
	 * Build a modified tuple descriptor for the table.
	 *
	 * Some datatypes need special treatment, so we cannot use the relation's
	 * original tupledesc.
	 *
	 * Also create tupledesc of return record of function gp_acquire_sample_rows.
	 */
	sampleTupleDesc = CreateTupleDescCopy(relDesc);
	ncolumns = numLiveColumns + FIX_ATTR_NUM;
	
	funcTupleDesc = CreateTemplateTupleDesc(ncolumns);
	TupleDescInitEntry(funcTupleDesc, (AttrNumber) 1, "", FLOAT8OID, -1, 0);
	TupleDescInitEntry(funcTupleDesc, (AttrNumber) 2, "", FLOAT8OID, -1, 0);
	TupleDescInitEntry(funcTupleDesc, (AttrNumber) 3, "", TEXTOID, -1, 0);
	
	for (i = 0; i < relDesc->natts; i++)
	{
		Form_pg_attribute attr = TupleDescAttr(relDesc, i);
		
		Oid			typid = gp_acquire_sample_rows_col_type(attr->atttypid);

		TupleDescAttr(sampleTupleDesc, i)->atttypid = typid;

		if (!attr->attisdropped)
		{
			TupleDescInitEntry(funcTupleDesc, (AttrNumber) 4 + index, "",
							   typid, attr->atttypmod, attr->attndims);
		
			index++;
		}
	}

	/* For RECORD results, make sure a typmod has been assigned */
	Assert(funcTupleDesc->tdtypeid == RECORDOID && funcTupleDesc->tdtypmod < 0);
	assign_record_type_typmod(funcTupleDesc);

	attinmeta = TupleDescGetAttInMetadata(sampleTupleDesc);

	/*
	 * Read the result set from each segment. Gather the sample rows *rows,
	 * and sum up the summary rows for grand 'totalrows' and 'totaldeadrows'.
	 */
	funcRetValues = (char **) palloc0(funcTupleDesc->natts * sizeof(char *));
	funcRetNulls = (bool *) palloc(funcTupleDesc->natts * sizeof(bool));
	values = (char **) palloc0(relDesc->natts * sizeof(char *));
	sampleTuples = 0;
	*totalrows = 0;
	*totaldeadrows = 0;
	for (int resultno = 0; resultno < cdb_pgresults.numResults; resultno++)
	{
		struct pg_result *pgresult = cdb_pgresults.pg_results[resultno];
		bool		got_summary = false;
		double		this_totalrows = 0;
		double		this_totaldeadrows = 0;

		if (PQresultStatus(pgresult) != PGRES_TUPLES_OK)
		{
			cdbdisp_clearCdbPgResults(&cdb_pgresults);
			ereport(ERROR,
					(errmsg("unexpected result from segment: %d",
							PQresultStatus(pgresult))));
		}

		if (GpPolicyIsReplicated(onerel->rd_cdbpolicy))
		{
			/*
			 * A replicated table has the same data in all segments. Arbitrarily,
			 * use the sample from the first segment, and discard the rest.
			 * (This is rather inefficient, of course. It would be better to
			 * dispatch to only one segment, but there is no easy API for that
			 * in the dispatcher.)
			 */
			if (resultno > 0)
				continue;
		}

		for (int rowno = 0; rowno < PQntuples(pgresult); rowno++)
		{
			/*
			 * We cannot use record_in function to get row record here.
			 * Since the result row may contain just the totalrows info where the data columns
			 * are NULLs. Consider domain: 'create domain dnotnull varchar(15) NOT NULL;'
			 * NULLs are not allowed in data columns.
			 */
			char * rowStr = PQgetvalue(pgresult, rowno, 0);

			if (rowStr == NULL)
				elog(ERROR, "got NULL pointer from return value of gp_acquire_sample_rows");

			parse_record_to_string(rowStr, funcTupleDesc, funcRetValues, funcRetNulls);

			if (!funcRetNulls[0])
			{
				/* This is a summary row. */
				if (got_summary)
					elog(ERROR, "got duplicate summary row from gp_acquire_sample_rows");

				this_totalrows = DatumGetFloat8(DirectFunctionCall1(float8in,
																	CStringGetDatum(funcRetValues[0])));
				this_totaldeadrows = DatumGetFloat8(DirectFunctionCall1(float8in,
																		CStringGetDatum(funcRetValues[1])));
				got_summary = true;
			}
			else
			{
				/* This is a sample row. */
				if (sampleTuples >= targrows)
					elog(ERROR, "too many sample rows received from gp_acquire_sample_rows");

				/* Read the 'toolarge' bitmap, if any */
				if (colLargeRowIndexes && !funcRetNulls[2])
				{
					char	   *toolarge;
					toolarge = funcRetValues[2];
					if (strlen(toolarge) != numLiveColumns)
						elog(ERROR, "'toolarge' bitmap has incorrect length");

					index = 0;
					for (i = 0; i < relDesc->natts; i++)
					{
						Form_pg_attribute attr = TupleDescAttr(relDesc, i);

						if (attr->attisdropped)
							continue;

						if (toolarge[index] == '1')
							colLargeRowIndexes[i] = bms_add_member(colLargeRowIndexes[i], sampleTuples);
						index++;
					}
				}

				/* Process the columns */
				index = 0;
				for (i = 0; i < relDesc->natts; i++)
				{
					Form_pg_attribute attr = TupleDescAttr(relDesc, i);

					if (attr->attisdropped)
						continue;

					if (funcRetNulls[3 + index])
						values[i] = NULL;
					else
						values[i] = funcRetValues[3 + index];
					index++; /* Move index to the next result set attribute */
				}

				rows[sampleTuples] = BuildTupleFromCStrings(attinmeta, values);
				sampleTuples++;

				/*
				 * note: we don't set the OIDs in the sample. ANALYZE doesn't
				 * collect stats for them
				 */
			}
		}

		if (!got_summary)
			elog(ERROR, "did not get summary row from gp_acquire_sample_rows");

		if (resultno >= onerel->rd_cdbpolicy->numsegments)
		{
			/*
			 * This result is for a segment that's not holding any data for this
			 * table. Should get 0 rows.
			 */
			if (this_totalrows != 0 || this_totalrows != 0)
				elog(WARNING, "table \"%s\" contains rows in segment %d, which is outside the # of segments for the table's policy (%d segments)",
					 RelationGetRelationName(onerel), resultno, onerel->rd_cdbpolicy->numsegments);
		}

		(*totalrows) += this_totalrows;
		(*totaldeadrows) += this_totaldeadrows;
	}
	for (i = 0; i < funcTupleDesc->natts; i++)
	{
		if (funcRetValues[i])
			pfree(funcRetValues[i]);
	}
	pfree(funcRetValues);
	pfree(funcRetNulls);
	pfree(values);

	cdbdisp_clearCdbPgResults(&cdb_pgresults);

	return sampleTuples;
}

/*
 *	update_attstats() -- update attribute statistics for one relation
 *
 *		Statistics are stored in several places: the pg_class row for the
 *		relation has stats about the whole relation, and there is a
 *		pg_statistic row for each (non-system) attribute that has ever
 *		been analyzed.  The pg_class values are updated by VACUUM, not here.
 *
 *		pg_statistic rows are just added or updated normally.  This means
 *		that pg_statistic will probably contain some deleted rows at the
 *		completion of a vacuum cycle, unless it happens to get vacuumed last.
 *
 *		To keep things simple, we punt for pg_statistic, and don't try
 *		to compute or store rows for pg_statistic itself in pg_statistic.
 *		This could possibly be made to work, but it's not worth the trouble.
 *		Note analyze_rel() has seen to it that we won't come here when
 *		vacuuming pg_statistic itself.
 *
 *		Note: there would be a race condition here if two backends could
 *		ANALYZE the same table concurrently.  Presently, we lock that out
 *		by taking a self-exclusive lock on the relation in analyze_rel().
 */
static void
update_attstats(Oid relid, bool inh, int natts, VacAttrStats **vacattrstats)
{
	Relation	sd;
	int			attno;

	if (natts <= 0)
		return;					/* nothing to do */

	sd = table_open(StatisticRelationId, RowExclusiveLock);

	for (attno = 0; attno < natts; attno++)
	{
		VacAttrStats *stats = vacattrstats[attno];
		HeapTuple	stup,
					oldtup;
		int			i,
					k,
					n;
		Datum		values[Natts_pg_statistic];
		bool		nulls[Natts_pg_statistic];
		bool		replaces[Natts_pg_statistic];

		/* Ignore attr if we weren't able to collect stats */
		if (!stats->stats_valid)
			continue;

		/*
		 * Construct a new pg_statistic tuple
		 */
		for (i = 0; i < Natts_pg_statistic; ++i)
		{
			nulls[i] = false;
			replaces[i] = true;
		}

		values[Anum_pg_statistic_starelid - 1] = ObjectIdGetDatum(relid);
		values[Anum_pg_statistic_staattnum - 1] = Int16GetDatum(stats->attr->attnum);
		values[Anum_pg_statistic_stainherit - 1] = BoolGetDatum(inh);
		values[Anum_pg_statistic_stanullfrac - 1] = Float4GetDatum(stats->stanullfrac);
		values[Anum_pg_statistic_stawidth - 1] = Int32GetDatum(stats->stawidth);
		values[Anum_pg_statistic_stadistinct - 1] = Float4GetDatum(stats->stadistinct);
		i = Anum_pg_statistic_stakind1 - 1;
		for (k = 0; k < STATISTIC_NUM_SLOTS; k++)
		{
			values[i++] = Int16GetDatum(stats->stakind[k]); /* stakindN */
		}
		i = Anum_pg_statistic_staop1 - 1;
		for (k = 0; k < STATISTIC_NUM_SLOTS; k++)
		{
			values[i++] = ObjectIdGetDatum(stats->staop[k]);	/* staopN */
		}
		i = Anum_pg_statistic_stacoll1 - 1;
		for (k = 0; k < STATISTIC_NUM_SLOTS; k++)
		{
			values[i++] = ObjectIdGetDatum(stats->stacoll[k]);	/* stacollN */
		}
		i = Anum_pg_statistic_stanumbers1 - 1;
		for (k = 0; k < STATISTIC_NUM_SLOTS; k++)
		{
			int			nnum = stats->numnumbers[k];

			if (nnum > 0)
			{
				Datum	   *numdatums = (Datum *) palloc(nnum * sizeof(Datum));
				ArrayType  *arry;

				for (n = 0; n < nnum; n++)
					numdatums[n] = Float4GetDatum(stats->stanumbers[k][n]);
				/* XXX knows more than it should about type float4: */
				arry = construct_array(numdatums, nnum,
									   FLOAT4OID,
									   sizeof(float4), FLOAT4PASSBYVAL, 'i');
				values[i++] = PointerGetDatum(arry);	/* stanumbersN */
			}
			else
			{
				nulls[i] = true;
				values[i++] = (Datum) 0;
			}
		}
		i = Anum_pg_statistic_stavalues1 - 1;
		for (k = 0; k < STATISTIC_NUM_SLOTS; k++)
		{
			if (stats->numvalues[k] > 0)
			{
				ArrayType  *arry;

				arry = construct_array(stats->stavalues[k],
									   stats->numvalues[k],
									   stats->statypid[k],
									   stats->statyplen[k],
									   stats->statypbyval[k],
									   stats->statypalign[k]);
				values[i++] = PointerGetDatum(arry);	/* stavaluesN */
			}
			else
			{
				nulls[i] = true;
				values[i++] = (Datum) 0;
			}
		}

		/* Is there already a pg_statistic tuple for this attribute? */
		oldtup = SearchSysCache3(STATRELATTINH,
								 ObjectIdGetDatum(relid),
								 Int16GetDatum(stats->attr->attnum),
								 BoolGetDatum(inh));

		if (HeapTupleIsValid(oldtup))
		{
			/* Yes, replace it */
			stup = heap_modify_tuple(oldtup,
									 RelationGetDescr(sd),
									 values,
									 nulls,
									 replaces);
			ReleaseSysCache(oldtup);
			CatalogTupleUpdate(sd, &stup->t_self, stup);
		}
		else
		{
			/* No, insert new tuple */
			stup = heap_form_tuple(RelationGetDescr(sd), values, nulls);
			CatalogTupleInsert(sd, stup);
		}

		heap_freetuple(stup);
	}

	table_close(sd, RowExclusiveLock);
}

/*
 * Standard fetch function for use by compute_stats subroutines.
 *
 * This exists to provide some insulation between compute_stats routines
 * and the actual storage of the sample data.
 */
static Datum
std_fetch_func(VacAttrStatsP stats, int rownum, bool *isNull)
{
	int			attnum = stats->tupattnum;
	HeapTuple	tuple = stats->rows[rownum];
	TupleDesc	tupDesc = stats->tupDesc;

	return heap_getattr(tuple, attnum, tupDesc, isNull);
}

/*
 * Fetch function for analyzing index expressions.
 *
 * We have not bothered to construct index tuples, instead the data is
 * just in Datum arrays.
 */
static Datum
ind_fetch_func(VacAttrStatsP stats, int rownum, bool *isNull)
{
	int			i;

	/* exprvals and exprnulls are already offset for proper column */
	i = rownum * stats->rowstride;
	*isNull = stats->exprnulls[i];
	return stats->exprvals[i];
}


/*==========================================================================
 *
 * Code below this point represents the "standard" type-specific statistics
 * analysis algorithms.  This code can be replaced on a per-data-type basis
 * by setting a nonzero value in pg_type.typanalyze.
 *
 *==========================================================================
 */


/*
 * In PostgreSQL, WIDTH_THRESHOLD is here, but we've moved it to vacuum.h in
 * GPDB.
 */

#define swapInt(a,b)	do {int _tmp; _tmp=a; a=b; b=_tmp;} while(0)
#define swapDatum(a,b)	do {Datum _tmp; _tmp=a; a=b; b=_tmp;} while(0)

/*
 * Extra information used by the default analysis routines
 */
typedef struct
{
	int			count;			/* # of duplicates */
	int			first;			/* values[] index of first occurrence */
} ScalarMCVItem;

typedef struct
{
	SortSupport ssup;
	int		   *tupnoLink;
} CompareScalarsContext;


static void compute_trivial_stats(VacAttrStatsP stats,
								  AnalyzeAttrFetchFunc fetchfunc,
								  int samplerows,
								  double totalrows);
static void compute_distinct_stats(VacAttrStatsP stats,
								   AnalyzeAttrFetchFunc fetchfunc,
								   int samplerows,
								   double totalrows);
static void compute_scalar_stats(VacAttrStatsP stats,
								 AnalyzeAttrFetchFunc fetchfunc,
								 int samplerows,
								 double totalrows);
#if 0
static void merge_leaf_stats(VacAttrStatsP stats,
								 AnalyzeAttrFetchFunc fetchfunc,
								 int samplerows,
								 double totalrows);
#endif
static int	compare_scalars(const void *a, const void *b, void *arg);
static int	compare_mcvs(const void *a, const void *b);
static int	analyze_mcv_list(int *mcv_counts,
							 int num_mcv,
							 double stadistinct,
							 double stanullfrac,
							 int samplerows,
							 double totalrows);


/*
 * std_typanalyze -- the default type-specific typanalyze function
 */
bool
std_typanalyze(VacAttrStats *stats)
{
	Form_pg_attribute attr = stats->attr;
	Oid			ltopr;
	Oid			eqopr;
	StdAnalyzeData *mystats;

	/* If the attstattarget column is negative, use the default value */
	/* NB: it is okay to scribble on stats->attr since it's a copy */
	if (attr->attstattarget < 0)
		attr->attstattarget = default_statistics_target;

	/* Look for default "<" and "=" operators for column's type */
	get_sort_group_operators(stats->attrtypid,
							 false, false, false,
							 &ltopr, &eqopr, NULL,
							 NULL);

	/* Save the operator info for compute_stats routines */
	mystats = (StdAnalyzeData *) palloc(sizeof(StdAnalyzeData));
	mystats->eqopr = eqopr;
	mystats->eqfunc = OidIsValid(eqopr) ? get_opcode(eqopr) : InvalidOid;
	mystats->ltopr = ltopr;
	stats->extra_data = mystats;
	stats->merge_stats = false;

	/*
	 * Determine which standard statistics algorithm to use
	 */
	List *va_cols = list_make1_int(stats->attr->attnum);
	/* GPDB_12_MERGE_FIXME: mergings stats not yet implemented with new partitioning implementation */
#if 0
	if (rel_part_status(attr->attrelid) == PART_STATUS_ROOT &&
		leaf_parts_analyzed(stats->attr->attrelid, InvalidOid, va_cols, stats->elevel) &&
		op_hashjoinable(eqopr, stats->attrtypid))
	{
		stats->merge_stats = true;
		stats->compute_stats = merge_leaf_stats;
		stats->minrows = 300 * attr->attstattarget;
	}
	else
#endif
		if (OidIsValid(eqopr) && OidIsValid(ltopr))
	{
		/* Seems to be a scalar datatype */
		stats->compute_stats = compute_scalar_stats;
		/*--------------------
		 * The following choice of minrows is based on the paper
		 * "Random sampling for histogram construction: how much is enough?"
		 * by Surajit Chaudhuri, Rajeev Motwani and Vivek Narasayya, in
		 * Proceedings of ACM SIGMOD International Conference on Management
		 * of Data, 1998, Pages 436-447.  Their Corollary 1 to Theorem 5
		 * says that for table size n, histogram size k, maximum relative
		 * error in bin size f, and error probability gamma, the minimum
		 * random sample size is
		 *		r = 4 * k * ln(2*n/gamma) / f^2
		 * Taking f = 0.5, gamma = 0.01, n = 10^6 rows, we obtain
		 *		r = 305.82 * k
		 * Note that because of the log function, the dependence on n is
		 * quite weak; even at n = 10^12, a 300*k sample gives <= 0.66
		 * bin size error with probability 0.99.  So there's no real need to
		 * scale for n, which is a good thing because we don't necessarily
		 * know it at this point.
		 *--------------------
		 */
		stats->minrows = 300 * attr->attstattarget;
	}
	else if (OidIsValid(eqopr))
	{
		/* We can still recognize distinct values */
		stats->compute_stats = compute_distinct_stats;
		/* Might as well use the same minrows as above */
		stats->minrows = 300 * attr->attstattarget;
	}
	else
	{
		/* Can't do much but the trivial stuff */
		stats->compute_stats = compute_trivial_stats;
		/* Might as well use the same minrows as above */
		stats->minrows = 300 * attr->attstattarget;
	}
	list_free(va_cols);
	return true;
}


/*
 *	compute_trivial_stats() -- compute very basic column statistics
 *
 *	We use this when we cannot find a hash "=" operator for the datatype.
 *
 *	We determine the fraction of non-null rows and the average datum width.
 */
static void
compute_trivial_stats(VacAttrStatsP stats,
					  AnalyzeAttrFetchFunc fetchfunc,
					  int samplerows,
					  double totalrows)
{
	int			i;
	int			null_cnt = 0;
	int			nonnull_cnt = 0;
	double		total_width = 0;
	bool		is_varlena = (!stats->attrtype->typbyval &&
							  stats->attrtype->typlen == -1);
	bool		is_varwidth = (!stats->attrtype->typbyval &&
							   stats->attrtype->typlen < 0);

	for (i = 0; i < samplerows; i++)
	{
		Datum		value;
		bool		isnull;

		vacuum_delay_point();

		value = fetchfunc(stats, i, &isnull);

		/* Check for null/nonnull */
		if (isnull)
		{
			null_cnt++;
			continue;
		}
		nonnull_cnt++;

		/*
		 * If it's a variable-width field, add up widths for average width
		 * calculation.  Note that if the value is toasted, we use the toasted
		 * width.  We don't bother with this calculation if it's a fixed-width
		 * type.
		 */
		if (is_varlena)
		{
			total_width += VARSIZE_ANY(DatumGetPointer(value));
		}
		else if (is_varwidth)
		{
			/* must be cstring */
			total_width += strlen(DatumGetCString(value)) + 1;
		}
	}

	/* We can only compute average width if we found some non-null values. */
	if (nonnull_cnt > 0)
	{
		stats->stats_valid = true;
		/* Do the simple null-frac and width stats */
		stats->stanullfrac = (double) null_cnt / (double) samplerows;
		if (is_varwidth)
			stats->stawidth = total_width / (double) nonnull_cnt;
		else
			stats->stawidth = stats->attrtype->typlen;
		stats->stadistinct = 0.0;	/* "unknown" */
	}
	else if (null_cnt > 0)
	{
		/* We found only nulls; assume the column is entirely null */
		stats->stats_valid = true;
		stats->stanullfrac = 1.0;
		if (is_varwidth)
			stats->stawidth = 0;	/* "unknown" */
		else
			stats->stawidth = stats->attrtype->typlen;
		stats->stadistinct = 0.0;	/* "unknown" */
	}
}


/*
 *	compute_distinct_stats() -- compute column statistics including ndistinct
 *
 *	We use this when we can find only an "=" operator for the datatype.
 *
 *	We determine the fraction of non-null rows, the average width, the
 *	most common values, and the (estimated) number of distinct values.
 *
 *	The most common values are determined by brute force: we keep a list
 *	of previously seen values, ordered by number of times seen, as we scan
 *	the samples.  A newly seen value is inserted just after the last
 *	multiply-seen value, causing the bottommost (oldest) singly-seen value
 *	to drop off the list.  The accuracy of this method, and also its cost,
 *	depend mainly on the length of the list we are willing to keep.
 */
static void
compute_distinct_stats(VacAttrStatsP stats,
					   AnalyzeAttrFetchFunc fetchfunc,
					   int samplerows,
					   double totalrows)
{
	int			i;
	int			null_cnt = 0;
	int			nonnull_cnt = 0;
	int			toowide_cnt = 0;
	double		total_width = 0;
	bool		is_varlena = (!stats->attrtype->typbyval &&
							  stats->attrtype->typlen == -1);
	bool		is_varwidth = (!stats->attrtype->typbyval &&
							   stats->attrtype->typlen < 0);
	FmgrInfo	f_cmpeq;
	typedef struct
	{
		Datum		value;
		int			count;
	} TrackItem;
	TrackItem  *track;
	int			track_cnt,
				track_max;
	int			num_mcv = stats->attr->attstattarget;
	StdAnalyzeData *mystats = (StdAnalyzeData *) stats->extra_data;

	/*
	 * We track up to 2*n values for an n-element MCV list; but at least 10
	 */
	track_max = 2 * num_mcv;
	if (track_max < 10)
		track_max = 10;
	track = (TrackItem *) palloc(track_max * sizeof(TrackItem));
	track_cnt = 0;

	fmgr_info(mystats->eqfunc, &f_cmpeq);

	stats->stahll = (bytea *)gp_hyperloglog_init_def();

	ereport(DEBUG2,
			(errmsg("Computing Minimal Stats for column %s",
					get_attname(stats->attr->attrelid, stats->attr->attnum, false))));

	for (i = 0; i < samplerows; i++)
	{
		Datum		value;
		bool		isnull;
		bool		match;
		int			firstcount1,
					j;

		vacuum_delay_point();

		value = fetchfunc(stats, i, &isnull);

		/* Check for null/nonnull */
		if (isnull)
		{
			null_cnt++;
			continue;
		}
		nonnull_cnt++;

		stats->stahll = (bytea *)gp_hyperloglog_add_item((GpHLLCounter) stats->stahll, value, stats->attr->attlen, stats->attr->attbyval, stats->attr->attalign);

		/*
		 * If it's a variable-width field, add up widths for average width
		 * calculation.  Note that if the value is toasted, we use the toasted
		 * width.  We don't bother with this calculation if it's a fixed-width
		 * type.
		 */
		if (is_varlena)
		{
			total_width += VARSIZE_ANY(DatumGetPointer(value));

			/*
			 * If the value is toasted, we want to detoast it just once to
			 * avoid repeated detoastings and resultant excess memory usage
			 * during the comparisons.  Also, check to see if the value is
			 * excessively wide, and if so don't detoast at all --- just
			 * ignore the value.
			 */
			if (toast_raw_datum_size(value) > WIDTH_THRESHOLD)
			{
				toowide_cnt++;
				continue;
			}
			value = PointerGetDatum(PG_DETOAST_DATUM(value));
		}
		else if (is_varwidth)
		{
			/* must be cstring */
			total_width += strlen(DatumGetCString(value)) + 1;
		}

		/*
		 * See if the value matches anything we're already tracking.
		 */
		match = false;
		firstcount1 = track_cnt;
		for (j = 0; j < track_cnt; j++)
		{
			if (DatumGetBool(FunctionCall2Coll(&f_cmpeq,
											   stats->attrcollid,
											   value, track[j].value)))
			{
				match = true;
				break;
			}
			if (j < firstcount1 && track[j].count == 1)
				firstcount1 = j;
		}

		if (match)
		{
			/* Found a match */
			track[j].count++;
			/* This value may now need to "bubble up" in the track list */
			while (j > 0 && track[j].count > track[j - 1].count)
			{
				swapDatum(track[j].value, track[j - 1].value);
				swapInt(track[j].count, track[j - 1].count);
				j--;
			}
		}
		else
		{
			/* No match.  Insert at head of count-1 list */
			if (track_cnt < track_max)
				track_cnt++;
			for (j = track_cnt - 1; j > firstcount1; j--)
			{
				track[j].value = track[j - 1].value;
				track[j].count = track[j - 1].count;
			}
			if (firstcount1 < track_cnt)
			{
				track[firstcount1].value = value;
				track[firstcount1].count = 1;
			}
		}
	}

	/* We can only compute real stats if we found some non-null values. */
	if (nonnull_cnt > 0)
	{
		int			nmultiple,
					summultiple;

		stats->stats_valid = true;
		/* Do the simple null-frac and width stats */
		stats->stanullfrac = (double) null_cnt / (double) samplerows;
		if (is_varwidth)
			stats->stawidth = total_width / (double) nonnull_cnt;
		else
			stats->stawidth = stats->attrtype->typlen;

		/* Count the number of values we found multiple times */
		summultiple = 0;
		for (nmultiple = 0; nmultiple < track_cnt; nmultiple++)
		{
			if (track[nmultiple].count == 1)
				break;
			summultiple += track[nmultiple].count;
		}

		((GpHLLCounter) (stats->stahll))->nmultiples = nmultiple;
		((GpHLLCounter) (stats->stahll))->ndistinct = track_cnt;
		((GpHLLCounter) (stats->stahll))->samplerows = samplerows;

		if (nmultiple == 0)
		{
			/*
			 * If we found no repeated non-null values, assume it's a unique
			 * column; but be sure to discount for any nulls we found.
			 */
			stats->stadistinct = -1.0 * (1.0 - stats->stanullfrac);
		}
		else if (track_cnt < track_max && toowide_cnt == 0 &&
				 nmultiple == track_cnt)
		{
			/*
			 * Our track list includes every value in the sample, and every
			 * value appeared more than once.  Assume the column has just
			 * these values.  (This case is meant to address columns with
			 * small, fixed sets of possible values, such as boolean or enum
			 * columns.  If there are any values that appear just once in the
			 * sample, including too-wide values, we should assume that that's
			 * not what we're dealing with.)
			 */
			stats->stadistinct = track_cnt;
		}
		else
		{
			/*----------
			 * Estimate the number of distinct values using the estimator
			 * proposed by Haas and Stokes in IBM Research Report RJ 10025:
			 *		n*d / (n - f1 + f1*n/N)
			 * where f1 is the number of distinct values that occurred
			 * exactly once in our sample of n rows (from a total of N),
			 * and d is the total number of distinct values in the sample.
			 * This is their Duj1 estimator; the other estimators they
			 * recommend are considerably more complex, and are numerically
			 * very unstable when n is much smaller than N.
			 *
			 * In this calculation, we consider only non-nulls.  We used to
			 * include rows with null values in the n and N counts, but that
			 * leads to inaccurate answers in columns with many nulls, and
			 * it's intuitively bogus anyway considering the desired result is
			 * the number of distinct non-null values.
			 *
			 * We assume (not very reliably!) that all the multiply-occurring
			 * values are reflected in the final track[] list, and the other
			 * nonnull values all appeared but once.  (XXX this usually
			 * results in a drastic overestimate of ndistinct.  Can we do
			 * any better?)
			 *----------
			 */
			int			f1 = nonnull_cnt - summultiple;
			int			d = f1 + nmultiple;
			double		n = samplerows - null_cnt;
			double		N = totalrows * (1.0 - stats->stanullfrac);
			double		stadistinct;

			/* N == 0 shouldn't happen, but just in case ... */
			if (N > 0)
				stadistinct = (n * d) / ((n - f1) + f1 * n / N);
			else
				stadistinct = 0;

			/* Clamp to sane range in case of roundoff error */
			if (stadistinct < d)
				stadistinct = d;
			if (stadistinct > N)
				stadistinct = N;
			/* And round to integer */
			stats->stadistinct = floor(stadistinct + 0.5);
		}

		/*
		 * If we estimated the number of distinct values at more than 10% of
		 * the total row count (a very arbitrary limit), then assume that
		 * stadistinct should scale with the row count rather than be a fixed
		 * value.
		 */
		if (stats->stadistinct > 0.1 * totalrows)
			stats->stadistinct = -(stats->stadistinct / totalrows);

		/*
		 * Decide how many values are worth storing as most-common values. If
		 * we are able to generate a complete MCV list (all the values in the
		 * sample will fit, and we think these are all the ones in the table),
		 * then do so.  Otherwise, store only those values that are
		 * significantly more common than the values not in the list.
		 *
		 * Note: the first of these cases is meant to address columns with
		 * small, fixed sets of possible values, such as boolean or enum
		 * columns.  If we can *completely* represent the column population by
		 * an MCV list that will fit into the stats target, then we should do
		 * so and thus provide the planner with complete information.  But if
		 * the MCV list is not complete, it's generally worth being more
		 * selective, and not just filling it all the way up to the stats
		 * target.
		 */
		if (track_cnt < track_max && toowide_cnt == 0 &&
			stats->stadistinct > 0 &&
			track_cnt <= num_mcv)
		{
			/* Track list includes all values seen, and all will fit */
			num_mcv = track_cnt;
		}
		else
		{
			int		   *mcv_counts;

			/* Incomplete list; decide how many values are worth keeping */
			if (num_mcv > track_cnt)
				num_mcv = track_cnt;

			if (num_mcv > 0)
			{
				mcv_counts = (int *) palloc(num_mcv * sizeof(int));
				for (i = 0; i < num_mcv; i++)
					mcv_counts[i] = track[i].count;

				num_mcv = analyze_mcv_list(mcv_counts, num_mcv,
										   stats->stadistinct,
										   stats->stanullfrac,
										   samplerows, totalrows);
			}
		}

		/* Generate MCV slot entry */
		if (num_mcv > 0)
		{
			MemoryContext old_context;
			Datum	   *mcv_values;
			float4	   *mcv_freqs;

			/* Must copy the target values into anl_context */
			old_context = MemoryContextSwitchTo(stats->anl_context);
			mcv_values = (Datum *) palloc(num_mcv * sizeof(Datum));
			mcv_freqs = (float4 *) palloc(num_mcv * sizeof(float4));
			for (i = 0; i < num_mcv; i++)
			{
				mcv_values[i] = datumCopy(track[i].value,
										  stats->attrtype->typbyval,
										  stats->attrtype->typlen);
				mcv_freqs[i] = (double) track[i].count / (double) samplerows;
			}
			MemoryContextSwitchTo(old_context);

			stats->stakind[0] = STATISTIC_KIND_MCV;
			stats->staop[0] = mystats->eqopr;
			stats->stacoll[0] = stats->attrcollid;
			stats->stanumbers[0] = mcv_freqs;
			stats->numnumbers[0] = num_mcv;
			stats->stavalues[0] = mcv_values;
			stats->numvalues[0] = num_mcv;

			/*
			 * Accept the defaults for stats->statypid and others. They have
			 * been set before we were called (see vacuum.h)
			 */
		}
	}
	else if (null_cnt > 0)
	{
		/* We found only nulls; assume the column is entirely null */
		stats->stats_valid = true;
		stats->stanullfrac = 1.0;
		if (is_varwidth)
			stats->stawidth = 0;	/* "unknown" */
		else
			stats->stawidth = stats->attrtype->typlen;
		stats->stadistinct = 0.0;	/* "unknown" */
	}

	/* We don't need to bother cleaning up any of our temporary palloc's */
}


/*
 *	compute_scalar_stats() -- compute column statistics
 *
 *	We use this when we can find "=" and "<" operators for the datatype.
 *
 *	We determine the fraction of non-null rows, the average width, the
 *	most common values, the (estimated) number of distinct values, the
 *	distribution histogram, and the correlation of physical to logical order.
 *
 *	The desired stats can be determined fairly easily after sorting the
 *	data values into order.
 */
static void
compute_scalar_stats(VacAttrStatsP stats,
					 AnalyzeAttrFetchFunc fetchfunc,
					 int samplerows,
					 double totalrows)
{
	int			i;
	int			null_cnt = 0;
	int			nonnull_cnt = 0;
	int			toowide_cnt = 0;
	double		total_width = 0;
	bool		is_varlena = (!stats->attrtype->typbyval &&
							  stats->attrtype->typlen == -1);
	bool		is_varwidth = (!stats->attrtype->typbyval &&
							   stats->attrtype->typlen < 0);
	double		corr_xysum;
	SortSupportData ssup;
	ScalarItem *values;
	int			values_cnt = 0;
	int		   *tupnoLink;
	ScalarMCVItem *track;
	int			track_cnt = 0;
	int			num_mcv = stats->attr->attstattarget;
	int			num_bins = stats->attr->attstattarget;
	StdAnalyzeData *mystats = (StdAnalyzeData *) stats->extra_data;

	values = (ScalarItem *) palloc(samplerows * sizeof(ScalarItem));
	tupnoLink = (int *) palloc(samplerows * sizeof(int));
	track = (ScalarMCVItem *) palloc(num_mcv * sizeof(ScalarMCVItem));

	memset(&ssup, 0, sizeof(ssup));
	ssup.ssup_cxt = CurrentMemoryContext;
	ssup.ssup_collation = stats->attrcollid;
	ssup.ssup_nulls_first = false;

	/*
	 * For now, don't perform abbreviated key conversion, because full values
	 * are required for MCV slot generation.  Supporting that optimization
	 * would necessitate teaching compare_scalars() to call a tie-breaker.
	 */
	ssup.abbreviate = false;

	PrepareSortSupportFromOrderingOp(mystats->ltopr, &ssup);

	/* Initialize HLL counter to be stored in stats */
	stats->stahll = (bytea *)gp_hyperloglog_init_def();

	ereport(DEBUG2,
			(errmsg("Computing Scalar Stats for column %s",
					get_attname(stats->attr->attrelid, stats->attr->attnum, false))));

	/* Initial scan to find sortable values */
	for (i = 0; i < samplerows; i++)
	{
		Datum		value;
		bool		isnull;

		vacuum_delay_point();

		value = fetchfunc(stats, i, &isnull);

		/* Check for null/nonnull */
		if (isnull)
		{
			null_cnt++;
			continue;
		}
		nonnull_cnt++;

		stats->stahll = (bytea *)gp_hyperloglog_add_item((GpHLLCounter) stats->stahll, value, stats->attr->attlen, stats->attr->attbyval, stats->attr->attalign);

		/*
		 * If it's a variable-width field, add up widths for average width
		 * calculation.  Note that if the value is toasted, we use the toasted
		 * width.  We don't bother with this calculation if it's a fixed-width
		 * type.
		 */
		if (is_varlena)
		{
			total_width += VARSIZE_ANY(DatumGetPointer(value));

			/*
			 * If the value is toasted, we want to detoast it just once to
			 * avoid repeated detoastings and resultant excess memory usage
			 * during the comparisons.  Also, check to see if the value is
			 * excessively wide, and if so don't detoast at all --- just
			 * ignore the value.
			 */
			if (toast_raw_datum_size(value) > WIDTH_THRESHOLD)
			{
				toowide_cnt++;
				continue;
			}
			value = PointerGetDatum(PG_DETOAST_DATUM(value));
		}
		else if (is_varwidth)
		{
			/* must be cstring */
			total_width += strlen(DatumGetCString(value)) + 1;
		}

		/* Add it to the list to be sorted */
		values[values_cnt].value = value;
		values[values_cnt].tupno = values_cnt;
		tupnoLink[values_cnt] = values_cnt;
		values_cnt++;
	}

	/* We can only compute real stats if we found some sortable values. */
	if (values_cnt > 0)
	{
		int			ndistinct,	/* # distinct values in sample */
					nmultiple,	/* # that appear multiple times */
					num_hist,
					dups_cnt;
		int			slot_idx = 0;
		CompareScalarsContext cxt;

		/* Sort the collected values */
		cxt.ssup = &ssup;
		cxt.tupnoLink = tupnoLink;
		qsort_arg((void *) values, values_cnt, sizeof(ScalarItem),
				  compare_scalars, (void *) &cxt);

		/*
		 * Now scan the values in order, find the most common ones, and also
		 * accumulate ordering-correlation statistics.
		 *
		 * To determine which are most common, we first have to count the
		 * number of duplicates of each value.  The duplicates are adjacent in
		 * the sorted list, so a brute-force approach is to compare successive
		 * datum values until we find two that are not equal. However, that
		 * requires N-1 invocations of the datum comparison routine, which are
		 * completely redundant with work that was done during the sort.  (The
		 * sort algorithm must at some point have compared each pair of items
		 * that are adjacent in the sorted order; otherwise it could not know
		 * that it's ordered the pair correctly.) We exploit this by having
		 * compare_scalars remember the highest tupno index that each
		 * ScalarItem has been found equal to.  At the end of the sort, a
		 * ScalarItem's tupnoLink will still point to itself if and only if it
		 * is the last item of its group of duplicates (since the group will
		 * be ordered by tupno).
		 */
		corr_xysum = 0;
		ndistinct = 0;
		nmultiple = 0;
		dups_cnt = 0;
		for (i = 0; i < values_cnt; i++)
		{
			int			tupno = values[i].tupno;

			corr_xysum += ((double) i) * ((double) tupno);
			dups_cnt++;
			if (tupnoLink[tupno] == tupno)
			{
				/* Reached end of duplicates of this value */
				ndistinct++;
				if (dups_cnt > 1)
				{
					nmultiple++;
					if (track_cnt < num_mcv ||
						dups_cnt > track[track_cnt - 1].count)
					{
						/*
						 * Found a new item for the mcv list; find its
						 * position, bubbling down old items if needed. Loop
						 * invariant is that j points at an empty/ replaceable
						 * slot.
						 */
						int			j;

						if (track_cnt < num_mcv)
							track_cnt++;
						for (j = track_cnt - 1; j > 0; j--)
						{
							if (dups_cnt <= track[j - 1].count)
								break;
							track[j].count = track[j - 1].count;
							track[j].first = track[j - 1].first;
						}
						track[j].count = dups_cnt;
						track[j].first = i + 1 - dups_cnt;
					}
				}
				dups_cnt = 0;
			}
		}

		stats->stats_valid = true;
		/* Do the simple null-frac and width stats */
		stats->stanullfrac = (double) null_cnt / (double) samplerows;
		if (is_varwidth)
			stats->stawidth = total_width / (double) nonnull_cnt;
		else
			stats->stawidth = stats->attrtype->typlen;

		// interpolate NDV calculation based on the hll distinct count
		// for each column in leaf partitions which will be used later
		// to merge root stats
		((GpHLLCounter) (stats->stahll))->nmultiples = nmultiple;
		((GpHLLCounter) (stats->stahll))->ndistinct = ndistinct;
		((GpHLLCounter) (stats->stahll))->samplerows = samplerows;

		if (nmultiple == 0)
		{
			/*
			 * If we found no repeated non-null values, assume it's a unique
			 * column; but be sure to discount for any nulls we found.
			 */
			stats->stadistinct = -1.0 * (1.0 - stats->stanullfrac);
		}
		else if (toowide_cnt == 0 && nmultiple == ndistinct)
		{
			/*
			 * Every value in the sample appeared more than once.  Assume the
			 * column has just these values.  (This case is meant to address
			 * columns with small, fixed sets of possible values, such as
			 * boolean or enum columns.  If there are any values that appear
			 * just once in the sample, including too-wide values, we should
			 * assume that that's not what we're dealing with.)
			 */
			stats->stadistinct = ndistinct;
		}
		else
		{
			/*----------
			 * Estimate the number of distinct values using the estimator
			 * proposed by Haas and Stokes in IBM Research Report RJ 10025:
			 *		n*d / (n - f1 + f1*n/N)
			 * where f1 is the number of distinct values that occurred
			 * exactly once in our sample of n rows (from a total of N),
			 * and d is the total number of distinct values in the sample.
			 * This is their Duj1 estimator; the other estimators they
			 * recommend are considerably more complex, and are numerically
			 * very unstable when n is much smaller than N.
			 *
			 * In this calculation, we consider only non-nulls.  We used to
			 * include rows with null values in the n and N counts, but that
			 * leads to inaccurate answers in columns with many nulls, and
			 * it's intuitively bogus anyway considering the desired result is
			 * the number of distinct non-null values.
			 *
			 * Overwidth values are assumed to have been distinct.
			 *----------
			 */
			int			f1 = ndistinct - nmultiple + toowide_cnt;
			int			d = f1 + nmultiple;
			double		n = samplerows - null_cnt;
			double		N = totalrows * (1.0 - stats->stanullfrac);
			double		stadistinct;

			/* N == 0 shouldn't happen, but just in case ... */
			if (N > 0)
				stadistinct = (n * d) / ((n - f1) + f1 * n / N);
			else
				stadistinct = 0;

			/* Clamp to sane range in case of roundoff error */
			if (stadistinct < d)
				stadistinct = d;
			if (stadistinct > N)
				stadistinct = N;
			/* And round to integer */
			stats->stadistinct = floor(stadistinct + 0.5);
		}

		/*
		 * For FULLSCAN HLL, get ndistinct from the GpHLLCounter
		 * instead of computing it
		 */
		if (stats->stahll_full != NULL)
		{
			GpHLLCounter hLLFull = (GpHLLCounter) DatumGetByteaP(stats->stahll_full);
			GpHLLCounter hllFull_copy = gp_hll_copy(hLLFull);
			stats->stadistinct = round(gp_hyperloglog_estimate(hllFull_copy));
			pfree(hllFull_copy);
			if ((fabs(totalrows - stats->stadistinct) / (float) totalrows) < 0.05)
			{
				stats->stadistinct = -1;
			}

		}
		/*
		 * If we estimated the number of distinct values at more than 10% of
		 * the total row count (a very arbitrary limit), then assume that
		 * stadistinct should scale with the row count rather than be a fixed
		 * value.
		 */
		if (stats->stadistinct > 0.1 * totalrows)
			stats->stadistinct = -(stats->stadistinct / totalrows);

		/*
		 * Decide how many values are worth storing as most-common values. If
		 * we are able to generate a complete MCV list (all the values in the
		 * sample will fit, and we think these are all the ones in the table),
		 * then do so.  Otherwise, store only those values that are
		 * significantly more common than the values not in the list.
		 *
		 * Note: the first of these cases is meant to address columns with
		 * small, fixed sets of possible values, such as boolean or enum
		 * columns.  If we can *completely* represent the column population by
		 * an MCV list that will fit into the stats target, then we should do
		 * so and thus provide the planner with complete information.  But if
		 * the MCV list is not complete, it's generally worth being more
		 * selective, and not just filling it all the way up to the stats
		 * target.
		 */
		if (track_cnt == ndistinct && toowide_cnt == 0 &&
			stats->stadistinct > 0 &&
			track_cnt <= num_mcv)
		{
			/* Track list includes all values seen, and all will fit */
			num_mcv = track_cnt;
		}
		else
		{
			int		   *mcv_counts;

			/* Incomplete list; decide how many values are worth keeping */
			if (num_mcv > track_cnt)
				num_mcv = track_cnt;

			if (num_mcv > 0)
			{
				mcv_counts = (int *) palloc(num_mcv * sizeof(int));
				for (i = 0; i < num_mcv; i++)
					mcv_counts[i] = track[i].count;

				num_mcv = analyze_mcv_list(mcv_counts, num_mcv,
										   stats->stadistinct,
										   stats->stanullfrac,
										   samplerows, totalrows);
			}
		}

		/* Generate MCV slot entry */
		if (num_mcv > 0)
		{
			MemoryContext old_context;
			Datum	   *mcv_values;
			float4	   *mcv_freqs;

			/* Must copy the target values into anl_context */
			old_context = MemoryContextSwitchTo(stats->anl_context);
			mcv_values = (Datum *) palloc(num_mcv * sizeof(Datum));
			mcv_freqs = (float4 *) palloc(num_mcv * sizeof(float4));
			for (i = 0; i < num_mcv; i++)
			{
				mcv_values[i] = datumCopy(values[track[i].first].value,
										  stats->attrtype->typbyval,
										  stats->attrtype->typlen);
				mcv_freqs[i] = (double) track[i].count / (double) samplerows;
			}
			MemoryContextSwitchTo(old_context);

			stats->stakind[slot_idx] = STATISTIC_KIND_MCV;
			stats->staop[slot_idx] = mystats->eqopr;
			stats->stacoll[slot_idx] = stats->attrcollid;
			stats->stanumbers[slot_idx] = mcv_freqs;
			stats->numnumbers[slot_idx] = num_mcv;
			stats->stavalues[slot_idx] = mcv_values;
			stats->numvalues[slot_idx] = num_mcv;

			/*
			 * Accept the defaults for stats->statypid and others. They have
			 * been set before we were called (see vacuum.h)
			 */
			slot_idx++;
		}

		/*
		 * Generate a histogram slot entry if there are at least two distinct
		 * values not accounted for in the MCV list.  (This ensures the
		 * histogram won't collapse to empty or a singleton.)
		 */
		num_hist = ndistinct - num_mcv;
		if (num_hist > num_bins)
			num_hist = num_bins + 1;
		if (num_hist >= 2)
		{
			MemoryContext old_context;
			Datum	   *hist_values;
			int			nvals;
			int			pos,
						posfrac,
						delta,
						deltafrac;

			/* Sort the MCV items into position order to speed next loop */
			qsort((void *) track, num_mcv,
				  sizeof(ScalarMCVItem), compare_mcvs);

			/*
			 * Collapse out the MCV items from the values[] array.
			 *
			 * Note we destroy the values[] array here... but we don't need it
			 * for anything more.  We do, however, still need values_cnt.
			 * nvals will be the number of remaining entries in values[].
			 */
			if (num_mcv > 0)
			{
				int			src,
							dest;
				int			j;

				src = dest = 0;
				j = 0;			/* index of next interesting MCV item */
				while (src < values_cnt)
				{
					int			ncopy;

					if (j < num_mcv)
					{
						int			first = track[j].first;

						if (src >= first)
						{
							/* advance past this MCV item */
							src = first + track[j].count;
							j++;
							continue;
						}
						ncopy = first - src;
					}
					else
						ncopy = values_cnt - src;
					memmove(&values[dest], &values[src],
							ncopy * sizeof(ScalarItem));
					src += ncopy;
					dest += ncopy;
				}
				nvals = dest;
			}
			else
				nvals = values_cnt;
			Assert(nvals >= num_hist);

			/* Must copy the target values into anl_context */
			old_context = MemoryContextSwitchTo(stats->anl_context);
			hist_values = (Datum *) palloc(num_hist * sizeof(Datum));

			/*
			 * The object of this loop is to copy the first and last values[]
			 * entries along with evenly-spaced values in between.  So the
			 * i'th value is values[(i * (nvals - 1)) / (num_hist - 1)].  But
			 * computing that subscript directly risks integer overflow when
			 * the stats target is more than a couple thousand.  Instead we
			 * add (nvals - 1) / (num_hist - 1) to pos at each step, tracking
			 * the integral and fractional parts of the sum separately.
			 */
			delta = (nvals - 1) / (num_hist - 1);
			deltafrac = (nvals - 1) % (num_hist - 1);
			pos = posfrac = 0;

			for (i = 0; i < num_hist; i++)
			{
				hist_values[i] = datumCopy(values[pos].value,
										   stats->attrtype->typbyval,
										   stats->attrtype->typlen);
				pos += delta;
				posfrac += deltafrac;
				if (posfrac >= (num_hist - 1))
				{
					/* fractional part exceeds 1, carry to integer part */
					pos++;
					posfrac -= (num_hist - 1);
				}
			}

			MemoryContextSwitchTo(old_context);

			stats->stakind[slot_idx] = STATISTIC_KIND_HISTOGRAM;
			stats->staop[slot_idx] = mystats->ltopr;
			stats->stacoll[slot_idx] = stats->attrcollid;
			stats->stavalues[slot_idx] = hist_values;
			stats->numvalues[slot_idx] = num_hist;

			/*
			 * Accept the defaults for stats->statypid and others. They have
			 * been set before we were called (see vacuum.h)
			 */
			slot_idx++;
		}

		/* Generate a correlation entry if there are multiple values */
		if (values_cnt > 1)
		{
			MemoryContext old_context;
			float4	   *corrs;
			double		corr_xsum,
						corr_x2sum;

			/* Must copy the target values into anl_context */
			old_context = MemoryContextSwitchTo(stats->anl_context);
			corrs = (float4 *) palloc(sizeof(float4));
			MemoryContextSwitchTo(old_context);

			/*----------
			 * Since we know the x and y value sets are both
			 *		0, 1, ..., values_cnt-1
			 * we have sum(x) = sum(y) =
			 *		(values_cnt-1)*values_cnt / 2
			 * and sum(x^2) = sum(y^2) =
			 *		(values_cnt-1)*values_cnt*(2*values_cnt-1) / 6.
			 *----------
			 */
			corr_xsum = ((double) (values_cnt - 1)) *
				((double) values_cnt) / 2.0;
			corr_x2sum = ((double) (values_cnt - 1)) *
				((double) values_cnt) * (double) (2 * values_cnt - 1) / 6.0;

			/* And the correlation coefficient reduces to */
			corrs[0] = (values_cnt * corr_xysum - corr_xsum * corr_xsum) /
				(values_cnt * corr_x2sum - corr_xsum * corr_xsum);

			stats->stakind[slot_idx] = STATISTIC_KIND_CORRELATION;
			stats->staop[slot_idx] = mystats->ltopr;
			stats->stacoll[slot_idx] = stats->attrcollid;
			stats->stanumbers[slot_idx] = corrs;
			stats->numnumbers[slot_idx] = 1;
			slot_idx++;
		}
	}
	else if (nonnull_cnt > 0)
	{
		/* We found some non-null values, but they were all too wide */
		Assert(nonnull_cnt == toowide_cnt);
		stats->stats_valid = true;
		/* Do the simple null-frac and width stats */
		stats->stanullfrac = (double) null_cnt / (double) samplerows;
		if (is_varwidth)
			stats->stawidth = total_width / (double) nonnull_cnt;
		else
			stats->stawidth = stats->attrtype->typlen;
		/* Assume all too-wide values are distinct, so it's a unique column */
		stats->stadistinct = -1.0 * (1.0 - stats->stanullfrac);
	}
	else if (null_cnt > 0)
	{
		/* We found only nulls; assume the column is entirely null */
		stats->stats_valid = true;
		stats->stanullfrac = 1.0;
		if (is_varwidth)
			stats->stawidth = 0;	/* "unknown" */
		else
			stats->stawidth = stats->attrtype->typlen;
		stats->stadistinct = 0.0;	/* "unknown" */
	}
	else
	{
		/*
		 * ORCA complains if a column has no statistics whatsoever, so store
		 * either the best we can figure out given what we have, or zero in
		 * case we don't have enough.
		 */
		stats->stats_valid = true;
		if (samplerows)
			stats->stanullfrac = (double) null_cnt / (double) samplerows;
		else
			stats->stanullfrac = 0.0;
		if (is_varwidth)
			stats->stawidth = 0;	/* "unknown" */
		else
			stats->stawidth = stats->attrtype->typlen;
		stats->stadistinct = 0.0;		/* "unknown" */
	}

	/* We don't need to bother cleaning up any of our temporary palloc's */
}

/*
 *	merge_leaf_stats() -- merge leaf stats for the root
 *
 *	We use this when we can find "=" and "<" operators for the datatype.
 *
 *	This is only used when the relation is the root partition and merges
 *	the statistics available in pg_statistic for the leaf partitions.
 *
 *	We determine the fraction of non-null rows, the average width, the
 *	most common values, the (estimated) number of distinct values, the
 *	distribution histogram.
 */
#if 0
static void
merge_leaf_stats(VacAttrStatsP stats,
				 AnalyzeAttrFetchFunc fetchfunc,
				 int samplerows,
				 double totalrows)
{
	PartitionNode *pn =
		get_parts(stats->attr->attrelid, 0 /*level*/, 0 /*parent*/,
				  false /* inctemplate */, true /*includesubparts*/);
	Assert(pn);
	ereport(DEBUG2,
			(errmsg("Merging leaf partition stats to calculate root partition stats : column %s",
					get_attname(stats->attr->attrelid, stats->attr->attnum, false))));

	List *oid_list = all_leaf_partition_relids(pn); /* all leaves */
	StdAnalyzeData *mystats = (StdAnalyzeData *) stats->extra_data;
	int numPartitions = list_length(oid_list);

	ListCell *lc;
	float *relTuples = (float *) palloc0(sizeof(float) * numPartitions);
	float *nDistincts = (float *) palloc0(sizeof(float) * numPartitions);
	float *nMultiples = (float *) palloc0(sizeof(float) * numPartitions);
	int relNum = 0;
	float totalTuples = 0;
	float nmultiple = 0; // number of values that appeared more than once
	bool allDistinct = false;
	int slot_idx = 0;
	int sampleCount = 0;
	Oid ltopr = mystats->ltopr;
	Oid eqopr = mystats->eqopr;

	foreach (lc, oid_list)
	{
		Oid pkrelid = lfirst_oid(lc);

		relTuples[relNum] = get_rel_reltuples(pkrelid);
		totalTuples = totalTuples + relTuples[relNum];
		relNum++;
	}

	if (totalTuples == 0.0)
		return;

	MemoryContext old_context;

	HeapTuple *heaptupleStats =
		(HeapTuple *) palloc(numPartitions * sizeof(HeapTuple *));

	// NDV calculations
	float4 colAvgWidth = 0;
	float4 nullCount = 0;
	GpHLLCounter *hllcounters = (GpHLLCounter *) palloc0(numPartitions * sizeof(GpHLLCounter));
	GpHLLCounter *hllcounters_fullscan = (GpHLLCounter *) palloc0(numPartitions * sizeof(GpHLLCounter));
	GpHLLCounter *hllcounters_copy = (GpHLLCounter *) palloc0(numPartitions * sizeof(GpHLLCounter));

	GpHLLCounter finalHLL = NULL;
	GpHLLCounter finalHLLFull = NULL;
	int i = 0;
	double ndistinct = 0.0;
	int fullhll_count = 0;
	int samplehll_count = 0;
	int totalhll_count = 0;
	foreach (lc, oid_list)
	{
		Oid relid = lfirst_oid(lc);
		colAvgWidth =
			colAvgWidth +
			get_attavgwidth(relid, stats->attr->attnum) * relTuples[i];
		nullCount = nullCount +
					get_attnullfrac(relid, stats->attr->attnum) * relTuples[i];

		const char *attname = get_attname(stats->attr->attrelid, stats->attr->attnum, false);
		AttrNumber child_attno = get_attnum(relid, attname);

		heaptupleStats[i] = get_att_stats(relid, child_attno);

		// if there is no colstats, we can skip this partition's stats
		if (!HeapTupleIsValid(heaptupleStats[i]))
		{
			i++;
			continue;
		}

		AttStatsSlot hllSlot;

		get_attstatsslot(&hllSlot, heaptupleStats[i], STATISTIC_KIND_FULLHLL,
						 InvalidOid, ATTSTATSSLOT_VALUES);

		if (hllSlot.nvalues > 0)
		{
			hllcounters_fullscan[i] = (GpHLLCounter) DatumGetByteaP(hllSlot.values[0]);
			GpHLLCounter finalHLLFull_intermediate = finalHLLFull;
			finalHLLFull = gp_hyperloglog_merge_counters(finalHLLFull_intermediate, hllcounters_fullscan[i]);
			if (NULL != finalHLLFull_intermediate)
			{
				pfree(finalHLLFull_intermediate);
			}
			free_attstatsslot(&hllSlot);
			fullhll_count++;
			totalhll_count++;
		}

		get_attstatsslot(&hllSlot, heaptupleStats[i], STATISTIC_KIND_HLL,
						 InvalidOid, ATTSTATSSLOT_VALUES);

		if (hllSlot.nvalues > 0)
		{
			hllcounters[i] = (GpHLLCounter) DatumGetByteaP(hllSlot.values[0]);
			nDistincts[i] = (float) hllcounters[i]->ndistinct;
			nMultiples[i] = (float) hllcounters[i]->nmultiples;
			sampleCount += hllcounters[i]->samplerows;
			hllcounters_copy[i] = gp_hll_copy(hllcounters[i]);
			GpHLLCounter finalHLL_intermediate = finalHLL;
			finalHLL = gp_hyperloglog_merge_counters(finalHLL_intermediate, hllcounters[i]);
			if (NULL != finalHLL_intermediate)
			{
				pfree(finalHLL_intermediate);
			}
			free_attstatsslot(&hllSlot);
			samplehll_count++;
			totalhll_count++;
		}
		i++;
	}

	if (totalhll_count == 0)
	{
		/*
		 * If neither HLL nor HLL Full scan stats are available,
		 * continue merging stats based on the defaults, instead
		 * of reading them from HLL counter.
		 */
	}
	else
	{
		/*
		 * If all partitions have HLL full scan counters,
		 * merge root NDV's based on leaf partition HLL full scan
		 * counter
		 */
		if (fullhll_count == totalhll_count)
		{
			ndistinct = gp_hyperloglog_estimate(finalHLLFull);
			pfree(finalHLLFull);
			/*
			 * For fullscan the ndistinct is calculated based on the entire table scan
			 * so if it's within the marginal error, we consider everything as distinct,
			 * else the ndistinct value will provide the actual value and we do not ,
			 * need to do any additional calculation for the nmultiple
			 */
			if ((fabs(totalTuples - ndistinct) / (float) totalTuples) < GP_HLL_ERROR_MARGIN)
			{
				allDistinct = true;
			}
			nmultiple = ndistinct;
		}
		/*
		 * Else if all partitions have HLL counter based on sampled data,
		 * merge root NDV's based on leaf partition HLL counter on
		 * sampled data
		 */
		else if (finalHLL != NULL && samplehll_count == totalhll_count)
		{
			ndistinct = gp_hyperloglog_estimate(finalHLL);
			pfree(finalHLL);
			/*
			 * For sampled HLL counter, the ndistinct calculated is based on the
			 * sampled data. We consider everything distinct if the ndistinct
			 * calculated is within marginal error, else we need to calculate
			 * the number of distinct values for the table based on the estimator
			 * proposed by Haas and Stokes, used later in the code.
			 */
			if ((fabs(sampleCount - ndistinct) / (float) sampleCount) < GP_HLL_ERROR_MARGIN)
			{
				allDistinct = true;
			}
			else
			{
				/*
				 * The gp_hyperloglog_estimate() utility merges the number of
				 * distnct values accurately, but for the NDV estimator used later
				 * in the code, we also need additional information for nmultiples,
				 * i.e., the number of values that appeared more than once.
				 * At this point we have the information for nmultiples for each
				 * partition, but the nmultiples in one partition can be accounted as
				 * a distinct value in some other partition. In order to merge the
				 * approximate nmultiples better, we extract unique values in each
				 * partition as follows,
				 * P1 -> ndistinct1 , nmultiple1
				 * P2 -> ndistinct2 , nmultiple2
				 * P3 -> ndistinct3 , nmultiple3
				 * Root -> ndistinct(Root) (using gp_hyperloglog_estimate)
				 * nunique1 = ndistinct(Root) - gp_hyperloglog_estimate(P2 & P3)
				 * nunique2 = ndistinct(Root) - gp_hyperloglog_estimate(P1 & P3)
				 * nunique3 = ndistinct(Root) - gp_hyperloglog_estimate(P2 & P1)
				 * And finally once we have unique values in individual partitions,
				 * we can get the nmultiples on the ROOT as seen below,
				 * nmultiple(Root) = ndistinct(Root) - (sum of uniques in each partition)
				 */
				/*
				 * hllcounters_left array stores the merged hll result of all the
				 * hll counters towards the left of index i and excluding the hll
				 * counter at index i
				 */
				GpHLLCounter *hllcounters_left = (GpHLLCounter *) palloc0(numPartitions * sizeof(GpHLLCounter));

				/*
				 * hllcounters_right array stores the merged hll result of all the
				 * hll counters towards the right of index i and excluding the hll
				 * counter at index i
				 */
				GpHLLCounter *hllcounters_right = (GpHLLCounter *) palloc0(numPartitions * sizeof(GpHLLCounter));

				hllcounters_left[0] = gp_hyperloglog_init_def();
				hllcounters_right[numPartitions - 1] = gp_hyperloglog_init_def();

				/*
				 * The following loop populates the left and right array by accumulating the merged
				 * result of all the hll counters towards the left/right of the given index i excluding
				 * the counter at index i.
				 * Note that there might be empty values for some partitions, in which case the
				 * corresponding element in the left/right arrays will simply be the value
				 * of its neighbor.
				 * For E.g If the hllcounters_copy array is 1, null, 2, 3, null, 4
				 * the left and right arrays will be as follows:
				 * hllcounters_left:  default, 1, 1, (1,2), (1,2,3), (1,2,3)
				 * hllcounters_right: (2,3,4), (2,3,4), (3,4), 4, 4, default
				 */
				/*
				 * The first and the last element in the left and right arrays
				 * are default values since there is no element towards
				 * the left or right of them
				 */
				for (i = 1; i < numPartitions; i++)
				{
					/* populate left array */
					if (nDistincts[i - 1] == 0)
					{
						hllcounters_left[i] = gp_hll_copy(hllcounters_left[i - 1]);
					}
					else
					{
						GpHLLCounter hllcounter_temp1 = gp_hll_copy(hllcounters_copy[i - 1]);
						GpHLLCounter hllcounter_temp2 = gp_hll_copy(hllcounters_left[i - 1]);
						hllcounters_left[i] = gp_hyperloglog_merge_counters(hllcounter_temp1, hllcounter_temp2);
						pfree(hllcounter_temp1);
						pfree(hllcounter_temp2);
					}

					/* populate right array */
					if (nDistincts[numPartitions - i] == 0)
					{
						hllcounters_right[numPartitions - i - 1] = gp_hll_copy(hllcounters_right[numPartitions - i]);
					}
					else
					{
						GpHLLCounter hllcounter_temp1 = gp_hll_copy(hllcounters_copy[numPartitions - i]);
						GpHLLCounter hllcounter_temp2 = gp_hll_copy(hllcounters_right[numPartitions - i]);
						hllcounters_right[numPartitions - i - 1] = gp_hyperloglog_merge_counters(hllcounter_temp1, hllcounter_temp2);
						pfree(hllcounter_temp1);
						pfree(hllcounter_temp2);
					}
				}

				int nUnique = 0;
				for (i = 0; i < numPartitions; i++)
				{
					/* Skip if statistics are missing for the partition */
					if (nDistincts[i] == 0)
						continue;

					GpHLLCounter hllcounter_temp1 = gp_hll_copy(hllcounters_left[i]);
					GpHLLCounter hllcounter_temp2 = gp_hll_copy(hllcounters_right[i]);
					GpHLLCounter final = NULL;
					final = gp_hyperloglog_merge_counters(hllcounter_temp1, hllcounter_temp2);

					pfree(hllcounter_temp1);
					pfree(hllcounter_temp2);

					if (final != NULL)
					{
						float nUniques = ndistinct - gp_hyperloglog_estimate(final);
						nUnique += nUniques;
						nmultiple += nMultiples[i] * (nUniques / nDistincts[i]);
						pfree(final);
					}
					else
					{
						nUnique = ndistinct;
						break;
					}
				}

				// nmultiples for the ROOT
				nmultiple += ndistinct - nUnique;

				if (nmultiple < 0)
					nmultiple = 0;

				pfree(hllcounters_left);
				pfree(hllcounters_right);
			}
		}
		else
		{
			/* Else error out due to incompatible leaf HLL counter merge */
			pfree(hllcounters);
			pfree(hllcounters_fullscan);
			pfree(hllcounters_copy);
			pfree(nDistincts);
			pfree(nMultiples);

			ereport(ERROR,
					(errmsg("ANALYZE cannot merge since not all non-empty leaf partitions have consistent hyperloglog statistics for merge"),
					 errhint("Re-run ANALYZE or ANALYZE FULLSCAN")));
		}
	}
	pfree(hllcounters);
	pfree(hllcounters_fullscan);
	pfree(hllcounters_copy);
	pfree(nDistincts);
	pfree(nMultiples);

	if (allDistinct || (!OidIsValid(eqopr) && !OidIsValid(ltopr)))
	{
		/* If we found no repeated values, assume it's a unique column */
		ndistinct = -1.0;
	}
	else if ((int) nmultiple >= (int) ndistinct)
	{
		/*
		 * Every value in the sample appeared more than once.  Assume the
		 * column has just these values.
		 */
	}
	else
	{
		/*----------
		 * Estimate the number of distinct values using the estimator
		 * proposed by Haas and Stokes in IBM Research Report RJ 10025:
		 *		n*d / (n - f1 + f1*n/N)
		 * where f1 is the number of distinct values that occurred
		 * exactly once in our sample of n rows (from a total of N),
		 * and d is the total number of distinct values in the sample.
		 * This is their Duj1 estimator; the other estimators they
		 * recommend are considerably more complex, and are numerically
		 * very unstable when n is much smaller than N.
		 *
		 * Overwidth values are assumed to have been distinct.
		 *----------
		 */
		int f1 = ndistinct - nmultiple;
		int d = f1 + nmultiple;
		double numer, denom, stadistinct;

		numer = (double) sampleCount * (double) d;

		denom = (double) (sampleCount - f1) +
				(double) f1 * (double) sampleCount / totalTuples;

		stadistinct = numer / denom;
		/* Clamp to sane range in case of roundoff error */
		if (stadistinct < (double) d)
			stadistinct = (double) d;
		if (stadistinct > totalTuples)
			stadistinct = totalTuples;
		ndistinct = floor(stadistinct + 0.5);
	}

	ndistinct = round(ndistinct);
	if (ndistinct > 0.1 * totalTuples)
		ndistinct = -(ndistinct / totalTuples);

	// finalize NDV calculation
	stats->stadistinct = ndistinct;
	stats->stats_valid = true;
	stats->stawidth = colAvgWidth / totalTuples;
	stats->stanullfrac = (float4) nullCount / (float4) totalTuples;

	// MCV calculations
	MCVFreqPair **mcvpairArray = NULL;
	int rem_mcv = 0;
	int num_mcv = 0;
	if (ndistinct > -1 && OidIsValid(eqopr))
	{
		if (ndistinct < 0)
		{
			ndistinct = -ndistinct * totalTuples;
		}

		old_context = MemoryContextSwitchTo(stats->anl_context);

		void *resultMCV[2];

		mcvpairArray = aggregate_leaf_partition_MCVs(
			stats->attr->attrelid, stats->attr->attnum, heaptupleStats,
			relTuples, default_statistics_target, ndistinct, &num_mcv, &rem_mcv,
			resultMCV);
		MemoryContextSwitchTo(old_context);

		if (num_mcv > 0)
		{
			stats->stakind[slot_idx] = STATISTIC_KIND_MCV;
			stats->staop[slot_idx] = mystats->eqopr;
			stats->stavalues[slot_idx] = (Datum *) resultMCV[0];
			stats->numvalues[slot_idx] = num_mcv;
			stats->stanumbers[slot_idx] = (float4 *) resultMCV[1];
			stats->numnumbers[slot_idx] = num_mcv;
			slot_idx++;
		}
	}

	// Histogram calculation
	if (OidIsValid(eqopr) && OidIsValid(ltopr))
	{
		old_context = MemoryContextSwitchTo(stats->anl_context);

		void *resultHistogram[1];
		int num_hist = aggregate_leaf_partition_histograms(
			stats->attr->attrelid, stats->attr->attnum, heaptupleStats,
			relTuples, default_statistics_target, mcvpairArray + num_mcv,
			rem_mcv, resultHistogram);
		MemoryContextSwitchTo(old_context);
		if (num_hist > 0)
		{
			stats->stakind[slot_idx] = STATISTIC_KIND_HISTOGRAM;
			stats->staop[slot_idx] = mystats->ltopr;
			stats->stavalues[slot_idx] = (Datum *) resultHistogram[0];
			stats->numvalues[slot_idx] = num_hist;
			slot_idx++;
		}
	}
	for (i = 0; i < numPartitions; i++)
	{
		if (HeapTupleIsValid(heaptupleStats[i]))
			heap_freetuple(heaptupleStats[i]);
	}
	if (num_mcv > 0)
		pfree(mcvpairArray);
	pfree(heaptupleStats);
	pfree(relTuples);
}
#endif

/*
 * qsort_arg comparator for sorting ScalarItems
 *
 * Aside from sorting the items, we update the tupnoLink[] array
 * whenever two ScalarItems are found to contain equal datums.  The array
 * is indexed by tupno; for each ScalarItem, it contains the highest
 * tupno that that item's datum has been found to be equal to.  This allows
 * us to avoid additional comparisons in compute_scalar_stats().
 */
static int
compare_scalars(const void *a, const void *b, void *arg)
{
	Datum		da = ((const ScalarItem *) a)->value;
	int			ta = ((const ScalarItem *) a)->tupno;
	Datum		db = ((const ScalarItem *) b)->value;
	int			tb = ((const ScalarItem *) b)->tupno;
	CompareScalarsContext *cxt = (CompareScalarsContext *) arg;
	int			compare;

	compare = ApplySortComparator(da, false, db, false, cxt->ssup);
	if (compare != 0)
		return compare;

	/*
	 * The two datums are equal, so update cxt->tupnoLink[].
	 */
	if (cxt->tupnoLink[ta] < tb)
		cxt->tupnoLink[ta] = tb;
	if (cxt->tupnoLink[tb] < ta)
		cxt->tupnoLink[tb] = ta;

	/*
	 * For equal datums, sort by tupno
	 */
	return ta - tb;
}

/*
 * qsort comparator for sorting ScalarMCVItems by position
 */
static int
compare_mcvs(const void *a, const void *b)
{
	int			da = ((const ScalarMCVItem *) a)->first;
	int			db = ((const ScalarMCVItem *) b)->first;

	return da - db;
}

/*
 * Analyze the list of common values in the sample and decide how many are
 * worth storing in the table's MCV list.
 *
 * mcv_counts is assumed to be a list of the counts of the most common values
 * seen in the sample, starting with the most common.  The return value is the
 * number that are significantly more common than the values not in the list,
 * and which are therefore deemed worth storing in the table's MCV list.
 */
static int
analyze_mcv_list(int *mcv_counts,
				 int num_mcv,
				 double stadistinct,
				 double stanullfrac,
				 int samplerows,
				 double totalrows)
{
	double		ndistinct_table;
	double		sumcount;
	int			i;

	/*
	 * If the entire table was sampled, keep the whole list.  This also
	 * protects us against division by zero in the code below.
	 */
	if (samplerows == totalrows || totalrows <= 1.0)
		return num_mcv;

	/* Re-extract the estimated number of distinct nonnull values in table */
	ndistinct_table = stadistinct;
	if (ndistinct_table < 0)
		ndistinct_table = -ndistinct_table * totalrows;

	/*
	 * Exclude the least common values from the MCV list, if they are not
	 * significantly more common than the estimated selectivity they would
	 * have if they weren't in the list.  All non-MCV values are assumed to be
	 * equally common, after taking into account the frequencies of all the
	 * values in the MCV list and the number of nulls (c.f. eqsel()).
	 *
	 * Here sumcount tracks the total count of all but the last (least common)
	 * value in the MCV list, allowing us to determine the effect of excluding
	 * that value from the list.
	 *
	 * Note that we deliberately do this by removing values from the full
	 * list, rather than starting with an empty list and adding values,
	 * because the latter approach can fail to add any values if all the most
	 * common values have around the same frequency and make up the majority
	 * of the table, so that the overall average frequency of all values is
	 * roughly the same as that of the common values.  This would lead to any
	 * uncommon values being significantly overestimated.
	 */
	sumcount = 0.0;
	for (i = 0; i < num_mcv - 1; i++)
		sumcount += mcv_counts[i];

	while (num_mcv > 0)
	{
		double		selec,
					otherdistinct,
					N,
					n,
					K,
					variance,
					stddev;

		/*
		 * Estimated selectivity the least common value would have if it
		 * wasn't in the MCV list (c.f. eqsel()).
		 */
		selec = 1.0 - sumcount / samplerows - stanullfrac;
		if (selec < 0.0)
			selec = 0.0;
		if (selec > 1.0)
			selec = 1.0;
		otherdistinct = ndistinct_table - (num_mcv - 1);
		if (otherdistinct > 1)
			selec /= otherdistinct;

		/*
		 * If the value is kept in the MCV list, its population frequency is
		 * assumed to equal its sample frequency.  We use the lower end of a
		 * textbook continuity-corrected Wald-type confidence interval to
		 * determine if that is significantly more common than the non-MCV
		 * frequency --- specifically we assume the population frequency is
		 * highly likely to be within around 2 standard errors of the sample
		 * frequency, which equates to an interval of 2 standard deviations
		 * either side of the sample count, plus an additional 0.5 for the
		 * continuity correction.  Since we are sampling without replacement,
		 * this is a hypergeometric distribution.
		 *
		 * XXX: Empirically, this approach seems to work quite well, but it
		 * may be worth considering more advanced techniques for estimating
		 * the confidence interval of the hypergeometric distribution.
		 */
		N = totalrows;
		n = samplerows;
		K = N * mcv_counts[num_mcv - 1] / n;
		variance = n * K * (N - K) * (N - n) / (N * N * (N - 1));
		stddev = sqrt(variance);

		if (mcv_counts[num_mcv - 1] > selec * samplerows + 2 * stddev + 0.5)
		{
			/*
			 * The value is significantly more common than the non-MCV
			 * selectivity would suggest.  Keep it, and all the other more
			 * common values in the list.
			 */
			break;
		}
		else
		{
			/* Discard this value and consider the next least common value */
			num_mcv--;
			if (num_mcv == 0)
				break;
			sumcount -= mcv_counts[num_mcv - 1];
		}
	}
	return num_mcv;
}<|MERGE_RESOLUTION|>--- conflicted
+++ resolved
@@ -175,18 +175,11 @@
 Bitmapset	**acquire_func_colLargeRowIndexes;
 
 
-<<<<<<< HEAD
 static void do_analyze_rel(Relation onerel,
 						   VacuumParams *params, List *va_cols,
 						   AcquireSampleRowsFunc acquirefunc, BlockNumber relpages,
-						   bool inh, bool in_outer_xact, int elevel);
-=======
-static void do_analyze_rel(Relation onerel, int options,
-			   VacuumParams *params, List *va_cols,
-			   AcquireSampleRowsFunc acquirefunc, BlockNumber relpages,
-			   bool inh, bool in_outer_xact, int elevel,
-			   gp_acquire_sample_rows_context *ctx);
->>>>>>> 11e40e80
+						   bool inh, bool in_outer_xact, int elevel,
+						   gp_acquire_sample_rows_context *ctx);
 static void compute_index_stats(Relation onerel, double totalrows,
 								AnlIndexData *indexdata, int nindexes,
 								HeapTuple *rows, int numrows,
@@ -207,13 +200,9 @@
 
 static void analyze_rel_internal(Oid relid, RangeVar *relation,
 								 VacuumParams *params, List *va_cols,
-<<<<<<< HEAD
-								 bool in_outer_xact, BufferAccessStrategy bstrategy);
-#if 0
-=======
 								 bool in_outer_xact, BufferAccessStrategy bstrategy,
 								 gp_acquire_sample_rows_context *ctx);
->>>>>>> 11e40e80
+#if 0
 static void acquire_hll_by_query(Relation onerel, int nattrs, VacAttrStats **attrstats, int elevel);
 #endif
 
@@ -241,13 +230,8 @@
 
 	PG_TRY();
 	{
-<<<<<<< HEAD
 		analyze_rel_internal(relid, relation, params, va_cols,
-				in_outer_xact, bstrategy);
-=======
-		analyze_rel_internal(relid, relation, options, params, va_cols,
-				in_outer_xact, bstrategy, ctx);
->>>>>>> 11e40e80
+							 in_outer_xact, bstrategy, ctx);
 	}
 	/* Clean up in case of error. */
 	PG_CATCH();
@@ -405,28 +389,16 @@
 	 * Do the normal non-recursive ANALYZE.  We can skip this for partitioned
 	 * tables, which don't contain any rows.
 	 */
-<<<<<<< HEAD
 	if (onerel->rd_rel->relkind != RELKIND_PARTITIONED_TABLE)
 		do_analyze_rel(onerel, params, va_cols, acquirefunc,
-					   relpages, false, in_outer_xact, elevel);
-=======
-	PartStatus ps = rel_part_status(relid);
-	if (!(ps == PART_STATUS_ROOT || ps == PART_STATUS_INTERIOR))
-		do_analyze_rel(onerel, options, params, va_cols, acquirefunc, relpages,
-					   false, in_outer_xact, elevel, ctx);
->>>>>>> 11e40e80
+					   relpages, false, in_outer_xact, elevel, ctx);
 
 	/*
 	 * If there are child tables, do recursive ANALYZE.
 	 */
 	if (onerel->rd_rel->relhassubclass)
-<<<<<<< HEAD
 		do_analyze_rel(onerel, params, va_cols, acquirefunc, relpages,
-					   true, in_outer_xact, elevel);
-=======
-		do_analyze_rel(onerel, options, params, va_cols, acquirefunc, relpages,
 					   true, in_outer_xact, elevel, ctx);
->>>>>>> 11e40e80
 
 	/* MPP-6929: metadata tracking */
 	/* GPDB_12_MERGE_FIXME: vacuumStatement_IsTemporary function was lost? */
