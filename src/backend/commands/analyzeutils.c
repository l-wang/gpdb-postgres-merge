--- conflicted
+++ resolved
@@ -169,10 +169,6 @@
 							  int *rem_mcv,
 							  void **result)
 {
-<<<<<<< HEAD
-=======
-	Oid			typoid = get_atttype(relationOid, attnum);
->>>>>>> b22544fb
 	TypInfo    *typInfo = (TypInfo *) palloc(sizeof(TypInfo));
 
 	initTypInfo(typInfo, relationOid, attnum);
@@ -841,10 +837,7 @@
 									void **result)
 {
 	AssertImply(rem_mcv != 0, mcvpairArray != NULL);
-<<<<<<< HEAD
-=======
 	Assert(nParts > 0);
->>>>>>> b22544fb
 
 	/* get type information */
 	TypInfo		typInfo;
