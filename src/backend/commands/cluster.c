/*-------------------------------------------------------------------------
 *
 * cluster.c
 *	  CLUSTER a table on an index.  This is now also used for VACUUM FULL.
 *
 * There is hardly anything left of Paul Brown's original implementation...
 *
 *
 * Portions Copyright (c) 2006-2008, Greenplum inc
 * Portions Copyright (c) 2012-Present Pivotal Software, Inc.
 * Portions Copyright (c) 1996-2019, PostgreSQL Global Development Group
 * Portions Copyright (c) 1994-5, Regents of the University of California
 *
 *
 * IDENTIFICATION
 *	  src/backend/commands/cluster.c
 *
 *-------------------------------------------------------------------------
 */
#include "postgres.h"

#include "access/amapi.h"
#include "access/heapam.h"
#include "access/multixact.h"
#include "access/relscan.h"
#include "access/tableam.h"
#include "access/transam.h"
#include "access/tuptoaster.h"
#include "access/xact.h"
#include "access/xlog.h"
#include "catalog/pg_am.h"
#include "catalog/catalog.h"
#include "catalog/dependency.h"
#include "catalog/heap.h"
#include "catalog/index.h"
#include "catalog/namespace.h"
#include "catalog/objectaccess.h"
#include "catalog/pg_appendonly_fn.h"
#include "catalog/pg_attribute_encoding.h"
#include "catalog/pg_type.h"
#include "catalog/pg_namespace.h"
#include "catalog/pg_tablespace.h"
#include "catalog/toasting.h"
#include "commands/cluster.h"
#include "commands/progress.h"
#include "commands/tablecmds.h"
#include "commands/vacuum.h"
#include "miscadmin.h"
#include "optimizer/optimizer.h"
#include "pgstat.h"
#include "storage/bufmgr.h"
#include "storage/lmgr.h"
#include "storage/predicate.h"
#include "utils/acl.h"
#include "utils/fmgroids.h"
#include "utils/inval.h"
#include "utils/lsyscache.h"
#include "utils/memutils.h"
#include "utils/pg_rusage.h"
#include "utils/relmapper.h"
#include "utils/snapmgr.h"
#include "utils/syscache.h"
#include "utils/tuplesort.h"

#include "catalog/aocatalog.h"
#include "catalog/oid_dispatch.h"
#include "cdb/cdbvars.h"
#include "cdb/cdbdisp_query.h"
#include "cdb/cdboidsync.h"
#include "libpq/pqformat.h"

/*
 * This struct is used to pass around the information on tables to be
 * clustered. We need this so we can make a list of them when invoked without
 * a specific table/index pair.
 */
typedef struct
{
	Oid			tableOid;
	Oid			indexOid;
} RelToCluster;


static void rebuild_relation(Relation OldHeap, Oid indexOid, bool verbose);
static void copy_table_data(Oid OIDNewHeap, Oid OIDOldHeap, Oid OIDOldIndex,
							bool verbose, bool *pSwapToastByContent,
							TransactionId *pFreezeXid, MultiXactId *pCutoffMulti);
static List *get_tables_to_cluster(MemoryContext cluster_context);


/*---------------------------------------------------------------------------
 * This cluster code allows for clustering multiple tables at once. Because
 * of this, we cannot just run everything on a single transaction, or we
 * would be forced to acquire exclusive locks on all the tables being
 * clustered, simultaneously --- very likely leading to deadlock.
 *
 * To solve this we follow a similar strategy to VACUUM code,
 * clustering each relation in a separate transaction. For this to work,
 * we need to:
 *	- provide a separate memory context so that we can pass information in
 *	  a way that survives across transactions
 *	- start a new transaction every time a new relation is clustered
 *	- check for validity of the information on to-be-clustered relations,
 *	  as someone might have deleted a relation behind our back, or
 *	  clustered one on a different index
 *	- end the transaction
 *
 * The single-relation case does not have any such overhead.
 *
 * We also allow a relation to be specified without index.  In that case,
 * the indisclustered bit will be looked up, and an ERROR will be thrown
 * if there is no index with the bit set.
 *---------------------------------------------------------------------------
 */
void
cluster(ClusterStmt *stmt, bool isTopLevel)
{
	if (stmt->relation != NULL)
	{
		/* This is the single-relation case. */
		Oid			tableOid,
					indexOid = InvalidOid;
		Relation	rel;

		/* Find, lock, and check permissions on the table */
		tableOid = RangeVarGetRelidExtended(stmt->relation,
											AccessExclusiveLock,
											0,
											RangeVarCallbackOwnsTable, NULL);
		rel = table_open(tableOid, NoLock);

		/*
		 * Reject clustering a remote temp table ... their local buffer
		 * manager is not going to cope.
		 */
		if (RELATION_IS_OTHER_TEMP(rel))
			ereport(ERROR,
					(errcode(ERRCODE_FEATURE_NOT_SUPPORTED),
					 errmsg("cannot cluster temporary tables of other sessions")));

		/*
		 * Reject clustering a partitioned table.
		 */
		if (rel->rd_rel->relkind == RELKIND_PARTITIONED_TABLE)
			ereport(ERROR,
					(errcode(ERRCODE_FEATURE_NOT_SUPPORTED),
					 errmsg("cannot cluster a partitioned table")));

		if (stmt->indexname == NULL)
		{
			ListCell   *index;

			/* We need to find the index that has indisclustered set. */
			foreach(index, RelationGetIndexList(rel))
			{
				HeapTuple	idxtuple;
				Form_pg_index indexForm;

				indexOid = lfirst_oid(index);
				idxtuple = SearchSysCache1(INDEXRELID,
										   ObjectIdGetDatum(indexOid));
				if (!HeapTupleIsValid(idxtuple))
					elog(ERROR, "cache lookup failed for index %u", indexOid);
				indexForm = (Form_pg_index) GETSTRUCT(idxtuple);
				if (indexForm->indisclustered)
				{
					ReleaseSysCache(idxtuple);
					break;
				}
				ReleaseSysCache(idxtuple);
				indexOid = InvalidOid;
			}

			if (!OidIsValid(indexOid))
				ereport(ERROR,
						(errcode(ERRCODE_UNDEFINED_OBJECT),
						 errmsg("there is no previously clustered index for table \"%s\"",
								stmt->relation->relname)));
		}
		else
		{
			/*
			 * The index is expected to be in the same namespace as the
			 * relation.
			 */
			indexOid = get_relname_relid(stmt->indexname,
										 rel->rd_rel->relnamespace);
			if (!OidIsValid(indexOid))
				ereport(ERROR,
						(errcode(ERRCODE_UNDEFINED_OBJECT),
						 errmsg("index \"%s\" for table \"%s\" does not exist",
								stmt->indexname, stmt->relation->relname)));
		}

		/* close relation, keep lock till commit */
		table_close(rel, NoLock);

		/* Do the job. */
		cluster_rel(tableOid, indexOid, stmt->options, true /* printError */);

		if (Gp_role == GP_ROLE_DISPATCH)
		{
			CdbDispatchUtilityStatement((Node *) stmt,
										DF_CANCEL_ON_ERROR|
										DF_WITH_SNAPSHOT|
										DF_NEED_TWO_PHASE,
										GetAssignedOidsForDispatch(),
										NULL);
		}
	}
	else
	{
		/*
		 * This is the "multi relation" case. We need to cluster all tables
		 * that have some index with indisclustered set.
		 */
		MemoryContext cluster_context;
		List	   *rvs;
		ListCell   *rv;

		/*
		 * We cannot run this form of CLUSTER inside a user transaction block;
		 * we'd be holding locks way too long.
		 */
		PreventInTransactionBlock(isTopLevel, "CLUSTER");

		/*
		 * Create special memory context for cross-transaction storage.
		 *
		 * Since it is a child of PortalContext, it will go away even in case
		 * of error.
		 */
		cluster_context = AllocSetContextCreate(PortalContext,
												"Cluster",
												ALLOCSET_DEFAULT_SIZES);

		/*
		 * Build the list of relations to cluster.  Note that this lives in
		 * cluster_context.
		 */
		rvs = get_tables_to_cluster(cluster_context);

		/* Commit to get out of starting transaction */
		PopActiveSnapshot();
		CommitTransactionCommand();

		/* Ok, now that we've got them all, cluster them one by one */
		foreach(rv, rvs)
		{
			RelToCluster *rvtc = (RelToCluster *) lfirst(rv);
			bool		dispatch;

			/* Start a new transaction for each relation. */
			StartTransactionCommand();
			/* functions in indexes may want a snapshot set */
			PushActiveSnapshot(GetTransactionSnapshot());
			/* Do the job. */
			dispatch = cluster_rel(rvtc->tableOid, rvtc->indexOid,
								   stmt->options | CLUOPT_RECHECK,
								   false /* printError */);

			if (Gp_role == GP_ROLE_DISPATCH && dispatch)
			{
				stmt->relation = makeNode(RangeVar);
				stmt->relation->schemaname = get_namespace_name(get_rel_namespace(rvtc->tableOid));
				stmt->relation->relname = get_rel_name(rvtc->tableOid);
				CdbDispatchUtilityStatement((Node *) stmt,
											DF_CANCEL_ON_ERROR|
											DF_WITH_SNAPSHOT,
											GetAssignedOidsForDispatch(),
											NULL);
			}

			PopActiveSnapshot();
			CommitTransactionCommand();
		}

		/* Start a new transaction for the cleanup work. */
		StartTransactionCommand();

		/* Clean up working storage */
		MemoryContextDelete(cluster_context);
	}
}

/*
 * cluster_rel
 *
 * This clusters the table by creating a new, clustered table and
 * swapping the relfilenodes of the new table and the old table, so
 * the OID of the original table is preserved.  Thus we do not lose
 * GRANT, inheritance nor references to this table (this was a bug
 * in releases through 7.3).
 *
 * Indexes are rebuilt too, via REINDEX. Since we are effectively bulk-loading
 * the new table, it's better to create the indexes afterwards than to fill
 * them incrementally while we load the table.
 *
 * If indexOid is InvalidOid, the table will be rewritten in physical order
 * instead of index order.  This is the new implementation of VACUUM FULL,
 * and error messages should refer to the operation as VACUUM not CLUSTER.
 *
 * Note that we don't support clustering on an AO table. If printError is true,
 * this function errors out when the relation is an AO table. Otherwise, this
 * functions prints out a warning message when the relation is an AO table.
 */
bool
cluster_rel(Oid tableOid, Oid indexOid, int options, bool printError)
{
	Relation	OldHeap;
	bool		verbose = ((options & CLUOPT_VERBOSE) != 0);
	bool		recheck = ((options & CLUOPT_RECHECK) != 0);

	/* Check for user-requested abort. */
	CHECK_FOR_INTERRUPTS();

	pgstat_progress_start_command(PROGRESS_COMMAND_CLUSTER, tableOid);
	if (OidIsValid(indexOid))
		pgstat_progress_update_param(PROGRESS_CLUSTER_COMMAND,
									 PROGRESS_CLUSTER_COMMAND_CLUSTER);
	else
		pgstat_progress_update_param(PROGRESS_CLUSTER_COMMAND,
									 PROGRESS_CLUSTER_COMMAND_VACUUM_FULL);

	/*
	 * We grab exclusive access to the target rel and index for the duration
	 * of the transaction.  (This is redundant for the single-transaction
	 * case, since cluster() already did it.)  The index lock is taken inside
	 * check_index_is_clusterable.
	 */
	OldHeap = try_relation_open(tableOid, AccessExclusiveLock, false);

	/* If the table has gone away, we can skip processing it */
	if (!OldHeap)
	{
		pgstat_progress_end_command();
		return false;
	}

	/*
	 * We don't support cluster on an AO table that cannot be sorted.
	 * We print out a warning/error to the user, and simply return.
	 *
	 * GPDB_12_MERGE_FIXME: CLUSTER works through the table AM API now.
	 * Do we need anything here anymore?
	 */
#if 0		
	if (OldHeap->rd_rel->relam == APPENDOPTIMIZED_TABLE_AM_OID ||
		OldHeap->rd_rel->relam == AOCO_TABLE_AM_OID)
	{
		ereport((printError ? ERROR : WARNING),
				(errcode(ERRCODE_FEATURE_NOT_SUPPORTED),
				 errmsg("cannot cluster append-optimized table \"%s\"", RelationGetRelationName(OldHeap))));
		bool		isBtree = false;
		Relation	oldIndex;

		Assert(indexOid != InvalidOid);

		oldIndex = index_open(indexOid, AccessExclusiveLock);
		isBtree = IS_BTREE(oldIndex);
		index_close(oldIndex, NoLock);

		if (!isBtree)
		{
			ereport((printError ? ERROR : WARNING),
					(errcode(ERRCODE_FEATURE_NOT_SUPPORTED),
					errmsg("cannot cluster append-optimized table \"%s\"", RelationGetRelationName(OldHeap)),
					errdetail("Append-optimized tables can only be clustered against a B-tree index")));

			relation_close(OldHeap, AccessExclusiveLock);
			return false;
		}
	}
#endif

	/*
	 * Since we may open a new transaction for each relation, we have to check
	 * that the relation still is what we think it is.
	 *
	 * If this is a single-transaction CLUSTER, we can skip these tests. We
	 * *must* skip the one on indisclustered since it would reject an attempt
	 * to cluster a not-previously-clustered index.
	 */
	if (recheck)
	{
		HeapTuple	tuple;
		Form_pg_index indexForm;

		/* Check that the user still owns the relation */
		if (!pg_class_ownercheck(tableOid, GetUserId()))
		{
			relation_close(OldHeap, AccessExclusiveLock);
			pgstat_progress_end_command();
			return false;
		}

		/*
		 * Silently skip a temp table for a remote session.  Only doing this
		 * check in the "recheck" case is appropriate (which currently means
		 * somebody is executing a database-wide CLUSTER), because there is
		 * another check in cluster() which will stop any attempt to cluster
		 * remote temp tables by name.  There is another check in cluster_rel
		 * which is redundant, but we leave it for extra safety.
		 */
		if (RELATION_IS_OTHER_TEMP(OldHeap))
		{
			relation_close(OldHeap, AccessExclusiveLock);
			pgstat_progress_end_command();
			return false;
		}

		if (OidIsValid(indexOid))
		{
			/*
			 * Check that the index still exists
			 */
			if (!SearchSysCacheExists1(RELOID, ObjectIdGetDatum(indexOid)))
			{
				relation_close(OldHeap, AccessExclusiveLock);
				pgstat_progress_end_command();
				return false;
			}

			/*
			 * Check that the index is still the one with indisclustered set.
			 */
			tuple = SearchSysCache1(INDEXRELID, ObjectIdGetDatum(indexOid));
			if (!HeapTupleIsValid(tuple))	/* probably can't happen */
			{
				relation_close(OldHeap, AccessExclusiveLock);
				pgstat_progress_end_command();
				return false;
			}
			indexForm = (Form_pg_index) GETSTRUCT(tuple);
			if (!indexForm->indisclustered)
			{
				ReleaseSysCache(tuple);
				relation_close(OldHeap, AccessExclusiveLock);
				pgstat_progress_end_command();
				return false;
			}
			ReleaseSysCache(tuple);
		}
	}

	/*
	 * We allow VACUUM FULL, but not CLUSTER, on shared catalogs.  CLUSTER
	 * would work in most respects, but the index would only get marked as
	 * indisclustered in the current database, leading to unexpected behavior
	 * if CLUSTER were later invoked in another database.
	 */
	if (OidIsValid(indexOid) && OldHeap->rd_rel->relisshared)
		ereport(ERROR,
				(errcode(ERRCODE_FEATURE_NOT_SUPPORTED),
				 errmsg("cannot cluster a shared catalog")));

	/*
	 * Don't process temp tables of other backends ... their local buffer
	 * manager is not going to cope.
	 */
	if (RELATION_IS_OTHER_TEMP(OldHeap))
	{
		if (OidIsValid(indexOid))
			ereport(ERROR,
					(errcode(ERRCODE_FEATURE_NOT_SUPPORTED),
					 errmsg("cannot cluster temporary tables of other sessions")));
		else
			ereport(ERROR,
					(errcode(ERRCODE_FEATURE_NOT_SUPPORTED),
					 errmsg("cannot vacuum temporary tables of other sessions")));
	}

	/*
	 * Also check for active uses of the relation in the current transaction,
	 * including open scans and pending AFTER trigger events.
	 */
	CheckTableNotInUse(OldHeap, OidIsValid(indexOid) ? "CLUSTER" : "VACUUM");

	/* Check heap and index are valid to cluster on */
	if (OidIsValid(indexOid))
		check_index_is_clusterable(OldHeap, indexOid, recheck, AccessExclusiveLock);

	/*
	 * Quietly ignore the request if this is a materialized view which has not
	 * been populated from its query. No harm is done because there is no data
	 * to deal with, and we don't want to throw an error if this is part of a
	 * multi-relation request -- for example, CLUSTER was run on the entire
	 * database.
	 */
	if (OldHeap->rd_rel->relkind == RELKIND_MATVIEW &&
		!RelationIsPopulated(OldHeap))
	{
		relation_close(OldHeap, AccessExclusiveLock);
		pgstat_progress_end_command();
		return false;
	}

	/*
	 * All predicate locks on the tuples or pages are about to be made
	 * invalid, because we move tuples around.  Promote them to relation
	 * locks.  Predicate locks on indexes will be promoted when they are
	 * reindexed.
	 */
	TransferPredicateLocksToHeapRelation(OldHeap);

	/* rebuild_relation does all the dirty work */
	rebuild_relation(OldHeap, indexOid, verbose);

	/* NB: rebuild_relation does table_close() on OldHeap */

	pgstat_progress_end_command();
	return true;
}

/*
 * Verify that the specified heap and index are valid to cluster on
 *
 * Side effect: obtains lock on the index.  The caller may
 * in some cases already have AccessExclusiveLock on the table, but
 * not in all cases so we can't rely on the table-level lock for
 * protection here.
 */
void
check_index_is_clusterable(Relation OldHeap, Oid indexOid, bool recheck, LOCKMODE lockmode)
{
	Relation	OldIndex;

	OldIndex = index_open(indexOid, lockmode);

	/*
	 * Check that index is in fact an index on the given relation
	 */
	if (OldIndex->rd_index == NULL ||
		OldIndex->rd_index->indrelid != RelationGetRelid(OldHeap))
		ereport(ERROR,
				(errcode(ERRCODE_WRONG_OBJECT_TYPE),
				 errmsg("\"%s\" is not an index for table \"%s\"",
						RelationGetRelationName(OldIndex),
						RelationGetRelationName(OldHeap))));

	/* Index AM must allow clustering */
	if (!OldIndex->rd_indam->amclusterable)
		ereport(ERROR,
				(errcode(ERRCODE_FEATURE_NOT_SUPPORTED),
				 errmsg("cannot cluster on index \"%s\" because access method does not support clustering",
						RelationGetRelationName(OldIndex))));

	/*
	 * Disallow clustering on incomplete indexes (those that might not index
	 * every row of the relation).  We could relax this by making a separate
	 * seqscan pass over the table to copy the missing rows, but that seems
	 * expensive and tedious.
	 */
	if (!heap_attisnull(OldIndex->rd_indextuple, Anum_pg_index_indpred, NULL))
		ereport(ERROR,
				(errcode(ERRCODE_FEATURE_NOT_SUPPORTED),
				 errmsg("cannot cluster on partial index \"%s\"",
						RelationGetRelationName(OldIndex))));

	/*
	 * Disallow if index is left over from a failed CREATE INDEX CONCURRENTLY;
	 * it might well not contain entries for every heap row, or might not even
	 * be internally consistent.  (But note that we don't check indcheckxmin;
	 * the worst consequence of following broken HOT chains would be that we
	 * might put recently-dead tuples out-of-order in the new table, and there
	 * is little harm in that.)
	 */
	if (!OldIndex->rd_index->indisvalid)
		ereport(ERROR,
				(errcode(ERRCODE_FEATURE_NOT_SUPPORTED),
				 errmsg("cannot cluster on invalid index \"%s\"",
						RelationGetRelationName(OldIndex))));

	/* Drop relcache refcnt on OldIndex, but keep lock */
	index_close(OldIndex, NoLock);
}

/*
 * mark_index_clustered: mark the specified index as the one clustered on
 *
 * With indexOid == InvalidOid, will mark all indexes of rel not-clustered.
 */
void
mark_index_clustered(Relation rel, Oid indexOid, bool is_internal)
{
	HeapTuple	indexTuple;
	Form_pg_index indexForm;
	Relation	pg_index;
	ListCell   *index;

	/* Disallow applying to a partitioned table */
	if (rel->rd_rel->relkind == RELKIND_PARTITIONED_TABLE)
		ereport(ERROR,
				(errcode(ERRCODE_FEATURE_NOT_SUPPORTED),
				 errmsg("cannot mark index clustered in partitioned table")));

	/*
	 * If the index is already marked clustered, no need to do anything.
	 */
	if (OidIsValid(indexOid))
	{
		indexTuple = SearchSysCache1(INDEXRELID, ObjectIdGetDatum(indexOid));
		if (!HeapTupleIsValid(indexTuple))
			elog(ERROR, "cache lookup failed for index %u", indexOid);
		indexForm = (Form_pg_index) GETSTRUCT(indexTuple);

		if (indexForm->indisclustered)
		{
			ReleaseSysCache(indexTuple);
			return;
		}

		ReleaseSysCache(indexTuple);
	}

	/*
	 * Check each index of the relation and set/clear the bit as needed.
	 */
	pg_index = table_open(IndexRelationId, RowExclusiveLock);

	foreach(index, RelationGetIndexList(rel))
	{
		Oid			thisIndexOid = lfirst_oid(index);

		indexTuple = SearchSysCacheCopy1(INDEXRELID,
										 ObjectIdGetDatum(thisIndexOid));
		if (!HeapTupleIsValid(indexTuple))
			elog(ERROR, "cache lookup failed for index %u", thisIndexOid);
		indexForm = (Form_pg_index) GETSTRUCT(indexTuple);

		/*
		 * Unset the bit if set.  We know it's wrong because we checked this
		 * earlier.
		 */
		if (indexForm->indisclustered)
		{
			indexForm->indisclustered = false;
			CatalogTupleUpdate(pg_index, &indexTuple->t_self, indexTuple);
		}
		else if (thisIndexOid == indexOid)
		{
			/* this was checked earlier, but let's be real sure */
			if (!indexForm->indisvalid)
				elog(ERROR, "cannot cluster on invalid index %u", indexOid);
			indexForm->indisclustered = true;
			CatalogTupleUpdate(pg_index, &indexTuple->t_self, indexTuple);
		}

		InvokeObjectPostAlterHookArg(IndexRelationId, thisIndexOid, 0,
									 InvalidOid, is_internal);

		heap_freetuple(indexTuple);
	}

	table_close(pg_index, RowExclusiveLock);
}

/*
 * rebuild_relation: rebuild an existing relation in index or physical order
 *
 * OldHeap: table to rebuild --- must be opened and exclusive-locked!
 * indexOid: index to cluster by, or InvalidOid to rewrite in physical order.
 *
 * NB: this routine closes OldHeap at the right time; caller should not.
 */
static void
rebuild_relation(Relation OldHeap, Oid indexOid, bool verbose)
{
	Oid			tableOid = RelationGetRelid(OldHeap);
	Oid			tableSpace = OldHeap->rd_rel->reltablespace;
	Oid			OIDNewHeap;
	char		relpersistence;
	bool		is_system_catalog;
	bool		swap_toast_by_content;
	TransactionId frozenXid;
	MultiXactId cutoffMulti;
	/*
	 * GPDB_12_MERGE_FIXME: We use specific bool in abstract code. This should
	 * be somehow hidden by table am api or necessity of this switch should be
	 * revisited.
	 */
	bool		is_ao = RelationIsAppendOptimized(OldHeap);

	/* Mark the correct index as clustered */
	if (OidIsValid(indexOid))
		mark_index_clustered(OldHeap, indexOid, true);

	/* Remember info about rel before closing OldHeap */
	relpersistence = OldHeap->rd_rel->relpersistence;
	is_system_catalog = IsSystemRelation(OldHeap);

	/* Close relcache entry, but keep lock until transaction commit */
	table_close(OldHeap, NoLock);

	/* Create the transient table that will receive the re-ordered data */
	OIDNewHeap = make_new_heap(tableOid, tableSpace,
							   relpersistence,
							   AccessExclusiveLock,
							   true /* createAoBlockDirectory */,
							   false);

	/* Copy the heap data into the new table in the desired order */
	copy_table_data(OIDNewHeap, tableOid, indexOid, verbose,
					&swap_toast_by_content, &frozenXid, &cutoffMulti);

	/*
	 * Swap the physical files of the target and transient tables, then
	 * rebuild the target's indexes and throw away the transient table.
	 */
	finish_heap_swap(tableOid, OIDNewHeap, is_system_catalog,
					 swap_toast_by_content,
					 !is_ao /* swap_stats */,
					 false, true,
					 frozenXid, cutoffMulti,
					 relpersistence);
}


/*
 * Create the transient table that will be filled with new data during
 * CLUSTER, ALTER TABLE, and similar operations.  The transient table
 * duplicates the logical structure of the OldHeap, but is placed in
 * NewTableSpace which might be different from OldHeap's.  Also, it's built
 * with the specified persistence, which might differ from the original's.
 *
 * After this, the caller should load the new heap with transferred/modified
 * data, then call finish_heap_swap to complete the operation.
 */
Oid
make_new_heap(Oid OIDOldHeap, Oid NewTableSpace, char relpersistence,
			  LOCKMODE lockmode,
			  bool createAoBlockDirectory,
			  bool makeCdbPolicy)
{
	TupleDesc	OldHeapDesc;
	char		NewHeapName[NAMEDATALEN];
	Oid			OIDNewHeap;
	Oid			toastid;
	Relation	OldHeap;
	HeapTuple	tuple;
	Datum		reloptions;
	bool		isNull;
	Oid			namespaceid;

	OldHeap = table_open(OIDOldHeap, lockmode);
	OldHeapDesc = RelationGetDescr(OldHeap);

	/*
	 * Note that the NewHeap will not receive any of the defaults or
	 * constraints associated with the OldHeap; we don't need 'em, and there's
	 * no reason to spend cycles inserting them into the catalogs only to
	 * delete them.
	 */

	/*
	 * But we do want to use reloptions of the old heap for new heap.
	 */
	tuple = SearchSysCache1(RELOID, ObjectIdGetDatum(OIDOldHeap));
	if (!HeapTupleIsValid(tuple))
		elog(ERROR, "cache lookup failed for relation %u", OIDOldHeap);
	reloptions = SysCacheGetAttr(RELOID, tuple, Anum_pg_class_reloptions,
								 &isNull);
	if (isNull)
		reloptions = (Datum) 0;

	if (relpersistence == RELPERSISTENCE_TEMP)
		namespaceid = LookupCreationNamespace("pg_temp");
	else
		namespaceid = RelationGetNamespace(OldHeap);

	/*
	 * Create the new heap, using a temporary name in the same namespace as
	 * the existing table.  NOTE: there is some risk of collision with user
	 * relnames.  Working around this seems more trouble than it's worth; in
	 * particular, we can't create the new heap in a different namespace from
	 * the old, or we will have problems with the TEMP status of temp tables.
	 *
	 * Note: the new heap is not a shared relation, even if we are rebuilding
	 * a shared rel.  However, we do make the new heap mapped if the source is
	 * mapped.  This simplifies swap_relation_files, and is absolutely
	 * necessary for rebuilding pg_class, for reasons explained there.
	 */
	snprintf(NewHeapName, sizeof(NewHeapName), "pg_temp_%u", OIDOldHeap);

	OIDNewHeap = heap_create_with_catalog(NewHeapName,
										  namespaceid,
										  NewTableSpace,
										  InvalidOid,
										  InvalidOid,
										  InvalidOid,
										  OldHeap->rd_rel->relowner,
										  OldHeap->rd_rel->relam,
										  OldHeapDesc,
										  NIL,
										  RELKIND_RELATION,
										  relpersistence,
										  false,
										  RelationIsMapped(OldHeap),
										  ONCOMMIT_NOOP,
										  makeCdbPolicy? OldHeap->rd_cdbpolicy: NULL,/*CDB*/
										  reloptions,
										  false,
										  true,
										  true,
										  OIDOldHeap,
										  NULL,
										  /* valid_opts */ true);
	Assert(OIDNewHeap != InvalidOid);

	ReleaseSysCache(tuple);

	/*
	 * Advance command counter so that the newly-created relation's catalog
	 * tuples will be visible to table_open.
	 */
	CommandCounterIncrement();

	/*
	 * If necessary, create a TOAST table for the new relation, or an Append
	 * Only segment table.
	 *
	 * If the relation doesn't have a TOAST table already, we can't need one
	 * for the new relation.  The other way around is possible though: if some
	 * wide columns have been dropped, NewHeapCreateToastTable can decide that
	 * no TOAST table is needed for the new table.
	 *
	 * Note that NewHeapCreateToastTable ends with CommandCounterIncrement, so
	 * that the TOAST table will be visible for insertion.
	 */
	toastid = OldHeap->rd_rel->reltoastrelid;
	if (OidIsValid(toastid))
	{
		/* keep the existing toast table's reloptions, if any */
		tuple = SearchSysCache1(RELOID, ObjectIdGetDatum(toastid));
		if (!HeapTupleIsValid(tuple))
			elog(ERROR, "cache lookup failed for relation %u", toastid);
		reloptions = SysCacheGetAttr(RELOID, tuple, Anum_pg_class_reloptions,
									 &isNull);
		if (isNull)
			reloptions = (Datum) 0;
		NewHeapCreateToastTable(OIDNewHeap, reloptions, lockmode);

		ReleaseSysCache(tuple);
	}

	if (RelationIsAppendOptimized(OldHeap))
		NewRelationCreateAOAuxTables(OIDNewHeap, createAoBlockDirectory);

	CacheInvalidateRelcacheByRelid(OIDNewHeap);

	cloneAttributeEncoding(OIDOldHeap,
						   OIDNewHeap,
						   RelationGetNumberOfAttributes(OldHeap));

	table_close(OldHeap, NoLock);

	return OIDNewHeap;
}

/*
 * Do the physical copying of table data.
 *
 * There are three output parameters:
 * *pSwapToastByContent is set true if toast tables must be swapped by content.
 * *pFreezeXid receives the TransactionId used as freeze cutoff point.
 * *pCutoffMulti receives the MultiXactId used as a cutoff point.
 */
static void
copy_table_data(Oid OIDNewHeap, Oid OIDOldHeap, Oid OIDOldIndex, bool verbose,
				bool *pSwapToastByContent, TransactionId *pFreezeXid,
				MultiXactId *pCutoffMulti)
{
	Relation	NewHeap,
				OldHeap,
				OldIndex;
	Relation	relRelation;
	HeapTuple	reltup;
	Form_pg_class relform;
	TupleDesc	oldTupDesc PG_USED_FOR_ASSERTS_ONLY;
	TupleDesc	newTupDesc PG_USED_FOR_ASSERTS_ONLY;
	TransactionId OldestXmin;
	TransactionId FreezeXid;
	MultiXactId MultiXactCutoff;
	bool		use_sort;
	double		num_tuples = 0,
				tups_vacuumed = 0,
				tups_recently_dead = 0;
	BlockNumber num_pages;
	int			elevel = verbose ? INFO : DEBUG2;
	PGRUsage	ru0;

	pg_rusage_init(&ru0);

	/*
	 * Open the relations we need.
	 */
	NewHeap = table_open(OIDNewHeap, AccessExclusiveLock);
	OldHeap = table_open(OIDOldHeap, AccessExclusiveLock);
	if (OidIsValid(OIDOldIndex))
		OldIndex = index_open(OIDOldIndex, AccessExclusiveLock);
	else
		OldIndex = NULL;

	/*
	 * Their tuple descriptors should be exactly alike, but here we only need
	 * assume that they have the same number of columns.
	 */
	oldTupDesc = RelationGetDescr(OldHeap);
	newTupDesc = RelationGetDescr(NewHeap);
	Assert(newTupDesc->natts == oldTupDesc->natts);

	/*
	 * If the OldHeap has a toast table, get lock on the toast table to keep
	 * it from being vacuumed.  This is needed because autovacuum processes
	 * toast tables independently of their main tables, with no lock on the
	 * latter.  If an autovacuum were to start on the toast table after we
	 * compute our OldestXmin below, it would use a later OldestXmin, and then
	 * possibly remove as DEAD toast tuples belonging to main tuples we think
	 * are only RECENTLY_DEAD.  Then we'd fail while trying to copy those
	 * tuples.
	 *
	 * We don't need to open the toast relation here, just lock it.  The lock
	 * will be held till end of transaction.
	 */
	if (OldHeap->rd_rel->reltoastrelid)
		LockRelationOid(OldHeap->rd_rel->reltoastrelid, AccessExclusiveLock);

	/*
	 * If both tables have TOAST tables, perform toast swap by content.  It is
	 * possible that the old table has a toast table but the new one doesn't,
	 * if toastable columns have been dropped.  In that case we have to do
	 * swap by links.  This is okay because swap by content is only essential
	 * for system catalogs, and we don't support schema changes for them.
	 */
	if (OldHeap->rd_rel->reltoastrelid && NewHeap->rd_rel->reltoastrelid)
	{
		*pSwapToastByContent = true;

		/*
		 * When doing swap by content, any toast pointers written into NewHeap
		 * must use the old toast table's OID, because that's where the toast
		 * data will eventually be found.  Set this up by setting rd_toastoid.
		 * This also tells toast_save_datum() to preserve the toast value
		 * OIDs, which we want so as not to invalidate toast pointers in
		 * system catalog caches, and to avoid making multiple copies of a
		 * single toast value.
		 *
		 * Note that we must hold NewHeap open until we are done writing data,
		 * since the relcache will not guarantee to remember this setting once
		 * the relation is closed.  Also, this technique depends on the fact
		 * that no one will try to read from the NewHeap until after we've
		 * finished writing it and swapping the rels --- otherwise they could
		 * follow the toast pointers to the wrong place.  (It would actually
		 * work for values copied over from the old toast table, but not for
		 * any values that we toast which were previously not toasted.)
		 */
		NewHeap->rd_toastoid = OldHeap->rd_rel->reltoastrelid;
	}
	else
		*pSwapToastByContent = false;

	/*
	 * Compute xids used to freeze and weed out dead tuples and multixacts.
	 * Since we're going to rewrite the whole table anyway, there's no reason
	 * not to be aggressive about this.
	 */
	vacuum_set_xid_limits(OldHeap, 0, 0, 0, 0,
						  &OldestXmin, &FreezeXid, NULL, &MultiXactCutoff,
						  NULL);

	/*
	 * FreezeXid will become the table's new relfrozenxid, and that mustn't go
	 * backwards, so take the max.
	 */
	if (TransactionIdIsValid(OldHeap->rd_rel->relfrozenxid) &&
		TransactionIdPrecedes(FreezeXid, OldHeap->rd_rel->relfrozenxid))
		FreezeXid = OldHeap->rd_rel->relfrozenxid;

	/*
	 * MultiXactCutoff, similarly, shouldn't go backwards either.
	 */
	if (MultiXactIdIsValid(OldHeap->rd_rel->relminmxid) &&
		MultiXactIdPrecedes(MultiXactCutoff, OldHeap->rd_rel->relminmxid))
		MultiXactCutoff = OldHeap->rd_rel->relminmxid;

	/*
	 * Decide whether to use an indexscan or seqscan-and-optional-sort to scan
	 * the OldHeap.  We know how to use a sort to duplicate the ordering of a
	 * btree index, and will use seqscan-and-sort for that case if the planner
	 * tells us it's cheaper.  Otherwise, always indexscan if an index is
	 * provided, else plain seqscan.
	 */
	if (OldIndex != NULL && OldIndex->rd_rel->relam == BTREE_AM_OID)
		use_sort = plan_cluster_use_sort(OIDOldHeap, OIDOldIndex);
	else
		use_sort = false;

	/* Log what we're doing */
	if (OldIndex != NULL && !use_sort)
		ereport(elevel,
				(errmsg("clustering \"%s.%s\" using index scan on \"%s\"",
						get_namespace_name(RelationGetNamespace(OldHeap)),
						RelationGetRelationName(OldHeap),
						RelationGetRelationName(OldIndex))));
	else if (use_sort)
		ereport(elevel,
				(errmsg("clustering \"%s.%s\" using sequential scan and sort",
						get_namespace_name(RelationGetNamespace(OldHeap)),
						RelationGetRelationName(OldHeap))));
	else
		ereport(elevel,
				(errmsg("vacuuming \"%s.%s\"",
						get_namespace_name(RelationGetNamespace(OldHeap)),
						RelationGetRelationName(OldHeap))));

	/*
	 * Hand of the actual copying to AM specific function, the generic code
	 * cannot know how to deal with visibility across AMs. Note that this
	 * routine is allowed to set FreezeXid / MultiXactCutoff to different
	 * values (e.g. because the AM doesn't use freezing).
	 */
	table_relation_copy_for_cluster(OldHeap, NewHeap, OldIndex, use_sort,
									OldestXmin, &FreezeXid, &MultiXactCutoff,
									&num_tuples, &tups_vacuumed,
									&tups_recently_dead);

	/* return selected values to caller, get set as relfrozenxid/minmxid */
	*pFreezeXid = FreezeXid;
	*pCutoffMulti = MultiXactCutoff;

	/* Reset rd_toastoid just to be tidy --- it shouldn't be looked at again */
	NewHeap->rd_toastoid = InvalidOid;

	num_pages = RelationGetNumberOfBlocks(NewHeap);

	/* Log what we did */
	ereport(elevel,
			(errmsg("\"%s\": found %.0f removable, %.0f nonremovable row versions in %u pages",
					RelationGetRelationName(OldHeap),
					tups_vacuumed, num_tuples,
					RelationGetNumberOfBlocks(OldHeap)),
			 errdetail("%.0f dead row versions cannot be removed yet.\n"
					   "%s.",
					   tups_recently_dead,
					   pg_rusage_show(&ru0))));

	if (OldIndex != NULL)
		index_close(OldIndex, NoLock);
	table_close(OldHeap, NoLock);
	table_close(NewHeap, NoLock);

	/* Update pg_class to reflect the correct values of pages and tuples. */
	relRelation = table_open(RelationRelationId, RowExclusiveLock);

	reltup = SearchSysCacheCopy1(RELOID, ObjectIdGetDatum(OIDNewHeap));
	if (!HeapTupleIsValid(reltup))
		elog(ERROR, "cache lookup failed for relation %u", OIDNewHeap);
	relform = (Form_pg_class) GETSTRUCT(reltup);

	relform->relpages = num_pages;
	relform->reltuples = num_tuples;

	/* Don't update the stats for pg_class.  See swap_relation_files. */
	if (OIDOldHeap != RelationRelationId)
		CatalogTupleUpdate(relRelation, &reltup->t_self, reltup);
	else
		CacheInvalidateRelcacheByTuple(reltup);

	/* Clean up. */
	heap_freetuple(reltup);
	table_close(relRelation, RowExclusiveLock);

	/* Make the update visible */
	CommandCounterIncrement();
}

/*
 * Change dependency links for objects that are being swapped.
 *
 * 'tabletype' can be "TOAST table", "aoseg", "aoblkdir".
 * It is used for printing error messages.
 */
static void
changeDependencyLinks(Oid baseOid1, Oid baseOid2, Oid oid1, Oid oid2,
					  const char *tabletype)
{
	ObjectAddress baseobject, newobject;
	long		count;

	/* Delete old dependencies */
	if (oid1)
	{
		count = deleteDependencyRecordsFor(RelationRelationId, oid1, false);
		if (count != 1)
			elog(ERROR, "expected one dependency record for %s table, found %ld",
				 tabletype, count);
	}
	
	if (oid2)
	{
		count = deleteDependencyRecordsFor(RelationRelationId, oid2, false);
		if (count != 1)
			elog(ERROR, "expected one dependency record for %s table, found %ld",
				 tabletype, count);
	}

	/* Register new dependencies */
	baseobject.classId = RelationRelationId;
	baseobject.objectSubId = 0;
	newobject.classId = RelationRelationId;
	newobject.objectSubId = 0;
	
	if (oid1)
	{
		baseobject.objectId = baseOid1;
		newobject.objectId = oid1;
		recordDependencyOn(&newobject, &baseobject, DEPENDENCY_INTERNAL);
	}
	
	if (oid2)
	{
		baseobject.objectId = baseOid2;
		newobject.objectId = oid2;
		recordDependencyOn(&newobject, &baseobject, DEPENDENCY_INTERNAL);
	}
}

/*
 * Swap the physical files of two given relations.
 *
 * We swap the physical identity (reltablespace, relfilenode) while keeping the
 * same logical identities of the two relations.  relpersistence is also
 * swapped, which is critical since it determines where buffers live for each
 * relation.
 *
 * We can swap associated TOAST data in either of two ways: recursively swap
 * the physical content of the toast tables (and their indexes), or swap the
 * TOAST links in the given relations' pg_class entries.  The former is needed
 * to manage rewrites of shared catalogs (where we cannot change the pg_class
 * links) while the latter is the only way to handle cases in which a toast
 * table is added or removed altogether.
 *
 * Additionally, the first relation is marked with relfrozenxid set to
 * frozenXid.  It seems a bit ugly to have this here, but the caller would
 * have to do it anyway, so having it here saves a heap_update.  Note: in
 * the swap-toast-links case, we assume we don't need to change the toast
 * table's relfrozenxid: the new version of the toast table should already
 * have relfrozenxid set to RecentXmin, which is good enough.
 *
 * Lastly, if r2 and its toast table and toast index (if any) are mapped,
 * their OIDs are emitted into mapped_tables[].  This is hacky but beats
 * having to look the information up again later in finish_heap_swap.
 *
 * GPDB: also swap aoseg, aoblkdir links.
 */
void
swap_relation_files(Oid r1, Oid r2, bool target_is_pg_class,
					bool swap_toast_by_content,
					bool swap_stats,
					bool is_internal,
					TransactionId frozenXid,
					MultiXactId cutoffMulti,
					Oid *mapped_tables)
{
	Relation	relRelation,
				rel;
	HeapTuple	reltup1,
				reltup2;
	Form_pg_class relform1,
				relform2;
	Oid			relfilenode1,
				relfilenode2;
	Oid			swaptemp;
	char		swptmpchr;
	bool		isAO1, isAO2;

	/* We need writable copies of both pg_class tuples. */
	relRelation = table_open(RelationRelationId, RowExclusiveLock);

	reltup1 = SearchSysCacheCopy1(RELOID, ObjectIdGetDatum(r1));
	if (!HeapTupleIsValid(reltup1))
		elog(ERROR, "cache lookup failed for relation %u", r1);
	relform1 = (Form_pg_class) GETSTRUCT(reltup1);

	reltup2 = SearchSysCacheCopy1(RELOID, ObjectIdGetDatum(r2));
	if (!HeapTupleIsValid(reltup2))
		elog(ERROR, "cache lookup failed for relation %u", r2);
	relform2 = (Form_pg_class) GETSTRUCT(reltup2);

	isAO1 = (relform1->relam == APPENDOPTIMIZED_TABLE_AM_OID ||
			 relform1->relam == AOCO_TABLE_AM_OID);
	isAO2 = (relform2->relam == APPENDOPTIMIZED_TABLE_AM_OID ||
			 relform2->relam == AOCO_TABLE_AM_OID);

	relfilenode1 = relform1->relfilenode;
	relfilenode2 = relform2->relfilenode;

	if (OidIsValid(relfilenode1) && OidIsValid(relfilenode2))
	{
		/*
		 * Normal non-mapped relations: swap relfilenodes, reltablespaces,
		 * relpersistence
		 */
		Assert(!target_is_pg_class);

		swaptemp = relform1->relfilenode;
		relform1->relfilenode = relform2->relfilenode;
		relform2->relfilenode = swaptemp;

		swaptemp = relform1->reltablespace;
		relform1->reltablespace = relform2->reltablespace;
		relform2->reltablespace = swaptemp;

		swptmpchr = relform1->relpersistence;
		relform1->relpersistence = relform2->relpersistence;
		relform2->relpersistence = swptmpchr;

		/* Also swap toast links, if we're swapping by links */
		if (!swap_toast_by_content)
		{
			swaptemp = relform1->reltoastrelid;
			relform1->reltoastrelid = relform2->reltoastrelid;
			relform2->reltoastrelid = swaptemp;
		}
	}
	else
	{
		/*
		 * Mapped-relation case.  Here we have to swap the relation mappings
		 * instead of modifying the pg_class columns.  Both must be mapped.
		 */
		if (OidIsValid(relfilenode1) || OidIsValid(relfilenode2))
			elog(ERROR, "cannot swap mapped relation \"%s\" with non-mapped relation",
				 NameStr(relform1->relname));

		/*
		 * We can't change the tablespace nor persistence of a mapped rel, and
		 * we can't handle toast link swapping for one either, because we must
		 * not apply any critical changes to its pg_class row.  These cases
		 * should be prevented by upstream permissions tests, so these checks
		 * are non-user-facing emergency backstop.
		 */
		if (relform1->reltablespace != relform2->reltablespace)
			elog(ERROR, "cannot change tablespace of mapped relation \"%s\"",
				 NameStr(relform1->relname));
		if (relform1->relpersistence != relform2->relpersistence)
			elog(ERROR, "cannot change persistence of mapped relation \"%s\"",
				 NameStr(relform1->relname));
		if (!swap_toast_by_content &&
			(relform1->reltoastrelid || relform2->reltoastrelid))
			elog(ERROR, "cannot swap toast by links for mapped relation \"%s\"",
				 NameStr(relform1->relname));

		/*
		 * Fetch the mappings --- shouldn't fail, but be paranoid
		 */
		relfilenode1 = RelationMapOidToFilenode(r1, relform1->relisshared);
		if (!OidIsValid(relfilenode1))
			elog(ERROR, "could not find relation mapping for relation \"%s\", OID %u",
				 NameStr(relform1->relname), r1);
		relfilenode2 = RelationMapOidToFilenode(r2, relform2->relisshared);
		if (!OidIsValid(relfilenode2))
			elog(ERROR, "could not find relation mapping for relation \"%s\", OID %u",
				 NameStr(relform2->relname), r2);

		/*
		 * Send replacement mappings to relmapper.  Note these won't actually
		 * take effect until CommandCounterIncrement.
		 */
		RelationMapUpdateMap(r1, relfilenode2, relform1->relisshared, false);
		RelationMapUpdateMap(r2, relfilenode1, relform2->relisshared, false);

		/* Pass OIDs of mapped r2 tables back to caller */
		*mapped_tables++ = r2;
	}

	/*
	 * Swap the AO auxiliary relations and their indexes. Unlike the toast
	 * relations, we need to swap the index oids as well.
	 */
	if (isAO1 && isAO2)
	{
		SwapAppendonlyEntries(r1, r2);
	}
	else if (isAO1)
	{
		TransferAppendonlyEntry(r1, r2);
	}
	else if (isAO2)
	{
		TransferAppendonlyEntry(r2, r1);
	}

	/*
	 * In the case of a shared catalog, these next few steps will only affect
	 * our own database's pg_class row; but that's okay, because they are all
	 * noncritical updates.  That's also an important fact for the case of a
	 * mapped catalog, because it's possible that we'll commit the map change
	 * and then fail to commit the pg_class update.
	 */

	/* set rel1's frozen Xid and minimum MultiXid */
	if (relform1->relkind != RELKIND_INDEX)
	{
		Assert(TransactionIdIsNormal(frozenXid));
		relform1->relfrozenxid = frozenXid;
		Assert(MultiXactIdIsValid(cutoffMulti));
		relform1->relminmxid = cutoffMulti;
		// GPDB_12_MERGE_FIXME
		//Assert(should_have_valid_relfrozenxid(relform1->relkind));
	}
	/* swap size statistics too, since new rel has freshly-updated stats */
	if (swap_stats)
	{
		int32		swap_pages;
		float4		swap_tuples;
		int32		swap_allvisible;

		swap_pages = relform1->relpages;
		relform1->relpages = relform2->relpages;
		relform2->relpages = swap_pages;

		swap_tuples = relform1->reltuples;
		relform1->reltuples = relform2->reltuples;
		relform2->reltuples = swap_tuples;

		swap_allvisible = relform1->relallvisible;
		relform1->relallvisible = relform2->relallvisible;
		relform2->relallvisible = swap_allvisible;
	}

	/*
	 * Update the tuples in pg_class --- unless the target relation of the
	 * swap is pg_class itself.  In that case, there is zero point in making
	 * changes because we'd be updating the old data that we're about to throw
	 * away.  Because the real work being done here for a mapped relation is
	 * just to change the relation map settings, it's all right to not update
	 * the pg_class rows in this case. The most important changes will instead
	 * performed later, in finish_heap_swap() itself.
	 */
	if (!target_is_pg_class)
	{
		CatalogIndexState indstate;

		indstate = CatalogOpenIndexes(relRelation);
		CatalogTupleUpdateWithInfo(relRelation, &reltup1->t_self, reltup1,
								   indstate);
		CatalogTupleUpdateWithInfo(relRelation, &reltup2->t_self, reltup2,
								   indstate);
		CatalogCloseIndexes(indstate);
	}
	else
	{
		/* no update ... but we do still need relcache inval */
		CacheInvalidateRelcacheByTuple(reltup1);
		CacheInvalidateRelcacheByTuple(reltup2);
	}

	/*
	 * Post alter hook for modified relations. The change to r2 is always
	 * internal, but r1 depends on the invocation context.
	 */
	InvokeObjectPostAlterHookArg(RelationRelationId, r1, 0,
								 InvalidOid, is_internal);
	InvokeObjectPostAlterHookArg(RelationRelationId, r2, 0,
								 InvalidOid, true);

	/*
	 * If we have toast tables associated with the relations being swapped,
	 * deal with them too.
	 */
	if (relform1->reltoastrelid || relform2->reltoastrelid)
	{
		if (swap_toast_by_content)
		{
			if (relform1->reltoastrelid && relform2->reltoastrelid)
			{
				/* Recursively swap the contents of the toast tables */
#ifdef USE_ASSERT_CHECKING
				/*
				 * CLUSTER operation on append-optimized tables does not
				 * compute freeze limit (frozenXid) because AO tables do not
				 * have relfrozenxid.  The toast tables need to keep existing
				 * relfrozenxid value unchanged in this case.
				 *
				 * GPDB_12_MERGE_FIXME: Is this still right?
				 */
				if (!TransactionIdIsNormal(frozenXid))
					Assert(isAO1 && isAO2);
#endif
				swap_relation_files(relform1->reltoastrelid,
									relform2->reltoastrelid,
									target_is_pg_class,
									swap_toast_by_content,
									swap_stats,
									is_internal,
									frozenXid,
									cutoffMulti,
									mapped_tables);
			}
			else
			{
				/* caller messed up */
				elog(ERROR, "cannot swap toast files by content when there's only one");
			}
		}
		else
		{
			/*
			 * We swapped the ownership links, so we need to change dependency
			 * data to match.
			 *
			 * NOTE: it is possible that only one table has a toast table.
			 *
			 * NOTE: at present, a TOAST table's only dependency is the one on
			 * its owning table.  If more are ever created, we'd need to use
			 * something more selective than deleteDependencyRecordsFor() to
			 * get rid of just the link we want.
			 */

			/*
			 * We disallow this case for system catalogs, to avoid the
			 * possibility that the catalog we're rebuilding is one of the
			 * ones the dependency changes would change.  It's too late to be
			 * making any data changes to the target catalog.
			 */
			if (IsSystemClass(r1, relform1))
				elog(ERROR, "cannot swap toast files by links for system catalogs");

			/* Delete old dependencies */
			changeDependencyLinks(r1, r2,
								  relform1->reltoastrelid, relform2->reltoastrelid,
								  "TOAST");
		}
	}

	/*
	 * If we're swapping two toast tables by content, do the same for their
	 * valid index. The swap can actually be safely done only if the relations
	 * have indexes.
	 */
	if (swap_toast_by_content &&
		relform1->relkind == RELKIND_TOASTVALUE &&
		relform2->relkind == RELKIND_TOASTVALUE)
	{
		Oid			toastIndex1,
					toastIndex2;

		/* Get valid index for each relation */
		toastIndex1 = toast_get_valid_index(r1,
											AccessExclusiveLock);
		toastIndex2 = toast_get_valid_index(r2,
											AccessExclusiveLock);

		swap_relation_files(toastIndex1,
							toastIndex2,
							target_is_pg_class,
							swap_toast_by_content,
							swap_stats,
							is_internal,
							InvalidTransactionId,
							InvalidMultiXactId,
							mapped_tables);
	}

	/* Send statistics from QE to QD */
	if (swap_stats)
	{
		rel = relation_open(r1, AccessShareLock);

		/*
		 * We use non-transactional vac_update_relstats() here, because it
		 * shares code for distribution of statistics. We pass invalid values
		 * of frozen xid and min mxid to avoid messing critical pg_class values
		 * in case of transaction abortion. Changes made by
		 * vac_update_relstats() cannot be rolled back.
		 */
		vac_update_relstats(rel, relform1->relpages, relform1->reltuples,
							relform1->relallvisible,
<<<<<<< HEAD
							relform1->relhasindex,
							relform1->relfrozenxid,
							relform1->relminmxid,
=======
							relform1->relhaspkey,
							InvalidTransactionId,
							InvalidTransactionId,
>>>>>>> b22544fb
							false,
							true /* isvacuum */);
		relation_close(rel, AccessShareLock);
	}
	/* Clean up. */
	heap_freetuple(reltup1);
	heap_freetuple(reltup2);

	table_close(relRelation, RowExclusiveLock);

	/*
	 * Close both relcache entries' smgr links.  We need this kluge because
	 * both links will be invalidated during upcoming CommandCounterIncrement.
	 * Whichever of the rels is the second to be cleared will have a dangling
	 * reference to the other's smgr entry.  Rather than trying to avoid this
	 * by ordering operations just so, it's easiest to close the links first.
	 * (Fortunately, since one of the entries is local in our transaction,
	 * it's sufficient to clear out our own relcache this way; the problem
	 * cannot arise for other backends when they see our update on the
	 * non-transient relation.)
	 *
	 * Caution: the placement of this step interacts with the decision to
	 * handle toast rels by recursion.  When we are trying to rebuild pg_class
	 * itself, the smgr close on pg_class must happen after all accesses in
	 * this function.
	 */
	RelationCloseSmgrByOid(r1);
	RelationCloseSmgrByOid(r2);
}

/*
 * Remove the transient table that was built by make_new_heap, and finish
 * cleaning up (including rebuilding all indexes on the old heap).
 */
void
finish_heap_swap(Oid OIDOldHeap, Oid OIDNewHeap,
				 bool is_system_catalog,
				 bool swap_toast_by_content,
				 bool swap_stats,
				 bool check_constraints,
				 bool is_internal,
				 TransactionId frozenXid,
				 MultiXactId cutoffMulti,
				 char newrelpersistence)
{
	ObjectAddress object;
	Oid			mapped_tables[4];
	int			reindex_flags;
	int			i;

	/* Report that we are now swapping relation files */
	pgstat_progress_update_param(PROGRESS_CLUSTER_PHASE,
								 PROGRESS_CLUSTER_PHASE_SWAP_REL_FILES);

	/* Zero out possible results from swapped_relation_files */
	memset(mapped_tables, 0, sizeof(mapped_tables));

	/*
	 * Swap the contents of the heap relations (including any toast tables).
	 * Also set old heap's relfrozenxid to frozenXid.
	 */
	swap_relation_files(OIDOldHeap, OIDNewHeap,
						(OIDOldHeap == RelationRelationId),
						swap_toast_by_content,
						swap_stats,
						is_internal,
						frozenXid, cutoffMulti, mapped_tables);

	/*
	 * If it's a system catalog, queue a sinval message to flush all catcaches
	 * on the catalog when we reach CommandCounterIncrement.
	 */
	if (is_system_catalog)
		CacheInvalidateCatalog(OIDOldHeap);

	/*
	 * Rebuild each index on the relation (but not the toast table, which is
	 * all-new at this point).  It is important to do this before the DROP
	 * step because if we are processing a system catalog that will be used
	 * during DROP, we want to have its indexes available.  There is no
	 * advantage to the other order anyway because this is all transactional,
	 * so no chance to reclaim disk space before commit.  We do not need a
	 * final CommandCounterIncrement() because reindex_relation does it.
	 *
	 * Note: because index_build is called via reindex_relation, it will never
	 * set indcheckxmin true for the indexes.  This is OK even though in some
	 * sense we are building new indexes rather than rebuilding existing ones,
	 * because the new heap won't contain any HOT chains at all, let alone
	 * broken ones, so it can't be necessary to set indcheckxmin.
	 */
	reindex_flags = REINDEX_REL_SUPPRESS_INDEX_USE;
	if (check_constraints)
		reindex_flags |= REINDEX_REL_CHECK_CONSTRAINTS;

	/*
	 * Ensure that the indexes have the same persistence as the parent
	 * relation.
	 */
	if (newrelpersistence == RELPERSISTENCE_UNLOGGED)
		reindex_flags |= REINDEX_REL_FORCE_INDEXES_UNLOGGED;
	else if (newrelpersistence == RELPERSISTENCE_PERMANENT)
		reindex_flags |= REINDEX_REL_FORCE_INDEXES_PERMANENT;

	/* Report that we are now reindexing relations */
	pgstat_progress_update_param(PROGRESS_CLUSTER_PHASE,
								 PROGRESS_CLUSTER_PHASE_REBUILD_INDEX);

	reindex_relation(OIDOldHeap, reindex_flags, 0);

	/* Report that we are now doing clean up */
	pgstat_progress_update_param(PROGRESS_CLUSTER_PHASE,
								 PROGRESS_CLUSTER_PHASE_FINAL_CLEANUP);

	/*
	 * If the relation being rebuild is pg_class, swap_relation_files()
	 * couldn't update pg_class's own pg_class entry (check comments in
	 * swap_relation_files()), thus relfrozenxid was not updated. That's
	 * annoying because a potential reason for doing a VACUUM FULL is a
	 * imminent or actual anti-wraparound shutdown.  So, now that we can
	 * access the new relation using its indices, update relfrozenxid.
	 * pg_class doesn't have a toast relation, so we don't need to update the
	 * corresponding toast relation. Not that there's little point moving all
	 * relfrozenxid updates here since swap_relation_files() needs to write to
	 * pg_class for non-mapped relations anyway.
	 */
	if (OIDOldHeap == RelationRelationId)
	{
		Relation	relRelation;
		HeapTuple	reltup;
		Form_pg_class relform;

		relRelation = table_open(RelationRelationId, RowExclusiveLock);

		reltup = SearchSysCacheCopy1(RELOID, ObjectIdGetDatum(OIDOldHeap));
		if (!HeapTupleIsValid(reltup))
			elog(ERROR, "cache lookup failed for relation %u", OIDOldHeap);
		relform = (Form_pg_class) GETSTRUCT(reltup);

		relform->relfrozenxid = frozenXid;
		relform->relminmxid = cutoffMulti;

		CatalogTupleUpdate(relRelation, &reltup->t_self, reltup);

		table_close(relRelation, RowExclusiveLock);
	}

	/* Destroy new heap with old filenode */
	object.classId = RelationRelationId;
	object.objectId = OIDNewHeap;
	object.objectSubId = 0;

	/*
	 * The new relation is local to our transaction and we know nothing
	 * depends on it, so DROP_RESTRICT should be OK.
	 */
	performDeletion(&object, DROP_RESTRICT, PERFORM_DELETION_INTERNAL);

	/* performDeletion does CommandCounterIncrement at end */

	/*
	 * Now we must remove any relation mapping entries that we set up for the
	 * transient table, as well as its toast table and toast index if any. If
	 * we fail to do this before commit, the relmapper will complain about new
	 * permanent map entries being added post-bootstrap.
	 */
	for (i = 0; OidIsValid(mapped_tables[i]); i++)
		RelationMapRemoveMapping(mapped_tables[i]);

	/*
	 * At this point, everything is kosher except that, if we did toast swap
	 * by links, the toast table's name corresponds to the transient table.
	 * The name is irrelevant to the backend because it's referenced by OID,
	 * but users looking at the catalogs could be confused.  Rename it to
	 * prevent this problem.
	 *
	 * Note no lock required on the relation, because we already hold an
	 * exclusive lock on it.
	 */
	if (!swap_toast_by_content)
	{
		Relation	newrel;

		newrel = table_open(OIDOldHeap, NoLock);
		if (OidIsValid(newrel->rd_rel->reltoastrelid))
		{
			Oid			toastidx;
			char		NewToastName[NAMEDATALEN];

			/* Get the associated valid index to be renamed */
			toastidx = toast_get_valid_index(newrel->rd_rel->reltoastrelid,
											 AccessShareLock);

			/* rename the toast table ... */
			snprintf(NewToastName, NAMEDATALEN, "pg_toast_%u",
					 OIDOldHeap);
			RenameRelationInternal(newrel->rd_rel->reltoastrelid,
								   NewToastName, true, false);

			/* ... and its valid index too. */
			snprintf(NewToastName, NAMEDATALEN, "pg_toast_%u_index",
					 OIDOldHeap);

			RenameRelationInternal(toastidx,
								   NewToastName, true, true);
		}
		relation_close(newrel, NoLock);
	}

	/* if it's not a catalog table, clear any missing attribute settings */
	if (!is_system_catalog)
	{
		Relation	newrel;

		newrel = table_open(OIDOldHeap, NoLock);
		RelationClearMissing(newrel);
		relation_close(newrel, NoLock);
	}
}


/*
 * Get a list of tables that the current user owns and
 * have indisclustered set.  Return the list in a List * of rvsToCluster
 * with the tableOid and the indexOid on which the table is already
 * clustered.
 */
static List *
get_tables_to_cluster(MemoryContext cluster_context)
{
	Relation	indRelation;
	TableScanDesc scan;
	ScanKeyData entry;
	HeapTuple	indexTuple;
	Form_pg_index index;
	MemoryContext old_context;
	RelToCluster *rvtc;
	List	   *rvs = NIL;

	/*
	 * Get all indexes that have indisclustered set and are owned by
	 * appropriate user. System relations or nailed-in relations cannot ever
	 * have indisclustered set, because CLUSTER will refuse to set it when
	 * called with one of them as argument.
	 */
	indRelation = table_open(IndexRelationId, AccessShareLock);
	ScanKeyInit(&entry,
				Anum_pg_index_indisclustered,
				BTEqualStrategyNumber, F_BOOLEQ,
				BoolGetDatum(true));
	scan = table_beginscan_catalog(indRelation, 1, &entry);
	while ((indexTuple = heap_getnext(scan, ForwardScanDirection)) != NULL)
	{
		index = (Form_pg_index) GETSTRUCT(indexTuple);

		if (!pg_class_ownercheck(index->indrelid, GetUserId()))
			continue;

		/*
		 * We have to build the list in a different memory context so it will
		 * survive the cross-transaction processing
		 */
		old_context = MemoryContextSwitchTo(cluster_context);

		rvtc = (RelToCluster *) palloc(sizeof(RelToCluster));
		rvtc->tableOid = index->indrelid;
		rvtc->indexOid = index->indexrelid;
		rvs = lcons(rvtc, rvs);

		MemoryContextSwitchTo(old_context);
	}
	table_endscan(scan);

	relation_close(indRelation, AccessShareLock);

	return rvs;
}<|MERGE_RESOLUTION|>--- conflicted
+++ resolved
@@ -1477,15 +1477,9 @@
 		 */
 		vac_update_relstats(rel, relform1->relpages, relform1->reltuples,
 							relform1->relallvisible,
-<<<<<<< HEAD
 							relform1->relhasindex,
-							relform1->relfrozenxid,
-							relform1->relminmxid,
-=======
-							relform1->relhaspkey,
 							InvalidTransactionId,
 							InvalidTransactionId,
->>>>>>> b22544fb
 							false,
 							true /* isvacuum */);
 		relation_close(rel, AccessShareLock);
