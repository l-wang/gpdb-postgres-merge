--- conflicted
+++ resolved
@@ -3358,13 +3358,9 @@
 	 */
 	ExecBSInsertTriggers(estate, resultRelInfo);
 
-<<<<<<< HEAD
 	partValues = (Datum *) palloc(num_phys_attrs * sizeof(Datum));
 	partNulls = (bool *) palloc(num_phys_attrs * sizeof(bool));
 
-=======
-	bistate = GetBulkInsertState();
->>>>>>> 09509042
 	econtext = GetPerTupleExprContext(estate);
 
 	/* Set up callback to identify error line number */
