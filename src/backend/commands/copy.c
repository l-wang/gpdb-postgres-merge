--- conflicted
+++ resolved
@@ -32,11 +32,8 @@
 #include "cdb/cdbaocsam.h"
 #include "cdb/cdbpartition.h"
 #include "commands/copy.h"
-<<<<<<< HEAD
+#include "commands/defrem.h"
 #include "commands/tablecmds.h"
-=======
-#include "commands/defrem.h"
->>>>>>> 78a09145
 #include "commands/trigger.h"
 #include "commands/queue.h"
 #include "executor/executor.h"
@@ -853,7 +850,7 @@
  */
 void ValidateControlChars(bool copy, bool load, bool csv_mode, char *delim,
 						char *null_print, char *quote, char *escape,
-						List *force_quote, List *force_notnull,
+						  List *force_quote, bool force_quote_all, List *force_notnull,
 						bool header_line, bool fill_missing, char *newline,
 						int num_columns)
 {
@@ -901,61 +898,10 @@
 				(errcode(ERRCODE_INVALID_PARAMETER_VALUE),
 				errmsg("delimiter cannot be backslash")));
 
-<<<<<<< HEAD
 	if (strchr(null_print, delim[0]) != NULL && !delim_off)
 		ereport(ERROR,
 				(errcode(ERRCODE_FEATURE_NOT_SUPPORTED),
 		errmsg("delimiter must not appear in the NULL specification")));
-=======
-/*
- *	 DoCopy executes the SQL COPY statement
- *
- * Either unload or reload contents of table <relation>, depending on <from>.
- * (<from> = TRUE means we are inserting into the table.)  In the "TO" case
- * we also support copying the output of an arbitrary SELECT query.
- *
- * If <pipe> is false, transfer is between the table and the file named
- * <filename>.	Otherwise, transfer is between the table and our regular
- * input/output stream. The latter could be either stdin/stdout or a
- * socket, depending on whether we're running under Postmaster control.
- *
- * Iff <binary>, unload or reload in the binary format, as opposed to the
- * more wasteful but more robust and portable text format.
- *
- * Iff <oids>, unload or reload the format that includes OID information.
- * On input, we accept OIDs whether or not the table has an OID column,
- * but silently drop them if it does not.  On output, we report an error
- * if the user asks for OIDs in a table that has none (not providing an
- * OID column might seem friendlier, but could seriously confuse programs).
- *
- * If in the text format, delimit columns with delimiter <delim> and print
- * NULL values as <null_print>.
- *
- * Do not allow a Postgres user without superuser privilege to read from
- * or write to a file.
- *
- * Do not allow the copy if user doesn't have proper permission to access
- * the table or the specifically requested columns.
- */
-uint64
-DoCopy(const CopyStmt *stmt, const char *queryString)
-{
-	CopyState	cstate;
-	bool		is_from = stmt->is_from;
-	bool		pipe = (stmt->filename == NULL);
-	List	   *attnamelist = stmt->attlist;
-	List	   *force_quote = NIL;
-	List	   *force_notnull = NIL;
-	bool		force_quote_all = false;
-	bool		format_specified = false;
-	AclMode		required_access = (is_from ? ACL_INSERT : ACL_SELECT);
-	AclMode		relPerms;
-	AclMode		remainingPerms;
-	ListCell   *option;
-	TupleDesc	tupDesc;
-	int			num_phys_attrs;
-	uint64		processed;
->>>>>>> 78a09145
 
 	/*
 	 * Disallow unsafe delimiter characters in non-CSV mode.  We can't allow
@@ -1069,11 +1015,11 @@
 	/*
 	 * FORCE QUOTE
 	 */
-	if (!csv_mode && force_quote != NIL)
+	if (!csv_mode && (force_quote != NIL || force_quote_all))
 		ereport(ERROR,
 				(errcode(ERRCODE_FEATURE_NOT_SUPPORTED),
 				errmsg("force quote available only in CSV mode")));
-	if (force_quote != NIL && load)
+	if ((force_quote != NIL || force_quote_all) && load)
 		ereport(ERROR,
 				(errcode(ERRCODE_FEATURE_NOT_SUPPORTED),
 				errmsg("force quote only available for data unloading, not loading")));
@@ -1163,6 +1109,8 @@
 	List	   *attnamelist = stmt->attlist;
 	List	   *force_quote = NIL;
 	List	   *force_notnull = NIL;
+	bool		force_quote_all = false;
+	bool		format_specified = false;
 	AclMode		required_access = (is_from ? ACL_INSERT : ACL_SELECT);
 	AclMode		relPerms;
 	AclMode		remainingPerms;
@@ -1221,8 +1169,7 @@
 				ereport(ERROR,
 						(errcode(ERRCODE_SYNTAX_ERROR),
 						 errmsg("conflicting or redundant options")));
-<<<<<<< HEAD
-			cstate->null_print = strVal(defel->arg);
+			cstate->null_print = defGetString(defel);
 
 			/*
 			 * MPP-2010: unfortunately serialization function doesn't
@@ -1232,17 +1179,6 @@
 			 */
 			if(!cstate->null_print)
 				cstate->null_print = "";
-		}
-		else if (strcmp(defel->defname, "csv") == 0)
-		{
-			if (cstate->csv_mode)
-				ereport(ERROR,
-						(errcode(ERRCODE_SYNTAX_ERROR),
-						 errmsg("conflicting or redundant options")));
-			cstate->csv_mode = intVal(defel->arg);
-=======
-			cstate->null_print = defGetString(defel);
->>>>>>> 78a09145
 		}
 		else if (strcmp(defel->defname, "header") == 0)
 		{
@@ -1329,22 +1265,15 @@
 							defel->defname)));
 	}
 
-<<<<<<< HEAD
-	/* Set defaults */
-
-	/* Check for incompatible options */
-=======
 	/*
 	 * Check for incompatible options (must do these two before inserting
 	 * defaults)
 	 */
->>>>>>> 78a09145
 	if (cstate->binary && cstate->delim)
 		ereport(ERROR,
 				(errcode(ERRCODE_SYNTAX_ERROR),
 				 errmsg("cannot specify DELIMITER in BINARY mode")));
 
-<<<<<<< HEAD
 	if (stmt->is_program && stmt->filename == NULL)
 		ereport(ERROR,
 				(errcode(ERRCODE_SYNTAX_ERROR),
@@ -1364,13 +1293,6 @@
 				(errcode(ERRCODE_SYNTAX_ERROR),
 				 errmsg("cannot specify HEADER in BINARY mode")));
 
-	if (cstate->binary && cstate->csv_mode)
-		ereport(ERROR,
-				(errcode(ERRCODE_SYNTAX_ERROR),
-				 errmsg("cannot specify CSV in BINARY mode")));
-
-=======
->>>>>>> 78a09145
 	if (cstate->binary && cstate->null_print)
 		ereport(ERROR,
 				(errcode(ERRCODE_SYNTAX_ERROR),
@@ -1408,22 +1330,10 @@
 
 		sreh = (SingleRowErrorDesc *)stmt->sreh;
 
-<<<<<<< HEAD
 		if (!is_from)
 			ereport(ERROR,
 					(errcode(ERRCODE_GP_FEATURE_NOT_SUPPORTED),
 					 errmsg("COPY single row error handling only available using COPY FROM")));
-=======
-	/* Check force_quote */
-	if (!cstate->csv_mode && (force_quote != NIL || force_quote_all))
-		ereport(ERROR,
-				(errcode(ERRCODE_FEATURE_NOT_SUPPORTED),
-				 errmsg("COPY force quote available only in CSV mode")));
-	if ((force_quote != NIL || force_quote_all) && is_from)
-		ereport(ERROR,
-				(errcode(ERRCODE_FEATURE_NOT_SUPPORTED),
-				 errmsg("COPY force quote only available using COPY TO")));
->>>>>>> 78a09145
 
 		if (sreh->into_file)
 		{
@@ -1467,6 +1377,7 @@
 						 cstate->quote,
 						 cstate->escape,
 						 force_quote,
+						 force_quote_all,
 						 force_notnull,
 						 cstate->header_line,
 						 cstate->fill_missing,
@@ -1728,7 +1639,6 @@
 		cstate->queryDesc = CreateQueryDesc(plan, queryString,
 											GetActiveSnapshot(),
 											InvalidSnapshot,
-<<<<<<< HEAD
 											dest, NULL,
 											GP_INSTRUMENT_OPTS);
 
@@ -1746,9 +1656,6 @@
 		/* GPDB hook for collecting query info */
 		if (query_info_collect_hook)
 			(*query_info_collect_hook)(METRICS_QUERY_SUBMIT, cstate->queryDesc);
-=======
-											dest, NULL, 0);
->>>>>>> 78a09145
 
 		/*
 		 * Call ExecutorStart to prepare the plan for execution.
@@ -2791,30 +2698,10 @@
 				{
 					CHECK_FOR_INTERRUPTS();
 
-<<<<<<< HEAD
 					/* Extract all the values of the  tuple */
 					slot_getallattrs(slot);
 					values = slot_get_values(slot);
 					nulls = slot_get_isnull(slot);
-=======
-	/*
-	 * We need a ResultRelInfo so we can use the regular executor's
-	 * index-entry-making machinery.  (There used to be a huge amount of code
-	 * here that basically duplicated execUtils.c ...)
-	 */
-	resultRelInfo = makeNode(ResultRelInfo);
-	resultRelInfo->ri_RangeTableIndex = 1;		/* dummy */
-	resultRelInfo->ri_RelationDesc = cstate->rel;
-	resultRelInfo->ri_TrigDesc = CopyTriggerDesc(cstate->rel->trigdesc);
-	if (resultRelInfo->ri_TrigDesc)
-	{
-		resultRelInfo->ri_TrigFunctions = (FmgrInfo *)
-			palloc0(resultRelInfo->ri_TrigDesc->numtriggers * sizeof(FmgrInfo));
-		resultRelInfo->ri_TrigWhenExprs = (List **)
-			palloc0(resultRelInfo->ri_TrigDesc->numtriggers * sizeof(List *));
-	}
-	resultRelInfo->ri_TrigInstrument = NULL;
->>>>>>> 78a09145
 
 					/* Format and send the data */
 					CopyOneRowTo(cstate, MemTupleGetOid(tuple, mt_bind), values, nulls);
@@ -2822,7 +2709,6 @@
 
 				ExecDropSingleTupleTableSlot(slot);
 
-<<<<<<< HEAD
 				appendonly_endscan(aoscandesc);
 			}
 			else if (RelationIsAoCols(rel))
@@ -2830,11 +2716,6 @@
 				AOCSScanDesc scan = NULL;
 				TupleTableSlot *slot = MakeSingleTupleTableSlot(tupDesc);
 				bool *proj = NULL;
-=======
-	/* Set up a tuple slot too */
-	slot = ExecInitExtraTupleSlot(estate);
-	ExecSetSlotDescriptor(slot, tupDesc);
->>>>>>> 78a09145
 
 				int nvp = tupDesc->natts;
 				int i;
@@ -3327,17 +3208,8 @@
 		}
 	}
 
-<<<<<<< HEAD
 	if (cstate->fill_missing)
 		appendStringInfo(cdbcopy_cmd, " FILL MISSING FIELDS");
-=======
-		if (!skip_tuple)
-		{
-			List *recheckIndexes = NIL;
-
-			/* Place tuple in tuple slot */
-			ExecStoreTuple(tuple, slot, InvalidBuffer, false);
->>>>>>> 78a09145
 
 	/* add single row error handling clauses if necessary */
 	if (cstate->errMode != ALL_OR_NOTHING)
@@ -3351,7 +3223,6 @@
 						 cstate->cdbsreh->rejectlimit, (cstate->cdbsreh->is_limit_in_rows ? "ROWS" : "PERCENT"));
 	}
 
-<<<<<<< HEAD
 	return extra_attr_count;
 }
 
@@ -3406,29 +3277,6 @@
 	partitionData->part_infuncs = NULL;
 	partitionData->part_attnum = NULL;
 	partitionData->part_attnums = 0;
-=======
-			if (resultRelInfo->ri_NumIndices > 0)
-				recheckIndexes = ExecInsertIndexTuples(slot, &(tuple->t_self),
-													   estate, false);
-
-			/* AFTER ROW INSERT Triggers */
-			ExecARInsertTriggers(estate, resultRelInfo, tuple,
-								 recheckIndexes);
-
-			/*
-			 * We count only tuples not suppressed by a BEFORE INSERT trigger;
-			 * this is the same definition used by execMain.c for counting
-			 * tuples inserted by an INSERT command.
-			 */
-			cstate->processed++;
-		}
-	}
-
-	/* Done, clean up */
-	error_context_stack = errcontext.previous;
-
-	FreeBulkInsertState(bistate);
->>>>>>> 78a09145
 
 	/*
 	 * This stringInfo will contain 2 types of error messages:
@@ -3467,7 +3315,6 @@
 	 * Variables for cdbhash
 	 */
 
-<<<<<<< HEAD
 	/*
 	 * In the case of partitioned tables with children that have different
 	 * distribution policies, we maintain a hash table of CdbHashs and
@@ -3475,9 +3322,6 @@
 	 * when a partition is returned which we haven't seen before, we makeCdbHash
 	 * and copy the policy over.
 	 */
-=======
-	ExecResetTupleTable(estate->es_tupleTable, false);
->>>>>>> 78a09145
 
 	CdbHash *cdbHash = NULL;
 	AttrNumber	h_attnum;		/* hash key attribute number */
@@ -4551,8 +4395,12 @@
 	resultRelInfo->ri_RelationDesc = cstate->rel;
 	resultRelInfo->ri_TrigDesc = CopyTriggerDesc(cstate->rel->trigdesc);
 	if (resultRelInfo->ri_TrigDesc)
+	{
 		resultRelInfo->ri_TrigFunctions = (FmgrInfo *)
 			palloc0(resultRelInfo->ri_TrigDesc->numtriggers * sizeof(FmgrInfo));
+		resultRelInfo->ri_TrigWhenExprs = (List **)
+			palloc0(resultRelInfo->ri_TrigDesc->numtriggers * sizeof(List *));
+	}
 	resultRelInfo->ri_TrigInstrument = NULL;
 	ResultRelInfoSetSegno(resultRelInfo, cstate->ao_segnos);
 
@@ -4566,7 +4414,8 @@
 	CopyInitPartitioningState(estate);
 
 	/* Set up a tuple slot too */
-	baseSlot = MakeSingleTupleTableSlot(tupDesc);
+	baseSlot = ExecInitExtraTupleSlot(estate);
+	ExecSetSlotDescriptor(baseSlot, tupDesc);
 
 	econtext = GetPerTupleExprContext(estate);
 
@@ -5148,6 +4997,7 @@
 
 				if (!skip_tuple)
 				{
+					List	   *recheckIndexes = NIL;
 					char relstorage = RelinfoGetStorage(resultRelInfo);
 					ItemPointerData insertedTid;
 
@@ -5193,7 +5043,7 @@
 					}
 
 					if (resultRelInfo->ri_NumIndices > 0)
-						ExecInsertIndexTuples(slot, &insertedTid, estate, false);
+						recheckIndexes = ExecInsertIndexTuples(slot, &insertedTid, estate, false);
 
 					/* AFTER ROW INSERT Triggers */
 					if (resultRelInfo->ri_TrigDesc &&
@@ -5202,7 +5052,8 @@
 						HeapTuple tuple;
 
 						tuple = ExecFetchSlotHeapTuple(slot);
-						ExecARInsertTriggers(estate, resultRelInfo, tuple);
+						ExecARInsertTriggers(estate, resultRelInfo, tuple,
+											 recheckIndexes);
 					}
 
 					/*
@@ -5322,8 +5173,7 @@
 	/* NB: do not pfree baseValues/baseNulls and partValues/partNulls here, since
 	 * there may be duplicate free in ExecDropSingleTupleTableSlot; if not, they
 	 * would be freed by FreeExecutorState anyhow */
-
-	ExecDropSingleTupleTableSlot(baseSlot);
+	ExecResetTupleTable(estate->es_tupleTable, false);
 
 	/*
 	 * If we skipped writing WAL, then we need to sync the heap (but not
