/*-------------------------------------------------------------------------
 *
 * copy.c
 *		Implements the COPY utility command
 *
 * Portions Copyright (c) 2005-2008, Greenplum inc
 * Portions Copyright (c) 2012-Present Pivotal Software, Inc.
 * Portions Copyright (c) 1996-2019, PostgreSQL Global Development Group
 * Portions Copyright (c) 1994, Regents of the University of California
 *
 *
 * IDENTIFICATION
 *	  src/backend/commands/copy.c
 *
 *-------------------------------------------------------------------------
 */
#include "postgres.h"

#include "libpq-int.h"

#include <ctype.h>
#include <unistd.h>
#include <sys/stat.h>

#include "access/heapam.h"
#include "access/htup_details.h"
#include "access/sysattr.h"
#include "access/tableam.h"
#include "access/xact.h"
#include "access/xlog.h"
#include "catalog/dependency.h"
#include "catalog/pg_authid.h"
#include "catalog/pg_type.h"
#include "commands/copy.h"
#include "commands/defrem.h"
#include "commands/trigger.h"
#include "executor/execPartition.h"
#include "executor/executor.h"
#include "executor/nodeModifyTable.h"
#include "executor/tuptable.h"
#include "foreign/fdwapi.h"
#include "libpq/libpq.h"
#include "libpq/pqformat.h"
#include "mb/pg_wchar.h"
#include "miscadmin.h"
#include "optimizer/optimizer.h"
#include "nodes/makefuncs.h"
#include "parser/parse_coerce.h"
#include "parser/parse_collate.h"
#include "parser/parse_expr.h"
#include "parser/parse_relation.h"
#include "port/pg_bswap.h"
#include "rewrite/rewriteHandler.h"
#include "storage/fd.h"
#include "tcop/tcopprot.h"
#include "utils/builtins.h"
#include "utils/lsyscache.h"
#include "utils/memutils.h"
#include "utils/partcache.h"
#include "utils/portal.h"
#include "utils/rel.h"
#include "utils/rls.h"
#include "utils/snapmgr.h"

#include "access/external.h"
#include "access/url.h"
#include "catalog/catalog.h"
#include "catalog/namespace.h"
#include "catalog/pg_extprotocol.h"
#include "cdb/cdbappendonlyam.h"
#include "cdb/cdbaocsam.h"
#include "cdb/cdbconn.h"
#include "cdb/cdbcopy.h"
#include "cdb/cdbdisp_query.h"
#include "cdb/cdbdispatchresult.h"
#include "cdb/cdbsreh.h"
#include "cdb/cdbvars.h"
#include "commands/queue.h"
#include "nodes/makefuncs.h"
#include "postmaster/autostats.h"
#include "utils/metrics_utils.h"
#include "utils/resscheduler.h"
#include "utils/string_utils.h"


#define ISOCTAL(c) (((c) >= '0') && ((c) <= '7'))
#define OCTVALUE(c) ((c) - '0')

/*
 * Represents the heap insert method to be used during COPY FROM.
 */
typedef enum CopyInsertMethod
{
	CIM_SINGLE,					/* use table_tuple_insert or fdw routine */
	CIM_MULTI,					/* always use table_multi_insert */
	CIM_MULTI_CONDITIONAL		/* use table_multi_insert only if valid */
} CopyInsertMethod;

/*
 * No more than this many tuples per CopyMultiInsertBuffer
 *
 * Caution: Don't make this too big, as we could end up with this many
 * CopyMultiInsertBuffer items stored in CopyMultiInsertInfo's
 * multiInsertBuffers list.  Increasing this can cause quadratic growth in
 * memory requirements during copies into partitioned tables with a large
 * number of partitions.
 */
#define MAX_BUFFERED_TUPLES		1000

/*
 * Flush buffers if there are >= this many bytes, as counted by the input
 * size, of tuples stored.
 */
#define MAX_BUFFERED_BYTES		65535

/* Trim the list of buffers back down to this number after flushing */
#define MAX_PARTITION_BUFFERS	32

/* Stores multi-insert data related to a single relation in CopyFrom. */
typedef struct CopyMultiInsertBuffer
{
	TupleTableSlot *slots[MAX_BUFFERED_TUPLES]; /* Array to store tuples */
	ResultRelInfo *resultRelInfo;	/* ResultRelInfo for 'relid' */
	BulkInsertState bistate;	/* BulkInsertState for this rel */
	int			nused;			/* number of 'slots' containing tuples */
	uint64		linenos[MAX_BUFFERED_TUPLES];	/* Line # of tuple in copy
												 * stream */
} CopyMultiInsertBuffer;

/*
 * Stores one or many CopyMultiInsertBuffers and details about the size and
 * number of tuples which are stored in them.  This allows multiple buffers to
 * exist at once when COPYing into a partitioned table.
 */
typedef struct CopyMultiInsertInfo
{
	List	   *multiInsertBuffers; /* List of tracked CopyMultiInsertBuffers */
	int			bufferedTuples; /* number of tuples buffered over all buffers */
	int			bufferedBytes;	/* number of bytes from all buffered tuples */
	CopyState	cstate;			/* Copy state for this CopyMultiInsertInfo */
	EState	   *estate;			/* Executor state used for COPY */
	CommandId	mycid;			/* Command Id used for COPY */
	int			ti_options;		/* table insert options */
} CopyMultiInsertInfo;


/*
 * These macros centralize code used to process line_buf and raw_buf buffers.
 * They are macros because they often do continue/break control and to avoid
 * function call overhead in tight COPY loops.
 *
 * We must use "if (1)" because the usual "do {...} while(0)" wrapper would
 * prevent the continue/break processing from working.  We end the "if (1)"
 * with "else ((void) 0)" to ensure the "if" does not unintentionally match
 * any "else" in the calling code, and to avoid any compiler warnings about
 * empty statements.  See http://www.cit.gu.edu.au/~anthony/info/C/C.macros.
 */

/*
 * This keeps the character read at the top of the loop in the buffer
 * even if there is more than one read-ahead.
 */
#define IF_NEED_REFILL_AND_NOT_EOF_CONTINUE(extralen) \
if (1) \
{ \
	if (raw_buf_ptr + (extralen) >= copy_buf_len && !hit_eof) \
	{ \
		raw_buf_ptr = prev_raw_ptr; /* undo fetch */ \
		need_data = true; \
		continue; \
	} \
} else ((void) 0)

/* This consumes the remainder of the buffer and breaks */
#define IF_NEED_REFILL_AND_EOF_BREAK(extralen) \
if (1) \
{ \
	if (raw_buf_ptr + (extralen) >= copy_buf_len && hit_eof) \
	{ \
		if (extralen) \
			raw_buf_ptr = copy_buf_len; /* consume the partial character */ \
		/* backslash just before EOF, treat as data char */ \
		result = true; \
		break; \
	} \
} else ((void) 0)

/*
 * Transfer any approved data to line_buf; must do this to be sure
 * there is some room in raw_buf.
 */
#define REFILL_LINEBUF \
if (1) \
{ \
	if (raw_buf_ptr > cstate->raw_buf_index) \
	{ \
		appendBinaryStringInfo(&cstate->line_buf, \
							 cstate->raw_buf + cstate->raw_buf_index, \
							   raw_buf_ptr - cstate->raw_buf_index); \
		cstate->raw_buf_index = raw_buf_ptr; \
	} \
} else ((void) 0)

/* Undo any read-ahead and jump out of the block. */
#define NO_END_OF_COPY_GOTO \
if (1) \
{ \
	raw_buf_ptr = prev_raw_ptr + 1; \
	goto not_end_of_copy; \
} else ((void) 0)

static const char BinarySignature[11] = "PGCOPY\n\377\r\n\0";


/* non-export function prototypes */
static void EndCopy(CopyState cstate);
static CopyState BeginCopyTo(ParseState *pstate, Relation rel, RawStmt *query,
							 Oid queryRelId, const char *filename, bool is_program,
							 List *attnamelist, List *options);
static void EndCopyTo(CopyState cstate, uint64 *processed);
static uint64 DoCopyTo(CopyState cstate);
static uint64 CopyToDispatch(CopyState cstate);
static uint64 CopyTo(CopyState cstate);
static uint64 CopyDispatchOnSegment(CopyState cstate, const CopyStmt *stmt);
static uint64 CopyToQueryOnSegment(CopyState cstate);
static bool CopyReadLine(CopyState cstate);
static bool CopyReadLineText(CopyState cstate);
static int	CopyReadAttributesText(CopyState cstate, int stop_processing_at_field);
static int	CopyReadAttributesCSV(CopyState cstate, int stop_processing_at_field);
static Datum CopyReadBinaryAttribute(CopyState cstate,
									 int column_no, FmgrInfo *flinfo,
									 Oid typioparam, int32 typmod,
									 bool *isnull);
static void CopyAttributeOutText(CopyState cstate, char *string);
static void CopyAttributeOutCSV(CopyState cstate, char *string,
								bool use_quote, bool single_attr);

/* Low-level communications functions */
static void SendCopyBegin(CopyState cstate);
static void ReceiveCopyBegin(CopyState cstate);
static void SendCopyEnd(CopyState cstate);
static void CopySendData(CopyState cstate, const void *databuf, int datasize);
static void CopySendString(CopyState cstate, const char *str);
static void CopySendChar(CopyState cstate, char c);
static int	CopyGetData(CopyState cstate, void *databuf, int datasize);
static void CopySendInt32(CopyState cstate, int32 val);
static bool CopyGetInt32(CopyState cstate, int32 *val);
static void CopySendInt16(CopyState cstate, int16 val);
static bool CopyGetInt16(CopyState cstate, int16 *val);

static void SendCopyFromForwardedTuple(CopyState cstate,
						   CdbCopy *cdbCopy,
						   bool toAll,
						   int target_seg,
						   Relation rel,
						   int64 lineno,
						   char *line,
						   int line_len,
						   Datum *values,
						   bool *nulls);
static void SendCopyFromForwardedHeader(CopyState cstate, CdbCopy *cdbCopy);
static void SendCopyFromForwardedError(CopyState cstate, CdbCopy *cdbCopy, char *errmsg);

static bool NextCopyFromDispatch(CopyState cstate, ExprContext *econtext,
								 Datum *values, bool *nulls);
static bool NextCopyFromExecute(CopyState cstate, ExprContext *econtext, Datum *values, bool *nulls);
static bool NextCopyFromRawFieldsX(CopyState cstate, char ***fields, int *nfields,
								   int stop_processing_at_field);
static bool NextCopyFromX(CopyState cstate, ExprContext *econtext,
						  Datum *values, bool *nulls);
static void HandleCopyError(CopyState cstate);
static void HandleQDErrorFrame(CopyState cstate, char *p, int len);

static void CopyInitDataParser(CopyState cstate);
static void setEncodingConversionProc(CopyState cstate, int encoding, bool iswritable);

static GpDistributionData *InitDistributionData(CopyState cstate, EState *estate);
static void FreeDistributionData(GpDistributionData *distData);
static void InitCopyFromDispatchSplit(CopyState cstate, GpDistributionData *distData, EState *estate);
static unsigned int GetTargetSeg(GpDistributionData *distData, TupleTableSlot *slot);
static ProgramPipes *open_program_pipes(char *command, bool forwrite);
static void close_program_pipes(CopyState cstate, bool ifThrow);
CopyIntoClause*
MakeCopyIntoClause(CopyStmt *stmt);
static List *parse_joined_option_list(char *str, char *delimiter);

/* ==========================================================================
 * The following macros aid in major refactoring of data processing code (in
 * CopyFrom(+Dispatch)). We use macros because in some cases the code must be in
 * line in order to work (for example elog_dismiss() in PG_CATCH) while in
 * other cases we'd like to inline the code for performance reasons.
 *
 * NOTE that an almost identical set of macros exists in fileam.c. If you make
 * changes here you may want to consider taking a look there as well.
 * ==========================================================================
 */

#define RESET_LINEBUF \
cstate->line_buf.len = 0; \
cstate->line_buf.data[0] = '\0'; \
cstate->line_buf.cursor = 0;

#define RESET_ATTRBUF \
cstate->attribute_buf.len = 0; \
cstate->attribute_buf.data[0] = '\0'; \
cstate->attribute_buf.cursor = 0;

#define RESET_LINEBUF_WITH_LINENO \
line_buf_with_lineno.len = 0; \
line_buf_with_lineno.data[0] = '\0'; \
line_buf_with_lineno.cursor = 0;

static volatile CopyState glob_cstate = NULL;


/* GPDB_91_MERGE_FIXME: passing through a global variable like this is ugly */
static CopyStmt *glob_copystmt = NULL;

/*
 * Testing GUC: When enabled, COPY FROM prints an INFO line to indicate which
 * fields are processed in the QD, and which in the QE.
 */
extern bool Test_copy_qd_qe_split;

/*
 * When doing a COPY FROM through the dispatcher, the QD reads the input from
 * the input file (or stdin or program), and forwards the data to the QE nodes,
 * where they will actually be inserted.
 *
 * Ideally, the QD would just pass through each line to the QE as is, and let
 * the QEs to do all the processing. Because the more processing the QD has
 * to do, the more likely it is to become a bottleneck.
 *
 * However, the QD needs to figure out which QE to send each row to. For that,
 * it needs to at least parse the distribution key. The distribution key might
 * also be a DEFAULTed column, in which case the DEFAULT value needs to be
 * evaluated in the QD. In that case, the QD must send the computed value
 * to the QE - we cannot assume that the QE can re-evaluate the expression and
 * arrive at the same value, at least not if the DEFAULT expression is volatile.
 *
 * Therefore, we need a flexible format between the QD and QE, where the QD
 * processes just enough of each input line to figure out where to send it.
 * It must send the values it had to parse and evaluate to the QE, as well
 * as the rest of the original input line, so that the QE can parse the rest
 * of it.
 *
 * The 'copy_from_dispatch_*' structs are used in the QD->QE stream. For each
 * input line, the QD constructs a 'copy_from_dispatch_row' struct, and sends
 * it to the QE. Before any rows, a QDtoQESignature is sent first, followed by
 * a 'copy_from_dispatch_header'. When QD encounters a recoverable error that
 * needs to be logged in the error log (LOG ERRORS SEGMENT REJECT LIMIT), it
 * sends the erroneous raw to a QE, in a 'copy_from_dispatch_error' struct.
 *
 *
 * COPY TO is simpler: The QEs form the output rows in the final form, and the QD
 * just collects and forwards them to the client. The QD doesn't need to parse
 * the rows at all.
 */
static const char QDtoQESignature[] = "PGCOPY-QD-TO-QE\n\377\r\n";

/* Header contains information that applies to all the rows that follow. */
typedef struct
{
	/*
	 * First field that should be processed in the QE. Any fields before
	 * this will be included as Datums in the rows that follow.
	 */
	int16		first_qe_processed_field;
} copy_from_dispatch_header;

typedef struct
{
	/*
	 * Information about this input line.
	 *
	 * 'relid' is the target relation's OID. Normally, the same as
	 * cstate->relid, but for a partitioned relation, it indicates the target
	 * partition. Note: this must be the first field, because InvalidOid means
	 * that this is actually a 'copy_from_dispatch_error' struct.
	 *
	 * 'lineno' is the input line number, for error reporting.
	 */
	int64		lineno;
	Oid			relid;

	uint32		line_len;			/* size of the included input line */
	uint32		residual_off;		/* offset in the line, where QE should
									 * process remaining fields */
	bool		delim_seen_at_end;  /* conveys to QE if QD saw a delim at end
									 * of its processing */
	uint16		fld_count;			/* # of fields that were processed in the
									 * QD. */

	/* The input line follows. */

	/*
	 * For each field that was parsed in the QD already, the following data follows:
	 *
	 * int16	fieldnum;
	 * <data>
	 *
	 * NULL values are not included, any attributes that are not included in
	 * the message are implicitly NULL.
	 *
	 * For pass-by-value datatypes, the <data> is the raw Datum. For
	 * simplicity, it is always sent as a full-width 8-byte Datum, regardless
	 * of the datatype's length.
	 *
	 * For other fixed width datatypes, <data> is the datatype's value.
	 *
	 * For variable-length datatypes, <data> begins with a 4-byte length field,
	 * followed by the data. Cstrings (typlen = -2) are also sent in this
	 * format.
	 */
} copy_from_dispatch_row;

/* Size of the struct, without padding at the end. */
#define SizeOfCopyFromDispatchRow (offsetof(copy_from_dispatch_row, fld_count) + sizeof(uint16))

typedef struct
{
	int64		error_marker;	/* constant -1, to mark that this is an error
								 * frame rather than 'copy_from_dispatch_row' */
	int64		lineno;
	uint32		errmsg_len;
	uint32		line_len;
	bool		line_buf_converted;

	/* 'errmsg' follows */
	/* 'line' follows */
} copy_from_dispatch_error;

/* Size of the struct, without padding at the end. */
#define SizeOfCopyFromDispatchError (offsetof(copy_from_dispatch_error, line_buf_converted) + sizeof(bool))


/*
 * Send copy start/stop messages for frontend copies.  These have changed
 * in past protocol redesigns.
 */
static void
SendCopyBegin(CopyState cstate)
{
	if (PG_PROTOCOL_MAJOR(FrontendProtocol) >= 3)
	{
		/* new way */
		StringInfoData buf;
		int			natts = list_length(cstate->attnumlist);
		int16		format = (cstate->binary ? 1 : 0);
		int			i;

		pq_beginmessage(&buf, 'H');
		pq_sendbyte(&buf, format);	/* overall format */
		pq_sendint16(&buf, natts);
		for (i = 0; i < natts; i++)
			pq_sendint16(&buf, format); /* per-column formats */
		pq_endmessage(&buf);
		cstate->copy_dest = COPY_NEW_FE;
	}
	else
	{
		/* old way */
		if (cstate->binary)
			ereport(ERROR,
					(errcode(ERRCODE_FEATURE_NOT_SUPPORTED),
					 errmsg("COPY BINARY is not supported to stdout or from stdin")));
		pq_putemptymessage('H');
		/* grottiness needed for old COPY OUT protocol */
		pq_startcopyout();
		cstate->copy_dest = COPY_OLD_FE;
	}
}

static void
ReceiveCopyBegin(CopyState cstate)
{
	if (PG_PROTOCOL_MAJOR(FrontendProtocol) >= 3)
	{
		/* new way */
		StringInfoData buf;
		int			natts = list_length(cstate->attnumlist);
		int16		format = (cstate->binary ? 1 : 0);
		int			i;

		pq_beginmessage(&buf, 'G');
		pq_sendbyte(&buf, format);	/* overall format */
		pq_sendint16(&buf, natts);
		for (i = 0; i < natts; i++)
			pq_sendint16(&buf, format); /* per-column formats */
		pq_endmessage(&buf);
		cstate->copy_dest = COPY_NEW_FE;
		cstate->fe_msgbuf = makeStringInfo();
	}
	else
	{
		/* old way */
		if (cstate->binary)
			ereport(ERROR,
					(errcode(ERRCODE_FEATURE_NOT_SUPPORTED),
					 errmsg("COPY BINARY is not supported to stdout or from stdin")));
		pq_putemptymessage('G');
		/* any error in old protocol will make us lose sync */
		pq_startmsgread();
		cstate->copy_dest = COPY_OLD_FE;
	}
	/* We *must* flush here to ensure FE knows it can send. */
	pq_flush();
}

static void
SendCopyEnd(CopyState cstate)
{
	if (cstate->copy_dest == COPY_NEW_FE)
	{
		/* Shouldn't have any unsent data */
		Assert(cstate->fe_msgbuf->len == 0);
		/* Send Copy Done message */
		pq_putemptymessage('c');
	}
	else
	{
		CopySendData(cstate, "\\.", 2);
		/* Need to flush out the trailer (this also appends a newline) */
		CopySendEndOfRow(cstate);
		pq_endcopyout(false);
	}
}

/*----------
 * CopySendData sends output data to the destination (file or frontend)
 * CopySendString does the same for null-terminated strings
 * CopySendChar does the same for single characters
 * CopySendEndOfRow does the appropriate thing at end of each data row
 *	(data is not actually flushed except by CopySendEndOfRow)
 *
 * NB: no data conversion is applied by these functions
 *----------
 */
static void
CopySendData(CopyState cstate, const void *databuf, int datasize)
{
	appendBinaryStringInfo(cstate->fe_msgbuf, databuf, datasize);
}

static void
CopySendString(CopyState cstate, const char *str)
{
	appendBinaryStringInfo(cstate->fe_msgbuf, str, strlen(str));
}

static void
CopySendChar(CopyState cstate, char c)
{
	appendStringInfoCharMacro(cstate->fe_msgbuf, c);
}

/* AXG: Note that this will both add a newline AND flush the data.
 * For the dispatcher COPY TO we don't want to use this method since
 * our newlines already exist. We use another new method similar to
 * this one to flush the data
 */
void
CopySendEndOfRow(CopyState cstate)
{
	StringInfo	fe_msgbuf = cstate->fe_msgbuf;

	switch (cstate->copy_dest)
	{
		case COPY_FILE:
			if (!cstate->binary)
			{
				/* Default line termination depends on platform */
#ifndef WIN32
				CopySendChar(cstate, '\n');
#else
				CopySendString(cstate, "\r\n");
#endif
			}

			if (fwrite(fe_msgbuf->data, fe_msgbuf->len, 1,
					   cstate->copy_file) != 1 ||
				ferror(cstate->copy_file))
			{
				if (cstate->is_program)
				{
					if (errno == EPIPE)
					{
						/*
						 * The pipe will be closed automatically on error at
						 * the end of transaction, but we might get a better
						 * error message from the subprocess' exit code than
						 * just "Broken Pipe"
						 */
						close_program_pipes(cstate, true);

						/*
						 * If close_program_pipes() didn't throw an error,
						 * the program terminated normally, but closed the
						 * pipe first. Restore errno, and throw an error.
						 */
						errno = EPIPE;
					}
					ereport(ERROR,
							(errcode_for_file_access(),
							 errmsg("could not write to COPY program: %m")));
				}
				else
					ereport(ERROR,
							(errcode_for_file_access(),
							 errmsg("could not write to COPY file: %m")));
			}
			break;
		case COPY_OLD_FE:
			/* The FE/BE protocol uses \n as newline for all platforms */
			if (!cstate->binary)
				CopySendChar(cstate, '\n');

			if (pq_putbytes(fe_msgbuf->data, fe_msgbuf->len))
			{
				/* no hope of recovering connection sync, so FATAL */
				ereport(FATAL,
						(errcode(ERRCODE_CONNECTION_FAILURE),
						 errmsg("connection lost during COPY to stdout")));
			}
			break;
		case COPY_NEW_FE:
			/* The FE/BE protocol uses \n as newline for all platforms */
			if (!cstate->binary)
				CopySendChar(cstate, '\n');

			/* Dump the accumulated row as one CopyData message */
			(void) pq_putmessage('d', fe_msgbuf->data, fe_msgbuf->len);
			break;
		case COPY_CALLBACK:
			/* we don't actually do the write here, we let the caller do it */
#ifndef WIN32
			CopySendChar(cstate, '\n');
#else
			CopySendString(cstate, "\r\n");
#endif
			return; /* don't want to reset msgbuf quite yet */
	}

	resetStringInfo(fe_msgbuf);
}

/*
 * AXG: This one is equivalent to CopySendEndOfRow() besides that
 * it doesn't send end of row - it just flushed the data. We need
 * this method for the dispatcher COPY TO since it already has data
 * with newlines (from the executors).
 */
static void
CopyToDispatchFlush(CopyState cstate)
{
	StringInfo	fe_msgbuf = cstate->fe_msgbuf;

	switch (cstate->copy_dest)
	{
		case COPY_FILE:

			(void) fwrite(fe_msgbuf->data, fe_msgbuf->len,
						  1, cstate->copy_file);
			if (ferror(cstate->copy_file))
			{
				if (cstate->is_program)
				{
					if (errno == EPIPE)
					{
						/*
						 * The pipe will be closed automatically on error at
						 * the end of transaction, but we might get a better
						 * error message from the subprocess' exit code than
						 * just "Broken Pipe"
						 */
						close_program_pipes(cstate, true);

						/*
						 * If close_program_pipes() didn't throw an error,
						 * the program terminated normally, but closed the
						 * pipe first. Restore errno, and throw an error.
						 */
						errno = EPIPE;
					}
					ereport(ERROR,
							(errcode_for_file_access(),
							 errmsg("could not write to COPY program: %m")));
				}
				else
					ereport(ERROR,
						(errcode_for_file_access(),
						 errmsg("could not write to COPY file: %m")));
			}
			break;
		case COPY_OLD_FE:

			if (pq_putbytes(fe_msgbuf->data, fe_msgbuf->len))
			{
				/* no hope of recovering connection sync, so FATAL */
				ereport(FATAL,
						(errcode(ERRCODE_CONNECTION_FAILURE),
						 errmsg("connection lost during COPY to stdout")));
			}
			break;
		case COPY_NEW_FE:

			/* Dump the accumulated row as one CopyData message */
			(void) pq_putmessage('d', fe_msgbuf->data, fe_msgbuf->len);
			break;
		case COPY_CALLBACK:
			Insist(false); /* internal error */
			break;
	}

	resetStringInfo(fe_msgbuf);
}

/*
 * CopyGetData reads data from the source (file or frontend)
 *
 * Note: when copying from the frontend, we expect a proper EOF mark per
 * protocol; if the frontend simply drops the connection, we raise error.
 * It seems unwise to allow the COPY IN to complete normally in that case.
 *
 * NB: no data conversion is applied here.
 *
 * Returns: the number of bytes that were successfully read
 * into the data buffer.
 */
static int
CopyGetData(CopyState cstate, void *databuf, int datasize)
{
	size_t		bytesread = 0;

	switch (cstate->copy_dest)
	{
		case COPY_FILE:
			bytesread = fread(databuf, 1, datasize, cstate->copy_file);
			if (feof(cstate->copy_file))
				cstate->reached_eof = true;
			if (ferror(cstate->copy_file))
			{
				if (cstate->is_program)
				{
					int olderrno = errno;

					close_program_pipes(cstate, true);

					/*
					 * If close_program_pipes() didn't throw an error,
					 * the program terminated normally, but closed the
					 * pipe first. Restore errno, and throw an error.
					 */
					errno = olderrno;

					ereport(ERROR,
							(errcode_for_file_access(),
							 errmsg("could not read from COPY program: %m")));
				}
				else
					ereport(ERROR,
						(errcode_for_file_access(),
						 errmsg("could not read from COPY file: %m")));
			}
			break;
		case COPY_OLD_FE:
			if (pq_getbytes((char *) databuf, datasize))
			{
				/* Only a \. terminator is legal EOF in old protocol */
				ereport(ERROR,
						(errcode(ERRCODE_CONNECTION_FAILURE),
						 errmsg("unexpected EOF on client connection with an open transaction")));
			}
			bytesread += datasize;		/* update the count of bytes that were
										 * read so far */
			break;
		case COPY_NEW_FE:
			while (datasize > 0 && !cstate->reached_eof)
			{
				int			avail;

				while (cstate->fe_msgbuf->cursor >= cstate->fe_msgbuf->len)
				{
					/* Try to receive another message */
					int			mtype;

			readmessage:
					HOLD_CANCEL_INTERRUPTS();
					pq_startmsgread();
					mtype = pq_getbyte();
					if (mtype == EOF)
						ereport(ERROR,
								(errcode(ERRCODE_CONNECTION_FAILURE),
								 errmsg("unexpected EOF on client connection with an open transaction")));
					if (pq_getmessage(cstate->fe_msgbuf, 0))
						ereport(ERROR,
								(errcode(ERRCODE_CONNECTION_FAILURE),
								 errmsg("unexpected EOF on client connection with an open transaction")));
					RESUME_CANCEL_INTERRUPTS();
					switch (mtype)
					{
						case 'd':	/* CopyData */
							break;
						case 'c':	/* CopyDone */
							/* COPY IN correctly terminated by frontend */
							cstate->reached_eof = true;
							return bytesread;
						case 'f':	/* CopyFail */
							ereport(ERROR,
									(errcode(ERRCODE_QUERY_CANCELED),
									 errmsg("COPY from stdin failed: %s",
											pq_getmsgstring(cstate->fe_msgbuf))));
							break;
						case 'H':	/* Flush */
						case 'S':	/* Sync */

							/*
							 * Ignore Flush/Sync for the convenience of client
							 * libraries (such as libpq) that may send those
							 * without noticing that the command they just
							 * sent was COPY.
							 */
							goto readmessage;
						default:
							ereport(ERROR,
									(errcode(ERRCODE_PROTOCOL_VIOLATION),
									 errmsg("unexpected message type 0x%02X during COPY from stdin",
											mtype)));
							break;
					}
				}
				avail = cstate->fe_msgbuf->len - cstate->fe_msgbuf->cursor;
				if (avail > datasize)
					avail = datasize;
				pq_copymsgbytes(cstate->fe_msgbuf, databuf, avail);
				databuf = (void *) ((char *) databuf + avail);
				bytesread += avail;		/* update the count of bytes that were
										 * read so far */
				datasize -= avail;
			}
			break;
		case COPY_CALLBACK:
			bytesread = cstate->data_source_cb(databuf, datasize, datasize,
											   cstate->data_source_cb_extra);
			break;
	}

	return bytesread;
}


/*
 * These functions do apply some data conversion
 */

/*
 * CopySendInt32 sends an int32 in network byte order
 */
static void
CopySendInt32(CopyState cstate, int32 val)
{
	uint32		buf;

	buf = pg_hton32((uint32) val);
	CopySendData(cstate, &buf, sizeof(buf));
}

/*
 * CopyGetInt32 reads an int32 that appears in network byte order
 *
 * Returns true if OK, false if EOF
 */
static bool
CopyGetInt32(CopyState cstate, int32 *val)
{
	uint32		buf;

	if (CopyGetData(cstate, &buf, sizeof(buf)) != sizeof(buf))
	{
		*val = 0;				/* suppress compiler warning */
		return false;
	}
	*val = (int32) pg_ntoh32(buf);
	return true;
}

/*
 * CopySendInt16 sends an int16 in network byte order
 */
static void
CopySendInt16(CopyState cstate, int16 val)
{
	uint16		buf;

	buf = pg_hton16((uint16) val);
	CopySendData(cstate, &buf, sizeof(buf));
}

/*
 * CopyGetInt16 reads an int16 that appears in network byte order
 */
static bool
CopyGetInt16(CopyState cstate, int16 *val)
{
	uint16		buf;

	if (CopyGetData(cstate, &buf, sizeof(buf)) != sizeof(buf))
	{
		*val = 0;				/* suppress compiler warning */
		return false;
	}
	*val = (int16) pg_ntoh16(buf);
	return true;
}


/*
 * CopyLoadRawBuf loads some more data into raw_buf
 *
 * Returns true if able to obtain at least one more byte, else false.
 *
 * If raw_buf_index < raw_buf_len, the unprocessed bytes are transferred
 * down to the start of the buffer and then we load more data after that.
 * This case is used only when a frontend multibyte character crosses a
 * bufferload boundary.
 */
static bool
CopyLoadRawBuf(CopyState cstate)
{
	int			nbytes;
	int			inbytes;

	if (cstate->raw_buf_index < cstate->raw_buf_len)
	{
		/* Copy down the unprocessed data */
		nbytes = cstate->raw_buf_len - cstate->raw_buf_index;
		memmove(cstate->raw_buf, cstate->raw_buf + cstate->raw_buf_index,
				nbytes);
	}
	else
		nbytes = 0;				/* no data need be saved */

	inbytes = CopyGetData(cstate, cstate->raw_buf + nbytes,
						  RAW_BUF_SIZE - nbytes);
	nbytes += inbytes;
	cstate->raw_buf[nbytes] = '\0';
	cstate->raw_buf_index = 0;
	cstate->raw_buf_len = nbytes;
	return (inbytes > 0);
}


/*
 *	 DoCopy executes the SQL COPY statement
 *
 * Either unload or reload contents of table <relation>, depending on <from>.
 * (<from> = true means we are inserting into the table.)  In the "TO" case
 * we also support copying the output of an arbitrary SELECT, INSERT, UPDATE
 * or DELETE query.
 *
 * If <pipe> is false, transfer is between the table and the file named
 * <filename>.  Otherwise, transfer is between the table and our regular
 * input/output stream. The latter could be either stdin/stdout or a
 * socket, depending on whether we're running under Postmaster control.
 *
 * Do not allow a Postgres user without the 'pg_read_server_files' or
 * 'pg_write_server_files' role to read from or write to a file.
 *
 * Do not allow the copy if user doesn't have proper permission to access
 * the table or the specifically requested columns.
 */
void
DoCopy(ParseState *pstate, const CopyStmt *stmt,
	   int stmt_location, int stmt_len,
	   uint64 *processed)
{
	CopyState	cstate;
	bool		is_from = stmt->is_from;
	bool		pipe = (stmt->filename == NULL || Gp_role == GP_ROLE_EXECUTE);
	Relation	rel;
	Oid			relid;
	RawStmt    *query = NULL;
	Node	   *whereClause = NULL;
	List	   *attnamelist = stmt->attlist;
	List	   *options;

	glob_cstate = NULL;
	glob_copystmt = (CopyStmt *) stmt;

	options = stmt->options;

	if (stmt->sreh && !is_from)
		ereport(ERROR,
				(errcode(ERRCODE_FEATURE_NOT_SUPPORTED),
				 errmsg("COPY single row error handling only available using COPY FROM")));

/* GPDB_91_MERGE_FIXME: this should probably be done earlier, e.g. in parser */
	/* Transfer any SREH options to the options list, so that BeginCopy can see them. */
	if (stmt->sreh)
	{
		SingleRowErrorDesc *sreh = (SingleRowErrorDesc *) stmt->sreh;

		options = list_copy(options);
		options = lappend(options, makeDefElem("sreh", (Node *) sreh, -1));
	}

	/*
	 * Disallow COPY to/from file or program except to users with the
	 * appropriate role.
	 */
	if (!pipe)
	{
		if (stmt->is_program)
		{
			if (!is_member_of_role(GetUserId(), DEFAULT_ROLE_EXECUTE_SERVER_PROGRAM))
				ereport(ERROR,
						(errcode(ERRCODE_INSUFFICIENT_PRIVILEGE),
						 errmsg("must be superuser or a member of the pg_execute_server_program role to COPY to or from an external program"),
						 errhint("Anyone can COPY to stdout or from stdin. "
								 "psql's \\copy command also works for anyone.")));
		}
		else
		{
			if (is_from && !is_member_of_role(GetUserId(), DEFAULT_ROLE_READ_SERVER_FILES))
				ereport(ERROR,
						(errcode(ERRCODE_INSUFFICIENT_PRIVILEGE),
						 errmsg("must be superuser or a member of the pg_read_server_files role to COPY from a file"),
						 errhint("Anyone can COPY to stdout or from stdin. "
								 "psql's \\copy command also works for anyone.")));

			if (!is_from && !is_member_of_role(GetUserId(), DEFAULT_ROLE_WRITE_SERVER_FILES))
				ereport(ERROR,
						(errcode(ERRCODE_INSUFFICIENT_PRIVILEGE),
						 errmsg("must be superuser or a member of the pg_write_server_files role to COPY to a file"),
						 errhint("Anyone can COPY to stdout or from stdin. "
								 "psql's \\copy command also works for anyone.")));
		}
	}

	if (stmt->relation)
	{
		LOCKMODE	lockmode = is_from ? RowExclusiveLock : AccessShareLock;
		RangeTblEntry *rte;
		TupleDesc	tupDesc;
		List	   *attnums;
		ListCell   *cur;

		Assert(!stmt->query);

		/* Open and lock the relation, using the appropriate lock type. */
		rel = table_openrv(stmt->relation, lockmode);

		if (is_from && !allowSystemTableMods && IsUnderPostmaster && IsSystemRelation(rel))
		{
			ereport(ERROR,
					(errcode(ERRCODE_INSUFFICIENT_PRIVILEGE),
							errmsg("permission denied: \"%s\" is a system catalog",
								RelationGetRelationName(rel)),
								errhint("Make sure the configuration parameter allow_system_table_mods is set.")));
		}

		relid = RelationGetRelid(rel);

		rte = addRangeTableEntryForRelation(pstate, rel, lockmode,
											NULL, false, false);
		rte->requiredPerms = (is_from ? ACL_INSERT : ACL_SELECT);

		if (stmt->whereClause)
		{
			/* add rte to column namespace  */
			addRTEtoQuery(pstate, rte, false, true, true);

			/* Transform the raw expression tree */
			whereClause = transformExpr(pstate, stmt->whereClause, EXPR_KIND_COPY_WHERE);

			/* Make sure it yields a boolean result. */
			whereClause = coerce_to_boolean(pstate, whereClause, "WHERE");

			/* we have to fix its collations too */
			assign_expr_collations(pstate, whereClause);

			whereClause = eval_const_expressions(NULL, whereClause);

			whereClause = (Node *) canonicalize_qual((Expr *) whereClause, false);
			whereClause = (Node *) make_ands_implicit((Expr *) whereClause);
		}

		tupDesc = RelationGetDescr(rel);
		attnums = CopyGetAttnums(tupDesc, rel, attnamelist);
		foreach (cur, attnums)
		{
			int			attno = lfirst_int(cur) -
			FirstLowInvalidHeapAttributeNumber;

			if (is_from)
				rte->insertedCols = bms_add_member(rte->insertedCols, attno);
			else
				rte->selectedCols = bms_add_member(rte->selectedCols, attno);
		}
		ExecCheckRTPerms(pstate->p_rtable, true);

		/*
		 * Permission check for row security policies.
		 *
		 * check_enable_rls will ereport(ERROR) if the user has requested
		 * something invalid and will otherwise indicate if we should enable
		 * RLS (returns RLS_ENABLED) or not for this COPY statement.
		 *
		 * If the relation has a row security policy and we are to apply it
		 * then perform a "query" copy and allow the normal query processing
		 * to handle the policies.
		 *
		 * If RLS is not enabled for this, then just fall through to the
		 * normal non-filtering relation handling.
		 *
		 * GPDB: Also do this for partitioned tables. In PostgreSQL, you get
		 * an error:
		 *
		 * ERROR:  cannot copy from partitioned table "foo"
		 * HINT:  Try the COPY (SELECT ...) TO variant.
		 *
		 * In GPDB 6 and before, support for COPYing partitioned table was
		 * implemented deenop in the COPY processing code. In GPDB 7,
		 * partitiong was replaced with upstream impementation, but for
		 * backwards-compatibility, we do the translation to "COPY (SELECT
		 * ...)" variant automatically, just like PostgreSQL does for RLS.
		 * GPDB_12_MERGE_FIXME: Verify that the performance is acceptable.
		 * The executor surely adds some overhead.
		 */
		if (check_enable_rls(rte->relid, InvalidOid, false) == RLS_ENABLED ||
			(!is_from && rel->rd_rel->relkind == RELKIND_PARTITIONED_TABLE))
		{
			SelectStmt *select;
			ColumnRef  *cr;
			ResTarget  *target;
			RangeVar   *from;
			List	   *targetList = NIL;

			if (is_from)
				ereport(ERROR,
						(errcode(ERRCODE_FEATURE_NOT_SUPPORTED),
						 errmsg("COPY FROM not supported with row-level security"),
						 errhint("Use INSERT statements instead.")));

			/*
			 * Build target list
			 *
			 * If no columns are specified in the attribute list of the COPY
			 * command, then the target list is 'all' columns. Therefore, '*'
			 * should be used as the target list for the resulting SELECT
			 * statement.
			 *
			 * In the case that columns are specified in the attribute list,
			 * create a ColumnRef and ResTarget for each column and add them
			 * to the target list for the resulting SELECT statement.
			 */
			if (!stmt->attlist)
			{
				cr = makeNode(ColumnRef);
				cr->fields = list_make1(makeNode(A_Star));
				cr->location = -1;

				target = makeNode(ResTarget);
				target->name = NULL;
				target->indirection = NIL;
				target->val = (Node *) cr;
				target->location = -1;

				targetList = list_make1(target);
			}
			else
			{
				ListCell   *lc;

				foreach(lc, stmt->attlist)
				{
					/*
					 * Build the ColumnRef for each column.  The ColumnRef
					 * 'fields' property is a String 'Value' node (see
					 * nodes/value.h) that corresponds to the column name
					 * respectively.
					 */
					cr = makeNode(ColumnRef);
					cr->fields = list_make1(lfirst(lc));
					cr->location = -1;

					/* Build the ResTarget and add the ColumnRef to it. */
					target = makeNode(ResTarget);
					target->name = NULL;
					target->indirection = NIL;
					target->val = (Node *) cr;
					target->location = -1;

					/* Add each column to the SELECT statement's target list */
					targetList = lappend(targetList, target);
				}
			}

			/*
			 * Build RangeVar for from clause, fully qualified based on the
			 * relation which we have opened and locked.
			 */
			from = makeRangeVar(get_namespace_name(RelationGetNamespace(rel)),
								pstrdup(RelationGetRelationName(rel)),
								-1);

			/* Build query */
			select = makeNode(SelectStmt);
			select->targetList = targetList;
			select->fromClause = list_make1(from);

			query = makeNode(RawStmt);
			query->stmt = (Node *) select;
			query->stmt_location = stmt_location;
			query->stmt_len = stmt_len;

			/*
			 * Close the relation for now, but keep the lock on it to prevent
			 * changes between now and when we start the query-based COPY.
			 *
			 * We'll reopen it later as part of the query-based COPY.
			 */
			table_close(rel, NoLock);
			rel = NULL;
		}
	}
	else
	{
		Assert(stmt->query);

		query = makeNode(RawStmt);
		query->stmt = stmt->query;
		query->stmt_location = stmt_location;
		query->stmt_len = stmt_len;

		relid = InvalidOid;
		rel = NULL;
	}

	if (is_from)
	{
		Assert(rel);

		if (stmt->sreh && Gp_role != GP_ROLE_EXECUTE && !rel->rd_cdbpolicy)
			ereport(ERROR,
					(errcode(ERRCODE_FEATURE_NOT_SUPPORTED),
					 errmsg("COPY single row error handling only available for distributed user tables")));

		/*
		 * GPDB_91_MERGE_FIXME: is it possible to get to this point in the code
		 * with a temporary relation that belongs to another session? If so, the
		 * following code doesn't function as expected.
		 */
		/* check read-only transaction and parallel mode */
		if (XactReadOnly && !rel->rd_islocaltemp)
			PreventCommandIfReadOnly("COPY FROM");
		PreventCommandIfParallelMode("COPY FROM");

		cstate = BeginCopyFrom(pstate, rel, stmt->filename, stmt->is_program,
							   NULL, NULL, stmt->attlist, options);
		cstate->whereClause = whereClause;

		/*
		 * Error handling setup
		 */
		if (cstate->sreh)
		{
			/* Single row error handling requested */
			SingleRowErrorDesc *sreh = cstate->sreh;
			char		log_to_file = LOG_ERRORS_DISABLE;

			if (IS_LOG_TO_FILE(sreh->log_error_type))
			{
				cstate->errMode = SREH_LOG;
				/* LOG ERRORS PERSISTENTLY for COPY is not allowed for now. */
				log_to_file = LOG_ERRORS_ENABLE;
			}
			else
			{
				cstate->errMode = SREH_IGNORE;
			}
			cstate->cdbsreh = makeCdbSreh(sreh->rejectlimit,
										  sreh->is_limit_in_rows,
										  cstate->filename,
										  stmt->relation->relname,
										  log_to_file);
			if (rel)
				cstate->cdbsreh->relid = RelationGetRelid(rel);
		}
		else
		{
			/* No single row error handling requested. Use "all or nothing" */
			cstate->cdbsreh = NULL; /* default - no SREH */
			cstate->errMode = ALL_OR_NOTHING; /* default */
		}

		PG_TRY();
		{
			if (Gp_role == GP_ROLE_DISPATCH && cstate->on_segment)
				*processed = CopyDispatchOnSegment(cstate, stmt);
			else
				*processed = CopyFrom(cstate);	/* copy from file to database */
		}
		PG_CATCH();
		{
			if (cstate->cdbCopy)
			{
				MemoryContext oldcontext = MemoryContextSwitchTo(cstate->copycontext);

				cdbCopyAbort(cstate->cdbCopy);
				cstate->cdbCopy = NULL;
				MemoryContextSwitchTo(oldcontext);
			}
			PG_RE_THROW();
		}
		PG_END_TRY();
		EndCopyFrom(cstate);
	}
	else
	{
		/*
		 * GPDB_91_MERGE_FIXME: ExecutorStart() is called in BeginCopyTo,
		 * but the TRY-CATCH block only starts here. If an error is
		 * thrown in-between, we would fail to call mppExecutorCleanup. We
		 * really should be using a ResourceOwner or something else for
		 * cleanup, instead of TRY-CATCH blocks...
		 *
		 * Update: I tried to fix this using the glob_cstate hack. It's ugly,
		 * but fixes at least some cases that came up in regression tests.
		 */
		PG_TRY();
		{
			cstate = BeginCopyTo(pstate, rel, query, relid,
								 stmt->filename, stmt->is_program,
								 stmt->attlist, options);

			/*
			 * "copy t to file on segment"					CopyDispatchOnSegment
			 * "copy (select * from t) to file on segment"	CopyToQueryOnSegment
			 * "copy t/(select * from t) to file"			DoCopyTo
			 */
			if (Gp_role == GP_ROLE_DISPATCH && cstate->on_segment)
			{
				if (cstate->rel)
					*processed = CopyDispatchOnSegment(cstate, stmt);
				else
					*processed = CopyToQueryOnSegment(cstate);
			}
			else
				*processed = DoCopyTo(cstate);	/* copy from database to file */
		}
		PG_CATCH();
		{
			if (glob_cstate && glob_cstate->queryDesc)
			{
				/* should shutdown the mpp stuff such as interconnect and dispatch thread */
				mppExecutorCleanup(glob_cstate->queryDesc);
			}
			PG_RE_THROW();
		}
		PG_END_TRY();

		EndCopyTo(cstate, processed);
	}
	/*
	 * Close the relation.  If reading, we can release the AccessShareLock we
	 * got; if writing, we should hold the lock until end of transaction to
	 * ensure that updates will be committed before lock is released.
	 */
	if (rel != NULL)
		table_close(rel, (is_from ? NoLock : AccessShareLock));

	/* Issue automatic ANALYZE if conditions are satisfied (MPP-4082). */
	if (Gp_role == GP_ROLE_DISPATCH && is_from)
		auto_stats(AUTOSTATS_CMDTYPE_COPY, relid, *processed, false /* inFunction */);
}

/*
 * Process the statement option list for COPY.
 *
 * Scan the options list (a list of DefElem) and transpose the information
 * into cstate, applying appropriate error checking.
 *
 * cstate is assumed to be filled with zeroes initially.
 *
 * This is exported so that external users of the COPY API can sanity-check
 * a list of options.  In that usage, cstate should be passed as NULL
 * (since external users don't know sizeof(CopyStateData)) and the collected
 * data is just leaked until CurrentMemoryContext is reset.
 *
 * Note that additional checking, such as whether column names listed in FORCE
 * QUOTE actually exist, has to be applied later.  This just checks for
 * self-consistency of the options list.
 */
void
ProcessCopyOptions(ParseState *pstate,
				   CopyState cstate,
				   bool is_from,
				   List *options,
				   int num_columns,
				   bool is_copy) /* false means external table */
{
	bool		format_specified = false;
	ListCell   *option;
	Oid			extprotocol_oid = InvalidOid;
	ExtTableEntry *exttbl = NULL;

	/* Support external use for option sanity checking */
	if (cstate == NULL)
		cstate = (CopyStateData *) palloc0(sizeof(CopyStateData));

	cstate->escape_off = false;
<<<<<<< HEAD
	cstate->skip_ext_partition = false;

	cstate->is_copy_from = is_from;

=======
	cstate->delim_off = false;
>>>>>>> 6b4d93c5
	cstate->file_encoding = -1;

	if (cstate->rel && rel_is_external_table(cstate->rel->rd_id))
	{
		is_copy = false;
		num_columns = cstate->rel->rd_att->natts;
		exttbl = GetExtTableEntry(cstate->rel->rd_id);
	}

	if (exttbl && exttbl->urilocations)
	{
		char	   *location;
		char	   *protocol;
		Size		position;

		location = strVal(linitial(exttbl->urilocations));
		position = strchr(location, ':') - location;
		protocol = pnstrdup(location, position);
		extprotocol_oid = get_extprotocol_oid(protocol, true);
	}

	/* Extract options from the statement node tree */
	foreach(option, options)
	{
		DefElem    *defel = lfirst_node(DefElem, option);

		if (strcmp(defel->defname, "format") == 0)
		{
			char	   *fmt = defGetString(defel);

			if (format_specified)
				ereport(ERROR,
						(errcode(ERRCODE_SYNTAX_ERROR),
						 errmsg("conflicting or redundant options"),
						 parser_errposition(pstate, defel->location)));
			format_specified = true;
			if (strcmp(fmt, "text") == 0)
				 /* default format */ ;
			else if (strcmp(fmt, "csv") == 0)
				cstate->csv_mode = true;
			else if (strcmp(fmt, "binary") == 0)
				cstate->binary = true;
			else
				ereport(ERROR,
						(errcode(ERRCODE_INVALID_PARAMETER_VALUE),
						 errmsg("COPY format \"%s\" not recognized", fmt),
						 parser_errposition(pstate, defel->location)));
		}
		else if (strcmp(defel->defname, "freeze") == 0)
		{
			if (cstate->freeze)
				ereport(ERROR,
						(errcode(ERRCODE_SYNTAX_ERROR),
						 errmsg("conflicting or redundant options"),
						 parser_errposition(pstate, defel->location)));
			cstate->freeze = defGetBoolean(defel);
		}
		else if (strcmp(defel->defname, "delimiter") == 0)
		{
			if (cstate->delim)
				ereport(ERROR,
						(errcode(ERRCODE_SYNTAX_ERROR),
						 errmsg("conflicting or redundant options"),
						 parser_errposition(pstate, defel->location)));
			cstate->delim = defGetString(defel);

			if (cstate->delim && pg_strcasecmp(cstate->delim, "off") == 0)
				cstate->delim_off = true;
		}
		else if (strcmp(defel->defname, "null") == 0)
		{
			if (cstate->null_print)
				ereport(ERROR,
						(errcode(ERRCODE_SYNTAX_ERROR),
						 errmsg("conflicting or redundant options"),
						 parser_errposition(pstate, defel->location)));
			cstate->null_print = defGetString(defel);

			/*
			 * MPP-2010: unfortunately serialization function doesn't
			 * distinguish between 0x0 and empty string. Therefore we
			 * must assume that if NULL AS was indicated and has no value
			 * the actual value is an empty string.
			 */
			if(!cstate->null_print)
				cstate->null_print = "";
		}
		else if (strcmp(defel->defname, "header") == 0)
		{
			if (cstate->header_line)
				ereport(ERROR,
						(errcode(ERRCODE_SYNTAX_ERROR),
						 errmsg("conflicting or redundant options"),
						 parser_errposition(pstate, defel->location)));
			cstate->header_line = defGetBoolean(defel);
		}
		else if (strcmp(defel->defname, "quote") == 0)
		{
			if (cstate->quote)
				ereport(ERROR,
						(errcode(ERRCODE_SYNTAX_ERROR),
						 errmsg("conflicting or redundant options"),
						 parser_errposition(pstate, defel->location)));
			cstate->quote = defGetString(defel);
		}
		else if (strcmp(defel->defname, "escape") == 0)
		{
			if (cstate->escape)
				ereport(ERROR,
						(errcode(ERRCODE_SYNTAX_ERROR),
						 errmsg("conflicting or redundant options"),
						 parser_errposition(pstate, defel->location)));
			cstate->escape = defGetString(defel);
		}
		else if (strcmp(defel->defname, "force_quote") == 0)
		{
			if (cstate->force_quote || cstate->force_quote_all)
				ereport(ERROR,
						(errcode(ERRCODE_SYNTAX_ERROR),
						 errmsg("conflicting or redundant options"),
						 parser_errposition(pstate, defel->location)));
			if (defel->arg && IsA(defel->arg, A_Star))
				cstate->force_quote_all = true;
			else if (defel->arg && IsA(defel->arg, List))
				cstate->force_quote = castNode(List, defel->arg);
			else if (defel->arg && IsA(defel->arg, String))
			{
				if (strcmp(strVal(defel->arg), "*") == 0)
					cstate->force_quote_all = true;
				else
				{
					/* OPTIONS (force_quote 'c1,c2') */
					cstate->force_quote = parse_joined_option_list(strVal(defel->arg), ",");
				}
			}
			else
				ereport(ERROR,
						(errcode(ERRCODE_INVALID_PARAMETER_VALUE),
						 errmsg("argument to option \"%s\" must be a list of column names",
								defel->defname),
						 parser_errposition(pstate, defel->location)));
		}
		else if (strcmp(defel->defname, "force_not_null") == 0)
		{
			if (cstate->force_notnull)
				ereport(ERROR,
						(errcode(ERRCODE_SYNTAX_ERROR),
						 errmsg("conflicting or redundant options"),
						 parser_errposition(pstate, defel->location)));
			if (defel->arg && IsA(defel->arg, List))
				cstate->force_notnull = castNode(List, defel->arg);
			else if (defel->arg && IsA(defel->arg, String))
			{
				/* OPTIONS (force_not_null 'c1,c2') */
				cstate->force_notnull = parse_joined_option_list(strVal(defel->arg), ",");
			}
			else
				ereport(ERROR,
						(errcode(ERRCODE_INVALID_PARAMETER_VALUE),
						 errmsg("argument to option \"%s\" must be a list of column names",
								defel->defname),
						 parser_errposition(pstate, defel->location)));
		}
		else if (strcmp(defel->defname, "force_null") == 0)
		{
			if (cstate->force_null)
				ereport(ERROR,
						(errcode(ERRCODE_SYNTAX_ERROR),
						 errmsg("conflicting or redundant options")));
			if (defel->arg && IsA(defel->arg, List))
				cstate->force_null = castNode(List, defel->arg);
			else
				ereport(ERROR,
						(errcode(ERRCODE_INVALID_PARAMETER_VALUE),
						 errmsg("argument to option \"%s\" must be a list of column names",
								defel->defname),
						 parser_errposition(pstate, defel->location)));
		}
		else if (strcmp(defel->defname, "convert_selectively") == 0)
		{
			/*
			 * Undocumented, not-accessible-from-SQL option: convert only the
			 * named columns to binary form, storing the rest as NULLs. It's
			 * allowed for the column list to be NIL.
			 */
			if (cstate->convert_selectively)
				ereport(ERROR,
						(errcode(ERRCODE_SYNTAX_ERROR),
						 errmsg("conflicting or redundant options"),
						 parser_errposition(pstate, defel->location)));
			cstate->convert_selectively = true;
			if (defel->arg == NULL || IsA(defel->arg, List))
				cstate->convert_select = castNode(List, defel->arg);
			else
				ereport(ERROR,
						(errcode(ERRCODE_INVALID_PARAMETER_VALUE),
						 errmsg("argument to option \"%s\" must be a list of column names",
								defel->defname),
						 parser_errposition(pstate, defel->location)));
		}
		else if (strcmp(defel->defname, "encoding") == 0)
		{
			if (cstate->file_encoding >= 0)
				ereport(ERROR,
						(errcode(ERRCODE_SYNTAX_ERROR),
						 errmsg("conflicting or redundant options"),
						 parser_errposition(pstate, defel->location)));
			cstate->file_encoding = pg_char_to_encoding(defGetString(defel));
			if (cstate->file_encoding < 0)
				ereport(ERROR,
						(errcode(ERRCODE_INVALID_PARAMETER_VALUE),
						 errmsg("argument to option \"%s\" must be a valid encoding name",
								defel->defname),
						 parser_errposition(pstate, defel->location)));
		}
		else if (strcmp(defel->defname, "fill_missing_fields") == 0)
		{
			if (cstate->fill_missing)
				ereport(ERROR,
						(errcode(ERRCODE_SYNTAX_ERROR),
						 errmsg("conflicting or redundant options")));
			cstate->fill_missing = defGetBoolean(defel);
		}
		else if (strcmp(defel->defname, "newline") == 0)
		{
			if (cstate->eol_str)
				ereport(ERROR,
						(errcode(ERRCODE_SYNTAX_ERROR),
						 errmsg("conflicting or redundant options")));
			cstate->eol_str = strVal(defel->arg);
		}
		else if (strcmp(defel->defname, "sreh") == 0)
		{
			if (defel->arg == NULL || !IsA(defel->arg, SingleRowErrorDesc))
				ereport(ERROR,
						(errcode(ERRCODE_INVALID_PARAMETER_VALUE),
						 errmsg("argument to option \"%s\" must be a list of column names",
								defel->defname)));
			if (cstate->sreh)
				ereport(ERROR,
						(errcode(ERRCODE_SYNTAX_ERROR),
						 errmsg("conflicting or redundant options")));

			cstate->sreh = (SingleRowErrorDesc *) defel->arg;
		}
		else if (strcmp(defel->defname, "on_segment") == 0)
		{
			if (cstate->on_segment)
				ereport(ERROR,
						(errcode(ERRCODE_SYNTAX_ERROR),
						 errmsg("conflicting or redundant options")));
			cstate->on_segment = true;
		}
		else if (strcmp(defel->defname, "skip_ext_partition") == 0)
		{
			if (cstate->skip_ext_partition)
				ereport(ERROR,
						(errcode(ERRCODE_SYNTAX_ERROR),
						 errmsg("conflicting or redundant options")));
			cstate->skip_ext_partition = true;
		}
		else if (!extprotocol_oid)
			ereport(ERROR,
					(errcode(ERRCODE_SYNTAX_ERROR),
					 errmsg("option \"%s\" not recognized",
							defel->defname),
					 parser_errposition(pstate, defel->location)));
	}

	/*
	 * Check for incompatible options (must do these two before inserting
	 * defaults)
	 */
	if (cstate->binary && cstate->delim)
		ereport(ERROR,
				(errcode(ERRCODE_SYNTAX_ERROR),
				 errmsg("COPY cannot specify DELIMITER in BINARY mode")));

	if (cstate->binary && cstate->null_print)
		ereport(ERROR,
				(errcode(ERRCODE_SYNTAX_ERROR),
				 errmsg("COPY cannot specify NULL in BINARY mode")));

	cstate->eol_type = EOL_UNKNOWN;

	/* Set defaults for omitted options */
	if (!cstate->delim)
		cstate->delim = cstate->csv_mode ? "," : "\t";

	if (!cstate->null_print)
		cstate->null_print = cstate->csv_mode ? "" : "\\N";
	cstate->null_print_len = strlen(cstate->null_print);

	if (cstate->csv_mode)
	{
		if (!cstate->quote)
			cstate->quote = "\"";
		if (!cstate->escape)
			cstate->escape = cstate->quote;
	}

	if (!cstate->csv_mode && !cstate->escape)
		cstate->escape = "\\";			/* default escape for text mode */

	/* Only single-byte delimiter strings are supported. */
	/* GPDB: This is checked later */
#if 0
	if (strlen(cstate->delim) != 1)
		ereport(ERROR,
				(errcode(ERRCODE_FEATURE_NOT_SUPPORTED),
				 errmsg("COPY delimiter must be a single one-byte character")));
#endif

	/* Disallow end-of-line characters */
	if (strchr(cstate->delim, '\r') != NULL ||
		strchr(cstate->delim, '\n') != NULL)
		ereport(ERROR,
				(errcode(ERRCODE_INVALID_PARAMETER_VALUE),
				 errmsg("COPY delimiter cannot be newline or carriage return")));

	if (strchr(cstate->null_print, '\r') != NULL ||
		strchr(cstate->null_print, '\n') != NULL)
		ereport(ERROR,
				(errcode(ERRCODE_INVALID_PARAMETER_VALUE),
				 errmsg("COPY null representation cannot use newline or carriage return")));

	/*
	 * Disallow unsafe delimiter characters in non-CSV mode.  We can't allow
	 * backslash because it would be ambiguous.  We can't allow the other
	 * cases because data characters matching the delimiter must be
	 * backslashed, and certain backslash combinations are interpreted
	 * non-literally by COPY IN.  Disallowing all lower case ASCII letters is
	 * more than strictly necessary, but seems best for consistency and
	 * future-proofing.  Likewise we disallow all digits though only octal
	 * digits are actually dangerous.
	 */
	if (!cstate->csv_mode && !cstate->delim_off &&
		strchr("\\.abcdefghijklmnopqrstuvwxyz0123456789",
			   cstate->delim[0]) != NULL)
		ereport(ERROR,
				(errcode(ERRCODE_INVALID_PARAMETER_VALUE),
				 errmsg("COPY delimiter cannot be \"%s\"", cstate->delim)));

	/* Check header */
	/*
	 * In PostgreSQL, HEADER is not allowed in text mode either, but in GPDB,
	 * only forbid it with BINARY.
	 */
	if (cstate->binary && cstate->header_line)
		ereport(ERROR,
				(errcode(ERRCODE_SYNTAX_ERROR),
				 errmsg("COPY cannot specify HEADER in BINARY mode")));

	/* Check quote */
	if (!cstate->csv_mode && cstate->quote != NULL)
		ereport(ERROR,
				(errcode(ERRCODE_FEATURE_NOT_SUPPORTED),
				 errmsg("COPY quote available only in CSV mode")));

	if (cstate->csv_mode && strlen(cstate->quote) != 1)
		ereport(ERROR,
				(errcode(ERRCODE_FEATURE_NOT_SUPPORTED),
				 errmsg("COPY quote must be a single one-byte character")));

	if (cstate->csv_mode && cstate->delim[0] == cstate->quote[0] && !cstate->delim_off)
		ereport(ERROR,
				(errcode(ERRCODE_INVALID_PARAMETER_VALUE),
				 errmsg("COPY delimiter and quote must be different")));

	/* Check escape */
	if (cstate->csv_mode && cstate->escape != NULL && strlen(cstate->escape) != 1)
		ereport(ERROR,
				(errcode(ERRCODE_FEATURE_NOT_SUPPORTED),
				 errmsg("COPY escape in CSV format must be a single character")));

	if (!cstate->csv_mode && cstate->escape != NULL &&
		(strchr(cstate->escape, '\r') != NULL ||
		strchr(cstate->escape, '\n') != NULL))
		ereport(ERROR,
				(errcode(ERRCODE_INVALID_PARAMETER_VALUE),
				 errmsg("COPY escape representation in text format cannot use newline or carriage return")));

	if (!cstate->csv_mode && cstate->escape != NULL && strlen(cstate->escape) != 1)
	{
		if (pg_strcasecmp(cstate->escape, "off") != 0)
			ereport(ERROR,
					(errcode(ERRCODE_FEATURE_NOT_SUPPORTED),
					 errmsg("COPY escape must be a single character, or [OFF/off] to disable escapes")));
	}

	/* Check force_quote */
	if (!cstate->csv_mode && (cstate->force_quote || cstate->force_quote_all))
		ereport(ERROR,
				(errcode(ERRCODE_FEATURE_NOT_SUPPORTED),
				 errmsg("COPY force quote available only in CSV mode")));
	if ((cstate->force_quote || cstate->force_quote_all) && is_from)
		ereport(ERROR,
				(errcode(ERRCODE_FEATURE_NOT_SUPPORTED),
				 errmsg("COPY force quote only available using COPY TO")));

	/* Check force_notnull */
	if (!cstate->csv_mode && cstate->force_notnull != NIL)
		ereport(ERROR,
				(errcode(ERRCODE_FEATURE_NOT_SUPPORTED),
				 errmsg("COPY force not null available only in CSV mode")));
	if (cstate->force_notnull != NIL && !is_from)
		ereport(ERROR,
				(errcode(ERRCODE_FEATURE_NOT_SUPPORTED),
				 errmsg("COPY force not null only available using COPY FROM")));

	/* Check force_null */
	if (!cstate->csv_mode && cstate->force_null != NIL)
		ereport(ERROR,
				(errcode(ERRCODE_FEATURE_NOT_SUPPORTED),
				 errmsg("COPY force null available only in CSV mode")));

	if (cstate->force_null != NIL && !is_from)
		ereport(ERROR,
				(errcode(ERRCODE_FEATURE_NOT_SUPPORTED),
				 errmsg("COPY force null only available using COPY FROM")));

	/* Don't allow the delimiter to appear in the null string. */
	if (strchr(cstate->null_print, cstate->delim[0]) != NULL && !delim_off)
		ereport(ERROR,
				(errcode(ERRCODE_FEATURE_NOT_SUPPORTED),
				 errmsg("COPY delimiter must not appear in the NULL specification")));

	/* Don't allow the CSV quote char to appear in the null string. */
	if (cstate->csv_mode &&
		strchr(cstate->null_print, cstate->quote[0]) != NULL)
		ereport(ERROR,
				(errcode(ERRCODE_FEATURE_NOT_SUPPORTED),
				 errmsg("CSV quote character must not appear in the NULL specification")));

	/*
	 * DELIMITER
	 *
	 * Only single-byte delimiter strings are supported. In addition, if the
	 * server encoding is a multibyte character encoding we only allow the
	 * delimiter to be an ASCII character (like postgresql. For more info
	 * on this see discussion and comments in MPP-3756).
	 */
	if (pg_database_encoding_max_length() == 1)
	{
		/* single byte encoding such as ascii, latinx and other */
		if (strlen(cstate->delim) != 1 && !cstate->delim_off)
			ereport(ERROR,
					(errcode(ERRCODE_FEATURE_NOT_SUPPORTED),
					 errmsg("COPY delimiter must be a single one-byte character, or \'off\'")));
	}
	else
	{
		/* multi byte encoding such as utf8 */
		if ((strlen(cstate->delim) != 1 || IS_HIGHBIT_SET(cstate->delim[0])) && !cstate->delim_off )
			ereport(ERROR,
					(errcode(ERRCODE_FEATURE_NOT_SUPPORTED),
					 errmsg("COPY delimiter must be a single one-byte character, or \'off\'")));
	}

	if (!cstate->csv_mode && strchr(cstate->delim, '\\') != NULL)
		ereport(ERROR,
				(errcode(ERRCODE_INVALID_PARAMETER_VALUE),
				 errmsg("COPY delimiter cannot be backslash")));

<<<<<<< HEAD
	if (delim_off)
=======
	if (strchr(cstate->null_print, cstate->delim[0]) != NULL && !cstate->delim_off)
		ereport(ERROR,
				(errcode(ERRCODE_FEATURE_NOT_SUPPORTED),
				 errmsg("COPY delimiter must not appear in the NULL specification")));

	if (cstate->delim_off)
>>>>>>> 6b4d93c5
	{

		/*
		 * We don't support delimiter 'off' for COPY because the QD COPY
		 * sometimes internally adds columns to the data that it sends to
		 * the QE COPY modules, and it uses the delimiter for it. There
		 * are ways to work around this but for now it's not important and
		 * we simply don't support it.
		 */
		if (is_copy)
			ereport(ERROR,
					(errcode(ERRCODE_FEATURE_NOT_SUPPORTED),
					 errmsg("using no delimiter is only supported for external tables")));

		if (num_columns != 1)
			ereport(ERROR,
					(errcode(ERRCODE_FEATURE_NOT_SUPPORTED),
					 errmsg("using no delimiter is only possible for a single column table")));

	}


	/* Check header */
	if (cstate->header_line)
	{
		if (!is_copy && Gp_role == GP_ROLE_DISPATCH)
		{
			/* (exttab) */
			if (is_from)
			{
				/* RET */
				ereport(NOTICE,
						(errmsg("HEADER means that each one of the data files has a header row")));
			}
			else
			{
				/* WET */
				ereport(ERROR,
						(errcode(ERRCODE_GP_FEATURE_NOT_YET),
						errmsg("HEADER is not yet supported for writable external tables")));
			}
		}
	}

	if (cstate->fill_missing && !is_from)
		ereport(ERROR,
				(errcode(ERRCODE_FEATURE_NOT_SUPPORTED),
				errmsg("fill missing fields only available for data loading, not unloading")));

	/*
	 * NEWLINE
	 */
	if (cstate->eol_str)
	{
		if (!is_from)
		{
			ereport(ERROR,
					(errcode(ERRCODE_GP_FEATURE_NOT_YET),
					errmsg("newline currently available for data loading only, not unloading")));
		}
		else
		{
			if (pg_strcasecmp(cstate->eol_str, "lf") == 0)
				cstate->eol_type = EOL_NL;
			else if (pg_strcasecmp(cstate->eol_str, "cr") == 0)
				cstate->eol_type = EOL_CR;
			else if (pg_strcasecmp(cstate->eol_str, "crlf") == 0)
				cstate->eol_type = EOL_CRNL;
			else
				ereport(ERROR,
						(errcode(ERRCODE_FEATURE_NOT_SUPPORTED),
						 errmsg("invalid value for NEWLINE \"%s\"",
								cstate->eol_str),
						 errhint("Valid options are: 'LF', 'CRLF' and 'CR'.")));
		}
	}

	if (cstate->escape != NULL && pg_strcasecmp(cstate->escape, "off") == 0)
	{
		cstate->escape_off = true;
	}
}

/*
 * Common setup routines used by BeginCopyFrom and BeginCopyTo.
 *
 * Iff <binary>, unload or reload in the binary format, as opposed to the
 * more wasteful but more robust and portable text format.
 *
 * Iff <oids>, unload or reload the format that includes OID information.
 * On input, we accept OIDs whether or not the table has an OID column,
 * but silently drop them if it does not.  On output, we report an error
 * if the user asks for OIDs in a table that has none (not providing an
 * OID column might seem friendlier, but could seriously confuse programs).
 *
 * If in the text format, delimit columns with delimiter <delim> and print
 * NULL values as <null_print>.
 */
CopyState
BeginCopy(ParseState *pstate,
		  bool is_from,
		  Relation rel,
		  RawStmt *raw_query,
		  Oid queryRelId,
		  List *attnamelist,
		  List *options,
		  TupleDesc tupDesc)
{
	CopyState	cstate;
	int			num_phys_attrs;
	MemoryContext oldcontext;
	int num_columns = 0;

	/* Allocate workspace and zero all fields */
	cstate = (CopyStateData *) palloc0(sizeof(CopyStateData));

	glob_cstate = cstate;

	/*
	 * We allocate everything used by a cstate in a new memory context. This
	 * avoids memory leaks during repeated use of COPY in a query.
	 */
	cstate->copycontext = AllocSetContextCreate(CurrentMemoryContext,
												"COPY",
												ALLOCSET_DEFAULT_SIZES);

	oldcontext = MemoryContextSwitchTo(cstate->copycontext);

	/* Greenplum needs this to detect custom protocol */
	if (rel)
		cstate->rel = rel;

	/* Extract options from the statement node tree */
	ProcessCopyOptions(pstate, cstate, is_from, options,
					   num_columns, /* pass correct value when COPY supports no delim */
					   true);

	/* Process the source/target relation or query */
	if (rel)
	{
		Assert(!raw_query);

		tupDesc = RelationGetDescr(cstate->rel);
	}
	else if(raw_query)
	{
		List	   *rewritten;
		Query	   *query;
		PlannedStmt *plan;
		DestReceiver *dest;

		Assert(!is_from);
		cstate->rel = NULL;

		/*
		 * Run parse analysis and rewrite.  Note this also acquires sufficient
		 * locks on the source table(s).
		 *
		 * Because the parser and planner tend to scribble on their input, we
		 * make a preliminary copy of the source querytree.  This prevents
		 * problems in the case that the COPY is in a portal or plpgsql
		 * function and is executed repeatedly.  (See also the same hack in
		 * DECLARE CURSOR and PREPARE.)  XXX FIXME someday.
		 */
		rewritten = pg_analyze_and_rewrite(copyObject(raw_query),
										   pstate->p_sourcetext, NULL, 0,
										   NULL);

		/* check that we got back something we can work with */
		if (rewritten == NIL)
		{
			ereport(ERROR,
					(errcode(ERRCODE_FEATURE_NOT_SUPPORTED),
					 errmsg("DO INSTEAD NOTHING rules are not supported for COPY")));
		}
		else if (list_length(rewritten) > 1)
		{
			ListCell   *lc;

			/* examine queries to determine which error message to issue */
			foreach(lc, rewritten)
			{
				Query	   *q = lfirst_node(Query, lc);

				if (q->querySource == QSRC_QUAL_INSTEAD_RULE)
					ereport(ERROR,
							(errcode(ERRCODE_FEATURE_NOT_SUPPORTED),
							 errmsg("conditional DO INSTEAD rules are not supported for COPY")));
				if (q->querySource == QSRC_NON_INSTEAD_RULE)
					ereport(ERROR,
							(errcode(ERRCODE_FEATURE_NOT_SUPPORTED),
							 errmsg("DO ALSO rules are not supported for the COPY")));
			}

			ereport(ERROR,
					(errcode(ERRCODE_FEATURE_NOT_SUPPORTED),
					 errmsg("multi-statement DO INSTEAD rules are not supported for COPY")));
		}

		query = linitial_node(Query, rewritten);


		if (cstate->on_segment && IsA(query, Query))
		{
			query->parentStmtType = PARENTSTMTTYPE_COPY;
		}
		/* Query mustn't use INTO, either */
		if (query->utilityStmt != NULL &&
			IsA(query->utilityStmt, CreateTableAsStmt))
			ereport(ERROR,
					(errcode(ERRCODE_FEATURE_NOT_SUPPORTED),
					 errmsg("COPY (SELECT INTO) is not supported")));

		Assert(query->utilityStmt == NULL);

		/*
		 * Similarly the grammar doesn't enforce the presence of a RETURNING
		 * clause, but this is required here.
		 */
		if (query->commandType != CMD_SELECT &&
			query->returningList == NIL)
		{
			Assert(query->commandType == CMD_INSERT ||
				   query->commandType == CMD_UPDATE ||
				   query->commandType == CMD_DELETE);

			ereport(ERROR,
					(errcode(ERRCODE_FEATURE_NOT_SUPPORTED),
					 errmsg("COPY query must have a RETURNING clause")));
		}

		/* plan the query */
		plan = pg_plan_query(query, CURSOR_OPT_PARALLEL_OK, NULL);

		/*
		 * With row level security and a user using "COPY relation TO", we
		 * have to convert the "COPY relation TO" to a query-based COPY (eg:
		 * "COPY (SELECT * FROM relation) TO"), to allow the rewriter to add
		 * in any RLS clauses.
		 *
		 * When this happens, we are passed in the relid of the originally
		 * found relation (which we have locked).  As the planner will look up
		 * the relation again, we double-check here to make sure it found the
		 * same one that we have locked.
		 */
		if (queryRelId != InvalidOid)
		{
			/*
			 * Note that with RLS involved there may be multiple relations,
			 * and while the one we need is almost certainly first, we don't
			 * make any guarantees of that in the planner, so check the whole
			 * list and make sure we find the original relation.
			 */
			if (!list_member_oid(plan->relationOids, queryRelId))
				ereport(ERROR,
						(errcode(ERRCODE_OBJECT_NOT_IN_PREREQUISITE_STATE),
						 errmsg("relation referenced by COPY statement has changed")));
		}

		/*
		 * Use a snapshot with an updated command ID to ensure this query sees
		 * results of any previously executed queries.
		 */
		PushCopiedSnapshot(GetActiveSnapshot());
		UpdateActiveSnapshotCommandId();

		/* Create dest receiver for COPY OUT */
		dest = CreateDestReceiver(DestCopyOut);
		((DR_copy *) dest)->cstate = cstate;

		/* Create a QueryDesc requesting no output */
		cstate->queryDesc = CreateQueryDesc(plan, pstate->p_sourcetext,
											GetActiveSnapshot(),
											InvalidSnapshot,
											dest, NULL, NULL,
											GP_INSTRUMENT_OPTS);
		if (cstate->on_segment)
			cstate->queryDesc->plannedstmt->copyIntoClause =
					MakeCopyIntoClause(glob_copystmt);

		/* GPDB hook for collecting query info */
		if (query_info_collect_hook)
			(*query_info_collect_hook)(METRICS_QUERY_SUBMIT, cstate->queryDesc);

		/*
		 * Call ExecutorStart to prepare the plan for execution.
		 *
		 * ExecutorStart computes a result tupdesc for us
		 */
		ExecutorStart(cstate->queryDesc, 0);

		tupDesc = cstate->queryDesc->tupDesc;
	}

	cstate->attnamelist = attnamelist;
	/* Generate or convert list of attributes to process */
	cstate->attnumlist = CopyGetAttnums(tupDesc, cstate->rel, attnamelist);

	num_phys_attrs = tupDesc->natts;

	/* Convert FORCE_QUOTE name list to per-column flags, check validity */
	cstate->force_quote_flags = (bool *) palloc0(num_phys_attrs * sizeof(bool));
	if (cstate->force_quote_all)
	{
		int			i;

		for (i = 0; i < num_phys_attrs; i++)
			cstate->force_quote_flags[i] = true;
	}
	else if (cstate->force_quote)
	{
		List	   *attnums;
		ListCell   *cur;

		attnums = CopyGetAttnums(tupDesc, cstate->rel, cstate->force_quote);

		foreach(cur, attnums)
		{
			int			attnum = lfirst_int(cur);
			Form_pg_attribute attr = TupleDescAttr(tupDesc, attnum - 1);

			if (!list_member_int(cstate->attnumlist, attnum))
				ereport(ERROR,
						(errcode(ERRCODE_INVALID_COLUMN_REFERENCE),
						 errmsg("FORCE_QUOTE column \"%s\" not referenced by COPY",
								NameStr(attr->attname))));
			cstate->force_quote_flags[attnum - 1] = true;
		}
	}

	/* Convert FORCE_NOT_NULL name list to per-column flags, check validity */
	cstate->force_notnull_flags = (bool *) palloc0(num_phys_attrs * sizeof(bool));
	if (cstate->force_notnull)
	{
		List	   *attnums;
		ListCell   *cur;

		attnums = CopyGetAttnums(tupDesc, cstate->rel, cstate->force_notnull);

		foreach(cur, attnums)
		{
			int			attnum = lfirst_int(cur);
			Form_pg_attribute attr = TupleDescAttr(tupDesc, attnum - 1);

			if (!list_member_int(cstate->attnumlist, attnum))
				ereport(ERROR,
						(errcode(ERRCODE_INVALID_COLUMN_REFERENCE),
						 errmsg("FORCE_NOT_NULL column \"%s\" not referenced by COPY",
								NameStr(attr->attname))));
			cstate->force_notnull_flags[attnum - 1] = true;
		}
	}

	/* Convert FORCE_NULL name list to per-column flags, check validity */
	cstate->force_null_flags = (bool *) palloc0(num_phys_attrs * sizeof(bool));
	if (cstate->force_null)
	{
		List	   *attnums;
		ListCell   *cur;

		attnums = CopyGetAttnums(tupDesc, cstate->rel, cstate->force_null);

		foreach(cur, attnums)
		{
			int			attnum = lfirst_int(cur);
			Form_pg_attribute attr = TupleDescAttr(tupDesc, attnum - 1);

			if (!list_member_int(cstate->attnumlist, attnum))
				ereport(ERROR,
						(errcode(ERRCODE_INVALID_COLUMN_REFERENCE),
						 errmsg("FORCE_NULL column \"%s\" not referenced by COPY",
								NameStr(attr->attname))));
			cstate->force_null_flags[attnum - 1] = true;
		}
	}

	/* Convert convert_selectively name list to per-column flags */
	if (cstate->convert_selectively)
	{
		List	   *attnums;
		ListCell   *cur;

		cstate->convert_select_flags = (bool *) palloc0(num_phys_attrs * sizeof(bool));

		attnums = CopyGetAttnums(tupDesc, cstate->rel, cstate->convert_select);

		foreach(cur, attnums)
		{
			int			attnum = lfirst_int(cur);
			Form_pg_attribute attr = TupleDescAttr(tupDesc, attnum - 1);

			if (!list_member_int(cstate->attnumlist, attnum))
				ereport(ERROR,
						(errcode(ERRCODE_INVALID_COLUMN_REFERENCE),
						 errmsg_internal("selected column \"%s\" not referenced by COPY",
										 NameStr(attr->attname))));
			cstate->convert_select_flags[attnum - 1] = true;
		}
	}

	/* Use client encoding when ENCODING option is not specified. */
	if (cstate->file_encoding < 0)
		cstate->file_encoding = pg_get_client_encoding();

	/*
	 * Set up encoding conversion info.  Even if the file and server encodings
	 * are the same, we must apply pg_any_to_server() to validate data in
	 * multibyte encodings.
	 *
	 * In COPY_EXECUTE mode, the dispatcher has already done the conversion.
	 */
	if (cstate->dispatch_mode != COPY_DISPATCH)
	{
		cstate->need_transcoding =
			((cstate->file_encoding != GetDatabaseEncoding() ||
			  pg_database_encoding_max_length() > 1));
		/* See Multibyte encoding comment above */
		cstate->encoding_embeds_ascii = PG_ENCODING_IS_CLIENT_ONLY(cstate->file_encoding);
		setEncodingConversionProc(cstate, cstate->file_encoding, !is_from);
	}
	else
	{
		cstate->need_transcoding = false;
		cstate->encoding_embeds_ascii = PG_ENCODING_IS_CLIENT_ONLY(cstate->file_encoding);
	}

	cstate->copy_dest = COPY_FILE;	/* default */

	MemoryContextSwitchTo(oldcontext);

	return cstate;
}

/*
 * Dispatch a COPY ON SEGMENT statement to QEs.
 */
static uint64
CopyDispatchOnSegment(CopyState cstate, const CopyStmt *stmt)
{
	CopyStmt   *dispatchStmt;
	CdbPgResults pgresults = {0};
	int			i;
	uint64		processed = 0;
	uint64		rejected = 0;

	dispatchStmt = copyObject((CopyStmt *) stmt);

	CdbDispatchUtilityStatement((Node *) dispatchStmt,
								DF_NEED_TWO_PHASE |
								DF_WITH_SNAPSHOT |
								DF_CANCEL_ON_ERROR,
								NIL,
								&pgresults);

	/*
	 * GPDB_91_MERGE_FIXME: SREH handling seems to be handled in a different
	 * place for every type of copy. This should be consolidated with the
	 * others.
	 */
	for (i = 0; i < pgresults.numResults; ++i)
	{
		struct pg_result *result = pgresults.pg_results[i];

		processed += result->numCompleted;
		rejected += result->numRejected;
	}

	if (rejected)
		ReportSrehResults(NULL, rejected);

	cdbdisp_clearCdbPgResults(&pgresults);
	return processed;
}


/*
 * Modify the filename in cstate->filename, and cstate->cdbsreh if any,
 * for COPY ON SEGMENT.
 *
 * Replaces the "<SEGID>" token in the filename with this segment's ID.
 */
static void
MangleCopyFileName(CopyState cstate)
{
	char	   *filename = cstate->filename;
	StringInfoData filepath;

	initStringInfo(&filepath);
	appendStringInfoString(&filepath, filename);

	replaceStringInfoString(&filepath, "<SEG_DATA_DIR>", DataDir);

	if (strstr(filename, "<SEGID>") == NULL)
		ereport(ERROR,
				(errcode(ERRCODE_INVALID_PARAMETER_VALUE),
				 errmsg("<SEGID> is required for file name")));

	char segid_buf[8];
	snprintf(segid_buf, 8, "%d", GpIdentity.segindex);
	replaceStringInfoString(&filepath, "<SEGID>", segid_buf);

	cstate->filename = filepath.data;
	/* Rename filename if error log needed */
	if (NULL != cstate->cdbsreh)
	{
		snprintf(cstate->cdbsreh->filename,
				 sizeof(cstate->cdbsreh->filename), "%s",
				 filepath.data);
	}
}

/*
 * Release resources allocated in a cstate for COPY TO/FROM.
 */
static void
EndCopy(CopyState cstate)
{
	if (cstate->is_program)
	{
		close_program_pipes(cstate, true);
	}
	else
	{
		if (cstate->filename != NULL && FreeFile(cstate->copy_file))
			ereport(ERROR,
					(errcode_for_file_access(),
					 errmsg("could not close file \"%s\": %m",
							cstate->filename)));
	}

	/* Clean up single row error handling related memory */
	if (cstate->cdbsreh)
		destroyCdbSreh(cstate->cdbsreh);

	MemoryContextDelete(cstate->copycontext);
	pfree(cstate);
}

CopyIntoClause*
MakeCopyIntoClause(CopyStmt *stmt)
{
	CopyIntoClause *copyIntoClause;
	copyIntoClause = makeNode(CopyIntoClause);

	copyIntoClause->is_program = stmt->is_program;
	copyIntoClause->filename = stmt->filename;
	copyIntoClause->options = stmt->options;
	copyIntoClause->attlist = stmt->attlist;

	return copyIntoClause;
}

CopyState
BeginCopyToOnSegment(QueryDesc *queryDesc)
{
	CopyState	cstate;
	MemoryContext oldcontext;
	ListCell   *cur;

	TupleDesc	tupDesc;
	int			num_phys_attrs;
	FormData_pg_attribute *attr;
	char	   *filename;
	CopyIntoClause *copyIntoClause;

	Assert(Gp_role == GP_ROLE_EXECUTE);

	copyIntoClause = queryDesc->plannedstmt->copyIntoClause;
	tupDesc = queryDesc->tupDesc;
	cstate = BeginCopy(false, NULL, NULL, NULL, InvalidOid, copyIntoClause->attlist,
					   copyIntoClause->options, tupDesc);
	oldcontext = MemoryContextSwitchTo(cstate->copycontext);

	cstate->null_print_client = cstate->null_print;		/* default */

	/* We use fe_msgbuf as a per-row buffer regardless of copy_dest */
	cstate->fe_msgbuf = makeStringInfo();

	cstate->filename = pstrdup(copyIntoClause->filename);
	cstate->is_program = copyIntoClause->is_program;

	if (cstate->on_segment)
		MangleCopyFileName(cstate);
	filename = cstate->filename;

	if (cstate->is_program)
	{
		cstate->program_pipes = open_program_pipes(cstate->filename, true);
		cstate->copy_file = fdopen(cstate->program_pipes->pipes[0], PG_BINARY_W);

		if (cstate->copy_file == NULL)
			ereport(ERROR,
					(errmsg("could not execute command \"%s\": %m",
							cstate->filename)));
	}
	else
	{
		mode_t oumask; /* Pre-existing umask value */
		struct stat st;

		/*
		 * Prevent write to relative path ... too easy to shoot oneself in
		 * the foot by overwriting a database file ...
		 */
		if (!is_absolute_path(filename))
			ereport(ERROR,
					(errcode(ERRCODE_INVALID_NAME),
							errmsg("relative path not allowed for COPY to file")));

		oumask = umask(S_IWGRP | S_IWOTH);
		cstate->copy_file = AllocateFile(filename, PG_BINARY_W);
		umask(oumask);
		if (cstate->copy_file == NULL)
			ereport(ERROR,
					(errcode_for_file_access(),
							errmsg("could not open file \"%s\" for writing: %m", filename)));

		// Increase buffer size to improve performance  (cmcdevitt)
		setvbuf(cstate->copy_file, NULL, _IOFBF, 393216); // 384 Kbytes

		fstat(fileno(cstate->copy_file), &st);
		if (S_ISDIR(st.st_mode))
			ereport(ERROR,
					(errcode(ERRCODE_WRONG_OBJECT_TYPE),
							errmsg("\"%s\" is a directory", filename)));
	}

	attr = tupDesc->attrs;
	num_phys_attrs = tupDesc->natts;
	/* Get info about the columns we need to process. */
	cstate->out_functions = (FmgrInfo *) palloc(num_phys_attrs * sizeof(FmgrInfo));
	foreach(cur, cstate->attnumlist)
	{
		int			attnum = lfirst_int(cur);
		Oid			out_func_oid;
		bool		isvarlena;

		if (cstate->binary)
			getTypeBinaryOutputInfo(attr[attnum - 1].atttypid,
									&out_func_oid,
									&isvarlena);
		else
			getTypeOutputInfo(attr[attnum - 1].atttypid,
							  &out_func_oid,
							  &isvarlena);
		fmgr_info(out_func_oid, &cstate->out_functions[attnum - 1]);
	}

	/*
	 * Create a temporary memory context that we can reset once per row to
	 * recover palloc'd memory.  This avoids any problems with leaks inside
	 * datatype output routines, and should be faster than retail pfree's
	 * anyway.  (We don't need a whole econtext as CopyFrom does.)
	 */
	cstate->rowcontext = AllocSetContextCreate(CurrentMemoryContext,
											   "COPY TO",
											   ALLOCSET_DEFAULT_MINSIZE,
											   ALLOCSET_DEFAULT_INITSIZE,
											   ALLOCSET_DEFAULT_MAXSIZE);

	if (cstate->binary)
	{
		/* Generate header for a binary copy */
		int32		tmp;

		/* Signature */
		CopySendData(cstate, BinarySignature, 11);
		/* Flags field */
		tmp = 0;
		CopySendInt32(cstate, tmp);
		/* No header extension */
		tmp = 0;
		CopySendInt32(cstate, tmp);
	}
	else
	{
		/* if a header has been requested send the line */
		if (cstate->header_line)
		{
			bool		hdr_delim = false;

			foreach(cur, cstate->attnumlist)
			{
				int			attnum = lfirst_int(cur);
				char	   *colname;

				if (hdr_delim)
					CopySendChar(cstate, cstate->delim[0]);
				hdr_delim = true;

				colname = NameStr(attr[attnum - 1].attname);

				CopyAttributeOutCSV(cstate, colname, false,
									list_length(cstate->attnumlist) == 1);
			}

			CopySendEndOfRow(cstate);
		}
	}

	MemoryContextSwitchTo(oldcontext);
	return cstate;
}

/*
 * Setup CopyState to read tuples from a table or a query for COPY TO.
 */
static CopyState
BeginCopyTo(ParseState *pstate,
			Relation rel,
			RawStmt *query,
			Oid queryRelId,
			const char *filename,
			bool is_program,
			List *attnamelist,
			List *options)
{
	CopyState	cstate;
	MemoryContext oldcontext;

	if (rel != NULL && rel->rd_rel->relkind != RELKIND_RELATION)
	{
		if (rel->rd_rel->relkind == RELKIND_VIEW)
			ereport(ERROR,
					(errcode(ERRCODE_WRONG_OBJECT_TYPE),
					 errmsg("cannot copy from view \"%s\"",
							RelationGetRelationName(rel)),
					 errhint("Try the COPY (SELECT ...) TO variant.")));
		else if (rel->rd_rel->relkind == RELKIND_MATVIEW)
			ereport(ERROR,
					(errcode(ERRCODE_WRONG_OBJECT_TYPE),
					 errmsg("cannot copy from materialized view \"%s\"",
							RelationGetRelationName(rel)),
					 errhint("Try the COPY (SELECT ...) TO variant.")));
		else if (rel->rd_rel->relkind == RELKIND_FOREIGN_TABLE)
			ereport(ERROR,
					(errcode(ERRCODE_WRONG_OBJECT_TYPE),
					 errmsg("cannot copy from foreign table \"%s\"",
							RelationGetRelationName(rel)),
					 errhint("Try the COPY (SELECT ...) TO variant.")));
		else if (rel->rd_rel->relkind == RELKIND_SEQUENCE)
			ereport(ERROR,
					(errcode(ERRCODE_WRONG_OBJECT_TYPE),
					 errmsg("cannot copy from sequence \"%s\"",
							RelationGetRelationName(rel))));
		/*
		 * GPDB: This is not reached in GPDB, because we transform the command
		 * to the COPY (SELECT ...) TO variant automatically earlier already.
		 */
		else if (rel->rd_rel->relkind == RELKIND_PARTITIONED_TABLE)
			ereport(ERROR,
					(errcode(ERRCODE_WRONG_OBJECT_TYPE),
					 errmsg("cannot copy from partitioned table \"%s\"",
							RelationGetRelationName(rel)),
					 errhint("Try the COPY (SELECT ...) TO variant.")));
		else
			ereport(ERROR,
					(errcode(ERRCODE_WRONG_OBJECT_TYPE),
					 errmsg("cannot copy from non-table relation \"%s\"",
							RelationGetRelationName(rel))));
	}

	cstate = BeginCopy(pstate, false, rel, query, queryRelId, attnamelist,
					   options, NULL);
	oldcontext = MemoryContextSwitchTo(cstate->copycontext);

	/* Determine the mode */
	if (Gp_role == GP_ROLE_DISPATCH && !cstate->on_segment &&
		cstate->rel && cstate->rel->rd_cdbpolicy)
	{
		cstate->dispatch_mode = COPY_DISPATCH;
	}
	else
		cstate->dispatch_mode = COPY_DIRECT;

	// GPDB_12_MERGE_FIXME
#if 0
	if (rel != NULL && rel_has_external_partition(rel->rd_id))
	{
		if (!cstate->skip_ext_partition)
		{
			ereport(ERROR,
					(errcode(ERRCODE_WRONG_OBJECT_TYPE),
					 errmsg("cannot copy from relation \"%s\" which has external partition(s)",
							RelationGetRelationName(rel)),
					 errhint("Try the COPY (SELECT ...) TO variant.")));
		}
		else
		{
			ereport(NOTICE,
					(errcode(ERRCODE_WRONG_OBJECT_TYPE),
					 errmsg("COPY ignores external partition(s)")));
		}
	}
#endif
	
	bool		pipe = (filename == NULL || (Gp_role == GP_ROLE_EXECUTE && !cstate->on_segment));

	if (cstate->on_segment && Gp_role == GP_ROLE_DISPATCH)
	{
		/* in ON SEGMENT mode, we don't open anything on the dispatcher. */

		if (filename == NULL)
			ereport(ERROR,
					(errcode(ERRCODE_SYNTAX_ERROR),
					 errmsg("STDOUT is not supported by 'COPY ON SEGMENT'")));
	}
	else if (pipe)
	{
		Assert(!is_program || Gp_role == GP_ROLE_EXECUTE);	/* the grammar does not allow this */
		if (whereToSendOutput != DestRemote)
			cstate->copy_file = stdout;
	}
	else
	{
		cstate->filename = pstrdup(filename);
		cstate->is_program = is_program;

		if (cstate->on_segment)
			MangleCopyFileName(cstate);
		filename = cstate->filename;

		if (is_program)
		{
			cstate->program_pipes = open_program_pipes(cstate->filename, true);
			cstate->copy_file = fdopen(cstate->program_pipes->pipes[0], PG_BINARY_W);

			if (cstate->copy_file == NULL)
				ereport(ERROR,
						(errcode_for_file_access(),
						 errmsg("could not execute command \"%s\": %m",
								cstate->filename)));
		}
		else
		{
			mode_t oumask; /* Pre-existing umask value */
			struct stat st;

			/*
			 * Prevent write to relative path ... too easy to shoot oneself in
			 * the foot by overwriting a database file ...
			 */
			if (!is_absolute_path(filename))
				ereport(ERROR,
						(errcode(ERRCODE_INVALID_NAME),
						 errmsg("relative path not allowed for COPY to file")));

			oumask = umask(S_IWGRP | S_IWOTH);
			PG_TRY();
			{
				cstate->copy_file = AllocateFile(cstate->filename, PG_BINARY_W);
			}
			PG_CATCH();
			{
				umask(oumask);
				PG_RE_THROW();
			}
			PG_END_TRY();
			umask(oumask);
			if (cstate->copy_file == NULL)
			{
				/* copy errno because ereport subfunctions might change it */
				int			save_errno = errno;

				ereport(ERROR,
						(errcode_for_file_access(),
						 errmsg("could not open file \"%s\" for writing: %m",
								cstate->filename),
						 (save_errno == ENOENT || save_errno == EACCES) ?
						 errhint("COPY TO instructs the PostgreSQL server process to write a file. "
								 "You may want a client-side facility such as psql's \\copy.") : 0));

			// Increase buffer size to improve performance  (cmcdevitt)
			setvbuf(cstate->copy_file, NULL, _IOFBF, 393216); // 384 Kbytes
			}

			if (fstat(fileno(cstate->copy_file), &st))
				ereport(ERROR,
						(errcode_for_file_access(),
						 errmsg("could not stat file \"%s\": %m",
								cstate->filename)));

			if (S_ISDIR(st.st_mode))
				ereport(ERROR,
						(errcode(ERRCODE_WRONG_OBJECT_TYPE),
								errmsg("\"%s\" is a directory", filename)));
		}
	}

	MemoryContextSwitchTo(oldcontext);

	return cstate;
}

/*
 * Set up CopyState for writing to a foreign or external table.
 */
CopyState
BeginCopyToForeignTable(Relation forrel, List *options)
{
	CopyState	cstate;

	Assert(forrel->rd_rel->relkind == RELKIND_FOREIGN_TABLE);

	cstate = BeginCopy(NULL, false, forrel,
					   NULL, /* raw_query */
					   InvalidOid,
					   NIL, options,
					   RelationGetDescr(forrel));
	cstate->dispatch_mode = COPY_DIRECT;

	/*
	 * We use COPY_CALLBACK to mean that the each line should be
	 * left in fe_msgbuf. There is no actual callback!
	 */
	cstate->copy_dest = COPY_CALLBACK;

	/*
	 * Some more initialization, that in the normal COPY TO codepath, is done
	 * in CopyTo() itself.
	 */
	cstate->null_print_client = cstate->null_print;		/* default */
	if (cstate->need_transcoding)
		cstate->null_print_client = pg_server_to_custom(cstate->null_print,
														cstate->null_print_len,
														cstate->file_encoding,
														cstate->enc_conversion_proc);

	return cstate;
}

/*
 * This intermediate routine exists mainly to localize the effects of setjmp
 * so we don't need to plaster a lot of variables with "volatile".
 */
static uint64
DoCopyTo(CopyState cstate)
{
	bool		pipe = (cstate->filename == NULL);
	bool		fe_copy = (pipe && whereToSendOutput == DestRemote);
	uint64		processed;

#ifdef FAULT_INJECTOR
	FaultInjector_InjectFaultIfSet("DoCopyToFail", DDLNotSpecified, "", "");
#endif

	PG_TRY();
	{
		if (fe_copy)
			SendCopyBegin(cstate);

		/*
		 * We want to dispatch COPY TO commands only in the case that
		 * we are the dispatcher and we are copying from a user relation
		 * (a relation where data is distributed in the segment databases).
		 * Otherwize, if we are not the dispatcher *or* if we are
		 * doing COPY (SELECT) we just go straight to work, without
		 * dispatching COPY commands to executors.
		 */
		if (Gp_role == GP_ROLE_DISPATCH && cstate->rel && cstate->rel->rd_cdbpolicy)
			processed = CopyToDispatch(cstate);
		else
			processed = CopyTo(cstate);

		if (fe_copy)
			SendCopyEnd(cstate);
		else if (Gp_role == GP_ROLE_EXECUTE && cstate->on_segment)
		{
			/*
			 * For COPY ON SEGMENT command, switch back to front end
			 * before sending copy end which is "\."
			 */
			cstate->copy_dest = COPY_NEW_FE;
			SendCopyEnd(cstate);
		}
	}
	PG_CATCH();
	{
		/*
		 * Make sure we turn off old-style COPY OUT mode upon error. It is
		 * okay to do this in all cases, since it does nothing if the mode is
		 * not on.
		 */
		if (Gp_role == GP_ROLE_EXECUTE && cstate->on_segment)
			cstate->copy_dest = COPY_NEW_FE;

		pq_endcopyout(true);
		PG_RE_THROW();
	}
	PG_END_TRY();

	return processed;
}

void EndCopyToOnSegment(CopyState cstate)
{
	Assert(Gp_role == GP_ROLE_EXECUTE);

	if (cstate->binary)
	{
		/* Generate trailer for a binary copy */
		CopySendInt16(cstate, -1);

		/* Need to flush out the trailer */
		CopySendEndOfRow(cstate);
	}

	MemoryContextDelete(cstate->rowcontext);

	EndCopy(cstate);
}

/*
 * Clean up storage and release resources for COPY TO.
 */
static void
EndCopyTo(CopyState cstate, uint64 *processed)
{
	if (cstate->queryDesc != NULL)
	{
		/* Close down the query and free resources. */
		ExecutorFinish(cstate->queryDesc);
		ExecutorEnd(cstate->queryDesc);
		if (cstate->queryDesc->es_processed > 0)
			*processed = cstate->queryDesc->es_processed;
		FreeQueryDesc(cstate->queryDesc);
		PopActiveSnapshot();
	}

	/* Clean up storage */
	EndCopy(cstate);
}

/*
 * Copy FROM relation TO file, in the dispatcher. Starts a COPY TO command on
 * each of the executors and gathers all the results and writes it out.
 */
static uint64
CopyToDispatch(CopyState cstate)
{
	CopyStmt   *stmt = glob_copystmt;
	TupleDesc	tupDesc;
	int			num_phys_attrs;
	int			attr_count;
	FormData_pg_attribute *attr;
	CdbCopy    *cdbCopy;
	uint64		processed = 0;

	tupDesc = cstate->rel->rd_att;
	attr = tupDesc->attrs;
	num_phys_attrs = tupDesc->natts;
	attr_count = list_length(cstate->attnumlist);

	/* We use fe_msgbuf as a per-row buffer regardless of copy_dest */
	cstate->fe_msgbuf = makeStringInfo();

	cdbCopy = makeCdbCopy(cstate, false);

	/* XXX: lock all partitions */

	/*
	 * Start a COPY command in every db of every segment in Greenplum Database.
	 *
	 * From this point in the code we need to be extra careful
	 * about error handling. ereport() must not be called until
	 * the COPY command sessions are closed on the executors.
	 * Calling ereport() will leave the executors hanging in
	 * COPY state.
	 */
	elog(DEBUG5, "COPY command sent to segdbs");

	PG_TRY();
	{
		bool		done;

		cdbCopyStart(cdbCopy, stmt, cstate->file_encoding);

		if (cstate->binary)
		{
			/* Generate header for a binary copy */
			int32		tmp;

			/* Signature */
			CopySendData(cstate, (char *) BinarySignature, 11);
			/* Flags field */
			tmp = 0;
			CopySendInt32(cstate, tmp);
			/* No header extension */
			tmp = 0;
			CopySendInt32(cstate, tmp);
		}

		/* if a header has been requested send the line */
		if (cstate->header_line)
		{
			ListCell   *cur;
			bool		hdr_delim = false;

			/*
			 * For non-binary copy, we need to convert null_print to client
			 * encoding, because it will be sent directly with CopySendString.
			 *
			 * MPP: in here we only care about this if we need to print the
			 * header. We rely on the segdb server copy out to do the conversion
			 * before sending the data rows out. We don't need to repeat it here
			 */
			if (cstate->need_transcoding)
				cstate->null_print = (char *)
					pg_server_to_custom(cstate->null_print,
										strlen(cstate->null_print),
										cstate->file_encoding,
										cstate->enc_conversion_proc);

			foreach(cur, cstate->attnumlist)
			{
				int			attnum = lfirst_int(cur);
				char	   *colname;

				if (hdr_delim)
					CopySendChar(cstate, cstate->delim[0]);
				hdr_delim = true;

				colname = NameStr(attr[attnum - 1].attname);

				CopyAttributeOutCSV(cstate, colname, false,
									list_length(cstate->attnumlist) == 1);
			}

			/* add a newline and flush the data */
			CopySendEndOfRow(cstate);
		}

		/*
		 * This is the main work-loop. In here we keep collecting data from the
		 * COPY commands on the segdbs, until no more data is available. We
		 * keep writing data out a chunk at a time.
		 */
		do
		{
			bool		copy_cancel = (QueryCancelPending ? true : false);

			/* get a chunk of data rows from the QE's */
			done = cdbCopyGetData(cdbCopy, copy_cancel, &processed);

			/* send the chunk of data rows to destination (file or stdout) */
			if (cdbCopy->copy_out_buf.len > 0) /* conditional is important! */
			{
				/*
				 * in the dispatcher we receive chunks of whole rows with row endings.
				 * We don't want to use CopySendEndOfRow() b/c it adds row endings and
				 * also b/c it's intended for a single row at a time. Therefore we need
				 * to fill in the out buffer and just flush it instead.
				 */
				CopySendData(cstate, (void *) cdbCopy->copy_out_buf.data, cdbCopy->copy_out_buf.len);
				CopyToDispatchFlush(cstate);
			}
		} while(!done);

		cdbCopyEnd(cdbCopy, NULL, NULL);

		/* now it's safe to destroy the whole dispatcher state */
		CdbDispatchCopyEnd(cdbCopy);
	}
    /* catch error from CopyStart, CopySendEndOfRow or CopyToDispatchFlush */
	PG_CATCH();
	{
		MemoryContext oldcontext = MemoryContextSwitchTo(cstate->copycontext);

		cdbCopyAbort(cdbCopy);

		MemoryContextSwitchTo(oldcontext);
		PG_RE_THROW();
	}
	PG_END_TRY();

	if (cstate->binary)
	{
		/* Generate trailer for a binary copy */
		CopySendInt16(cstate, -1);
		/* Need to flush out the trailer */
		CopySendEndOfRow(cstate);
	}

	/* we can throw the error now if QueryCancelPending was set previously */
	CHECK_FOR_INTERRUPTS();

	pfree(cdbCopy);

	return processed;
}

static uint64
CopyToQueryOnSegment(CopyState cstate)
{
	Assert(Gp_role != GP_ROLE_EXECUTE);

	/* run the plan --- the dest receiver will send tuples */
	ExecutorRun(cstate->queryDesc, ForwardScanDirection, 0L, true);
	return 0;
}

/*
 * Copy from relation or query TO file.
 */
static uint64
CopyTo(CopyState cstate)
{
	TupleDesc	tupDesc;
	int			num_phys_attrs;
	ListCell   *cur;
	uint64		processed = 0;

	if (cstate->rel)
		tupDesc = RelationGetDescr(cstate->rel);
	else
		tupDesc = cstate->queryDesc->tupDesc;
	num_phys_attrs = tupDesc->natts;
	cstate->null_print_client = cstate->null_print; /* default */

	/* We use fe_msgbuf as a per-row buffer regardless of copy_dest */
	cstate->fe_msgbuf = makeStringInfo();

	/* Get info about the columns we need to process. */
	cstate->out_functions = (FmgrInfo *) palloc(num_phys_attrs * sizeof(FmgrInfo));
	foreach(cur, cstate->attnumlist)
	{
		int			attnum = lfirst_int(cur);
		Oid			out_func_oid;
		bool		isvarlena;
		Form_pg_attribute attr = TupleDescAttr(tupDesc, attnum - 1);

		if (cstate->binary)
			getTypeBinaryOutputInfo(attr->atttypid,
									&out_func_oid,
									&isvarlena);
		else
			getTypeOutputInfo(attr->atttypid,
							  &out_func_oid,
							  &isvarlena);
		fmgr_info(out_func_oid, &cstate->out_functions[attnum - 1]);
	}

	/*
	 * Create a temporary memory context that we can reset once per row to
	 * recover palloc'd memory.  This avoids any problems with leaks inside
	 * datatype output routines, and should be faster than retail pfree's
	 * anyway.  (We don't need a whole econtext as CopyFrom does.)
	 */
	cstate->rowcontext = AllocSetContextCreate(CurrentMemoryContext,
											   "COPY TO",
											   ALLOCSET_DEFAULT_SIZES);
	if (!cstate->binary)
	{
		/*
		 * For non-binary copy, we need to convert null_print to file
		 * encoding, because it will be sent directly with CopySendString.
		 */
		if (cstate->need_transcoding)
			cstate->null_print_client = pg_server_to_custom(cstate->null_print,
															cstate->null_print_len,
															cstate->file_encoding,
															cstate->enc_conversion_proc);
	}

	if (Gp_role == GP_ROLE_EXECUTE && !cstate->on_segment)
	{
		/* header should not be printed in execute mode. */
	}
	else if (cstate->binary)
	{
		/* Generate header for a binary copy */
		int32		tmp;

		/* Signature */
		CopySendData(cstate, BinarySignature, 11);
		/* Flags field */
		tmp = 0;
		CopySendInt32(cstate, tmp);
		/* No header extension */
		tmp = 0;
		CopySendInt32(cstate, tmp);
	}
	else
	{
		/* if a header has been requested send the line */
		if (cstate->header_line)
		{
			bool		hdr_delim = false;

			foreach(cur, cstate->attnumlist)
			{
				int			attnum = lfirst_int(cur);
				char	   *colname;

				if (hdr_delim)
					CopySendChar(cstate, cstate->delim[0]);
				hdr_delim = true;

				colname = NameStr(TupleDescAttr(tupDesc, attnum - 1)->attname);

				CopyAttributeOutCSV(cstate, colname, false,
									list_length(cstate->attnumlist) == 1);
			}

			CopySendEndOfRow(cstate);
		}
	}

	if (cstate->rel)
	{
		TupleTableSlot *slot;
		TableScanDesc scandesc;

		scandesc = table_beginscan(cstate->rel, GetActiveSnapshot(), 0, NULL);
		slot = table_slot_create(cstate->rel, NULL);

		processed = 0;
		while (table_scan_getnextslot(scandesc, ForwardScanDirection, slot))
		{
			CHECK_FOR_INTERRUPTS();

			/* Deconstruct the tuple ... */
			slot_getallattrs(slot);

			/* Format and send the data */
			CopyOneRowTo(cstate, slot);
			processed++;
		}

		ExecDropSingleTupleTableSlot(slot);
		table_endscan(scandesc);
	}
	else
	{
		Assert(Gp_role != GP_ROLE_EXECUTE);

		/* run the plan --- the dest receiver will send tuples */
		ExecutorRun(cstate->queryDesc, ForwardScanDirection, 0L, true);
		processed = ((DR_copy *) cstate->queryDesc->dest)->processed;
	}

	if (Gp_role == GP_ROLE_EXECUTE && !cstate->on_segment)
	{
		/*
		 * Trailer should not be printed in execute mode. The dispatcher will
		 * write it once.
		 */
	}
	else if (cstate->binary)
	{
		/* Generate trailer for a binary copy */
		CopySendInt16(cstate, -1);

		/* Need to flush out the trailer */
		CopySendEndOfRow(cstate);
	}

	if (Gp_role == GP_ROLE_EXECUTE && cstate->on_segment)
		SendNumRows(0, processed);

	MemoryContextDelete(cstate->rowcontext);

	return processed;
}

void
CopyOneCustomRowTo(CopyState cstate, bytea *value)
{
	appendBinaryStringInfo(cstate->fe_msgbuf,
						   VARDATA_ANY((void *) value),
						   VARSIZE_ANY_EXHDR((void *) value));
}

/*
 * Emit one row during CopyTo().
 */
void
CopyOneRowTo(CopyState cstate, TupleTableSlot *slot)
{
	bool		need_delim = false;
	FmgrInfo   *out_functions = cstate->out_functions;
	MemoryContext oldcontext;
	ListCell   *cur;
	char	   *string;

	MemoryContextReset(cstate->rowcontext);
	oldcontext = MemoryContextSwitchTo(cstate->rowcontext);

	if (cstate->binary)
	{
		/* Binary per-tuple header */
		CopySendInt16(cstate, list_length(cstate->attnumlist));
	}

	/* Make sure the tuple is fully deconstructed */
	slot_getallattrs(slot);

	foreach(cur, cstate->attnumlist)
	{
		int			attnum = lfirst_int(cur);
		Datum		value = slot->tts_values[attnum - 1];
		bool		isnull = slot->tts_isnull[attnum - 1];

		if (!cstate->binary)
		{
			if (need_delim)
				CopySendChar(cstate, cstate->delim[0]);
			need_delim = true;
		}

		if (isnull)
		{
			if (!cstate->binary)
				CopySendString(cstate, cstate->null_print_client);
			else
				CopySendInt32(cstate, -1);
		}
		else
		{
			if (!cstate->binary)
			{
				char		quotec = cstate->quote ? cstate->quote[0] : '\0';

				/* int2out or int4out ? */
				if (out_functions[attnum -1].fn_oid == 39 ||  /* int2out or int4out */
					out_functions[attnum -1].fn_oid == 43 )
				{
					char tmp[33];
					/*
					 * The standard postgres way is to call the output function, but that involves one or more pallocs,
					 * and a call to sprintf, followed by a conversion to client charset.
					 * Do a fast conversion to string instead.
					 */

					if (out_functions[attnum -1].fn_oid ==  39)
						pg_itoa(DatumGetInt16(value),tmp);
					else
						pg_ltoa(DatumGetInt32(value),tmp);

					/*
					 * Integers don't need quoting, or transcoding to client char
					 * set. We still quote them if FORCE QUOTE was used, though.
					 */
					if (cstate->force_quote_flags[attnum - 1])
						CopySendChar(cstate, quotec);
					CopySendData(cstate, tmp, strlen(tmp));
					if (cstate->force_quote_flags[attnum - 1])
						CopySendChar(cstate, quotec);
				}
				else if (out_functions[attnum -1].fn_oid == 1702)   /* numeric_out */
				{
					string = OutputFunctionCall(&out_functions[attnum - 1],
												value);
					/*
					 * Numerics don't need quoting, or transcoding to client char
					 * set. We still quote them if FORCE QUOTE was used, though.
					 */
					if (cstate->force_quote_flags[attnum - 1])
						CopySendChar(cstate, quotec);
					CopySendData(cstate, string, strlen(string));
					if (cstate->force_quote_flags[attnum - 1])
						CopySendChar(cstate, quotec);
				}
				else
				{
					string = OutputFunctionCall(&out_functions[attnum - 1],
												value);
					if (cstate->csv_mode)
						CopyAttributeOutCSV(cstate, string,
											cstate->force_quote_flags[attnum - 1],
											list_length(cstate->attnumlist) == 1);
					else
						CopyAttributeOutText(cstate, string);
				}
			}
			else
			{
				bytea	   *outputbytes;

				outputbytes = SendFunctionCall(&out_functions[attnum - 1],
											   value);
				CopySendInt32(cstate, VARSIZE(outputbytes) - VARHDRSZ);
				CopySendData(cstate, VARDATA(outputbytes),
							 VARSIZE(outputbytes) - VARHDRSZ);
			}
		}
	}

	/*
	 * Finish off the row: write it to the destination, and update the count.
	 * However, if we're in the context of a writable external table, we let
	 * the caller do it - send the data to its local external source (see
	 * external_insert() ).
	 */
	if (cstate->copy_dest != COPY_CALLBACK)
	{
		CopySendEndOfRow(cstate);
	}

	MemoryContextSwitchTo(oldcontext);
}

/*
 * error context callback for COPY FROM
 *
 * The argument for the error context must be CopyState.
 */
void
CopyFromErrorCallback(void *arg)
{
	CopyState	cstate = (CopyState) arg;
	char		curlineno_str[32];

	snprintf(curlineno_str, sizeof(curlineno_str), UINT64_FORMAT,
			 cstate->cur_lineno);

	if (cstate->binary)
	{
		/* can't usefully display the data */
		if (cstate->cur_attname)
			errcontext("COPY %s, line %s, column %s",
					   cstate->cur_relname, curlineno_str,
					   cstate->cur_attname);
		else
			errcontext("COPY %s, line %s",
					   cstate->cur_relname, curlineno_str);
	}
	else
	{
		if (cstate->cur_attname && cstate->cur_attval)
		{
			/* error is relevant to a particular column */
			char	   *attval;

			attval = limit_printout_length(cstate->cur_attval);
			errcontext("COPY %s, line %s, column %s: \"%s\"",
					   cstate->cur_relname, curlineno_str,
					   cstate->cur_attname, attval);
			pfree(attval);
		}
		else if (cstate->cur_attname)
		{
			/* error is relevant to a particular column, value is NULL */
			errcontext("COPY %s, line %s, column %s: null input",
					   cstate->cur_relname, curlineno_str,
					   cstate->cur_attname);
		}
		else
		{
			/*
			 * Error is relevant to a particular line.
			 *
			 * If line_buf still contains the correct line, and it's already
			 * transcoded, print it. If it's still in a foreign encoding, it's
			 * quite likely that the error is precisely a failure to do
			 * encoding conversion (ie, bad data). We dare not try to convert
			 * it, and at present there's no way to regurgitate it without
			 * conversion. So we have to punt and just report the line number.
			 */
			if (cstate->line_buf_valid &&
				(cstate->line_buf_converted || !cstate->need_transcoding))
			{
				char	   *lineval;

				lineval = limit_printout_length(cstate->line_buf.data);
				errcontext("COPY %s, line %s: \"%s\"",
						   cstate->cur_relname, curlineno_str, lineval);
				pfree(lineval);
			}
			else
			{
				/*
				 * Here, the line buffer is still in a foreign encoding,
				 * and indeed it's quite likely that the error is precisely
				 * a failure to do encoding conversion (ie, bad data).	We
				 * dare not try to convert it, and at present there's no way
				 * to regurgitate it without conversion.  So we have to punt
				 * and just report the line number.
				 */
				errcontext("COPY %s, line %s",
						   cstate->cur_relname, curlineno_str);
			}
		}
	}
}

/*
 * Make sure we don't print an unreasonable amount of COPY data in a message.
 *
 * It would seem a lot easier to just use the sprintf "precision" limit to
 * truncate the string.  However, some versions of glibc have a bug/misfeature
 * that vsnprintf will always fail (return -1) if it is asked to truncate
 * a string that contains invalid byte sequences for the current encoding.
 * So, do our own truncation.  We return a pstrdup'd copy of the input.
 */
char *
limit_printout_length(const char *str)
{
#define MAX_COPY_DATA_DISPLAY 100

	int			slen = strlen(str);
	int			len;
	char	   *res;

	/* Fast path if definitely okay */
	if (slen <= MAX_COPY_DATA_DISPLAY)
		return pstrdup(str);

	/* Apply encoding-dependent truncation */
	len = pg_mbcliplen(str, slen, MAX_COPY_DATA_DISPLAY);

	/*
	 * Truncate, and add "..." to show we truncated the input.
	 */
	res = (char *) palloc(len + 4);
	memcpy(res, str, len);
	strcpy(res + len, "...");

	return res;
}

/*
 * Allocate memory and initialize a new CopyMultiInsertBuffer for this
 * ResultRelInfo.
 */
static CopyMultiInsertBuffer *
CopyMultiInsertBufferInit(ResultRelInfo *rri)
{
	CopyMultiInsertBuffer *buffer;

	buffer = (CopyMultiInsertBuffer *) palloc(sizeof(CopyMultiInsertBuffer));
	memset(buffer->slots, 0, sizeof(TupleTableSlot *) * MAX_BUFFERED_TUPLES);
	buffer->resultRelInfo = rri;
	buffer->bistate = GetBulkInsertState();
	buffer->nused = 0;

	return buffer;
}

/*
 * Make a new buffer for this ResultRelInfo.
 */
static inline void
CopyMultiInsertInfoSetupBuffer(CopyMultiInsertInfo *miinfo,
							   ResultRelInfo *rri)
{
	CopyMultiInsertBuffer *buffer;

	buffer = CopyMultiInsertBufferInit(rri);

	/* Setup back-link so we can easily find this buffer again */
	rri->ri_CopyMultiInsertBuffer = buffer;
	/* Record that we're tracking this buffer */
	miinfo->multiInsertBuffers = lappend(miinfo->multiInsertBuffers, buffer);
}

/*
 * Initialize an already allocated CopyMultiInsertInfo.
 *
 * If rri is a non-partitioned table then a CopyMultiInsertBuffer is set up
 * for that table.
 */
static void
CopyMultiInsertInfoInit(CopyMultiInsertInfo *miinfo, ResultRelInfo *rri,
						CopyState cstate, EState *estate, CommandId mycid,
						int ti_options)
{
	miinfo->multiInsertBuffers = NIL;
	miinfo->bufferedTuples = 0;
	miinfo->bufferedBytes = 0;
	miinfo->cstate = cstate;
	miinfo->estate = estate;
	miinfo->mycid = mycid;
	miinfo->ti_options = ti_options;

	/*
	 * Only setup the buffer when not dealing with a partitioned table.
	 * Buffers for partitioned tables will just be setup when we need to send
	 * tuples their way for the first time.
	 */
	if (rri->ri_RelationDesc->rd_rel->relkind != RELKIND_PARTITIONED_TABLE)
		CopyMultiInsertInfoSetupBuffer(miinfo, rri);
}

/*
 * Returns true if the buffers are full
 */
static inline bool
CopyMultiInsertInfoIsFull(CopyMultiInsertInfo *miinfo)
{
	if (miinfo->bufferedTuples >= MAX_BUFFERED_TUPLES ||
		miinfo->bufferedBytes >= MAX_BUFFERED_BYTES)
		return true;
	return false;
}

/*
 * Returns true if we have no buffered tuples
 */
static inline bool
CopyMultiInsertInfoIsEmpty(CopyMultiInsertInfo *miinfo)
{
	return miinfo->bufferedTuples == 0;
}

/*
 * Write the tuples stored in 'buffer' out to the table.
 */
static inline void
CopyMultiInsertBufferFlush(CopyMultiInsertInfo *miinfo,
						   CopyMultiInsertBuffer *buffer)
{
	MemoryContext oldcontext;
	int			i;
	uint64		save_cur_lineno;
	CopyState	cstate = miinfo->cstate;
	EState	   *estate = miinfo->estate;
	CommandId	mycid = miinfo->mycid;
	int			ti_options = miinfo->ti_options;
	bool		line_buf_valid = cstate->line_buf_valid;
	int			nused = buffer->nused;
	ResultRelInfo *resultRelInfo = buffer->resultRelInfo;
	TupleTableSlot **slots = buffer->slots;

	/* Set es_result_relation_info to the ResultRelInfo we're flushing. */
	estate->es_result_relation_info = resultRelInfo;

	/*
	 * Print error context information correctly, if one of the operations
	 * below fail.
	 */
	cstate->line_buf_valid = false;
	save_cur_lineno = cstate->cur_lineno;

	/*
	 * table_multi_insert may leak memory, so switch to short-lived memory
	 * context before calling it.
	 */
	oldcontext = MemoryContextSwitchTo(GetPerTupleMemoryContext(estate));
	table_multi_insert(resultRelInfo->ri_RelationDesc,
					   slots,
					   nused,
					   mycid,
					   ti_options,
					   buffer->bistate);
	MemoryContextSwitchTo(oldcontext);

	for (i = 0; i < nused; i++)
	{
		/*
		 * If there are any indexes, update them for all the inserted tuples,
		 * and run AFTER ROW INSERT triggers.
		 */
		if (resultRelInfo->ri_NumIndices > 0)
		{
			List	   *recheckIndexes;

			cstate->cur_lineno = buffer->linenos[i];
			recheckIndexes =
				ExecInsertIndexTuples(buffer->slots[i], estate, false, NULL,
									  NIL);
			ExecARInsertTriggers(estate, resultRelInfo,
								 slots[i], recheckIndexes,
								 cstate->transition_capture);
			list_free(recheckIndexes);
		}

		/*
		 * There's no indexes, but see if we need to run AFTER ROW INSERT
		 * triggers anyway.
		 */
		else if (resultRelInfo->ri_TrigDesc != NULL &&
				 (resultRelInfo->ri_TrigDesc->trig_insert_after_row ||
				  resultRelInfo->ri_TrigDesc->trig_insert_new_table))
		{
			cstate->cur_lineno = buffer->linenos[i];
			ExecARInsertTriggers(estate, resultRelInfo,
								 slots[i], NIL, cstate->transition_capture);
		}

		ExecClearTuple(slots[i]);
	}

	/* Mark that all slots are free */
	buffer->nused = 0;

	/* reset cur_lineno and line_buf_valid to what they were */
	cstate->line_buf_valid = line_buf_valid;
	cstate->cur_lineno = save_cur_lineno;
}

/*
 * Drop used slots and free member for this buffer.
 *
 * The buffer must be flushed before cleanup.
 */
static inline void
CopyMultiInsertBufferCleanup(CopyMultiInsertBuffer *buffer)
{
	int			i;

	/* Ensure buffer was flushed */
	Assert(buffer->nused == 0);

	/* Remove back-link to ourself */
	buffer->resultRelInfo->ri_CopyMultiInsertBuffer = NULL;

	FreeBulkInsertState(buffer->bistate);

	/* Since we only create slots on demand, just drop the non-null ones. */
	for (i = 0; i < MAX_BUFFERED_TUPLES && buffer->slots[i] != NULL; i++)
		ExecDropSingleTupleTableSlot(buffer->slots[i]);

	pfree(buffer);
}

/*
 * Write out all stored tuples in all buffers out to the tables.
 *
 * Once flushed we also trim the tracked buffers list down to size by removing
 * the buffers created earliest first.
 *
 * Callers should pass 'curr_rri' is the ResultRelInfo that's currently being
 * used.  When cleaning up old buffers we'll never remove the one for
 * 'curr_rri'.
 */
static inline void
CopyMultiInsertInfoFlush(CopyMultiInsertInfo *miinfo, ResultRelInfo *curr_rri)
{
	ListCell   *lc;

	foreach(lc, miinfo->multiInsertBuffers)
	{
		CopyMultiInsertBuffer *buffer = (CopyMultiInsertBuffer *) lfirst(lc);

		CopyMultiInsertBufferFlush(miinfo, buffer);
	}

	miinfo->bufferedTuples = 0;
	miinfo->bufferedBytes = 0;

	/*
	 * Trim the list of tracked buffers down if it exceeds the limit.  Here we
	 * remove buffers starting with the ones we created first.  It seems more
	 * likely that these older ones are less likely to be needed than ones
	 * that were just created.
	 */
	while (list_length(miinfo->multiInsertBuffers) > MAX_PARTITION_BUFFERS)
	{
		CopyMultiInsertBuffer *buffer;

		buffer = (CopyMultiInsertBuffer *) linitial(miinfo->multiInsertBuffers);

		/*
		 * We never want to remove the buffer that's currently being used, so
		 * if we happen to find that then move it to the end of the list.
		 */
		if (buffer->resultRelInfo == curr_rri)
		{
			miinfo->multiInsertBuffers = list_delete_first(miinfo->multiInsertBuffers);
			miinfo->multiInsertBuffers = lappend(miinfo->multiInsertBuffers, buffer);
			buffer = (CopyMultiInsertBuffer *) linitial(miinfo->multiInsertBuffers);
		}

		CopyMultiInsertBufferCleanup(buffer);
		miinfo->multiInsertBuffers = list_delete_first(miinfo->multiInsertBuffers);
	}
}

/*
 * Cleanup allocated buffers and free memory
 */
static inline void
CopyMultiInsertInfoCleanup(CopyMultiInsertInfo *miinfo)
{
	ListCell   *lc;

	foreach(lc, miinfo->multiInsertBuffers)
		CopyMultiInsertBufferCleanup(lfirst(lc));

	list_free(miinfo->multiInsertBuffers);
}

/*
 * Get the next TupleTableSlot that the next tuple should be stored in.
 *
 * Callers must ensure that the buffer is not full.
 */
static inline TupleTableSlot *
CopyMultiInsertInfoNextFreeSlot(CopyMultiInsertInfo *miinfo,
								ResultRelInfo *rri)
{
	CopyMultiInsertBuffer *buffer = rri->ri_CopyMultiInsertBuffer;
	int			nused = buffer->nused;

	Assert(buffer != NULL);
	Assert(nused < MAX_BUFFERED_TUPLES);

	if (buffer->slots[nused] == NULL)
		buffer->slots[nused] = table_slot_create(rri->ri_RelationDesc, NULL);
	return buffer->slots[nused];
}

/*
 * Record the previously reserved TupleTableSlot that was reserved by
 * CopyMultiInsertInfoNextFreeSlot as being consumed.
 */
static inline void
CopyMultiInsertInfoStore(CopyMultiInsertInfo *miinfo, ResultRelInfo *rri,
						 TupleTableSlot *slot, int tuplen, uint64 lineno)
{
	CopyMultiInsertBuffer *buffer = rri->ri_CopyMultiInsertBuffer;

	Assert(buffer != NULL);
	Assert(slot == buffer->slots[buffer->nused]);

	/* Store the line number so we can properly report any errors later */
	buffer->linenos[buffer->nused] = lineno;

	/* Record this slot as being used */
	buffer->nused++;

	/* Update how many tuples are stored and their size */
	miinfo->bufferedTuples++;
	miinfo->bufferedBytes += tuplen;
}

/*
 * Copy FROM file to relation.
 */
uint64
CopyFrom(CopyState cstate)
{
	ResultRelInfo *resultRelInfo;
	ResultRelInfo *target_resultRelInfo;
	ResultRelInfo *prevResultRelInfo = NULL;
	EState	   *estate = CreateExecutorState(); /* for ExecConstraints() */
	ModifyTableState *mtstate;
	ExprContext *econtext;
	TupleTableSlot *singleslot = NULL;
	MemoryContext oldcontext = CurrentMemoryContext;

	PartitionTupleRouting *proute = NULL;
	ErrorContextCallback errcallback;
	CommandId	mycid = GetCurrentCommandId(true);
	int			ti_options = 0; /* start with default options for insert */
	BulkInsertState bistate = NULL;
	CopyInsertMethod insertMethod;
	CopyMultiInsertInfo multiInsertInfo = {0};	/* pacify compiler */
	uint64		processed = 0;
	bool		has_before_insert_row_trig;
	bool		has_instead_insert_row_trig;
	bool		leafpart_use_multi_insert = false;

	CdbCopy	   *cdbCopy = NULL;
	bool		is_check_distkey;
	GpDistributionData *distData = NULL; /* distribution data used to compute target seg */

	Assert(cstate->rel);

	/*
	 * The target must be a plain, foreign, or partitioned relation, or have
	 * an INSTEAD OF INSERT row trigger.  (Currently, such triggers are only
	 * allowed on views, so we only hint about them in the view case.)
	 */
	if (cstate->rel->rd_rel->relkind != RELKIND_RELATION &&
		cstate->rel->rd_rel->relkind != RELKIND_FOREIGN_TABLE &&
		cstate->rel->rd_rel->relkind != RELKIND_PARTITIONED_TABLE &&
		!(cstate->rel->trigdesc &&
		  cstate->rel->trigdesc->trig_insert_instead_row))
	{
		if (cstate->rel->rd_rel->relkind == RELKIND_VIEW)
			ereport(ERROR,
					(errcode(ERRCODE_WRONG_OBJECT_TYPE),
					 errmsg("cannot copy to view \"%s\"",
							RelationGetRelationName(cstate->rel)),
					 errhint("To enable copying to a view, provide an INSTEAD OF INSERT trigger.")));
		else if (cstate->rel->rd_rel->relkind == RELKIND_MATVIEW)
			ereport(ERROR,
					(errcode(ERRCODE_WRONG_OBJECT_TYPE),
					 errmsg("cannot copy to materialized view \"%s\"",
							RelationGetRelationName(cstate->rel))));
		else if (cstate->rel->rd_rel->relkind == RELKIND_SEQUENCE)
			ereport(ERROR,
					(errcode(ERRCODE_WRONG_OBJECT_TYPE),
					 errmsg("cannot copy to sequence \"%s\"",
							RelationGetRelationName(cstate->rel))));
		else
			ereport(ERROR,
					(errcode(ERRCODE_WRONG_OBJECT_TYPE),
					 errmsg("cannot copy to non-table relation \"%s\"",
							RelationGetRelationName(cstate->rel))));
	}

	/*----------
	 * Check to see if we can avoid writing WAL
	 *
	 * If archive logging/streaming is not enabled *and* either
	 *	- table was created in same transaction as this COPY
	 *	- data is being written to relfilenode created in this transaction
	 * then we can skip writing WAL.  It's safe because if the transaction
	 * doesn't commit, we'll discard the table (or the new relfilenode file).
	 * If it does commit, we'll have done the table_finish_bulk_insert() at
	 * the bottom of this routine first.
	 *
	 * As mentioned in comments in utils/rel.h, the in-same-transaction test
	 * is not always set correctly, since in rare cases rd_newRelfilenodeSubid
	 * can be cleared before the end of the transaction. The exact case is
	 * when a relation sets a new relfilenode twice in same transaction, yet
	 * the second one fails in an aborted subtransaction, e.g.
	 *
	 * BEGIN;
	 * TRUNCATE t;
	 * SAVEPOINT save;
	 * TRUNCATE t;
	 * ROLLBACK TO save;
	 * COPY ...
	 *
	 * Also, if the target file is new-in-transaction, we assume that checking
	 * FSM for free space is a waste of time, even if we must use WAL because
	 * of archiving.  This could possibly be wrong, but it's unlikely.
	 *
	 * The comments for table_tuple_insert and RelationGetBufferForTuple
	 * specify that skipping WAL logging is only safe if we ensure that our
	 * tuples do not go into pages containing tuples from any other
	 * transactions --- but this must be the case if we have a new table or
	 * new relfilenode, so we need no additional work to enforce that.
	 *
	 * We currently don't support this optimization if the COPY target is a
	 * partitioned table as we currently only lazily initialize partition
	 * information when routing the first tuple to the partition.  We cannot
	 * know at this stage if we can perform this optimization.  It should be
	 * possible to improve on this, but it does mean maintaining heap insert
	 * option flags per partition and setting them when we first open the
	 * partition.
	 *
	 * This optimization is not supported for relation types which do not
	 * have any physical storage, with foreign tables and views using
	 * INSTEAD OF triggers entering in this category.  Partitioned tables
	 * are not supported as per the description above.
	 *----------
	 */
	/* createSubid is creation check, newRelfilenodeSubid is truncation check */
	if (RELKIND_HAS_STORAGE(cstate->rel->rd_rel->relkind) &&
		(cstate->rel->rd_createSubid != InvalidSubTransactionId ||
		 cstate->rel->rd_newRelfilenodeSubid != InvalidSubTransactionId))
	{
		ti_options |= TABLE_INSERT_SKIP_FSM;
		/*
		 * The optimization to skip WAL has been disabled in GPDB. wal_level
		 * is hardcoded to 'archive' in GPDB, so it wouldn't have any effect
		 * anyway.
		 */
#if 0
		if (!XLogIsNeeded())
			ti_options |= TABLE_INSERT_SKIP_WAL;
#endif
	}

	/*
	 * Optimize if new relfilenode was created in this subxact or one of its
	 * committed children and we won't see those rows later as part of an
	 * earlier scan or command. The subxact test ensures that if this subxact
	 * aborts then the frozen rows won't be visible after xact cleanup.  Note
	 * that the stronger test of exactly which subtransaction created it is
	 * crucial for correctness of this optimization. The test for an earlier
	 * scan or command tolerates false negatives. FREEZE causes other sessions
	 * to see rows they would not see under MVCC, and a false negative merely
	 * spreads that anomaly to the current session.
	 */
	if (cstate->freeze)
	{
		/*
		 * We currently disallow COPY FREEZE on partitioned tables.  The
		 * reason for this is that we've simply not yet opened the partitions
		 * to determine if the optimization can be applied to them.  We could
		 * go and open them all here, but doing so may be quite a costly
		 * overhead for small copies.  In any case, we may just end up routing
		 * tuples to a small number of partitions.  It seems better just to
		 * raise an ERROR for partitioned tables.
		 */
		if (cstate->rel->rd_rel->relkind == RELKIND_PARTITIONED_TABLE)
		{
			ereport(ERROR,
					(errcode(ERRCODE_FEATURE_NOT_SUPPORTED),
					 errmsg("cannot perform COPY FREEZE on a partitioned table")));
		}

		/*
		 * Tolerate one registration for the benefit of FirstXactSnapshot.
		 * Scan-bearing queries generally create at least two registrations,
		 * though relying on that is fragile, as is ignoring ActiveSnapshot.
		 * Clear CatalogSnapshot to avoid counting its registration.  We'll
		 * still detect ongoing catalog scans, each of which separately
		 * registers the snapshot it uses.
		 */
		InvalidateCatalogSnapshot();
		if (!ThereAreNoPriorRegisteredSnapshots() || !ThereAreNoReadyPortals())
			ereport(ERROR,
					(errcode(ERRCODE_INVALID_TRANSACTION_STATE),
					 errmsg("cannot perform COPY FREEZE because of prior transaction activity")));

		if (cstate->rel->rd_createSubid != GetCurrentSubTransactionId() &&
			cstate->rel->rd_newRelfilenodeSubid != GetCurrentSubTransactionId())
			ereport(ERROR,
					(errcode(ERRCODE_OBJECT_NOT_IN_PREREQUISITE_STATE),
					 errmsg("cannot perform COPY FREEZE because the table was not created or truncated in the current subtransaction")));

		ti_options |= TABLE_INSERT_FROZEN;
	}

	/*
	 * We need a ResultRelInfo so we can use the regular executor's
	 * index-entry-making machinery.  (There used to be a huge amount of code
	 * here that basically duplicated execUtils.c ...)
	 */
	resultRelInfo = makeNode(ResultRelInfo);
	InitResultRelInfo(resultRelInfo,
					  cstate->rel,
					  1,		/* must match rel's position in range_table */
					  NULL,
					  0);

	target_resultRelInfo = resultRelInfo;

	/* Verify the named relation is a valid target for INSERT */
	CheckValidResultRel(resultRelInfo, CMD_INSERT);

	ExecOpenIndices(resultRelInfo, false);

	estate->es_result_relations = resultRelInfo;
	estate->es_num_result_relations = 1;
	estate->es_result_relation_info = resultRelInfo;

	ExecInitRangeTable(estate, cstate->range_table);

	/*
	 * Set up a ModifyTableState so we can let FDW(s) init themselves for
	 * foreign-table result relation(s).
	 */
	mtstate = makeNode(ModifyTableState);
	mtstate->ps.plan = NULL;
	mtstate->ps.state = estate;
	mtstate->operation = CMD_INSERT;
	mtstate->resultRelInfo = estate->es_result_relations;

	if (resultRelInfo->ri_FdwRoutine != NULL &&
		resultRelInfo->ri_FdwRoutine->BeginForeignInsert != NULL)
		resultRelInfo->ri_FdwRoutine->BeginForeignInsert(mtstate,
														 resultRelInfo);

	/* Prepare to catch AFTER triggers. */
	AfterTriggerBeginQuery();

	/*
	 * If there are any triggers with transition tables on the named relation,
	 * we need to be prepared to capture transition tuples.
	 *
	 * Because partition tuple routing would like to know about whether
	 * transition capture is active, we also set it in mtstate, which is
	 * passed to ExecFindPartition() below.
	 */
	cstate->transition_capture = mtstate->mt_transition_capture =
		MakeTransitionCaptureState(cstate->rel->trigdesc,
								   RelationGetRelid(cstate->rel),
								   CMD_INSERT);

	/*
	 * If the named relation is a partitioned table, initialize state for
	 * CopyFrom tuple routing.
	 */
	if (cstate->rel->rd_rel->relkind == RELKIND_PARTITIONED_TABLE)
		proute = ExecSetupPartitionTupleRouting(estate, NULL, cstate->rel);

	if (cstate->whereClause)
		cstate->qualexpr = ExecInitQual(castNode(List, cstate->whereClause),
										&mtstate->ps);

	/*
	 * It's generally more efficient to prepare a bunch of tuples for
	 * insertion, and insert them in one table_multi_insert() call, than call
	 * table_tuple_insert() separately for every tuple. However, there are a
	 * number of reasons why we might not be able to do this.  These are
	 * explained below.
	 */
	if (resultRelInfo->ri_TrigDesc != NULL &&
		(resultRelInfo->ri_TrigDesc->trig_insert_before_row ||
		 resultRelInfo->ri_TrigDesc->trig_insert_instead_row))
	{
		/*
		 * Can't support multi-inserts when there are any BEFORE/INSTEAD OF
		 * triggers on the table. Such triggers might query the table we're
		 * inserting into and act differently if the tuples that have already
		 * been processed and prepared for insertion are not there.
		 */
		insertMethod = CIM_SINGLE;
	}
	else if (proute != NULL && resultRelInfo->ri_TrigDesc != NULL &&
			 resultRelInfo->ri_TrigDesc->trig_insert_new_table)
	{
		/*
		 * For partitioned tables we can't support multi-inserts when there
		 * are any statement level insert triggers. It might be possible to
		 * allow partitioned tables with such triggers in the future, but for
		 * now, CopyMultiInsertInfoFlush expects that any before row insert
		 * and statement level insert triggers are on the same relation.
		 */
		insertMethod = CIM_SINGLE;
	}
	else if (resultRelInfo->ri_FdwRoutine != NULL ||
			 cstate->volatile_defexprs)
	{
		/*
		 * Can't support multi-inserts to foreign tables or if there are any
		 * volatile default expressions in the table.  Similarly to the
		 * trigger case above, such expressions may query the table we're
		 * inserting into.
		 *
		 * Note: It does not matter if any partitions have any volatile
		 * default expressions as we use the defaults from the target of the
		 * COPY command.
		 */
		insertMethod = CIM_SINGLE;
	}
	else if (contain_volatile_functions(cstate->whereClause))
	{
		/*
		 * Can't support multi-inserts if there are any volatile function
		 * expressions in WHERE clause.  Similarly to the trigger case above,
		 * such expressions may query the table we're inserting into.
		 */
		insertMethod = CIM_SINGLE;
	}
	else
	{
		/*
		 * For partitioned tables, we may still be able to perform bulk
		 * inserts.  However, the possibility of this depends on which types
		 * of triggers exist on the partition.  We must disable bulk inserts
		 * if the partition is a foreign table or it has any before row insert
		 * or insert instead triggers (same as we checked above for the parent
		 * table).  Since the partition's resultRelInfos are initialized only
		 * when we actually need to insert the first tuple into them, we must
		 * have the intermediate insert method of CIM_MULTI_CONDITIONAL to
		 * flag that we must later determine if we can use bulk-inserts for
		 * the partition being inserted into.
		 */
		if (proute)
			insertMethod = CIM_MULTI_CONDITIONAL;
		else
			insertMethod = CIM_MULTI;

		CopyMultiInsertInfoInit(&multiInsertInfo, resultRelInfo, cstate,
								estate, mycid, ti_options);
	}

	/*
	 * If not using batch mode (which allocates slots as needed) set up a
	 * tuple slot too. When inserting into a partitioned table, we also need
	 * one, even if we might batch insert, to read the tuple in the root
	 * partition's form.
	 */
	if (insertMethod == CIM_SINGLE || insertMethod == CIM_MULTI_CONDITIONAL)
	{
		singleslot = table_slot_create(resultRelInfo->ri_RelationDesc,
									   &estate->es_tupleTable);
		bistate = GetBulkInsertState();
	}

	has_before_insert_row_trig = (resultRelInfo->ri_TrigDesc &&
								  resultRelInfo->ri_TrigDesc->trig_insert_before_row);

	has_instead_insert_row_trig = (resultRelInfo->ri_TrigDesc &&
								   resultRelInfo->ri_TrigDesc->trig_insert_instead_row);

	/*
	 * Check BEFORE STATEMENT insertion triggers. It's debatable whether we
	 * should do this for COPY, since it's not really an "INSERT" statement as
	 * such. However, executing these triggers maintains consistency with the
	 * EACH ROW triggers that we already fire on COPY.
	 */
	ExecBSInsertTriggers(estate, resultRelInfo);

	econtext = GetPerTupleExprContext(estate);

	/* Set up callback to identify error line number */
	errcallback.callback = CopyFromErrorCallback;
	errcallback.arg = (void *) cstate;
	errcallback.previous = error_context_stack;
	error_context_stack = &errcallback;

	/*
	 * Do we need to check the distribution keys? Normally, the QD computes the
	 * target segment and sends the data to the correct segment. We don't need to
	 * verify that in the QE anymore. But in ON SEGMENT, we're reading data
	 * directly from a file, and there's no guarantee on what it contains, so we
	 * need to do the checking in the QE.
	 */
	is_check_distkey = (cstate->on_segment && Gp_role == GP_ROLE_EXECUTE && gp_enable_segment_copy_checking) ? true : false;

	/*
	 * Initialize information about distribution keys, needed to compute target
	 * segment for each row.
	 */
	if (cstate->dispatch_mode == COPY_DISPATCH || is_check_distkey)
	{
		distData = InitDistributionData(cstate, estate);

		/*
		 * If this table is distributed randomly, there is nothing to check,
		 * after all.
		 */
		if (distData->policy == NULL || distData->policy->nattrs == 0)
			is_check_distkey = false;
	}

	/* Determine which fields we need to parse in the QD. */
	if (cstate->dispatch_mode == COPY_DISPATCH)
		InitCopyFromDispatchSplit(cstate, distData, estate);

	if (cstate->dispatch_mode == COPY_DISPATCH ||
		cstate->dispatch_mode == COPY_EXECUTOR)
	{
		/*
		 * Now split the attnumlist into the parts that are parsed in the QD, and
		 * in QE.
		 */
		ListCell   *lc;
		int			i = 0;
		List	   *qd_attnumlist = NIL;
		List	   *qe_attnumlist = NIL;
		int			first_qe_processed_field;

		first_qe_processed_field = cstate->first_qe_processed_field;

		foreach(lc, cstate->attnumlist)
		{
			int			attnum = lfirst_int(lc);

			if (i < first_qe_processed_field)
				qd_attnumlist = lappend_int(qd_attnumlist, attnum);
			else
				qe_attnumlist = lappend_int(qe_attnumlist, attnum);
			i++;
		}
		cstate->qd_attnumlist = qd_attnumlist;
		cstate->qe_attnumlist = qe_attnumlist;
	}

	if (cstate->dispatch_mode == COPY_DISPATCH)
	{
		/*
		 * We are the QD node, and we are receiving rows from client, or
		 * reading them from a file. We are not writing any data locally,
		 * instead, we determine the correct target segment for row,
		 * and forward each to the correct segment.
		 */

		/*
		 * pre-allocate buffer for constructing a message.
		 */
		cstate->dispatch_msgbuf = makeStringInfo();
		enlargeStringInfo(cstate->dispatch_msgbuf, SizeOfCopyFromDispatchRow);

		/*
		 * prepare to COPY data into segDBs:
		 * - set table partitioning information
		 * - set append only table relevant info for dispatch.
		 * - get the distribution policy for this table.
		 * - build a COPY command to dispatch to segdbs.
		 * - dispatch the modified COPY command to all segment databases.
		 * - prepare cdbhash for hashing on row values.
		 */
		cdbCopy = makeCdbCopy(cstate, true);

		/*
		 * Dispatch the COPY command.
		 *
		 * From this point in the code we need to be extra careful about error
		 * handling. ereport() must not be called until the COPY command sessions
		 * are closed on the executors. Calling ereport() will leave the executors
		 * hanging in COPY state.
		 *
		 * For errors detected by the dispatcher, we save the error message in
		 * cdbcopy_err StringInfo, move on to closing all COPY sessions on the
		 * executors and only then raise an error. We need to make sure to TRY/CATCH
		 * all other errors that may be raised from elsewhere in the backend. All
		 * error during COPY on the executors will be detected only when we end the
		 * COPY session there, so we are fine there.
		 */
		elog(DEBUG5, "COPY command sent to segdbs");

		cdbCopyStart(cdbCopy, glob_copystmt, cstate->file_encoding);

		/*
		 * Skip header processing if dummy file get from master for COPY FROM ON
		 * SEGMENT
		 */
		if (!cstate->on_segment)
		{
			/*
			 * Send QD->QE header to all segments except:
			 * dummy file on master for COPY FROM ON SEGMENT
			 */
			if (!cstate->on_segment)
				SendCopyFromForwardedHeader(cstate, cdbCopy);
		}
	}

	CopyInitDataParser(cstate);

	/*
	 * GPDB_12_MERGE_FIXME: We still have to perform the initialization
	 * here for AO relations. It is preferreable by all means to perform the
	 * initialization via the table AP API, however it simply does not
	 * provide a good enough interface for this yet.
	 */
	if (RelationIsAoRows(resultRelInfo->ri_RelationDesc))
		appendonly_dml_init(resultRelInfo->ri_RelationDesc, CMD_INSERT);
	else if (RelationIsAoCols(resultRelInfo->ri_RelationDesc))
		aoco_dml_init(resultRelInfo->ri_RelationDesc, CMD_INSERT);

	for (;;)
	{
		TupleTableSlot *myslot;
		bool		skip_tuple;
		unsigned int target_seg = 0;	/* result segment of cdbhash */

		CHECK_FOR_INTERRUPTS();

		/*
		 * Reset the per-tuple exprcontext. We do this after every tuple, to
		 * clean-up after expression evaluations etc.
		 */
		ResetPerTupleExprContext(estate);

		/* select slot to (initially) load row into */
		if (insertMethod == CIM_SINGLE || proute)
		{
			myslot = singleslot;
			Assert(myslot != NULL);
		}
		else
		{
			Assert(resultRelInfo == target_resultRelInfo);
			Assert(insertMethod == CIM_MULTI);

			myslot = CopyMultiInsertInfoNextFreeSlot(&multiInsertInfo,
													 resultRelInfo);
		}

		/*
		 * Switch to per-tuple context before calling NextCopyFrom, which does
		 * evaluate default expressions etc. and requires per-tuple context.
		 */
		MemoryContextSwitchTo(GetPerTupleMemoryContext(estate));

		ExecClearTuple(myslot);

		if (cstate->dispatch_mode == COPY_EXECUTOR)
		{
			if (!NextCopyFromExecute(cstate, econtext, myslot->tts_values, myslot->tts_isnull))
				break;

			/*
			 * NextCopyFromExecute set up estate->es_result_relation_info,
			 * and stored the tuple in the correct slot.
			 */
			resultRelInfo = estate->es_result_relation_info;
		}
		else
		{
			/* Directly store the values/nulls array in the slot */
			if (cstate->dispatch_mode == COPY_DISPATCH)
			{
				if (!NextCopyFromDispatch(cstate, econtext, myslot->tts_values, myslot->tts_isnull))
					break;
			}
			else
			{
				if (!NextCopyFrom(cstate, econtext, myslot->tts_values, myslot->tts_isnull))
					break;
			}
		}
		ExecStoreVirtualTuple(myslot);

		/*
		 * Constraints and where clause might reference the tableoid column,
		 * so (re-)initialize tts_tableOid before evaluating them.
		 */
		myslot->tts_tableOid = RelationGetRelid(target_resultRelInfo->ri_RelationDesc);

		/* Triggers and stuff need to be invoked in query context. */
		MemoryContextSwitchTo(oldcontext);

		if (cstate->whereClause)
		{
			econtext->ecxt_scantuple = myslot;
			/* Skip items that don't match COPY's WHERE clause */
			if (!ExecQual(cstate->qualexpr, econtext))
				continue;
		}

		/* Determine the partition to insert the tuple into */
		if (proute && cstate->dispatch_mode != COPY_DISPATCH)
		{
			TupleConversionMap *map;
			bool		got_error = false;

			/*
			 * Attempt to find a partition suitable for this tuple.
			 * ExecFindPartition() will raise an error if none can be found or
			 * if the found partition is not suitable for INSERTs.
			 */
			PG_TRY();
			{
				resultRelInfo = ExecFindPartition(mtstate, target_resultRelInfo,
												  proute, myslot, estate);
			}
			PG_CATCH();
			{
				/* after all the prep work let cdbsreh do the real work */
				HandleCopyError(cstate);
				got_error = true;
				MemoryContextSwitchTo(oldcontext);
			}
			PG_END_TRY();

			if (got_error)
				continue;

			if (prevResultRelInfo != resultRelInfo)
			{
				/* Determine which triggers exist on this partition */
				has_before_insert_row_trig = (resultRelInfo->ri_TrigDesc &&
											  resultRelInfo->ri_TrigDesc->trig_insert_before_row);

				has_instead_insert_row_trig = (resultRelInfo->ri_TrigDesc &&
											   resultRelInfo->ri_TrigDesc->trig_insert_instead_row);

				/*
				 * Disable multi-inserts when the partition has BEFORE/INSTEAD
				 * OF triggers, or if the partition is a foreign partition.
				 */
				leafpart_use_multi_insert = insertMethod == CIM_MULTI_CONDITIONAL &&
					!has_before_insert_row_trig &&
					!has_instead_insert_row_trig &&
					resultRelInfo->ri_FdwRoutine == NULL;

				/* Set the multi-insert buffer to use for this partition. */
				if (leafpart_use_multi_insert)
				{
					if (resultRelInfo->ri_CopyMultiInsertBuffer == NULL)
						CopyMultiInsertInfoSetupBuffer(&multiInsertInfo,
													   resultRelInfo);
				}
				else if (insertMethod == CIM_MULTI_CONDITIONAL &&
						 !CopyMultiInsertInfoIsEmpty(&multiInsertInfo))
				{
					/*
					 * Flush pending inserts if this partition can't use
					 * batching, so rows are visible to triggers etc.
					 */
					CopyMultiInsertInfoFlush(&multiInsertInfo, resultRelInfo);
				}

				if (bistate != NULL)
					ReleaseBulkInsertStatePin(bistate);
				prevResultRelInfo = resultRelInfo;
			}

			/*
			 * For ExecInsertIndexTuples() to work on the partition's indexes
			 */
			estate->es_result_relation_info = resultRelInfo;

			/*
			 * If we're capturing transition tuples, we might need to convert
			 * from the partition rowtype to root rowtype.
			 */
			if (cstate->transition_capture != NULL)
			{
				if (has_before_insert_row_trig)
				{
					/*
					 * If there are any BEFORE triggers on the partition,
					 * we'll have to be ready to convert their result back to
					 * tuplestore format.
					 */
					cstate->transition_capture->tcs_original_insert_tuple = NULL;
					cstate->transition_capture->tcs_map =
						resultRelInfo->ri_PartitionInfo->pi_PartitionToRootMap;
				}
				else
				{
					/*
					 * Otherwise, just remember the original unconverted
					 * tuple, to avoid a needless round trip conversion.
					 */
					cstate->transition_capture->tcs_original_insert_tuple = myslot;
					cstate->transition_capture->tcs_map = NULL;
				}
			}

			/*
			 * We might need to convert from the root rowtype to the partition
			 * rowtype.
			 */
			map = resultRelInfo->ri_PartitionInfo->pi_RootToPartitionMap;
			if (insertMethod == CIM_SINGLE || !leafpart_use_multi_insert)
			{
				/* non batch insert */
				if (map != NULL)
				{
					TupleTableSlot *new_slot;

					new_slot = resultRelInfo->ri_PartitionInfo->pi_PartitionTupleSlot;
					myslot = execute_attr_map_slot(map->attrMap, myslot, new_slot);
				}
			}
			else
			{
				/*
				 * Prepare to queue up tuple for later batch insert into
				 * current partition.
				 */
				TupleTableSlot *batchslot;

				/* no other path available for partitioned table */
				Assert(insertMethod == CIM_MULTI_CONDITIONAL);

				batchslot = CopyMultiInsertInfoNextFreeSlot(&multiInsertInfo,
															resultRelInfo);

				if (map != NULL)
					myslot = execute_attr_map_slot(map->attrMap, myslot,
												   batchslot);
				else
				{
					/*
					 * This looks more expensive than it is (Believe me, I
					 * optimized it away. Twice.). The input is in virtual
					 * form, and we'll materialize the slot below - for most
					 * slot types the copy performs the work materialization
					 * would later require anyway.
					 */
					ExecCopySlot(batchslot, myslot);
					myslot = batchslot;
				}
			}

			/* ensure that triggers etc see the right relation  */
			myslot->tts_tableOid = RelationGetRelid(resultRelInfo->ri_RelationDesc);
		}

		skip_tuple = false;

		/*
		 * Compute which segment this row belongs to.
		 */
		if (cstate->dispatch_mode == COPY_DISPATCH)
		{
			/* In QD, compute the target segment to send this row to. */
			target_seg = GetTargetSeg(distData, myslot);
		}
		else if (is_check_distkey)
		{
			/*
			 * In COPY FROM ON SEGMENT, check the distribution key in the
			 * QE.
			 */
			if (distData->policy->nattrs != 0)
			{
				target_seg = GetTargetSeg(distData, myslot);

				if (GpIdentity.segindex != target_seg)
				{
					PG_TRY();
					{
						ereport(ERROR,
								(errcode(ERRCODE_INTEGRITY_CONSTRAINT_VIOLATION),
								 errmsg("value of distribution key doesn't belong to segment with ID %d, it belongs to segment with ID %d",
										GpIdentity.segindex, target_seg)));
					}
					PG_CATCH();
					{
						HandleCopyError(cstate);
					}
					PG_END_TRY();
				}
			}
		}

		if (cstate->dispatch_mode == COPY_DISPATCH)
		{
			bool send_to_all = distData &&
							   GpPolicyIsReplicated(distData->policy);

			/* in the QD, forward the row to the correct segment(s). */
			SendCopyFromForwardedTuple(cstate, cdbCopy, send_to_all,
									   send_to_all ? 0 : target_seg,
									   resultRelInfo->ri_RelationDesc,
									   cstate->cur_lineno,
									   cstate->line_buf.data,
									   cstate->line_buf.len,
									   myslot->tts_values,
									   myslot->tts_isnull);
			skip_tuple = true;
			processed++;
		}

		/* BEFORE ROW INSERT Triggers */
		if (has_before_insert_row_trig)
		{
			/*
			 * If the tuple was dispatched to segments, do not execute trigger
			 * on master.
			 */
			if (!skip_tuple && !ExecBRInsertTriggers(estate, resultRelInfo, myslot))
				skip_tuple = true;	/* "do nothing" */
		}

		if (!skip_tuple)
		{
			/*
			 * If there is an INSTEAD OF INSERT ROW trigger, let it handle the
			 * tuple.  Otherwise, proceed with inserting the tuple into the
			 * table or foreign table.
			 */
			if (has_instead_insert_row_trig)
			{
				ExecIRInsertTriggers(estate, resultRelInfo, myslot);
			}
			else
			{
				/* Compute stored generated columns */
				if (resultRelInfo->ri_RelationDesc->rd_att->constr &&
					resultRelInfo->ri_RelationDesc->rd_att->constr->has_generated_stored)
					ExecComputeStoredGenerated(estate, myslot);

				/*
				 * If the target is a plain table, check the constraints of
				 * the tuple.
				 */
				if (resultRelInfo->ri_FdwRoutine == NULL &&
					resultRelInfo->ri_RelationDesc->rd_att->constr)
					ExecConstraints(resultRelInfo, myslot, estate);

				/*
				 * Also check the tuple against the partition constraint, if
				 * there is one; except that if we got here via tuple-routing,
				 * we don't need to if there's no BR trigger defined on the
				 * partition.
				 */
				if (resultRelInfo->ri_PartitionCheck &&
					(proute == NULL || has_before_insert_row_trig))
					ExecPartitionCheck(resultRelInfo, myslot, estate, true);

				/* Store the slot in the multi-insert buffer, when enabled. */
				if (insertMethod == CIM_MULTI || leafpart_use_multi_insert)
				{
					/*
					 * The slot previously might point into the per-tuple
					 * context. For batching it needs to be longer lived.
					 */
					ExecMaterializeSlot(myslot);

					/* Add this tuple to the tuple buffer */
					CopyMultiInsertInfoStore(&multiInsertInfo,
											 resultRelInfo, myslot,
											 cstate->line_buf.len,
											 cstate->cur_lineno);

					/*
					 * If enough inserts have queued up, then flush all
					 * buffers out to their tables.
					 */
					if (CopyMultiInsertInfoIsFull(&multiInsertInfo))
						CopyMultiInsertInfoFlush(&multiInsertInfo, resultRelInfo);
				}
				else
				{
					List	   *recheckIndexes = NIL;

					/* OK, store the tuple */
					if (resultRelInfo->ri_FdwRoutine != NULL)
					{
						myslot = resultRelInfo->ri_FdwRoutine->ExecForeignInsert(estate,
																				 resultRelInfo,
																				 myslot,
																				 NULL);

						if (myslot == NULL) /* "do nothing" */
							continue;	/* next tuple please */

						/*
						 * AFTER ROW Triggers might reference the tableoid
						 * column, so (re-)initialize tts_tableOid before
						 * evaluating them.
						 */
						myslot->tts_tableOid = RelationGetRelid(resultRelInfo->ri_RelationDesc);
					}
					else
					{
						/* OK, store the tuple and create index entries for it */
						table_tuple_insert(resultRelInfo->ri_RelationDesc,
										   myslot, mycid, ti_options, bistate);

						if (resultRelInfo->ri_NumIndices > 0)
							recheckIndexes = ExecInsertIndexTuples(myslot,
																   estate,
																   false,
																   NULL,
																   NIL);
					}

					/* AFTER ROW INSERT Triggers */
					ExecARInsertTriggers(estate, resultRelInfo, myslot,
										 recheckIndexes, cstate->transition_capture);

					list_free(recheckIndexes);
				}
			}

			/*
			 * We count only tuples not suppressed by a BEFORE INSERT trigger
			 * or FDW; this is the same definition used by nodeModifyTable.c
			 * for counting tuples inserted by an INSERT command.
			 *
			 * MPP: incrementing this counter here only matters for utility
			 * mode. in dispatch mode only the dispatcher COPY collects row
			 * count, so this counter is meaningless.
			 */
			processed++;
			if (cstate->cdbsreh)
				cstate->cdbsreh->processed++;
		}
	}

	/*
	 * After processed data from QD, which is empty and just for workflow, now
	 * to process the data on segment, only one shot if cstate->on_segment &&
	 * Gp_role == GP_ROLE_DISPATCH
	 */
	if (cstate->on_segment && Gp_role == GP_ROLE_EXECUTE)
	{
		CopyInitDataParser(cstate);
	}
	elog(DEBUG1, "Segment %u, Copied %lu rows.", GpIdentity.segindex, processed);
	/* Flush any remaining buffered tuples */
	if (insertMethod != CIM_SINGLE)
	{
		if (!CopyMultiInsertInfoIsEmpty(&multiInsertInfo))
			CopyMultiInsertInfoFlush(&multiInsertInfo, NULL);

		/* Tear down the multi-insert buffer data */
		CopyMultiInsertInfoCleanup(&multiInsertInfo);
	}

	/* Done, clean up */
	error_context_stack = errcallback.previous;

	if (bistate != NULL)
		FreeBulkInsertState(bistate);

	MemoryContextSwitchTo(oldcontext);

	/*
	 * Done reading input data and sending it off to the segment
	 * databases Now we would like to end the copy command on
	 * all segment databases across the cluster.
	 */
	if (cstate->dispatch_mode == COPY_DISPATCH)
	{
		int64		total_completed_from_qes;
		int64		total_rejected_from_qes;

		cdbCopyEnd(cdbCopy,
				   &total_completed_from_qes,
				   &total_rejected_from_qes);
		if (cstate->cdbsreh)
		{
			/* emit a NOTICE with number of rejected rows */
			uint64		total_rejected = 0;
			uint64		total_rejected_from_qd = cstate->cdbsreh->rejectcount;

			/*
			 * If error log has been requested, then we send the row to the segment
			 * so that it can be written in the error log file. The segment process
			 * counts it again as a rejected row. So we ignore the reject count
			 * from the master and only consider the reject count from segments.
			 */
			if (IS_LOG_TO_FILE(cstate->cdbsreh->logerrors))
				total_rejected_from_qd = 0;

			total_rejected = total_rejected_from_qd + total_rejected_from_qes;

			ReportSrehResults(cstate->cdbsreh, total_rejected);
		}
	}

	/*
	 * In the old protocol, tell pqcomm that we can process normal protocol
	 * messages again.
	 */
	if (cstate->copy_dest == COPY_OLD_FE)
		pq_endmsgread();

	/* Execute AFTER STATEMENT insertion triggers */
	ExecASInsertTriggers(estate, target_resultRelInfo, cstate->transition_capture);

	/* Handle queued AFTER triggers */
	AfterTriggerEndQuery(estate);

	/*
	 * If SREH and in executor mode send the number of rejected
	 * rows to the client (QD COPY).
	 * If COPY ... FROM/TO ... ON SEGMENT, then we need to send the number of
	 * completed rows as well.
	 */
	if ((cstate->errMode != ALL_OR_NOTHING && cstate->dispatch_mode == COPY_EXECUTOR)
		|| cstate->on_segment)
	{
		SendNumRows((cstate->errMode != ALL_OR_NOTHING) ? cstate->cdbsreh->rejectcount : 0,
				cstate->on_segment ? processed : 0);
	}

	ExecResetTupleTable(estate->es_tupleTable, false);

	/* Allow the FDW to shut down */
	if (target_resultRelInfo->ri_FdwRoutine != NULL &&
		target_resultRelInfo->ri_FdwRoutine->EndForeignInsert != NULL)
		target_resultRelInfo->ri_FdwRoutine->EndForeignInsert(estate,
															  target_resultRelInfo);

	ExecCloseIndices(target_resultRelInfo);

	/* Close all the partitioned tables, leaf partitions, and their indices */
	if (proute)
		ExecCleanupTupleRouting(mtstate, proute);

	/* Close any trigger target relations */
	ExecCleanUpTriggerState(estate);

	FreeDistributionData(distData);

	FreeExecutorState(estate);

	table_finish_bulk_insert(cstate->rel, ti_options);

	return processed;
}

/*
 * Setup to read tuples from a file for COPY FROM.
 *
 * 'rel': Used as a template for the tuples
 * 'filename': Name of server-local file to read
 * 'attnamelist': List of char *, columns to include. NIL selects all cols.
 * 'options': List of DefElem. See copy_opt_item in gram.y for selections.
 *
 * Returns a CopyState, to be passed to NextCopyFrom and related functions.
 */
CopyState
BeginCopyFrom(ParseState *pstate,
			  Relation rel,
			  const char *filename,
			  bool is_program,
			  copy_data_source_cb data_source_cb,
			  void *data_source_cb_extra,
			  List *attnamelist,
			  List *options)
{
	CopyState	cstate;
	TupleDesc	tupDesc;
	AttrNumber	num_phys_attrs,
				num_defaults;
	FmgrInfo   *in_functions;
	Oid		   *typioparams;
	int			attnum;
	Oid			in_func_oid;
	int		   *defmap;
	ExprState **defexprs;
	MemoryContext oldcontext;
	bool		volatile_defexprs;

	cstate = BeginCopy(pstate, true, rel, NULL, InvalidOid, attnamelist, options, NULL);
	oldcontext = MemoryContextSwitchTo(cstate->copycontext);

	/*
	 * Determine the mode
	 */
	if (cstate->on_segment || data_source_cb)
		cstate->dispatch_mode = COPY_DIRECT;
	else if (Gp_role == GP_ROLE_DISPATCH &&
			 cstate->rel && cstate->rel->rd_cdbpolicy &&
			 cstate->rel->rd_cdbpolicy->ptype != POLICYTYPE_ENTRY)
		cstate->dispatch_mode = COPY_DISPATCH;
	else if (Gp_role == GP_ROLE_EXECUTE)
		cstate->dispatch_mode = COPY_EXECUTOR;
	else
		cstate->dispatch_mode = COPY_DIRECT;

	/* Initialize state variables */
	cstate->reached_eof = false;
	// cstate->eol_type = EOL_UNKNOWN; /* GPDB: don't overwrite value set in ProcessCopyOptions */
	cstate->cur_relname = RelationGetRelationName(cstate->rel);
	cstate->cur_lineno = 0;
	cstate->cur_attname = NULL;
	cstate->cur_attval = NULL;

	/* Set up variables to avoid per-attribute overhead. */
	initStringInfo(&cstate->attribute_buf);
	initStringInfo(&cstate->line_buf);
	cstate->line_buf_converted = false;
	cstate->raw_buf = (char *) palloc(RAW_BUF_SIZE + 1);
	cstate->raw_buf_index = cstate->raw_buf_len = 0;

	/* Assign range table, we'll need it in CopyFrom. */
	if (pstate)
		cstate->range_table = pstate->p_rtable;

	tupDesc = RelationGetDescr(cstate->rel);
	num_phys_attrs = tupDesc->natts;
	num_defaults = 0;
	volatile_defexprs = false;

	/*
	 * Pick up the required catalog information for each attribute in the
	 * relation, including the input function, the element type (to pass to
	 * the input function), and info about defaults and constraints. (Which
	 * input function we use depends on text/binary format choice.)
	 */
	in_functions = (FmgrInfo *) palloc(num_phys_attrs * sizeof(FmgrInfo));
	typioparams = (Oid *) palloc(num_phys_attrs * sizeof(Oid));
	defmap = (int *) palloc(num_phys_attrs * sizeof(int));
	defexprs = (ExprState **) palloc(num_phys_attrs * sizeof(ExprState *));

	for (attnum = 1; attnum <= num_phys_attrs; attnum++)
	{
		Form_pg_attribute att = TupleDescAttr(tupDesc, attnum - 1);

		/* We don't need info for dropped attributes */
		if (att->attisdropped)
			continue;

		/* Fetch the input function and typioparam info */
		if (cstate->binary)
			getTypeBinaryInputInfo(att->atttypid,
								   &in_func_oid, &typioparams[attnum - 1]);
		else
			getTypeInputInfo(att->atttypid,
							 &in_func_oid, &typioparams[attnum - 1]);
		fmgr_info(in_func_oid, &in_functions[attnum - 1]);

		/* TODO: is force quote array necessary for default conversion */

		/* Get default info if needed */
		if (!list_member_int(cstate->attnumlist, attnum) && !att->attgenerated)
		{
			/* attribute is NOT to be copied from input */
			/* use default value if one exists */
			Expr	   *defexpr = (Expr *) build_column_default(cstate->rel,
																attnum);

			if (defexpr != NULL)
			{
				/* Run the expression through planner */
				defexpr = expression_planner(defexpr);

				/* Initialize executable expression in copycontext */
				defexprs[num_defaults] = ExecInitExpr(defexpr, NULL);
				defmap[num_defaults] = attnum - 1;
				num_defaults++;

				/*
				 * If a default expression looks at the table being loaded,
				 * then it could give the wrong answer when using
				 * multi-insert. Since database access can be dynamic this is
				 * hard to test for exactly, so we use the much wider test of
				 * whether the default expression is volatile. We allow for
				 * the special case of when the default expression is the
				 * nextval() of a sequence which in this specific case is
				 * known to be safe for use with the multi-insert
				 * optimization. Hence we use this special case function
				 * checker rather than the standard check for
				 * contain_volatile_functions().
				 */
				if (!volatile_defexprs)
					volatile_defexprs = contain_volatile_functions_not_nextval((Node *) defexpr);
			}
		}
	}

	/* We keep those variables in cstate. */
	cstate->in_functions = in_functions;
	cstate->typioparams = typioparams;
	cstate->defmap = defmap;
	cstate->defexprs = defexprs;
	cstate->volatile_defexprs = volatile_defexprs;
	cstate->num_defaults = num_defaults;
	cstate->is_program = is_program;

	bool		pipe = (filename == NULL || cstate->dispatch_mode == COPY_EXECUTOR);

	if (cstate->on_segment && Gp_role == GP_ROLE_DISPATCH)
	{
		/* open nothing */

		if (filename == NULL)
			ereport(ERROR,
					(errcode(ERRCODE_SYNTAX_ERROR),
					 errmsg("STDIN is not supported by 'COPY ON SEGMENT'")));
	}
	else if (data_source_cb)
	{
		cstate->copy_dest = COPY_CALLBACK;
		cstate->data_source_cb = data_source_cb;
		cstate->data_source_cb_extra = data_source_cb_extra;
	}
	else if (pipe)
	{
		Assert(!is_program || cstate->dispatch_mode == COPY_EXECUTOR);	/* the grammar does not allow this */
		if (whereToSendOutput == DestRemote)
			ReceiveCopyBegin(cstate);
		else
			cstate->copy_file = stdin;
	}
	else
	{
		cstate->filename = pstrdup(filename);

		if (cstate->on_segment)
			MangleCopyFileName(cstate);

		if (cstate->is_program)
		{
			cstate->program_pipes = open_program_pipes(cstate->filename, false);
			cstate->copy_file = fdopen(cstate->program_pipes->pipes[0], PG_BINARY_R);
			if (cstate->copy_file == NULL)
				ereport(ERROR,
						(errcode_for_file_access(),
						 errmsg("could not execute command \"%s\": %m",
								cstate->filename)));
		}
		else
		{
			struct stat st;
			char	   *filename = cstate->filename;

			cstate->copy_file = AllocateFile(filename, PG_BINARY_R);
			if (cstate->copy_file == NULL)
			{
				/* copy errno because ereport subfunctions might change it */
				int			save_errno = errno;

				ereport(ERROR,
						(errcode_for_file_access(),
						 errmsg("could not open file \"%s\" for reading: %m",
								cstate->filename),
						 (save_errno == ENOENT || save_errno == EACCES) ?
						 errhint("COPY FROM instructs the PostgreSQL server process to read a file. "
								 "You may want a client-side facility such as psql's \\copy.") : 0));
			}

			// Increase buffer size to improve performance  (cmcdevitt)
			setvbuf(cstate->copy_file, NULL, _IOFBF, 393216); // 384 Kbytes

			if (fstat(fileno(cstate->copy_file), &st))
				ereport(ERROR,
						(errcode_for_file_access(),
						 errmsg("could not stat file \"%s\": %m",
								cstate->filename)));

			if (S_ISDIR(st.st_mode))
				ereport(ERROR,
						(errcode(ERRCODE_WRONG_OBJECT_TYPE),
						 errmsg("\"%s\" is a directory", filename)));
		}
	}

	if (cstate->on_segment && Gp_role == GP_ROLE_DISPATCH)
	{
		/* nothing to do */
	}
	else if (cstate->dispatch_mode == COPY_EXECUTOR && cstate->copy_dest != COPY_CALLBACK)
	{
		/* Read special header from QD */
		static const size_t sigsize = sizeof(QDtoQESignature);
		char		readSig[sizeof(QDtoQESignature)];
		copy_from_dispatch_header header_frame;

		if (CopyGetData(cstate, &readSig, sigsize) != sigsize ||
			memcmp(readSig, QDtoQESignature, sigsize) != 0)
			ereport(ERROR,
					(errcode(ERRCODE_INTERNAL_ERROR),
					errmsg("QD->QE COPY communication signature not recognized")));

		if (CopyGetData(cstate, &header_frame, sizeof(header_frame)) != sizeof(header_frame))
			ereport(ERROR,
					(errcode(ERRCODE_BAD_COPY_FILE_FORMAT),
					errmsg("invalid QD->QD COPY communication header")));

		cstate->first_qe_processed_field = header_frame.first_qe_processed_field;
	}
	else if (cstate->binary)
	{
		/* Read and verify binary header */
		char		readSig[11];
		int32		tmp;

		/* Signature */
		if (CopyGetData(cstate, readSig, 11) != 11 ||
			memcmp(readSig, BinarySignature, 11) != 0)
			ereport(ERROR,
					(errcode(ERRCODE_BAD_COPY_FILE_FORMAT),
					errmsg("COPY file signature not recognized")));
		/* Flags field */
		if (!CopyGetInt32(cstate, &tmp))
			ereport(ERROR,
					(errcode(ERRCODE_BAD_COPY_FILE_FORMAT),
					 errmsg("invalid COPY file header (missing flags)")));
		if ((tmp & (1 << 16)) != 0)
			ereport(ERROR,
					(errcode(ERRCODE_BAD_COPY_FILE_FORMAT),
					 errmsg("invalid COPY file header (WITH OIDS)")));
		tmp &= ~(1 << 16);
		if ((tmp >> 16) != 0)
			ereport(ERROR,
					(errcode(ERRCODE_BAD_COPY_FILE_FORMAT),
					 errmsg("unrecognized critical flags in COPY file header")));
		/* Header extension length */
		if (!CopyGetInt32(cstate, &tmp) ||
			tmp < 0)
			ereport(ERROR,
					(errcode(ERRCODE_BAD_COPY_FILE_FORMAT),
					 errmsg("invalid COPY file header (missing length)")));
		/* Skip extension header, if present */
		while (tmp-- > 0)
		{
			if (CopyGetData(cstate, readSig, 1) != 1)
				ereport(ERROR,
						(errcode(ERRCODE_BAD_COPY_FILE_FORMAT),
						 errmsg("invalid COPY file header (wrong length)")));
		}
	}

	/* create workspace for CopyReadAttributes results */
	if (!cstate->binary)
	{
		AttrNumber	attr_count = list_length(cstate->attnumlist);

		cstate->max_fields = attr_count;
		cstate->raw_fields = (char **) palloc(attr_count * sizeof(char *));
	}

	MemoryContextSwitchTo(oldcontext);

	return cstate;
}

/*
 * Read raw fields in the next line for COPY FROM in text or csv mode.
 * Return false if no more lines.
 *
 * An internal temporary buffer is returned via 'fields'. It is valid until
 * the next call of the function. Since the function returns all raw fields
 * in the input file, 'nfields' could be different from the number of columns
 * in the relation.
 *
 * NOTE: force_not_null option are not applied to the returned fields.
 */
bool
NextCopyFromRawFields(CopyState cstate, char ***fields, int *nfields)
{
	return NextCopyFromRawFieldsX(cstate, fields, nfields, -1);
}

static bool
NextCopyFromRawFieldsX(CopyState cstate, char ***fields, int *nfields,
					   int stop_processing_at_field)
{
	int			fldct;
	bool		done;

	/* only available for text or csv input */
	Assert(!cstate->binary);

	/* on input just throw the header line away */
	if (cstate->cur_lineno == 0 && cstate->header_line)
	{
		cstate->cur_lineno++;
		if (CopyReadLine(cstate))
			return false;		/* done */
	}

	cstate->cur_lineno++;

	/* Actually read the line into memory here */
	done = CopyReadLine(cstate);

	/*
	 * EOF at start of line means we're done.  If we see EOF after some
	 * characters, we act as though it was newline followed by EOF, ie,
	 * process the line and then exit loop on next iteration.
	 */
	if (done && cstate->line_buf.len == 0)
		return false;

	/* Parse the line into de-escaped field values */
	if (cstate->csv_mode)
		fldct = CopyReadAttributesCSV(cstate, stop_processing_at_field);
	else
		fldct = CopyReadAttributesText(cstate, stop_processing_at_field);

	*fields = cstate->raw_fields;
	*nfields = fldct;
	return true;
}

bool
NextCopyFrom(CopyState cstate, ExprContext *econtext,
			   Datum *values, bool *nulls)
{
	if (!cstate->cdbsreh)
		return NextCopyFromX(cstate, econtext, values, nulls);
	else
	{
		MemoryContext oldcontext = CurrentMemoryContext;

		for (;;)
		{
			bool		got_error = false;
			bool		result = false;

			PG_TRY();
			{
				result = NextCopyFromX(cstate, econtext, values, nulls);
			}
			PG_CATCH();
			{
				HandleCopyError(cstate); /* cdbsreh->processed is updated inside here */
				got_error = true;
				MemoryContextSwitchTo(oldcontext);
			}
			PG_END_TRY();

			if (result)
				cstate->cdbsreh->processed++;

			if (!got_error)
				return result;
		}
	}
}

/*
 * A data error happened. This code block will always be inside a PG_CATCH()
 * block right when a higher stack level produced an error. We handle the error
 * by checking which error mode is set (SREH or all-or-nothing) and do the right
 * thing accordingly. Note that we MUST have this code in a macro (as opposed
 * to a function) as elog_dismiss() has to be inlined with PG_CATCH in order to
 * access local error state variables.
 *
 * changing me? take a look at FILEAM_HANDLE_ERROR in fileam.c as well.
 */
static void
HandleCopyError(CopyState cstate)
{
	if (cstate->errMode == ALL_OR_NOTHING)
	{
		/* re-throw error and abort */
		PG_RE_THROW();
	}
	/* SREH must only handle data errors. all other errors must not be caught */
	if (ERRCODE_TO_CATEGORY(elog_geterrcode()) != ERRCODE_DATA_EXCEPTION)
	{
		/* re-throw error and abort */
		PG_RE_THROW();
	}
	else
	{
		/* SREH - release error state and handle error */
		MemoryContext oldcontext;
		ErrorData	*edata;
		char	   *errormsg;
		CdbSreh	   *cdbsreh = cstate->cdbsreh;

		cdbsreh->processed++;

		oldcontext = MemoryContextSwitchTo(cstate->cdbsreh->badrowcontext);

		/* save a copy of the error info */
		edata = CopyErrorData();

		FlushErrorState();

		/*
		 * set the error message. Use original msg and add column name if available.
		 * We do this even if we're not logging the errors, because
		 * ErrorIfRejectLimit() below will use this information in the error message,
		 * if the error count is reached.
		 */
		cdbsreh->rawdata = cstate->line_buf.data;

		cdbsreh->is_server_enc = cstate->line_buf_converted;
		cdbsreh->linenumber = cstate->cur_lineno;
		if (cstate->cur_attname)
		{
			errormsg =  psprintf("%s, column %s",
								 edata->message, cstate->cur_attname);
		}
		else
		{
			errormsg = edata->message;
		}
		cstate->cdbsreh->errmsg = errormsg;

		if (IS_LOG_TO_FILE(cstate->cdbsreh->logerrors))
		{
			if (Gp_role == GP_ROLE_DISPATCH && !cstate->on_segment)
			{
				cstate->cdbsreh->rejectcount++;

				SendCopyFromForwardedError(cstate, cstate->cdbCopy, errormsg);
			}
			else
			{
				/* after all the prep work let cdbsreh do the real work */
				if (Gp_role == GP_ROLE_DISPATCH)
				{
					cstate->cdbsreh->rejectcount++;
				}
				else
				{
					HandleSingleRowError(cstate->cdbsreh);
				}
			}
		}
		else
			cstate->cdbsreh->rejectcount++;

		ErrorIfRejectLimitReached(cstate->cdbsreh);

		MemoryContextSwitchTo(oldcontext);
		MemoryContextReset(cstate->cdbsreh->badrowcontext);
	}
}


/*
 * Read next tuple from file for COPY FROM. Return false if no more tuples.
 *
 * 'econtext' is used to evaluate default expression for each columns not
 * read from the file. It can be NULL when no default values are used, i.e.
 * when all columns are read from the file.
 *
 * 'values' and 'nulls' arrays must be the same length as columns of the
 * relation passed to BeginCopyFrom. This function fills the arrays.
 */
bool
NextCopyFromX(CopyState cstate, ExprContext *econtext,
			 Datum *values, bool *nulls)
{
	TupleDesc	tupDesc;
	AttrNumber	num_phys_attrs,
				attr_count,
				num_defaults = cstate->num_defaults;
	FmgrInfo   *in_functions = cstate->in_functions;
	Oid		   *typioparams = cstate->typioparams;
	int			i;
	int		   *defmap = cstate->defmap;
	ExprState **defexprs = cstate->defexprs;
	List	   *attnumlist;
	int			stop_processing_at_field;

	/*
	 * Figure out what fields we're going to process in this process.
	 *
	 * In the QD, set 'stop_processing_at_field' so that we only those
	 * fields that are needed in the QD.
	 */
	switch (cstate->dispatch_mode)
	{
		case COPY_DIRECT:
			stop_processing_at_field = -1;
			attnumlist = cstate->attnumlist;
			break;

		case COPY_DISPATCH:
			stop_processing_at_field = cstate->first_qe_processed_field;
			attnumlist = cstate->qd_attnumlist;
			break;

		case COPY_EXECUTOR:
			stop_processing_at_field = -1;
			attnumlist = cstate->qe_attnumlist;
			break;

		default:
			elog(ERROR, "unexpected COPY dispatch mode %d", cstate->dispatch_mode);
	}

	tupDesc = RelationGetDescr(cstate->rel);
	num_phys_attrs = tupDesc->natts;
	attr_count = list_length(attnumlist);

	/* Initialize all values for row to NULL */
	MemSet(values, 0, num_phys_attrs * sizeof(Datum));
	MemSet(nulls, true, num_phys_attrs * sizeof(bool));

	if (!cstate->binary)
	{
		char	  **field_strings;
		ListCell   *cur;
		int			fldct;
		int			fieldno;
		char	   *string;

		/* read raw fields in the next line */
		if (cstate->dispatch_mode != COPY_EXECUTOR)
		{
			if (!NextCopyFromRawFieldsX(cstate, &field_strings, &fldct,
										stop_processing_at_field))
				return false;
		}
		else
		{
			/*
			 * We have received the raw line from the QD, and we just
			 * need to split it into raw fields.
			 */
			if (cstate->stopped_processing_at_delim &&
				cstate->line_buf.cursor <= cstate->line_buf.len)
			{
				if (cstate->csv_mode)
					fldct = CopyReadAttributesCSV(cstate, -1);
				else
					fldct = CopyReadAttributesText(cstate, -1);
			}
			else
				fldct = 0;
			field_strings = cstate->raw_fields;
		}

		/* check for overflowing fields */
		if (attr_count > 0 && fldct > attr_count)
			ereport(ERROR,
					(errcode(ERRCODE_BAD_COPY_FILE_FORMAT),
					 errmsg("extra data after last expected column")));

		/*
		 * A completely empty line is not allowed with FILL MISSING FIELDS. Without
		 * FILL MISSING FIELDS, it's almost surely an error, but not always:
		 * a table with a single text column, for example, needs to accept empty
		 * lines.
		 */
		if (cstate->line_buf.len == 0 &&
			cstate->fill_missing &&
			list_length(cstate->attnumlist) > 1)
		{
			ereport(ERROR,
					(errcode(ERRCODE_BAD_COPY_FILE_FORMAT),
					 errmsg("missing data for column \"%s\", found empty data line",
							NameStr(TupleDescAttr(tupDesc, 1)->attname))));
		}

		fieldno = 0;

		/* Loop to read the user attributes on the line. */
		foreach(cur, attnumlist)
		{
			int			attnum = lfirst_int(cur);
			int			m = attnum - 1;
			Form_pg_attribute att = TupleDescAttr(tupDesc, m);

			if (fieldno >= fldct)
			{
				/*
				 * Some attributes are missing. In FILL MISSING FIELDS mode,
				 * treat them as NULLs.
				 */
				if (!cstate->fill_missing)
					ereport(ERROR,
						(errcode(ERRCODE_BAD_COPY_FILE_FORMAT),
						 errmsg("missing data for column \"%s\"",
								NameStr(att->attname))));
				fieldno++;
				string = NULL;
			}
			else
				string = field_strings[fieldno++];

			if (cstate->convert_select_flags &&
				!cstate->convert_select_flags[m])
			{
				/* ignore input field, leaving column as NULL */
				continue;
			}

			if (cstate->csv_mode)
			{
				if (string == NULL &&
					cstate->force_notnull_flags[m])
				{
					/*
					 * FORCE_NOT_NULL option is set and column is NULL -
					 * convert it to the NULL string.
					 */
					string = cstate->null_print;
				}
				else if (string != NULL && cstate->force_null_flags[m]
						 && strcmp(string, cstate->null_print) == 0)
				{
					/*
					 * FORCE_NULL option is set and column matches the NULL
					 * string. It must have been quoted, or otherwise the
					 * string would already have been set to NULL. Convert it
					 * to NULL as specified.
					 */
					string = NULL;
				}
			}

			cstate->cur_attname = NameStr(att->attname);
			cstate->cur_attval = string;
			values[m] = InputFunctionCall(&in_functions[m],
										  string,
										  typioparams[m],
										  att->atttypmod);
			if (string != NULL)
				nulls[m] = false;
			cstate->cur_attname = NULL;
			cstate->cur_attval = NULL;
		}

		Assert(fieldno == attr_count);
	}
	else if (attr_count)
	{
		/* binary */
		int16		fld_count;
		ListCell   *cur;

		cstate->cur_lineno++;

		if (!CopyGetInt16(cstate, &fld_count))
		{
			/* EOF detected (end of file, or protocol-level EOF) */
			return false;
		}

		if (fld_count == -1)
		{
			/*
			 * Received EOF marker.  In a V3-protocol copy, wait for the
			 * protocol-level EOF, and complain if it doesn't come
			 * immediately.  This ensures that we correctly handle CopyFail,
			 * if client chooses to send that now.
			 *
			 * Note that we MUST NOT try to read more data in an old-protocol
			 * copy, since there is no protocol-level EOF marker then.  We
			 * could go either way for copy from file, but choose to throw
			 * error if there's data after the EOF marker, for consistency
			 * with the new-protocol case.
			 */
			char		dummy;

			if (cstate->copy_dest != COPY_OLD_FE &&
				CopyGetData(cstate, &dummy, 1) > 0)
				ereport(ERROR,
						(errcode(ERRCODE_BAD_COPY_FILE_FORMAT),
						 errmsg("received copy data after EOF marker")));
			return false;
		}

		if (fld_count != attr_count)
			ereport(ERROR,
					(errcode(ERRCODE_BAD_COPY_FILE_FORMAT),
					 errmsg("row field count is %d, expected %d",
							(int) fld_count, attr_count)));

		i = 0;
		foreach(cur, attnumlist)
		{
			int			attnum = lfirst_int(cur);
			int			m = attnum - 1;
			Form_pg_attribute att = TupleDescAttr(tupDesc, m);

			cstate->cur_attname = NameStr(att->attname);
			i++;
			values[m] = CopyReadBinaryAttribute(cstate,
												i,
												&in_functions[m],
												typioparams[m],
												att->atttypmod,
												&nulls[m]);
			cstate->cur_attname = NULL;
		}
	}

	/*
	 * Now compute and insert any defaults available for the columns not
	 * provided by the input data.  Anything not processed here or above will
	 * remain NULL.
	 *
	 * GPDB: The defaults are always computed in the QD, and are included
	 * in the QD->QE stream as pre-computed Datums. Funny indentation, to
	 * keep the indentation of the code inside the same as in upstream.
	 * (We could improve this, and compute immutable defaults that don't
	 * affect which segment the row belongs to, in the QE.)
	 */
  if (cstate->dispatch_mode != COPY_EXECUTOR)
  {
	for (i = 0; i < num_defaults; i++)
	{
		/*
		 * The caller must supply econtext and have switched into the
		 * per-tuple memory context in it.
		 */
		Assert(econtext != NULL);
		Assert(CurrentMemoryContext == econtext->ecxt_per_tuple_memory);

		values[defmap[i]] = ExecEvalExpr(defexprs[i], econtext,
										 &nulls[defmap[i]]);
	}
  }

	return true;
}


/*
 * Like NextCopyFrom(), but used in the QD, when we want to parse the
 * input line only partially. We only want to parse enough fields needed
 * to determine which target segment to forward the row to.
 *
 * (The logic is actually within NextCopyFrom(). This is a separate
 * function just for symmetry with NextCopyFromExecute()).
 */
static bool
NextCopyFromDispatch(CopyState cstate, ExprContext *econtext,
					 Datum *values, bool *nulls)
{
	return NextCopyFrom(cstate, econtext, values, nulls);
}

/*
 * Like NextCopyFrom(), but used in the QE, when we're reading pre-processed
 * rows from the QD.
 */
static bool
NextCopyFromExecute(CopyState cstate, ExprContext *econtext, Datum *values, bool *nulls)
{
	TupleDesc	tupDesc;
	AttrNumber	num_phys_attrs,
				attr_count;
	FormData_pg_attribute *attr;
	int			i;
	copy_from_dispatch_row frame;
	int			r;
	bool		got_error;

	tupDesc = RelationGetDescr(cstate->rel);
	num_phys_attrs = tupDesc->natts;
	attr_count = list_length(cstate->attnumlist);

	/*
	 * The code below reads the 'copy_from_dispatch_row' struct, and only
	 * then checks if it was actually a 'copy_from_dispatch_error' struct.
	 * That only works when 'copy_from_dispatch_error' is larger than
	 *'copy_from_dispatch_row'.
	 */
	StaticAssertStmt(SizeOfCopyFromDispatchError >= SizeOfCopyFromDispatchRow,
					 "copy_from_dispatch_error must be larger than copy_from_dispatch_row");

	/*
	 * If we encounter an error while parsing the row (or we receive a row from
	 * the QD that was already marked as an erroneous row), we loop back here
	 * until we get a good row.
	 */
retry:
	got_error = false;

	r = CopyGetData(cstate, (char *) &frame, SizeOfCopyFromDispatchRow);
	if (r == 0)
		return false;
	if (r != SizeOfCopyFromDispatchRow)
		ereport(ERROR,
				(errcode(ERRCODE_BAD_COPY_FILE_FORMAT),
				 errmsg("unexpected EOF in COPY data")));
	if (frame.lineno == -1)
	{
		HandleQDErrorFrame(cstate, (char *) &frame, SizeOfCopyFromDispatchRow);
		goto retry;
	}

	/* Prepare for parsing the input line */
	attr = tupDesc->attrs;
	num_phys_attrs = tupDesc->natts;

	/* Initialize all values for row to NULL */
	MemSet(values, 0, num_phys_attrs * sizeof(Datum));
	MemSet(nulls, true, num_phys_attrs * sizeof(bool));

	/* check for overflowing fields */
	if (frame.fld_count < 0 || frame.fld_count > num_phys_attrs)
		ereport(ERROR,
				(errcode(ERRCODE_BAD_COPY_FILE_FORMAT),
				 errmsg("extra data after last expected column")));

	/*
	 * Read the input line into 'line_buf'.
	 */
	resetStringInfo(&cstate->line_buf);
	enlargeStringInfo(&cstate->line_buf, frame.line_len);
	if (CopyGetData(cstate, cstate->line_buf.data, frame.line_len) != frame.line_len)
		ereport(ERROR,
				(errcode(ERRCODE_BAD_COPY_FILE_FORMAT),
				 errmsg("unexpected EOF in COPY data")));
	cstate->line_buf.data[frame.line_len] = '\0';
	cstate->line_buf.len = frame.line_len;
	cstate->line_buf.cursor = frame.residual_off;
	cstate->line_buf_valid = true;
	cstate->line_buf_converted = true;
	cstate->cur_lineno = frame.lineno;
	cstate->stopped_processing_at_delim = frame.delim_seen_at_end;

	/*
	 * Parse any fields from the input line that were not processed in the
	 * QD already.
	 */
	if (!cstate->cdbsreh)
	{
		if (!NextCopyFromX(cstate, econtext, values, nulls))
		{
			ereport(ERROR,
					(errcode(ERRCODE_BAD_COPY_FILE_FORMAT),
					 errmsg("unexpected EOF in COPY data")));
		}
	}
	else
	{
		MemoryContext oldcontext = CurrentMemoryContext;
		bool		result;

		PG_TRY();
		{
			result = NextCopyFromX(cstate, econtext, values, nulls);

			if (!result)
				ereport(ERROR,
						(errcode(ERRCODE_BAD_COPY_FILE_FORMAT),
						 errmsg("unexpected EOF in COPY data")));
		}
		PG_CATCH();
		{
			HandleCopyError(cstate);
			got_error = true;
			MemoryContextSwitchTo(oldcontext);
		}
		PG_END_TRY();
	}

	/*
	 * Read any attributes that were processed in the QD already. The attribute
	 * numbers in the message are already in terms of the target partition, so
	 * we do this after remapping and switching to the partition slot.
	 */
	for (i = 0; i < frame.fld_count; i++)
	{
		int16		attnum;
		int			m;
		int32		len;
		Datum		value;

		if (CopyGetData(cstate, &attnum, sizeof(attnum)) != sizeof(attnum))
			ereport(ERROR,
					(errcode(ERRCODE_BAD_COPY_FILE_FORMAT),
					 errmsg("unexpected EOF in COPY data")));

		if (attnum < 1 || attnum > num_phys_attrs)
			elog(ERROR, "invalid attnum received from QD: %d (num physical attributes: %d)",
				 attnum, num_phys_attrs);
		m = attnum - 1;

		cstate->cur_attname = NameStr(attr[m].attname);

		if (attr[attnum - 1].attbyval)
		{
			if (CopyGetData(cstate, &value, sizeof(Datum)) != sizeof(Datum))
				ereport(ERROR,
						(errcode(ERRCODE_BAD_COPY_FILE_FORMAT),
						 errmsg("unexpected EOF in COPY data")));
		}
		else
		{
			char	   *p;

			if (attr[attnum - 1].attlen > 0)
			{
				len = attr[attnum - 1].attlen;

				p = palloc(len);
				if (CopyGetData(cstate, p, len) != len)
					ereport(ERROR,
							(errcode(ERRCODE_BAD_COPY_FILE_FORMAT),
							 errmsg("unexpected EOF in COPY data")));
			}
			else if (attr[attnum - 1].attlen == -1)
			{
				/* For simplicity, varlen's are always transmitted in "long" format */
				if (CopyGetData(cstate, &len, sizeof(len)) != sizeof(len))
					ereport(ERROR,
							(errcode(ERRCODE_BAD_COPY_FILE_FORMAT),
							 errmsg("unexpected EOF in COPY data")));
				if (len < VARHDRSZ)
					elog(ERROR, "invalid varlen length received from QD: %d", len);
				p = palloc(len);
				SET_VARSIZE(p, len);
				if (CopyGetData(cstate, p + VARHDRSZ, len - VARHDRSZ) != len - VARHDRSZ)
					ereport(ERROR,
							(errcode(ERRCODE_BAD_COPY_FILE_FORMAT),
							 errmsg("unexpected EOF in COPY data")));
			}
			else if (attr[attnum - 1].attlen == -2)
			{
				/*
				 * Like the varlen case above, cstrings are sent with a length
				 * prefix and no terminator, so we have to NULL-terminate in
				 * memory after reading them in.
				 */
				if (CopyGetData(cstate, &len, sizeof(len)) != sizeof(len))
					ereport(ERROR,
							(errcode(ERRCODE_BAD_COPY_FILE_FORMAT),
							 errmsg("unexpected EOF in COPY data")));
				p = palloc(len + 1);
				if (CopyGetData(cstate, p, len) != len)
					ereport(ERROR,
							(errcode(ERRCODE_BAD_COPY_FILE_FORMAT),
							 errmsg("unexpected EOF in COPY data")));
				p[len] = '\0';
			}
			else
			{
				elog(ERROR, "attribute %d has invalid length %d",
					 attnum, attr[attnum - 1].attlen);
			}
			value = PointerGetDatum(p);
		}

		cstate->cur_attname = NULL;

		values[m] = value;
		nulls[m] = false;
	}

	if (got_error)
		goto retry;

	/*
	 * Here we should compute defaults for any columns for which we didn't
	 * get a default from the QD. But at the moment, all defaults are evaluated
	 * in the QD.
	 */
	return true;
}

/*
 * Parse and handle an "error frame" from QD.
 *
 * The caller has already read part of the frame; 'p' points to that part,
 * of length 'len'.
 */
static void
HandleQDErrorFrame(CopyState cstate, char *p, int len)
{
	CdbSreh *cdbsreh = cstate->cdbsreh;
	MemoryContext oldcontext;
	copy_from_dispatch_error errframe;
	char	   *errormsg;
	char	   *line;
	int			r;

	Assert(len <= SizeOfCopyFromDispatchError);

	Assert(Gp_role == GP_ROLE_EXECUTE);

	oldcontext = MemoryContextSwitchTo(cdbsreh->badrowcontext);

	/*
	 * Copy the part of the struct that the caller had already read, and
	 * read the rest.
	 */
	memcpy(&errframe, p, len);

	r = CopyGetData(cstate, ((char *) &errframe) + len, SizeOfCopyFromDispatchError - len);
	if (r != SizeOfCopyFromDispatchError - len)
		ereport(ERROR,
				(errcode(ERRCODE_BAD_COPY_FILE_FORMAT),
				 errmsg("unexpected EOF in COPY data")));

	errormsg = palloc(errframe.errmsg_len + 1);
	line = palloc(errframe.line_len + 1);

	r = CopyGetData(cstate, errormsg, errframe.errmsg_len);
	if (r != errframe.errmsg_len)
		ereport(ERROR,
				(errcode(ERRCODE_BAD_COPY_FILE_FORMAT),
				 errmsg("unexpected EOF in COPY data")));
	errormsg[errframe.errmsg_len] = '\0';

	r = CopyGetData(cstate, line, errframe.line_len);
	if (r != errframe.line_len)
		ereport(ERROR,
				(errcode(ERRCODE_BAD_COPY_FILE_FORMAT),
				 errmsg("unexpected EOF in COPY data")));
	line[errframe.line_len] = '\0';

	cdbsreh->linenumber = errframe.lineno;
	cdbsreh->rawdata = line;
	cdbsreh->errmsg = errormsg;
	cdbsreh->is_server_enc = errframe.line_buf_converted;

	HandleSingleRowError(cdbsreh);

	MemoryContextSwitchTo(oldcontext);

}

/*
 * Inlined versions of appendBinaryStringInfo and enlargeStringInfo, for
 * speed.
 *
 * NOTE: These versions don't NULL-terminate the string. We don't need
 * it here.
 */
#define APPEND_MSGBUF_NOCHECK(buf, ptr, datalen) \
	do { \
		memcpy((buf)->data + (buf)->len, ptr, (datalen)); \
		(buf)->len += (datalen); \
	} while(0)

#define APPEND_MSGBUF(buf, ptr, datalen) \
	do { \
		if ((buf)->len + (datalen) >= (buf)->maxlen) \
			enlargeStringInfo((buf), (datalen)); \
		memcpy((buf)->data + (buf)->len, ptr, (datalen)); \
		(buf)->len += (datalen); \
	} while(0)

#define ENLARGE_MSGBUF(buf, needed) \
	do { \
		if ((buf)->len + (needed) >= (buf)->maxlen) \
			enlargeStringInfo((buf), (needed)); \
	} while(0)

/*
 * This is the sending counterpart of NextCopyFromExecute. Used in the QD,
 * to send a row to a QE.
 */
static void
SendCopyFromForwardedTuple(CopyState cstate,
						   CdbCopy *cdbCopy,
						   bool toAll,
						   int target_seg,
						   Relation rel,
						   int64 lineno,
						   char *line,
						   int line_len,
						   Datum *values,
						   bool *nulls)
{
	TupleDesc	tupDesc;
	FormData_pg_attribute *attr;
	copy_from_dispatch_row *frame;
	StringInfo	msgbuf;
	int			num_sent_fields;
	AttrNumber	num_phys_attrs;
	int			i;

	if (!OidIsValid(RelationGetRelid(rel)))
		elog(ERROR, "invalid target table OID in COPY");

	tupDesc = RelationGetDescr(rel);
	attr = tupDesc->attrs;
	num_phys_attrs = tupDesc->natts;

	/*
	 * Reset the message buffer, and reserve enough space for the header,
	 * the OID if any, and the residual line.
	 */
	msgbuf = cstate->dispatch_msgbuf;
	ENLARGE_MSGBUF(msgbuf, SizeOfCopyFromDispatchRow + sizeof(Oid) + cstate->line_buf.len);

	/* the header goes to the beginning of the struct, but it will be filled in later. */
	msgbuf->len = SizeOfCopyFromDispatchRow;

	/*
	 * Next, any residual text that we didn't process in the QD.
	 */
	APPEND_MSGBUF_NOCHECK(msgbuf, cstate->line_buf.data, cstate->line_buf.len);

	/*
	 * Append attributes to the buffer.
	 */
	num_sent_fields = 0;
	for (i = 0; i < num_phys_attrs; i++)
	{
		int16		attnum = i + 1;

		/* NULLs are simply left out of the message. */
		if (nulls[i])
			continue;

		/*
		 * Make sure we have room for the attribute number. While we're at it,
		 * also reserve room for the Datum, if it's a by-value datatype, or for
		 * the length field, if it's a varlena. Allocating both in one call
		 * saves one size-check.
		 */
		ENLARGE_MSGBUF(msgbuf, sizeof(int16) + sizeof(Datum));

		/* attribute number comes first */
		APPEND_MSGBUF_NOCHECK(msgbuf, &attnum, sizeof(int16));

		if (attr[i].attbyval)
		{
			/* we already reserved space for this above, so we can just memcpy */
			APPEND_MSGBUF_NOCHECK(msgbuf, &values[i], sizeof(Datum));
		}
		else
		{
			if (attr[i].attlen > 0)
			{
				APPEND_MSGBUF(msgbuf, DatumGetPointer(values[i]), attr[i].attlen);
			}
			else if (attr[i].attlen == -1)
			{
				int32		len;
				char	   *ptr;

				/* For simplicity, varlen's are always transmitted in "long" format */
				Assert(!VARATT_IS_SHORT(values[i]));
				len = VARSIZE(values[i]);
				ptr = VARDATA(values[i]);

				/* we already reserved space for this int */
				APPEND_MSGBUF_NOCHECK(msgbuf, &len, sizeof(int32));
				APPEND_MSGBUF(msgbuf, ptr, len - VARHDRSZ);
			}
			else if (attr[i].attlen == -2)
			{
				/*
				 * These attrs are NULL-terminated in memory, but we send
				 * them length-prefixed (like the varlen case above) so that
				 * the receiver can preallocate a data buffer.
				 */
				int32		len;
				size_t		slen;
				char	   *ptr;

				ptr = DatumGetPointer(values[i]);
				slen = strlen(ptr);

				if (slen > PG_INT32_MAX)
				{
					elog(ERROR, "attribute %d is too long (%lld bytes)",
						 attnum, (long long) slen);
				}

				len = (int32) slen;

				APPEND_MSGBUF_NOCHECK(msgbuf, &len, sizeof(int32));
				APPEND_MSGBUF(msgbuf, ptr, len);
			}
			else
			{
				elog(ERROR, "attribute %d has invalid length %d",
					 attnum, attr[i].attlen);
			}
		}

		num_sent_fields++;
	}

	/*
	 * Fill in the header. We reserved room for this at the beginning of the
	 * buffer.
	 */
	frame = (copy_from_dispatch_row *) msgbuf->data;
	frame->lineno = lineno;
	frame->relid = RelationGetRelid(rel);
	frame->line_len = cstate->line_buf.len;
	frame->residual_off = cstate->line_buf.cursor;
	frame->fld_count = num_sent_fields;
	frame->delim_seen_at_end = cstate->stopped_processing_at_delim;

	if (toAll)
		cdbCopySendDataToAll(cdbCopy, msgbuf->data, msgbuf->len);
	else
		cdbCopySendData(cdbCopy, target_seg, msgbuf->data, msgbuf->len);
}

static void
SendCopyFromForwardedHeader(CopyState cstate, CdbCopy *cdbCopy)
{
	copy_from_dispatch_header header_frame;

	cdbCopySendDataToAll(cdbCopy, QDtoQESignature, sizeof(QDtoQESignature));

	memset(&header_frame, 0, sizeof(header_frame));
	header_frame.first_qe_processed_field = cstate->first_qe_processed_field;

	cdbCopySendDataToAll(cdbCopy, (char *) &header_frame, sizeof(header_frame));
}

static void
SendCopyFromForwardedError(CopyState cstate, CdbCopy *cdbCopy, char *errormsg)
{
	copy_from_dispatch_error *errframe;
	StringInfo	msgbuf;
	int			target_seg;
	int			errormsg_len = strlen(errormsg);

	msgbuf = cstate->dispatch_msgbuf;
	resetStringInfo(msgbuf);
	enlargeStringInfo(msgbuf, SizeOfCopyFromDispatchError);
	/* allocate space for the header (we'll fill it in last). */
	msgbuf->len = SizeOfCopyFromDispatchError;

	appendBinaryStringInfo(msgbuf, errormsg, errormsg_len);
	appendBinaryStringInfo(msgbuf, cstate->line_buf.data, cstate->line_buf.len);

	errframe = (copy_from_dispatch_error *) msgbuf->data;

	errframe->error_marker = -1;
	errframe->lineno = cstate->cur_lineno;
	errframe->line_len = cstate->line_buf.len;
	errframe->errmsg_len = errormsg_len;
	errframe->line_buf_converted = cstate->line_buf_converted;

	/* send the bad data row to a random QE (via roundrobin) */
	if (cstate->lastsegid == cdbCopy->total_segs)
		cstate->lastsegid = 0; /* start over from first segid */

	target_seg = (cstate->lastsegid++ % cdbCopy->total_segs);

	cdbCopySendData(cdbCopy, target_seg, msgbuf->data, msgbuf->len);
}

/*
 * Clean up storage and release resources for COPY FROM.
 */
void
EndCopyFrom(CopyState cstate)
{
	/* No COPY FROM related resources except memory. */

	EndCopy(cstate);
}

/*
 * Read the next input line and stash it in line_buf, with conversion to
 * server encoding.
 *
 * Result is true if read was terminated by EOF, false if terminated
 * by newline.  The terminating newline or EOF marker is not included
 * in the final value of line_buf.
 */
static bool
CopyReadLine(CopyState cstate)
{
	bool		result;

	resetStringInfo(&cstate->line_buf);
	cstate->line_buf_valid = true;

	/* Mark that encoding conversion hasn't occurred yet */
	cstate->line_buf_converted = false;

	/* Parse data and transfer into line_buf */
	result = CopyReadLineText(cstate);

	if (result)
	{
		/*
		 * Reached EOF.  In protocol version 3, we should ignore anything
		 * after \. up to the protocol end of copy data.  (XXX maybe better
		 * not to treat \. as special?)
		 */
		if (cstate->copy_dest == COPY_NEW_FE)
		{
			do
			{
				cstate->raw_buf_index = cstate->raw_buf_len;
			} while (CopyLoadRawBuf(cstate));
		}
	}
	else
	{
		/*
		 * If we didn't hit EOF, then we must have transferred the EOL marker
		 * to line_buf along with the data.  Get rid of it.
		 */
		switch (cstate->eol_type)
		{
			case EOL_NL:
				Assert(cstate->line_buf.len >= 1);
				Assert(cstate->line_buf.data[cstate->line_buf.len - 1] == '\n');
				cstate->line_buf.len--;
				cstate->line_buf.data[cstate->line_buf.len] = '\0';
				break;
			case EOL_CR:
				Assert(cstate->line_buf.len >= 1);
				Assert(cstate->line_buf.data[cstate->line_buf.len - 1] == '\r');
				cstate->line_buf.len--;
				cstate->line_buf.data[cstate->line_buf.len] = '\0';
				break;
			case EOL_CRNL:
				Assert(cstate->line_buf.len >= 2);
				Assert(cstate->line_buf.data[cstate->line_buf.len - 2] == '\r');
				Assert(cstate->line_buf.data[cstate->line_buf.len - 1] == '\n');
				cstate->line_buf.len -= 2;
				cstate->line_buf.data[cstate->line_buf.len] = '\0';
				break;
			case EOL_UNKNOWN:
				/* shouldn't get here */
				Assert(false);
				break;
		}
	}

	/* Done reading the line.  Convert it to server encoding. */
	if (cstate->need_transcoding)
	{
		char	   *cvt;

		cvt = pg_any_to_server(cstate->line_buf.data,
							   cstate->line_buf.len,
							   cstate->file_encoding);
		if (cvt != cstate->line_buf.data)
		{
			/* transfer converted data back to line_buf */
			resetStringInfo(&cstate->line_buf);
			appendBinaryStringInfo(&cstate->line_buf, cvt, strlen(cvt));
			pfree(cvt);
		}
	}

	/* Now it's safe to use the buffer in error messages */
	cstate->line_buf_converted = true;

	return result;
}

/*
 * CopyReadLineText - inner loop of CopyReadLine for text mode
 */
static bool
CopyReadLineText(CopyState cstate)
{
	char	   *copy_raw_buf;
	int			raw_buf_ptr;
	int			copy_buf_len;
	bool		need_data = false;
	bool		hit_eof = false;
	bool		result = false;
	char		mblen_str[2];

	/* CSV variables */
	bool		first_char_in_line = true;
	bool		in_quote = false,
				last_was_esc = false;
	char		quotec = '\0';
	char		escapec = '\0';

	if (cstate->csv_mode)
	{
		quotec = cstate->quote[0];
		escapec = cstate->escape[0];
		/* ignore special escape processing if it's the same as quotec */
		if (quotec == escapec)
			escapec = '\0';
	}

	mblen_str[1] = '\0';

	/*
	 * The objective of this loop is to transfer the entire next input line
	 * into line_buf.  Hence, we only care for detecting newlines (\r and/or
	 * \n) and the end-of-copy marker (\.).
	 *
	 * In CSV mode, \r and \n inside a quoted field are just part of the data
	 * value and are put in line_buf.  We keep just enough state to know if we
	 * are currently in a quoted field or not.
	 *
	 * These four characters, and the CSV escape and quote characters, are
	 * assumed the same in frontend and backend encodings.
	 *
	 * For speed, we try to move data from raw_buf to line_buf in chunks
	 * rather than one character at a time.  raw_buf_ptr points to the next
	 * character to examine; any characters from raw_buf_index to raw_buf_ptr
	 * have been determined to be part of the line, but not yet transferred to
	 * line_buf.
	 *
	 * For a little extra speed within the loop, we copy raw_buf and
	 * raw_buf_len into local variables.
	 */
	copy_raw_buf = cstate->raw_buf;
	raw_buf_ptr = cstate->raw_buf_index;
	copy_buf_len = cstate->raw_buf_len;

	for (;;)
	{
		int			prev_raw_ptr;
		char		c;

		/*
		 * Load more data if needed.  Ideally we would just force four bytes
		 * of read-ahead and avoid the many calls to
		 * IF_NEED_REFILL_AND_NOT_EOF_CONTINUE(), but the COPY_OLD_FE protocol
		 * does not allow us to read too far ahead or we might read into the
		 * next data, so we read-ahead only as far we know we can.  One
		 * optimization would be to read-ahead four byte here if
		 * cstate->copy_dest != COPY_OLD_FE, but it hardly seems worth it,
		 * considering the size of the buffer.
		 */
		if (raw_buf_ptr >= copy_buf_len || need_data)
		{
			REFILL_LINEBUF;

			/*
			 * Try to read some more data.  This will certainly reset
			 * raw_buf_index to zero, and raw_buf_ptr must go with it.
			 */
			if (!CopyLoadRawBuf(cstate))
				hit_eof = true;
			raw_buf_ptr = 0;
			copy_buf_len = cstate->raw_buf_len;

			/*
			 * If we are completely out of data, break out of the loop,
			 * reporting EOF.
			 */
			if (copy_buf_len <= 0)
			{
				result = true;
				break;
			}
			need_data = false;
		}

		/* OK to fetch a character */
		prev_raw_ptr = raw_buf_ptr;
		c = copy_raw_buf[raw_buf_ptr++];

		if (cstate->csv_mode)
		{
			/*
			 * If character is '\\' or '\r', we may need to look ahead below.
			 * Force fetch of the next character if we don't already have it.
			 * We need to do this before changing CSV state, in case one of
			 * these characters is also the quote or escape character.
			 *
			 * Note: old-protocol does not like forced prefetch, but it's OK
			 * here since we cannot validly be at EOF.
			 */
			if (c == '\\' || c == '\r')
			{
				IF_NEED_REFILL_AND_NOT_EOF_CONTINUE(0);
			}

			/*
			 * Dealing with quotes and escapes here is mildly tricky. If the
			 * quote char is also the escape char, there's no problem - we
			 * just use the char as a toggle. If they are different, we need
			 * to ensure that we only take account of an escape inside a
			 * quoted field and immediately preceding a quote char, and not
			 * the second in an escape-escape sequence.
			 */
			if (in_quote && c == escapec)
				last_was_esc = !last_was_esc;
			if (c == quotec && !last_was_esc)
				in_quote = !in_quote;
			if (c != escapec)
				last_was_esc = false;

			/*
			 * Updating the line count for embedded CR and/or LF chars is
			 * necessarily a little fragile - this test is probably about the
			 * best we can do.  (XXX it's arguable whether we should do this
			 * at all --- is cur_lineno a physical or logical count?)
			 */
			if (in_quote && c == (cstate->eol_type == EOL_NL ? '\n' : '\r'))
				cstate->cur_lineno++;
		}

		/* Process \r */
		if (c == '\r' && (!cstate->csv_mode || !in_quote))
		{
			/* Check for \r\n on first line, _and_ handle \r\n. */
			if (cstate->eol_type == EOL_UNKNOWN ||
				cstate->eol_type == EOL_CRNL)
			{
				/*
				 * If need more data, go back to loop top to load it.
				 *
				 * Note that if we are at EOF, c will wind up as '\0' because
				 * of the guaranteed pad of raw_buf.
				 */
				IF_NEED_REFILL_AND_NOT_EOF_CONTINUE(0);

				/* get next char */
				c = copy_raw_buf[raw_buf_ptr];

				if (c == '\n')
				{
					raw_buf_ptr++;	/* eat newline */
					cstate->eol_type = EOL_CRNL;	/* in case not set yet */

					/*
					 * GPDB: end of line. Since we don't error out if we find a
					 * bare CR or LF in CRLF mode, break here instead.
					 */
					break;
				}
				else
				{
					/*
					 * GPDB_91_MERGE_FIXME: these commented-out blocks (as well
					 * as the restructured newline checks) are here because we
					 * allow the user to manually set the newline mode, and
					 * therefore don't error out on bare CR/LF in the middle of
					 * a column. Instead, they will be included verbatim.
					 *
					 * This probably has other fallout -- but so does changing
					 * the behavior. Discuss.
					 */
#if 0
					/* found \r, but no \n */
					if (cstate->eol_type == EOL_CRNL)
						ereport(ERROR,
								(errcode(ERRCODE_BAD_COPY_FILE_FORMAT),
								 !cstate->csv_mode ?
								 errmsg("literal carriage return found in data") :
								 errmsg("unquoted carriage return found in data"),
								 !cstate->csv_mode ?
								 errhint("Use \"\\r\" to represent carriage return.") :
								 errhint("Use quoted CSV field to represent carriage return.")));
#endif

					/* GPDB: only reset eol_type if it's currently unknown. */
					if (cstate->eol_type == EOL_UNKNOWN)
					{
						/*
						 * if we got here, it is the first line and we didn't find
						 * \n, so don't consume the peeked character
						 */
						cstate->eol_type = EOL_CR;
					}
				}
			}
#if 0 /* GPDB_91_MERGE_FIXME: see above. */
			else if (cstate->eol_type == EOL_NL)
				ereport(ERROR,
						(errcode(ERRCODE_BAD_COPY_FILE_FORMAT),
						 !cstate->csv_mode ?
						 errmsg("literal carriage return found in data") :
						 errmsg("unquoted carriage return found in data"),
						 !cstate->csv_mode ?
						 errhint("Use \"\\r\" to represent carriage return.") :
						 errhint("Use quoted CSV field to represent carriage return.")));
#endif
			/* GPDB: a CR only ends the line in CR mode. */
			if (cstate->eol_type == EOL_CR)
			{
				/* If reach here, we have found the line terminator */
				break;
			}
		}

		/* Process \n */
		if (c == '\n' && (!cstate->csv_mode || !in_quote))
		{
#if 0 /* GPDB_91_MERGE_FIXME: see above. */
			if (cstate->eol_type == EOL_CR || cstate->eol_type == EOL_CRNL)
				ereport(ERROR,
						(errcode(ERRCODE_BAD_COPY_FILE_FORMAT),
						 !cstate->csv_mode ?
						 errmsg("literal newline found in data") :
						 errmsg("unquoted newline found in data"),
						 !cstate->csv_mode ?
						 errhint("Use \"\\n\" to represent newline.") :
						 errhint("Use quoted CSV field to represent newline.")));
#endif
			/* GPDB: only reset eol_type if it's currently unknown. */
			if (cstate->eol_type == EOL_UNKNOWN)
				cstate->eol_type = EOL_NL;	/* in case not set yet */

			/* GPDB: a LF only ends the line in LF mode. */
			if (cstate->eol_type == EOL_NL)
			{
				/* If reach here, we have found the line terminator */
				break;
			}
		}

		/*
		 * In CSV mode, we only recognize \. alone on a line.  This is because
		 * \. is a valid CSV data value.
		 */
		if (c == '\\' && (!cstate->csv_mode || first_char_in_line))
		{
			char		c2;

			IF_NEED_REFILL_AND_NOT_EOF_CONTINUE(0);
			IF_NEED_REFILL_AND_EOF_BREAK(0);

			/* -----
			 * get next character
			 * Note: we do not change c so if it isn't \., we can fall
			 * through and continue processing for file encoding.
			 * -----
			 */
			c2 = copy_raw_buf[raw_buf_ptr];

			if (c2 == '.')
			{
				raw_buf_ptr++;	/* consume the '.' */

				/*
				 * Note: if we loop back for more data here, it does not
				 * matter that the CSV state change checks are re-executed; we
				 * will come back here with no important state changed.
				 */
				if (cstate->eol_type == EOL_CRNL)
				{
					/* Get the next character */
					IF_NEED_REFILL_AND_NOT_EOF_CONTINUE(0);
					/* if hit_eof, c2 will become '\0' */
					c2 = copy_raw_buf[raw_buf_ptr++];

					if (c2 == '\n')
					{
						if (!cstate->csv_mode)
						{
							cstate->raw_buf_index = raw_buf_ptr;
							ereport(ERROR,
									(errcode(ERRCODE_BAD_COPY_FILE_FORMAT),
									 errmsg("end-of-copy marker does not match previous newline style")));
						}
						else
							NO_END_OF_COPY_GOTO;
					}
					else if (c2 != '\r')
					{
						if (!cstate->csv_mode)
						{
							cstate->raw_buf_index = raw_buf_ptr;
							ereport(ERROR,
									(errcode(ERRCODE_BAD_COPY_FILE_FORMAT),
									 errmsg("end-of-copy marker corrupt")));
						}
						else
							NO_END_OF_COPY_GOTO;
					}
				}

				/* Get the next character */
				IF_NEED_REFILL_AND_NOT_EOF_CONTINUE(0);
				/* if hit_eof, c2 will become '\0' */
				c2 = copy_raw_buf[raw_buf_ptr++];

				if (c2 != '\r' && c2 != '\n')
				{
					if (!cstate->csv_mode)
					{
						cstate->raw_buf_index = raw_buf_ptr;
						ereport(ERROR,
								(errcode(ERRCODE_BAD_COPY_FILE_FORMAT),
								 errmsg("end-of-copy marker corrupt")));
					}
					else
						NO_END_OF_COPY_GOTO;
				}

				if ((cstate->eol_type == EOL_NL && c2 != '\n') ||
					(cstate->eol_type == EOL_CRNL && c2 != '\n') ||
					(cstate->eol_type == EOL_CR && c2 != '\r'))
				{
					cstate->raw_buf_index = raw_buf_ptr;
					ereport(ERROR,
							(errcode(ERRCODE_BAD_COPY_FILE_FORMAT),
							 errmsg("end-of-copy marker does not match previous newline style")));
				}

				/*
				 * Transfer only the data before the \. into line_buf, then
				 * discard the data and the \. sequence.
				 */
				if (prev_raw_ptr > cstate->raw_buf_index)
					appendBinaryStringInfo(&cstate->line_buf,
										   cstate->raw_buf + cstate->raw_buf_index,
										   prev_raw_ptr - cstate->raw_buf_index);
				cstate->raw_buf_index = raw_buf_ptr;
				result = true;	/* report EOF */
				break;
			}
			else if (!cstate->csv_mode)

				/*
				 * If we are here, it means we found a backslash followed by
				 * something other than a period.  In non-CSV mode, anything
				 * after a backslash is special, so we skip over that second
				 * character too.  If we didn't do that \\. would be
				 * considered an eof-of copy, while in non-CSV mode it is a
				 * literal backslash followed by a period.  In CSV mode,
				 * backslashes are not special, so we want to process the
				 * character after the backslash just like a normal character,
				 * so we don't increment in those cases.
				 */
				raw_buf_ptr++;
		}

		/*
		 * This label is for CSV cases where \. appears at the start of a
		 * line, but there is more text after it, meaning it was a data value.
		 * We are more strict for \. in CSV mode because \. could be a data
		 * value, while in non-CSV mode, \. cannot be a data value.
		 */
not_end_of_copy:

		/*
		 * Process all bytes of a multi-byte character as a group.
		 *
		 * We only support multi-byte sequences where the first byte has the
		 * high-bit set, so as an optimization we can avoid this block
		 * entirely if it is not set.
		 */
		if (cstate->encoding_embeds_ascii && IS_HIGHBIT_SET(c))
		{
			int			mblen;

			/*
			 * It is enough to look at the first byte in all our encodings, to
			 * get the length.  (GB18030 is a bit special, but still works for
			 * our purposes; see comment in pg_gb18030_mblen())
			 */
			mblen_str[0] = c;
			mblen = pg_encoding_mblen(cstate->file_encoding, mblen_str);

			IF_NEED_REFILL_AND_NOT_EOF_CONTINUE(mblen - 1);
			IF_NEED_REFILL_AND_EOF_BREAK(mblen - 1);
			raw_buf_ptr += mblen - 1;
		}
		first_char_in_line = false;
	}							/* end of outer loop */

	/*
	 * Transfer any still-uncopied data to line_buf.
	 */
	REFILL_LINEBUF;

	return result;
}

/*
 *	Return decimal value for a hexadecimal digit
 */
static int
GetDecimalFromHex(char hex)
{
	if (isdigit((unsigned char) hex))
		return hex - '0';
	else
		return tolower((unsigned char) hex) - 'a' + 10;
}

/*
 * Parse the current line into separate attributes (fields),
 * performing de-escaping as needed.
 *
 * The input is in line_buf.  We use attribute_buf to hold the result
 * strings.  cstate->raw_fields[k] is set to point to the k'th attribute
 * string, or NULL when the input matches the null marker string.
 * This array is expanded as necessary.
 *
 * (Note that the caller cannot check for nulls since the returned
 * string would be the post-de-escaping equivalent, which may look
 * the same as some valid data string.)
 *
 * delim is the column delimiter string (must be just one byte for now).
 * null_print is the null marker string.  Note that this is compared to
 * the pre-de-escaped input string.
 *
 * The return value is the number of fields actually read.
 */
static int
CopyReadAttributesText(CopyState cstate, int stop_processing_at_field)
{
	char		delimc = cstate->delim[0];
	char		escapec = cstate->escape_off ? delimc : cstate->escape[0];
	int			fieldno;
	char	   *output_ptr;
	char	   *cur_ptr;
	char	   *line_end_ptr;

	/*
	 * We need a special case for zero-column tables: check that the input
	 * line is empty, and return.
	 */
	if (cstate->max_fields <= 0)
	{
		if (cstate->line_buf.len != 0)
			ereport(ERROR,
					(errcode(ERRCODE_BAD_COPY_FILE_FORMAT),
					 errmsg("extra data after last expected column")));
		return 0;
	}

	resetStringInfo(&cstate->attribute_buf);

	/*
	 * The de-escaped attributes will certainly not be longer than the input
	 * data line, so we can just force attribute_buf to be large enough and
	 * then transfer data without any checks for enough space.  We need to do
	 * it this way because enlarging attribute_buf mid-stream would invalidate
	 * pointers already stored into cstate->raw_fields[].
	 */
	if (cstate->attribute_buf.maxlen <= cstate->line_buf.len)
		enlargeStringInfo(&cstate->attribute_buf, cstate->line_buf.len);
	output_ptr = cstate->attribute_buf.data;

	/* set pointer variables for loop */
	cur_ptr = cstate->line_buf.data + cstate->line_buf.cursor;
	line_end_ptr = cstate->line_buf.data + cstate->line_buf.len;

	/* Outer loop iterates over fields */
	fieldno = 0;
	for (;;)
	{
		bool		found_delim = false;
		char	   *start_ptr;
		char	   *end_ptr;
		int			input_len;
		bool		saw_non_ascii = false;

		/*
		 * In QD, stop once we have processed the last field we need in the QD.
		 */
		if (fieldno == stop_processing_at_field)
		{
			cstate->stopped_processing_at_delim = true;
			break;
		}

		/* Make sure there is enough space for the next value */
		if (fieldno >= cstate->max_fields)
		{
			cstate->max_fields *= 2;
			cstate->raw_fields =
				repalloc(cstate->raw_fields, cstate->max_fields * sizeof(char *));
		}

		/* Remember start of field on both input and output sides */
		start_ptr = cur_ptr;
		cstate->raw_fields[fieldno] = output_ptr;

		/*
		 * Scan data for field.
		 *
		 * Note that in this loop, we are scanning to locate the end of field
		 * and also speculatively performing de-escaping.  Once we find the
		 * end-of-field, we can match the raw field contents against the null
		 * marker string.  Only after that comparison fails do we know that
		 * de-escaping is actually the right thing to do; therefore we *must
		 * not* throw any syntax errors before we've done the null-marker
		 * check.
		 */
		for (;;)
		{
			char		c;

			end_ptr = cur_ptr;
			if (cur_ptr >= line_end_ptr)
				break;
			c = *cur_ptr++;
			if (c == delimc && !cstate->delim_off)
			{
				found_delim = true;
				break;
			}
			if (c == escapec)
			{
				if (cur_ptr >= line_end_ptr)
					break;
				c = *cur_ptr++;
				switch (c)
				{
					case '0':
					case '1':
					case '2':
					case '3':
					case '4':
					case '5':
					case '6':
					case '7':
						{
							/* handle \013 */
							int			val;

							val = OCTVALUE(c);
							if (cur_ptr < line_end_ptr)
							{
								c = *cur_ptr;
								if (ISOCTAL(c))
								{
									cur_ptr++;
									val = (val << 3) + OCTVALUE(c);
									if (cur_ptr < line_end_ptr)
									{
										c = *cur_ptr;
										if (ISOCTAL(c))
										{
											cur_ptr++;
											val = (val << 3) + OCTVALUE(c);
										}
									}
								}
							}
							c = val & 0377;
							if (c == '\0' || IS_HIGHBIT_SET(c))
								saw_non_ascii = true;
						}
						break;
					case 'x':
						/* Handle \x3F */
						if (cur_ptr < line_end_ptr)
						{
							char		hexchar = *cur_ptr;

							if (isxdigit((unsigned char) hexchar))
							{
								int			val = GetDecimalFromHex(hexchar);

								cur_ptr++;
								if (cur_ptr < line_end_ptr)
								{
									hexchar = *cur_ptr;
									if (isxdigit((unsigned char) hexchar))
									{
										cur_ptr++;
										val = (val << 4) + GetDecimalFromHex(hexchar);
									}
								}
								c = val & 0xff;
								if (c == '\0' || IS_HIGHBIT_SET(c))
									saw_non_ascii = true;
							}
						}
						break;
					case 'b':
						c = '\b';
						break;
					case 'f':
						c = '\f';
						break;
					case 'n':
						c = '\n';
						break;
					case 'r':
						c = '\r';
						break;
					case 't':
						c = '\t';
						break;
					case 'v':
						c = '\v';
						break;

						/*
						 * in all other cases, take the char after '\'
						 * literally
						 */
				}
			}

			/* Add c to output string */
			*output_ptr++ = c;
		}

		/* Check whether raw input matched null marker */
		input_len = end_ptr - start_ptr;
		if (input_len == cstate->null_print_len &&
			strncmp(start_ptr, cstate->null_print, input_len) == 0)
			cstate->raw_fields[fieldno] = NULL;
		else
		{
			/*
			 * At this point we know the field is supposed to contain data.
			 *
			 * If we de-escaped any non-7-bit-ASCII chars, make sure the
			 * resulting string is valid data for the db encoding.
			 */
			if (saw_non_ascii)
			{
				char	   *fld = cstate->raw_fields[fieldno];

				pg_verifymbstr(fld, output_ptr - fld, false);
			}
		}

		/* Terminate attribute value in output area */
		*output_ptr++ = '\0';

		fieldno++;
		/* Done if we hit EOL instead of a delim */
		if (!found_delim)
		{
			cstate->stopped_processing_at_delim = false;
			break;
		}
	}

	/*
	 * Make note of the stopping point in 'line_buf.cursor', so that we
	 * can send the rest to the QE later.
	 */
	cstate->line_buf.cursor = cur_ptr - cstate->line_buf.data;

	/* Clean up state of attribute_buf */
	output_ptr--;
	Assert(*output_ptr == '\0');
	cstate->attribute_buf.len = (output_ptr - cstate->attribute_buf.data);

	return fieldno;
}

/*
 * Parse the current line into separate attributes (fields),
 * performing de-escaping as needed.  This has exactly the same API as
 * CopyReadAttributesText, except we parse the fields according to
 * "standard" (i.e. common) CSV usage.
 */
static int
CopyReadAttributesCSV(CopyState cstate, int stop_processing_at_field)
{
	char		delimc = cstate->delim[0];
	char		quotec = cstate->quote[0];
	char		escapec = cstate->escape[0];
	int			fieldno;
	char	   *output_ptr;
	char	   *cur_ptr;
	char	   *line_end_ptr;

	/*
	 * We need a special case for zero-column tables: check that the input
	 * line is empty, and return.
	 */
	if (cstate->max_fields <= 0)
	{
		if (cstate->line_buf.len != 0)
			ereport(ERROR,
					(errcode(ERRCODE_BAD_COPY_FILE_FORMAT),
					 errmsg("extra data after last expected column")));
		return 0;
	}

	resetStringInfo(&cstate->attribute_buf);

	/*
	 * The de-escaped attributes will certainly not be longer than the input
	 * data line, so we can just force attribute_buf to be large enough and
	 * then transfer data without any checks for enough space.  We need to do
	 * it this way because enlarging attribute_buf mid-stream would invalidate
	 * pointers already stored into cstate->raw_fields[].
	 */
	if (cstate->attribute_buf.maxlen <= cstate->line_buf.len)
		enlargeStringInfo(&cstate->attribute_buf, cstate->line_buf.len);
	output_ptr = cstate->attribute_buf.data;

	/* set pointer variables for loop */
	cur_ptr = cstate->line_buf.data + cstate->line_buf.cursor;
	line_end_ptr = cstate->line_buf.data + cstate->line_buf.len;

	/* Outer loop iterates over fields */
	fieldno = 0;
	for (;;)
	{
		bool		found_delim = false;
		bool		saw_quote = false;
		char	   *start_ptr;
		char	   *end_ptr;
		int			input_len;

		/*
		 * In QD, stop once we have processed the last field we need in the QD.
		 */
		if (fieldno == stop_processing_at_field)
		{
			cstate->stopped_processing_at_delim = true;
			break;
		}

		/* Make sure there is enough space for the next value */
		if (fieldno >= cstate->max_fields)
		{
			cstate->max_fields *= 2;
			cstate->raw_fields =
				repalloc(cstate->raw_fields, cstate->max_fields * sizeof(char *));
		}

		/* Remember start of field on both input and output sides */
		start_ptr = cur_ptr;
		cstate->raw_fields[fieldno] = output_ptr;

		/*
		 * Scan data for field,
		 *
		 * The loop starts in "not quote" mode and then toggles between that
		 * and "in quote" mode. The loop exits normally if it is in "not
		 * quote" mode and a delimiter or line end is seen.
		 */
		for (;;)
		{
			char		c;

			/* Not in quote */
			for (;;)
			{
				end_ptr = cur_ptr;
				if (cur_ptr >= line_end_ptr)
					goto endfield;
				c = *cur_ptr++;
				/* unquoted field delimiter */
				if (c == delimc && !cstate->delim_off)
				{
					found_delim = true;
					goto endfield;
				}
				/* start of quoted field (or part of field) */
				if (c == quotec)
				{
					saw_quote = true;
					break;
				}
				/* Add c to output string */
				*output_ptr++ = c;
			}

			/* In quote */
			for (;;)
			{
				end_ptr = cur_ptr;
				if (cur_ptr >= line_end_ptr)
					ereport(ERROR,
							(errcode(ERRCODE_BAD_COPY_FILE_FORMAT),
							 errmsg("unterminated CSV quoted field")));

				c = *cur_ptr++;

				/* escape within a quoted field */
				if (c == escapec)
				{
					/*
					 * peek at the next char if available, and escape it if it
					 * is an escape char or a quote char
					 */
					if (cur_ptr < line_end_ptr)
					{
						char		nextc = *cur_ptr;

						if (nextc == escapec || nextc == quotec)
						{
							*output_ptr++ = nextc;
							cur_ptr++;
							continue;
						}
					}
				}

				/*
				 * end of quoted field. Must do this test after testing for
				 * escape in case quote char and escape char are the same
				 * (which is the common case).
				 */
				if (c == quotec)
					break;

				/* Add c to output string */
				*output_ptr++ = c;
			}
		}
endfield:

		/* Terminate attribute value in output area */
		*output_ptr++ = '\0';

		/* Check whether raw input matched null marker */
		input_len = end_ptr - start_ptr;
		if (!saw_quote && input_len == cstate->null_print_len &&
			strncmp(start_ptr, cstate->null_print, input_len) == 0)
			cstate->raw_fields[fieldno] = NULL;

		fieldno++;
		/* Done if we hit EOL instead of a delim */
		if (!found_delim)
		{
			cstate->stopped_processing_at_delim = false;
			break;
		}
	}

	/*
	 * Make note of the stopping point in 'line_buf.cursor', so that we
	 * can send the rest to the QE later.
	 */
	cstate->line_buf.cursor = cur_ptr - cstate->line_buf.data;

	/* Clean up state of attribute_buf */
	output_ptr--;
	Assert(*output_ptr == '\0');
	cstate->attribute_buf.len = (output_ptr - cstate->attribute_buf.data);

	return fieldno;
}

/*
 * Read a binary attribute
 */
static Datum
CopyReadBinaryAttribute(CopyState cstate,
						int column_no, FmgrInfo *flinfo,
						Oid typioparam, int32 typmod,
						bool *isnull)
{
	int32		fld_size;
	Datum		result;

	if (!CopyGetInt32(cstate, &fld_size))
		ereport(ERROR,
				(errcode(ERRCODE_BAD_COPY_FILE_FORMAT),
				 errmsg("unexpected EOF in COPY data")));
	if (fld_size == -1)
	{
		*isnull = true;
		return ReceiveFunctionCall(flinfo, NULL, typioparam, typmod);
	}
	if (fld_size < 0)
		ereport(ERROR,
				(errcode(ERRCODE_BAD_COPY_FILE_FORMAT),
				 errmsg("invalid field size")));

	/* reset attribute_buf to empty, and load raw data in it */
	resetStringInfo(&cstate->attribute_buf);

	enlargeStringInfo(&cstate->attribute_buf, fld_size);
	if (CopyGetData(cstate, cstate->attribute_buf.data,
					fld_size) != fld_size)
		ereport(ERROR,
				(errcode(ERRCODE_BAD_COPY_FILE_FORMAT),
				 errmsg("unexpected EOF in COPY data")));

	cstate->attribute_buf.len = fld_size;
	cstate->attribute_buf.data[fld_size] = '\0';

	/* Call the column type's binary input converter */
	result = ReceiveFunctionCall(flinfo, &cstate->attribute_buf,
								 typioparam, typmod);

	/* Trouble if it didn't eat the whole buffer */
	if (cstate->attribute_buf.cursor != cstate->attribute_buf.len)
		ereport(ERROR,
				(errcode(ERRCODE_INVALID_BINARY_REPRESENTATION),
				 errmsg("incorrect binary data format")));

	*isnull = false;
	return result;
}

/*
 * Send text representation of one attribute, with conversion and escaping
 */
#define DUMPSOFAR() \
	do { \
		if (ptr > start) \
			CopySendData(cstate, start, ptr - start); \
	} while (0)

static void
CopyAttributeOutText(CopyState cstate, char *string)
{
	char	   *ptr;
	char	   *start;
	char		c;
	char		delimc = cstate->delim[0];
	char		escapec = cstate->escape[0];

	if (cstate->need_transcoding)
		ptr = pg_server_to_custom(string,
								  strlen(string),
								  cstate->file_encoding,
								  cstate->enc_conversion_proc);
	else
		ptr = string;


	if (cstate->escape_off)
	{
		CopySendData(cstate, ptr, strlen(ptr));
		return;
	}

	/*
	 * We have to grovel through the string searching for control characters
	 * and instances of the delimiter character.  In most cases, though, these
	 * are infrequent.  To avoid overhead from calling CopySendData once per
	 * character, we dump out all characters between escaped characters in a
	 * single call.  The loop invariant is that the data from "start" to "ptr"
	 * can be sent literally, but hasn't yet been.
	 *
	 * We can skip pg_encoding_mblen() overhead when encoding is safe, because
	 * in valid backend encodings, extra bytes of a multibyte character never
	 * look like ASCII.  This loop is sufficiently performance-critical that
	 * it's worth making two copies of it to get the IS_HIGHBIT_SET() test out
	 * of the normal safe-encoding path.
	 */
	if (cstate->encoding_embeds_ascii)
	{
		start = ptr;
		while ((c = *ptr) != '\0')
		{
			if ((unsigned char) c < (unsigned char) 0x20)
			{
				/*
				 * \r and \n must be escaped, the others are traditional. We
				 * prefer to dump these using the C-like notation, rather than
				 * a backslash and the literal character, because it makes the
				 * dump file a bit more proof against Microsoftish data
				 * mangling.
				 */
				switch (c)
				{
					case '\b':
						c = 'b';
						break;
					case '\f':
						c = 'f';
						break;
					case '\n':
						c = 'n';
						break;
					case '\r':
						c = 'r';
						break;
					case '\t':
						c = 't';
						break;
					case '\v':
						c = 'v';
						break;
					default:
						/* If it's the delimiter, must backslash it */
						if (c == delimc)
							break;
						/* All ASCII control chars are length 1 */
						ptr++;
						continue;	/* fall to end of loop */
				}
				/* if we get here, we need to convert the control char */
				DUMPSOFAR();
				CopySendChar(cstate, escapec);
				CopySendChar(cstate, c);
				start = ++ptr;	/* do not include char in next run */
			}
			else if (c == escapec || c == delimc)
			{
				DUMPSOFAR();
				CopySendChar(cstate, escapec);
				start = ptr++;	/* we include char in next run */
			}
			else if (IS_HIGHBIT_SET(c))
				ptr += pg_encoding_mblen(cstate->file_encoding, ptr);
			else
				ptr++;
		}
	}
	else
	{
		start = ptr;
		while ((c = *ptr) != '\0')
		{
			if ((unsigned char) c < (unsigned char) 0x20)
			{
				/*
				 * \r and \n must be escaped, the others are traditional. We
				 * prefer to dump these using the C-like notation, rather than
				 * a backslash and the literal character, because it makes the
				 * dump file a bit more proof against Microsoftish data
				 * mangling.
				 */
				switch (c)
				{
					case '\b':
						c = 'b';
						break;
					case '\f':
						c = 'f';
						break;
					case '\n':
						c = 'n';
						break;
					case '\r':
						c = 'r';
						break;
					case '\t':
						c = 't';
						break;
					case '\v':
						c = 'v';
						break;
					default:
						/* If it's the delimiter, must backslash it */
						if (c == delimc)
							break;
						/* All ASCII control chars are length 1 */
						ptr++;
						continue;	/* fall to end of loop */
				}
				/* if we get here, we need to convert the control char */
				DUMPSOFAR();
				CopySendChar(cstate, escapec);
				CopySendChar(cstate, c);
				start = ++ptr;	/* do not include char in next run */
			}
			else if (c == escapec || c == delimc)
			{
				DUMPSOFAR();
				CopySendChar(cstate, escapec);
				start = ptr++;	/* we include char in next run */
			}
			else
				ptr++;
		}
	}

	DUMPSOFAR();
}

/*
 * Send text representation of one attribute, with conversion and
 * CSV-style escaping
 */
static void
CopyAttributeOutCSV(CopyState cstate, char *string,
					bool use_quote, bool single_attr)
{
	char	   *ptr;
	char	   *start;
	char		c;
	char		delimc = cstate->delim[0];
	char		quotec;
	char		escapec = cstate->escape[0];

	/*
	 * MPP-8075. We may get called with cstate->quote == NULL.
	 */
	if (cstate->quote == NULL)
	{
		quotec = '"';
	}
	else
	{
		quotec = cstate->quote[0];
	}

	/* force quoting if it matches null_print (before conversion!) */
	if (!use_quote && strcmp(string, cstate->null_print) == 0)
		use_quote = true;

	if (cstate->need_transcoding)
		ptr = pg_server_to_custom(string,
								  strlen(string),
								  cstate->file_encoding,
								  cstate->enc_conversion_proc);
	else
		ptr = string;

	/*
	 * Make a preliminary pass to discover if it needs quoting
	 */
	if (!use_quote)
	{
		/*
		 * Because '\.' can be a data value, quote it if it appears alone on a
		 * line so it is not interpreted as the end-of-data marker.
		 */
		if (single_attr && strcmp(ptr, "\\.") == 0)
			use_quote = true;
		else
		{
			char	   *tptr = ptr;

			while ((c = *tptr) != '\0')
			{
				if (c == delimc || c == quotec || c == '\n' || c == '\r')
				{
					use_quote = true;
					break;
				}
				if (IS_HIGHBIT_SET(c) && cstate->encoding_embeds_ascii)
					tptr += pg_encoding_mblen(cstate->file_encoding, tptr);
				else
					tptr++;
			}
		}
	}

	if (use_quote)
	{
		CopySendChar(cstate, quotec);

		/*
		 * We adopt the same optimization strategy as in CopyAttributeOutText
		 */
		start = ptr;
		while ((c = *ptr) != '\0')
		{
			if (c == quotec || c == escapec)
			{
				DUMPSOFAR();
				CopySendChar(cstate, escapec);
				start = ptr;	/* we include char in next run */
			}
			if (IS_HIGHBIT_SET(c) && cstate->encoding_embeds_ascii)
				ptr += pg_encoding_mblen(cstate->file_encoding, ptr);
			else
				ptr++;
		}
		DUMPSOFAR();

		CopySendChar(cstate, quotec);
	}
	else
	{
		/* If it doesn't need quoting, we can just dump it as-is */
		CopySendString(cstate, ptr);
	}
}

/*
 * CopyGetAttnums - build an integer list of attnums to be copied
 *
 * The input attnamelist is either the user-specified column list,
 * or NIL if there was none (in which case we want all the non-dropped
 * columns).
 *
 * We don't include generated columns in the generated full list and we don't
 * allow them to be specified explicitly.  They don't make sense for COPY
 * FROM, but we could possibly allow them for COPY TO.  But this way it's at
 * least ensured that whatever we copy out can be copied back in.
 *
 * rel can be NULL ... it's only used for error reports.
 */
List *
CopyGetAttnums(TupleDesc tupDesc, Relation rel, List *attnamelist)
{
	List	   *attnums = NIL;

	if (attnamelist == NIL)
	{
		/* Generate default column list */
		int			attr_count = tupDesc->natts;
		int			i;

		for (i = 0; i < attr_count; i++)
		{
			if (TupleDescAttr(tupDesc, i)->attisdropped)
				continue;
			if (TupleDescAttr(tupDesc, i)->attgenerated)
				continue;
			attnums = lappend_int(attnums, i + 1);
		}
	}
	else
	{
		/* Validate the user-supplied list and extract attnums */
		ListCell   *l;

		foreach(l, attnamelist)
		{
			char	   *name = strVal(lfirst(l));
			int			attnum;
			int			i;

			/* Lookup column name */
			attnum = InvalidAttrNumber;
			for (i = 0; i < tupDesc->natts; i++)
			{
				Form_pg_attribute att = TupleDescAttr(tupDesc, i);

				if (att->attisdropped)
					continue;
				if (namestrcmp(&(att->attname), name) == 0)
				{
					if (att->attgenerated)
						ereport(ERROR,
								(errcode(ERRCODE_INVALID_COLUMN_REFERENCE),
								 errmsg("column \"%s\" is a generated column",
										name),
								 errdetail("Generated columns cannot be used in COPY.")));
					attnum = att->attnum;
					break;
				}
			}
			if (attnum == InvalidAttrNumber)
			{
				if (rel != NULL)
					ereport(ERROR,
							(errcode(ERRCODE_UNDEFINED_COLUMN),
							 errmsg("column \"%s\" of relation \"%s\" does not exist",
									name, RelationGetRelationName(rel))));
				else
					ereport(ERROR,
							(errcode(ERRCODE_UNDEFINED_COLUMN),
							 errmsg("column \"%s\" does not exist",
									name)));
			}
			/* Check for duplicates */
			if (list_member_int(attnums, attnum))
				ereport(ERROR,
						(errcode(ERRCODE_DUPLICATE_COLUMN),
						 errmsg("column \"%s\" specified more than once",
								name)));
			attnums = lappend_int(attnums, attnum);
		}
	}

	return attnums;
}

/* remove end of line chars from end of a buffer */
void truncateEol(StringInfo buf, EolType eol_type)
{
	int one_back = buf->len - 1;
	int two_back = buf->len - 2;

	if(eol_type == EOL_CRNL)
	{
		if(buf->len < 2)
			return;

		if(buf->data[two_back] == '\r' &&
		   buf->data[one_back] == '\n')
		{
			buf->data[two_back] = '\0';
			buf->data[one_back] = '\0';
			buf->len -= 2;
		}
	}
	else
	{
		if(buf->len < 1)
			return;

		if(buf->data[one_back] == '\r' ||
		   buf->data[one_back] == '\n')
		{
			buf->data[one_back] = '\0';
			buf->len--;
		}
	}
}

/* wrapper for truncateEol */
void
truncateEolStr(char *str, EolType eol_type)
{
	StringInfoData buf;

	buf.data = str;
	buf.len = strlen(str);
	buf.maxlen = buf.len;
	truncateEol(&buf, eol_type);
}

/*
 * copy_dest_startup --- executor startup
 */
static void
copy_dest_startup(DestReceiver *self pg_attribute_unused(), int operation pg_attribute_unused(), TupleDesc typeinfo pg_attribute_unused())
{
	if (Gp_role != GP_ROLE_EXECUTE)
		return;
	DR_copy    *myState = (DR_copy *) self;
	myState->cstate = BeginCopyToOnSegment(myState->queryDesc);
}

/*
 * copy_dest_receive --- receive one tuple
 */
static bool
copy_dest_receive(TupleTableSlot *slot, DestReceiver *self)
{
	DR_copy    *myState = (DR_copy *) self;
	CopyState	cstate = myState->cstate;

	/* Send the data */
	CopyOneRowTo(cstate, slot);
	myState->processed++;

	return true;
}

/*
 * copy_dest_shutdown --- executor end
 */
static void
copy_dest_shutdown(DestReceiver *self pg_attribute_unused())
{
	if (Gp_role != GP_ROLE_EXECUTE)
		return;
	DR_copy    *myState = (DR_copy *) self;
	EndCopyToOnSegment(myState->cstate);
}

/*
 * copy_dest_destroy --- release DestReceiver object
 */
static void
copy_dest_destroy(DestReceiver *self)
{
	pfree(self);
}

/*
 * CreateCopyDestReceiver -- create a suitable DestReceiver object
 */
DestReceiver *
CreateCopyDestReceiver(void)
{
	DR_copy    *self = (DR_copy *) palloc(sizeof(DR_copy));

	self->pub.receiveSlot = copy_dest_receive;
	self->pub.rStartup = copy_dest_startup;
	self->pub.rShutdown = copy_dest_shutdown;
	self->pub.rDestroy = copy_dest_destroy;
	self->pub.mydest = DestCopyOut;

	self->cstate = NULL;		/* need to be set later */
	self->queryDesc = NULL;		/* need to be set later */
	self->processed = 0;

	return (DestReceiver *) self;
}

/*
 * Initialize data loader parsing state
 */
static void CopyInitDataParser(CopyState cstate)
{
	cstate->reached_eof = false;
	cstate->cur_relname = RelationGetRelationName(cstate->rel);
	cstate->cur_lineno = 0;
	cstate->cur_attname = NULL;
	cstate->null_print_len = strlen(cstate->null_print);

	/* Set up data buffer to hold a chunk of data */
	MemSet(cstate->raw_buf, ' ', RAW_BUF_SIZE * sizeof(char));
	cstate->raw_buf[RAW_BUF_SIZE] = '\0';
}

/*
 * setEncodingConversionProc
 *
 * COPY and External tables use a custom path to the encoding conversion
 * API because external tables have their own encoding (which is not
 * necessarily client_encoding). We therefore have to set the correct
 * encoding conversion function pointer ourselves, to be later used in
 * the conversion engine.
 *
 * The code here mimics a part of SetClientEncoding() in mbutils.c
 */
static void
setEncodingConversionProc(CopyState cstate, int encoding, bool iswritable)
{
	Oid		conversion_proc;
	
	/*
	 * COPY FROM and RET: convert from file to server
	 * COPY TO   and WET: convert from server to file
	 */
	if (iswritable)
		conversion_proc = FindDefaultConversionProc(GetDatabaseEncoding(), encoding);
	else		
		conversion_proc = FindDefaultConversionProc(encoding, GetDatabaseEncoding());
	
	if (OidIsValid(conversion_proc))
	{
		/* conversion proc found */
		cstate->enc_conversion_proc = palloc(sizeof(FmgrInfo));
		fmgr_info(conversion_proc, cstate->enc_conversion_proc);
	}
	else
	{
		/* no conversion function (both encodings are probably the same) */
		cstate->enc_conversion_proc = NULL;
	}
}

static GpDistributionData *
InitDistributionData(CopyState cstate, EState *estate)
{
	GpDistributionData *distData;
	GpPolicy   *policy;
	CdbHash	   *cdbHash;

	/*
	 * A non-partitioned table, or all the partitions have identical
	 * distribution policies.
	 */
	policy = GpPolicyCopy(cstate->rel->rd_cdbpolicy);
	cdbHash = makeCdbHashForRelation(cstate->rel);

	distData = palloc(sizeof(GpDistributionData));
	distData->policy = policy;
	distData->cdbHash = cdbHash;

	return distData;
}

static void
FreeDistributionData(GpDistributionData *distData)
{
	if (distData)
	{
		if (distData->policy)
			pfree(distData->policy);
		if (distData->cdbHash)
			pfree(distData->cdbHash);
		pfree(distData);
	}
}

/*
 * Compute which fields need to be processed in the QD, and which ones can
 * be delayed to the QE.
 */
static void
InitCopyFromDispatchSplit(CopyState cstate, GpDistributionData *distData,
						  EState *estate)
{
	int			first_qe_processed_field = 0;
	Bitmapset  *needed_cols = NULL;
	ListCell   *lc;

	if (cstate->binary)
	{
		foreach(lc, cstate->attnumlist)
		{
			AttrNumber attnum = lfirst_int(lc);
			needed_cols = bms_add_member(needed_cols, attnum);
			first_qe_processed_field++;
		}
	}
	else
	{
		int			fieldno;
		/*
		 * We need all the columns that form the distribution key.
		 */
		if (distData->policy)
		{
			for (int i = 0; i < distData->policy->nattrs; i++)
				needed_cols = bms_add_member(needed_cols, distData->policy->attrs[i]);
		}

		/* Get the max fieldno that contains one of the needed attributes. */
		fieldno = 0;
		foreach(lc, cstate->attnumlist)
		{
			AttrNumber attnum = lfirst_int(lc);

			if (bms_is_member(attnum, needed_cols))
				first_qe_processed_field = fieldno + 1;
			fieldno++;
		}
	}

	cstate->first_qe_processed_field = first_qe_processed_field;

	if (Test_copy_qd_qe_split)
	{
		if (first_qe_processed_field == list_length(cstate->attnumlist))
			elog(INFO, "all fields will be processed in the QD");
		else
			elog(INFO, "first field processed in the QE: %d", first_qe_processed_field);
	}
}

static unsigned int
GetTargetSeg(GpDistributionData *distData, TupleTableSlot *slot)
{
	unsigned int target_seg;
	CdbHash	   *cdbHash = distData->cdbHash;
	GpPolicy   *policy = distData->policy; /* the partitioning policy for this table */
	AttrNumber	p_nattrs;	/* num of attributes in the distribution policy */

	/*
	 * These might be NULL, if we're called with a "main" GpDistributionData,
	 * for a partitioned table with heterogenous partitions. The caller
	 * should've used GetDistributionPolicyForPartition() to get the right
	 * distdata object for the partition.
	 */
	if (!policy)
		elog(ERROR, "missing distribution policy.");
	if (!cdbHash)
		elog(ERROR, "missing cdbhash");

	/*
	 * At this point in the code, baseValues[x] is final for this
	 * data row -- either the input data, a null or a default
	 * value is in there, and constraints applied.
	 *
	 * Perform a cdbhash on this data row. Perform a hash operation
	 * on each attribute.
	 */
	p_nattrs = policy->nattrs;
	if (p_nattrs > 0)
	{
		cdbhashinit(cdbHash);

		for (int i = 0; i < p_nattrs; i++)
		{
			/* current attno from the policy */
			AttrNumber	h_attnum = policy->attrs[i];
			Datum		d;
			bool		isnull;

			d = slot_getattr(slot, h_attnum, &isnull);

			cdbhash(cdbHash, i + 1, d, isnull);
		}

		target_seg = cdbhashreduce(cdbHash); /* hash result segment */
	}
	else
	{
		/*
		 * Randomly distributed. Pick a segment at random.
		 */
		target_seg = cdbhashrandomseg(policy->numsegments);
	}

	return target_seg;
}

static ProgramPipes*
open_program_pipes(char *command, bool forwrite)
{
	int save_errno;
	pqsigfunc save_SIGPIPE;
	/* set up extvar */
	extvar_t extvar;
	memset(&extvar, 0, sizeof(extvar));

	external_set_env_vars(&extvar, command, false, NULL, NULL, false, 0);

	ProgramPipes *program_pipes = palloc(sizeof(ProgramPipes));
	program_pipes->pid = -1;
	program_pipes->pipes[0] = -1;
	program_pipes->pipes[1] = -1;
	program_pipes->shexec = make_command(command, &extvar);

	/*
	 * Preserve the SIGPIPE handler and set to default handling.  This
	 * allows "normal" SIGPIPE handling in the command pipeline.  Normal
	 * for PG is to *ignore* SIGPIPE.
	 */
	save_SIGPIPE = pqsignal(SIGPIPE, SIG_DFL);

	program_pipes->pid = popen_with_stderr(program_pipes->pipes, program_pipes->shexec, forwrite);

	save_errno = errno;

	/* Restore the SIGPIPE handler */
	pqsignal(SIGPIPE, save_SIGPIPE);

	elog(DEBUG5, "COPY ... PROGRAM command: %s", program_pipes->shexec);
	if (program_pipes->pid == -1)
	{
		errno = save_errno;
		ereport(ERROR,
				(errcode(ERRCODE_INSUFFICIENT_RESOURCES),
				 errmsg("can not start command: %s", command)));
	}

	return program_pipes;
}

static void
close_program_pipes(CopyState cstate, bool ifThrow)
{
	Assert(cstate->is_program);

	int ret = 0;
	StringInfoData sinfo;
	initStringInfo(&sinfo);

	if (cstate->copy_file)
	{
		fclose(cstate->copy_file);
		cstate->copy_file = NULL;
	}

	/* just return if pipes not created, like when relation does not exist */
	if (!cstate->program_pipes)
	{
		return;
	}
	
	ret = pclose_with_stderr(cstate->program_pipes->pid, cstate->program_pipes->pipes, &sinfo);

	if (ret == 0 || !ifThrow)
	{
		return;
	}

	if (ret == -1)
	{
		/* pclose()/wait4() ended with an error; errno should be valid */
		ereport(ERROR,
				(errcode_for_file_access(),
				 errmsg("can not close pipe: %m")));
	}
	else if (!WIFSIGNALED(ret))
	{
		/*
		 * pclose() returned the process termination state.
		 */
		ereport(ERROR,
				(errcode(ERRCODE_SQL_ROUTINE_EXCEPTION),
				 errmsg("command error message: %s", sinfo.data)));
	}
}

static List *
parse_joined_option_list(char *str, char *delimiter)
{
	char	   *token;
	char	   *comma;
	const char *whitespace = " \t\n\r";
	List	   *cols = NIL;
	int			encoding = GetDatabaseEncoding();

	token = strtokx2(str, whitespace, delimiter, "\"",
					 0, false, false, encoding);

	while (token)
	{
		if (token[0] == ',')
			break;

		cols = lappend(cols, makeString(pstrdup(token)));

		/* consume the comma if any */
		comma = strtokx2(NULL, whitespace, delimiter, "\"",
						 0, false, false, encoding);
		if (!comma || comma[0] != ',')
			break;

		token = strtokx2(NULL, whitespace, delimiter, "\"",
						 0, false, false, encoding);
	}

	return cols;
}<|MERGE_RESOLUTION|>--- conflicted
+++ resolved
@@ -1410,14 +1410,11 @@
 		cstate = (CopyStateData *) palloc0(sizeof(CopyStateData));
 
 	cstate->escape_off = false;
-<<<<<<< HEAD
 	cstate->skip_ext_partition = false;
 
 	cstate->is_copy_from = is_from;
 
-=======
 	cstate->delim_off = false;
->>>>>>> 6b4d93c5
 	cstate->file_encoding = -1;
 
 	if (cstate->rel && rel_is_external_table(cstate->rel->rd_id))
@@ -1840,7 +1837,7 @@
 				 errmsg("COPY force null only available using COPY FROM")));
 
 	/* Don't allow the delimiter to appear in the null string. */
-	if (strchr(cstate->null_print, cstate->delim[0]) != NULL && !delim_off)
+	if (strchr(cstate->null_print, cstate->delim[0]) != NULL && !cstate->delim_off)
 		ereport(ERROR,
 				(errcode(ERRCODE_FEATURE_NOT_SUPPORTED),
 				 errmsg("COPY delimiter must not appear in the NULL specification")));
@@ -1882,16 +1879,7 @@
 				(errcode(ERRCODE_INVALID_PARAMETER_VALUE),
 				 errmsg("COPY delimiter cannot be backslash")));
 
-<<<<<<< HEAD
-	if (delim_off)
-=======
-	if (strchr(cstate->null_print, cstate->delim[0]) != NULL && !cstate->delim_off)
-		ereport(ERROR,
-				(errcode(ERRCODE_FEATURE_NOT_SUPPORTED),
-				 errmsg("COPY delimiter must not appear in the NULL specification")));
-
 	if (cstate->delim_off)
->>>>>>> 6b4d93c5
 	{
 
 		/*
@@ -2687,7 +2675,7 @@
 		}
 	}
 #endif
-	
+
 	bool		pipe = (filename == NULL || (Gp_role == GP_ROLE_EXECUTE && !cstate->on_segment));
 
 	if (cstate->on_segment && Gp_role == GP_ROLE_DISPATCH)
