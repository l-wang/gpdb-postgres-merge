--- conflicted
+++ resolved
@@ -2117,22 +2117,6 @@
 			cstate->queryDesc->plannedstmt->copyIntoClause =
 					MakeCopyIntoClause(glob_copystmt);
 
-<<<<<<< HEAD
-		// GPDB_12_MERGE_FIXME: gpmon is going away soon anyway...
-#if 0
-		if (gp_enable_gpperfmon && Gp_role == GP_ROLE_DISPATCH)
-		{
-			gpmon_qlog_query_submit(cstate->queryDesc->gpmon_pkt);
-			gpmon_qlog_query_text(cstate->queryDesc->gpmon_pkt,
-					queryString,
-					application_name,
-					GetResqueueName(GetResQueueId()),
-					GetResqueuePriority(GetResQueueId()));
-		}
-#endif
-		
-=======
->>>>>>> 3dd207d9
 		/* GPDB hook for collecting query info */
 		if (query_info_collect_hook)
 			(*query_info_collect_hook)(METRICS_QUERY_SUBMIT, cstate->queryDesc);
