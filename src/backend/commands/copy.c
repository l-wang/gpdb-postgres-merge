--- conflicted
+++ resolved
@@ -28,24 +28,16 @@
 #include "access/tableam.h"
 #include "access/xact.h"
 #include "access/xlog.h"
-<<<<<<< HEAD
 #include "catalog/dependency.h"
 #include "catalog/pg_authid.h"
-=======
-#include "catalog/pg_extprotocol.h"
-#include "catalog/pg_exttable.h"
->>>>>>> 11e40e80
 #include "catalog/pg_type.h"
 #include "commands/copy.h"
 #include "commands/defrem.h"
 #include "commands/trigger.h"
 #include "executor/execPartition.h"
 #include "executor/executor.h"
-<<<<<<< HEAD
 #include "executor/nodeModifyTable.h"
 #include "executor/tuptable.h"
-=======
->>>>>>> 11e40e80
 #include "foreign/fdwapi.h"
 #include "libpq/libpq.h"
 #include "libpq/pqformat.h"
@@ -71,13 +63,11 @@
 #include "utils/snapmgr.h"
 
 #include "access/appendonlywriter.h"
-<<<<<<< HEAD
 #include "access/fileam.h"
 #include "catalog/catalog.h"
-=======
-#include "access/url.h"
->>>>>>> 11e40e80
 #include "catalog/namespace.h"
+#include "catalog/pg_extprotocol.h"
+#include "catalog/pg_exttable.h"
 #include "cdb/cdbappendonlyam.h"
 #include "cdb/cdbaocsam.h"
 #include "cdb/cdbconn.h"
@@ -1536,10 +1526,7 @@
 			if (defel->arg && IsA(defel->arg, A_Star))
 				cstate->force_quote_all = true;
 			else if (defel->arg && IsA(defel->arg, List))
-<<<<<<< HEAD
 				cstate->force_quote = castNode(List, defel->arg);
-=======
-				cstate->force_quote = (List *) defel->arg;
 			else if (defel->arg && IsA(defel->arg, String))
 			{
 				if (strcmp(strVal(defel->arg), "*") == 0)
@@ -1550,7 +1537,6 @@
 					cstate->force_quote = parse_joined_option_list(strVal(defel->arg), ",");
 				}
 			}
->>>>>>> 11e40e80
 			else
 				ereport(ERROR,
 						(errcode(ERRCODE_INVALID_PARAMETER_VALUE),
@@ -1566,16 +1552,12 @@
 						 errmsg("conflicting or redundant options"),
 						 parser_errposition(pstate, defel->location)));
 			if (defel->arg && IsA(defel->arg, List))
-<<<<<<< HEAD
 				cstate->force_notnull = castNode(List, defel->arg);
-=======
-				cstate->force_notnull = (List *) defel->arg;
 			else if (defel->arg && IsA(defel->arg, String))
 			{
 				/* OPTIONS (force_not_null 'c1,c2') */
 				cstate->force_notnull = parse_joined_option_list(strVal(defel->arg), ",");
 			}
->>>>>>> 11e40e80
 			else
 				ereport(ERROR,
 						(errcode(ERRCODE_INVALID_PARAMETER_VALUE),
@@ -2812,18 +2794,14 @@
 {
 	CopyState	cstate;
 
-	Assert(rel_is_external_table(RelationGetRelid(forrel)) || RelationIsForeign(forrel));
-
-	cstate = BeginCopy(false, forrel, NULL, NULL, InvalidOid, NIL, options, NULL);
-
-<<<<<<< HEAD
-	cstate = BeginCopy(NULL, false, extrel,
+	Assert(rel_is_external_table(RelationGetRelid(forrel)) ||
+		   forrel->rd_rel->relkind == RELKIND_FOREIGN_TABLE);
+
+	cstate = BeginCopy(NULL, false, forrel,
 					   NULL, /* raw_query */
 					   InvalidOid,
 					   NIL, options,
-					   RelationGetDescr(extrel));
-=======
->>>>>>> 11e40e80
+					   RelationGetDescr(forrel));
 	cstate->dispatch_mode = COPY_DIRECT;
 
 	/*
@@ -3765,25 +3743,11 @@
 static inline bool
 CopyMultiInsertInfoIsFull(CopyMultiInsertInfo *miinfo)
 {
-<<<<<<< HEAD
 	if (miinfo->bufferedTuples >= MAX_BUFFERED_TUPLES ||
 		miinfo->bufferedBytes >= MAX_BUFFERED_BYTES)
 		return true;
 	return false;
 }
-=======
-	TupleDesc	tupDesc;
-	AttrNumber	num_phys_attrs,
-				attr_count;
-	ResultRelInfo *resultRelInfo;
-	ResultRelInfo *parentResultRelInfo;
-	List *resultRelInfoList = NULL;
-	EState	   *estate = CreateExecutorState(); /* for ExecConstraints() */
-	ModifyTableState *mtstate;
-	ExprContext *econtext;		/* used for ExecEvalExpr for default atts */
-	TupleTableSlot *baseSlot;
-	MemoryContext oldcontext = CurrentMemoryContext;
->>>>>>> 11e40e80
 
 /*
  * Returns true if we have no buffered tuples
@@ -3803,7 +3767,6 @@
 {
 	MemoryContext oldcontext;
 	int			i;
-<<<<<<< HEAD
 	uint64		save_cur_lineno;
 	CopyState	cstate = miinfo->cstate;
 	EState	   *estate = miinfo->estate;
@@ -3816,12 +3779,6 @@
 
 	/* Set es_result_relation_info to the ResultRelInfo we're flushing. */
 	estate->es_result_relation_info = resultRelInfo;
-=======
-	Datum	   *baseValues;
-	bool	   *baseNulls;
-	GpDistributionData *part_distData = NULL;
-	int			firstBufferedLineNo = 0;
->>>>>>> 11e40e80
 
 	/*
 	 * Print error context information correctly, if one of the operations
@@ -3831,7 +3788,6 @@
 	save_cur_lineno = cstate->cur_lineno;
 
 	/*
-<<<<<<< HEAD
 	 * table_multi_insert may leak memory, so switch to short-lived memory
 	 * context before calling it.
 	 */
@@ -4067,12 +4023,6 @@
 		cstate->rel->rd_rel->relkind != RELKIND_PARTITIONED_TABLE &&
 		!(cstate->rel->trigdesc &&
 		  cstate->rel->trigdesc->trig_insert_instead_row))
-=======
-	 * The target must be a plain or foreign relation.
-	 */
-	if (cstate->rel->rd_rel->relkind != RELKIND_RELATION &&
-		cstate->rel->rd_rel->relkind != RELKIND_FOREIGN_TABLE)
->>>>>>> 11e40e80
 	{
 		if (cstate->rel->rd_rel->relkind == RELKIND_VIEW)
 			ereport(ERROR,
@@ -4230,13 +4180,7 @@
 	target_resultRelInfo = resultRelInfo;
 
 	/* Verify the named relation is a valid target for INSERT */
-<<<<<<< HEAD
 	CheckValidResultRel(resultRelInfo, CMD_INSERT);
-=======
-	CheckValidResultRel(resultRelInfo->ri_RelationDesc, CMD_INSERT);
-
-	ExecOpenIndices(resultRelInfo, false);
->>>>>>> 11e40e80
 
 	ExecOpenIndices(resultRelInfo, false);
 
@@ -4278,7 +4222,6 @@
 								   CMD_INSERT);
 
 	/*
-<<<<<<< HEAD
 	 * If the named relation is a partitioned table, initialize state for
 	 * CopyFrom tuple routing.
 	 */
@@ -4322,22 +4265,6 @@
 	}
 	else if (resultRelInfo->ri_FdwRoutine != NULL ||
 			 cstate->volatile_defexprs)
-=======
-	 * It's more efficient to prepare a bunch of tuples for insertion, and
-	 * insert them in one heap_multi_insert() call, than call heap_insert()
-	 * separately for every tuple. However, we can't do that if there are
-	 * BEFORE/INSTEAD OF triggers, or we need to evaluate volatile default
-	 * expressions. Such triggers or expressions might query the table we're
-	 * inserting to, and act differently if the tuples that have already been
-	 * processed and prepared for insertion are not there.  We also can't do
-	 * it if the table is foreign.
-	 */
-	if ((resultRelInfo->ri_TrigDesc != NULL &&
-		 (resultRelInfo->ri_TrigDesc->trig_insert_before_row ||
-		  resultRelInfo->ri_TrigDesc->trig_insert_instead_row)) ||
-		  resultRelInfo->ri_FdwRoutine != NULL ||
-		cstate->volatile_defexprs || cstate->oids)
->>>>>>> 11e40e80
 	{
 		/*
 		 * Can't support multi-inserts to foreign tables or if there are any
@@ -4384,7 +4311,6 @@
 	}
 
 	/*
-<<<<<<< HEAD
 	 * If not using batch mode (which allocates slots as needed) set up a
 	 * tuple slot too. When inserting into a partitioned table, we also need
 	 * one, even if we might batch insert, to read the tuple in the root
@@ -4402,24 +4328,6 @@
 
 	has_instead_insert_row_trig = (resultRelInfo->ri_TrigDesc &&
 								   resultRelInfo->ri_TrigDesc->trig_insert_instead_row);
-=======
-	 * Set up a ModifyTableState so we can let FDW(s) init themselves for
-	 * foreign-table result relation(s).
-	 */
-	mtstate = makeNode(ModifyTableState);
-	mtstate->ps.plan = NULL;
-	mtstate->ps.state = estate;
-	mtstate->operation = CMD_INSERT;
-	mtstate->resultRelInfo = estate->es_result_relations;
-
-	if (resultRelInfo->ri_FdwRoutine != NULL &&
-		resultRelInfo->ri_FdwRoutine->BeginForeignInsert != NULL)
-		resultRelInfo->ri_FdwRoutine->BeginForeignInsert(mtstate,
-														 resultRelInfo);
-
-	/* Prepare to catch AFTER triggers. */
-	AfterTriggerBeginQuery();
->>>>>>> 11e40e80
 
 	/*
 	 * Check BEFORE STATEMENT insertion triggers. It's debatable whether we
@@ -4800,7 +4708,6 @@
 															  resultRelInfo,
 															  cstate->copycontext);
 
-<<<<<<< HEAD
 			target_seg = GetTargetSeg(part_distData, myslot->tts_values, myslot->tts_isnull);
 		}
 		else if (is_check_distkey)
@@ -4832,24 +4739,6 @@
 					}
 					PG_END_TRY();
 				}
-=======
-			relstorage = RelinfoGetStorage(resultRelInfo);
-			if (relstorage == RELSTORAGE_AOROWS &&
-				resultRelInfo->ri_aoInsertDesc == NULL)
-			{
-				ResultRelInfoChooseSegno(resultRelInfo);
-				resultRelInfo->ri_aoInsertDesc =
-					appendonly_insert_init(resultRelInfo->ri_RelationDesc,
-										   resultRelInfo->ri_aosegno, false);
-			}
-			else if (relstorage == RELSTORAGE_AOCOLS &&
-					 resultRelInfo->ri_aocsInsertDesc == NULL)
-			{
-				ResultRelInfoChooseSegno(resultRelInfo);
-				resultRelInfo->ri_aocsInsertDesc =
-					aocs_insert_init(resultRelInfo->ri_RelationDesc,
-									 resultRelInfo->ri_aosegno, false);
->>>>>>> 11e40e80
 			}
 		}
 
@@ -4884,25 +4773,12 @@
 
 		if (!skip_tuple)
 		{
-<<<<<<< HEAD
 			/*
 			 * If there is an INSTEAD OF INSERT ROW trigger, let it handle the
 			 * tuple.  Otherwise, proceed with inserting the tuple into the
 			 * table or foreign table.
 			 */
 			if (has_instead_insert_row_trig)
-=======
-			char		relstorage = RelinfoGetStorage(resultRelInfo);
-			ItemPointerData insertedTid;
-
-			/* Check the constraints of the tuple */
-			if (resultRelInfo->ri_FdwRoutine == NULL &&
-				resultRelInfo->ri_RelationDesc->rd_att->constr)
-				ExecConstraints(resultRelInfo, slot, estate);
-
-			/* OK, store the tuple and create index entries for it */
-			if (useHeapMultiInsert && relstorage == RELSTORAGE_HEAP)
->>>>>>> 11e40e80
 			{
 				ExecIRInsertTriggers(estate, resultRelInfo, myslot);
 			}
@@ -4940,7 +4816,6 @@
 					 */
 					ExecMaterializeSlot(myslot);
 
-<<<<<<< HEAD
 					/* Add this tuple to the tuple buffer */
 					CopyMultiInsertInfoStore(&multiInsertInfo,
 											 resultRelInfo, myslot,
@@ -4953,45 +4828,11 @@
 					 */
 					if (CopyMultiInsertInfoIsFull(&multiInsertInfo))
 						CopyMultiInsertInfoFlush(&multiInsertInfo, resultRelInfo);
-=======
-					/* inserting into an append only relation */
-					appendonly_insert(resultRelInfo->ri_aoInsertDesc, mtuple, loaded_oid,
-									  (AOTupleId *) &insertedTid);
-				}
-				else if (relstorage == RELSTORAGE_AOCOLS)
-				{
-					aocs_insert(resultRelInfo->ri_aocsInsertDesc, slot);
-					insertedTid = *slot_get_ctid(slot);
-				}
-				else if (resultRelInfo->ri_FdwRoutine != NULL)
-				{
-					HeapTuple tuple;
-
-					slot = resultRelInfo->ri_FdwRoutine->ExecForeignInsert(estate,
-																		   resultRelInfo,
-																		   slot,
-																		   NULL);
-
-					if (slot == NULL)		/* "do nothing" */
-						continue;
-
-					/*
-					 * AFTER ROW Triggers might reference the tableoid
-					 * column, so (re-)initialize tts_tableOid before
-					 * evaluating them.
-					 */
-					slot->tts_tableOid = RelationGetRelid(resultRelInfo->ri_RelationDesc);
-
-					/* FDW might have changed tuple */
-					tuple = ExecMaterializeSlot(slot);
-					ItemPointerSetInvalid(&insertedTid);
->>>>>>> 11e40e80
 				}
 				else
 				{
 					List	   *recheckIndexes = NIL;
 
-<<<<<<< HEAD
 					/* OK, store the tuple */
 					if (resultRelInfo->ri_FdwRoutine != NULL)
 					{
@@ -4999,12 +4840,6 @@
 																				 resultRelInfo,
 																				 myslot,
 																				 NULL);
-=======
-				if (resultRelInfo->ri_NumIndices > 0)
-					recheckIndexes = ExecInsertIndexTuples(slot, &insertedTid,
-														   estate, false, NULL,
-														   NIL);
->>>>>>> 11e40e80
 
 						if (myslot == NULL) /* "do nothing" */
 							continue;	/* next tuple please */
@@ -5174,32 +5009,10 @@
 	ExecResetTupleTable(estate->es_tupleTable, false);
 
 	/* Allow the FDW to shut down */
-<<<<<<< HEAD
 	if (target_resultRelInfo->ri_FdwRoutine != NULL &&
 		target_resultRelInfo->ri_FdwRoutine->EndForeignInsert != NULL)
 		target_resultRelInfo->ri_FdwRoutine->EndForeignInsert(estate,
 															  target_resultRelInfo);
-=======
-	if (parentResultRelInfo->ri_FdwRoutine != NULL &&
-		parentResultRelInfo->ri_FdwRoutine->EndForeignInsert != NULL)
-		parentResultRelInfo->ri_FdwRoutine->EndForeignInsert(estate,
-															 parentResultRelInfo);
-
-	/*
-	 * Finalize appends and close relations we opened.
-	 *
-	 * The main target relation is included in the array, but we want to keep
-	 * that open, and let the caller close it. Increment the refcount so
-	 * that it's still open, even though we close it in the loop.
-	 */
-	RelationIncrementReferenceCount(cstate->rel);
-	resultRelInfo = estate->es_result_relations;
-	for (i = estate->es_num_result_relations; i > 0; i--)
-	{
-		CloseResultRelInfo(resultRelInfo);
-		resultRelInfo++;
-	}
->>>>>>> 11e40e80
 
 	ExecCloseIndices(target_resultRelInfo);
 
@@ -6233,12 +6046,6 @@
 	if (got_error)
 		goto retry;
 
-<<<<<<< HEAD
-=======
-	ExecStoreVirtualTuple(slot);
-	estate->es_result_relation_info = resultRelInfo;
-
->>>>>>> 11e40e80
 	/*
 	 * Here we should compute defaults for any columns for which we didn't
 	 * get a default from the QD. But at the moment, all defaults are evaluated
