/*-------------------------------------------------------------------------
 *
 * dbcommands.c
 *		Database management commands (create/drop database).
 *
 * Note: database creation/destruction commands use exclusive locks on
 * the database objects (as expressed by LockSharedObject()) to avoid
 * stepping on each others' toes.  Formerly we used table-level locks
 * on pg_database, but that's too coarse-grained.
 *
 * Portions Copyright (c) 2005-2010, Greenplum inc
 * Portions Copyright (c) 2012-Present Pivotal Software, Inc.
 * Portions Copyright (c) 1996-2009, PostgreSQL Global Development Group
 * Portions Copyright (c) 1994, Regents of the University of California
 *
 *
 * IDENTIFICATION
 *	  $PostgreSQL: pgsql/src/backend/commands/dbcommands.c,v 1.216 2008/11/07 18:25:06 tgl Exp $
 *
 *-------------------------------------------------------------------------
 */
#include "postgres.h"

#include <fcntl.h>
#include <locale.h>
#include <unistd.h>
#include <sys/stat.h>

#include "access/genam.h"
#include "access/heapam.h"
#include "access/transam.h"				/* InvalidTransactionId */
#include "access/xact.h"
#include "access/xlogutils.h"
#include "catalog/catalog.h"
#include "catalog/dependency.h"
#include "catalog/heap.h"
#include "catalog/indexing.h"
#include "catalog/pg_attribute.h"
#include "catalog/pg_authid.h"
#include "catalog/pg_class.h"
#include "catalog/pg_namespace.h"
#include "catalog/pg_database.h"
#include "catalog/pg_tablespace.h"
#include "commands/comment.h"
#include "commands/dbcommands.h"
#include "commands/tablespace.h"
#include "mb/pg_wchar.h"
#include "miscadmin.h"
#include "pgstat.h"
#include "postmaster/bgwriter.h"
#include "storage/bufmgr.h"
#include "storage/fd.h"
#include "storage/lmgr.h"
#include "storage/ipc.h"
#include "storage/procarray.h"
#include "storage/smgr.h"
#include "utils/acl.h"
#include "utils/builtins.h"
#include "utils/flatfiles.h"
#include "utils/fmgroids.h"
#include "utils/guc.h"
#include "utils/lsyscache.h"
#include "utils/pg_locale.h"
#include "utils/snapmgr.h"
#include "utils/syscache.h"
#include "utils/tqual.h"

#include "cdb/cdbdisp_query.h"
#include "cdb/cdbdispatchresult.h"
#include "cdb/cdbsreh.h"
#include "cdb/cdbsrlz.h"
#include "cdb/cdbvars.h"
#include "cdb/cdbpersistentdatabase.h"
#include "cdb/cdbpersistentrelation.h"
#include "cdb/cdbmirroredfilesysobj.h"
#include "cdb/cdbmirroredappendonly.h"
#include "cdb/cdbmirroredbufferpool.h"
#include "cdb/cdbmirroredflatfile.h"
#include "cdb/cdbdatabaseinfo.h"
#include "cdb/cdbdirectopen.h"
#include "cdb/cdbpersistentfilesysobj.h"

#include "utils/pg_rusage.h"

typedef struct
{
	Oid			src_dboid;		/* source (template) DB */
	Oid			dest_dboid;		/* DB we are trying to create */
} createdb_failure_params;

typedef struct
{
	Oid			dest_dboid;		/* DB we are trying to move */
	Oid			dest_tsoid;		/* tablespace we are trying to move to */
} movedb_failure_params;

/* non-export function prototypes */
static void createdb_failure_callback(int code, Datum arg);
static void movedb(const char *dbname, const char *tblspcname);
static void movedb_failure_callback(int code, Datum arg);
static bool get_db_info(const char *name, LOCKMODE lockmode,
			Oid *dbIdP, Oid *ownerIdP,
			int *encodingP, bool *dbIsTemplateP, bool *dbAllowConnP,
			Oid *dbLastSysOidP, TransactionId *dbFrozenXidP,
			Oid *dbTablespace, char **dbCollate, char **dbCtype);
static bool have_createdb_privilege(void);
static bool check_db_file_conflict(Oid db_id);
static int	errdetail_busy_db(int notherbackends, int npreparedxacts);

/*
 * Create target database directories (under transaction).
 */
static void create_target_directories(
	DatabaseInfo 			*info,

	Oid						sourceDefaultTablespace,

	Oid						destDefaultTablespace,

	Oid						destDatabase)
{
	int t;

	for (t = 0; t < info->tablespacesCount; t++)
	{
		ItemPointerData persistentTid;
		int64 persistentSerialNum;

		Oid tablespace = info->tablespaces[t];
		DbDirNode dbDirNode;
		
		CHECK_FOR_INTERRUPTS();
		
		if (tablespace == GLOBALTABLESPACE_OID)
			continue;

		if (tablespace == sourceDefaultTablespace)
			tablespace = destDefaultTablespace;

		dbDirNode.tablespace = tablespace;
		dbDirNode.database = destDatabase;
		
		MirroredFileSysObj_TransactionCreateDbDir(
											&dbDirNode,
											&persistentTid,
											&persistentSerialNum);

		set_short_version(NULL, &dbDirNode, true);
	}
}

static void make_dst_relfilenode(
	Oid						tablespace,

	Oid						relfilenode,

	Oid						srcDefaultTablespace,

	Oid						dstDefaultTablespace,

	Oid						dstDatabase,

	RelFileNode				*dstRelFileNode)
{
	if (tablespace == srcDefaultTablespace)
		tablespace = dstDefaultTablespace;
	
	dstRelFileNode->spcNode = tablespace;
	
	dstRelFileNode->dbNode = dstDatabase;
	
	dstRelFileNode->relNode = relfilenode;
}

typedef struct StoredRelationPersistentInfo
{
	ItemPointerData		tid;

	int32				serialNum;
} StoredRelationPersistentInfo;

static void update_gp_relation_node(
	Relation 				gpRelationNodeRel,
	Oid						dstDefaultTablespace,
	Oid						dstDatabase,
	ItemPointer				gpRelationNodeTid,
	Oid						relationNode,
	int32					segmentFileNum,
	ItemPointer				persistentTid,
	int64					persistentSerialNum)
{
	HeapTupleData	tuple;
	Buffer			buffer;

	bool			nulls[Natts_gp_relation_node];
	Datum			values[Natts_gp_relation_node];

	Oid				verifyRelationNode;
	int32			verifySegmentFileNum;
	
	Datum			repl_val[Natts_gp_relation_node];
	bool			repl_null[Natts_gp_relation_node];
	bool			repl_repl[Natts_gp_relation_node];
	HeapTuple		newtuple;

	tuple.t_self = *gpRelationNodeTid;
	
	if (!heap_fetch(gpRelationNodeRel, SnapshotAny,
					&tuple, &buffer, false, NULL))
		elog(ERROR, "Failed to fetch gp_relation_node tuple at TID %s",
			 ItemPointerToString(&tuple.t_self));
	
	heap_deform_tuple(&tuple, RelationGetDescr(gpRelationNodeRel), values, nulls);
	
	Assert(!nulls[Anum_gp_relation_node_relfilenode_oid - 1]);
	verifyRelationNode = DatumGetObjectId(values[Anum_gp_relation_node_relfilenode_oid - 1]);

	Assert(verifyRelationNode == relationNode);

	Assert(!nulls[Anum_gp_relation_node_segment_file_num - 1]);
	verifySegmentFileNum = DatumGetInt32(values[Anum_gp_relation_node_segment_file_num - 1]);

	Assert(verifySegmentFileNum == segmentFileNum);

	memset(repl_val, 0, sizeof(repl_val));
	memset(repl_null, false, sizeof(repl_null));
	memset(repl_repl, 0, sizeof(repl_null));
	
	repl_val[Anum_gp_relation_node_persistent_tid - 1] = PointerGetDatum(persistentTid);
	repl_repl[Anum_gp_relation_node_persistent_tid - 1] = true;
	repl_val[Anum_gp_relation_node_persistent_serial_num - 1] = Int64GetDatum(persistentSerialNum);
	repl_repl[Anum_gp_relation_node_persistent_serial_num - 1] = true;
	
	newtuple = heap_modify_tuple(&tuple, RelationGetDescr(gpRelationNodeRel), repl_val, repl_null, repl_repl);
	
	heap_inplace_update(gpRelationNodeRel, newtuple);
	
	heap_freetuple(newtuple);

	ReleaseBuffer(buffer);
}

static void copy_buffer_pool_files(
	RelFileNode 	*srcRelFileNode,
	RelFileNode		*dstRelFileNode,
	char			*relationName,
	ItemPointer		persistentTid,
	int64			persistentSerialNum,
	char			*buffer,
	bool			useWal)
{
	SMgrRelation	srcrel;
	int32			nblocks;

	SMgrRelation	dstrel;

	int32		blkno;

	MirroredBufferPoolBulkLoadInfo bulkLoadInfo;

	srcrel = smgropen(*srcRelFileNode);

	nblocks = smgrnblocks(srcrel, MAIN_FORKNUM);

	dstrel = smgropen(*dstRelFileNode);

	if (!useWal)
	{
		MirroredBufferPool_BeginBulkLoad(
								dstRelFileNode,
								persistentTid,
								persistentSerialNum,
								&bulkLoadInfo);
	}
	else
	{
		if (Debug_persistent_print)
		{
			elog(Persistent_DebugPrintLevel(),
				 "copy_buffer_pool_files %u/%u/%u: not bypassing the WAL -- not using bulk load, persistent serial num " INT64_FORMAT ", TID %s",
				 dstRelFileNode->spcNode,
				 dstRelFileNode->dbNode,
				 dstRelFileNode->relNode,
				 persistentSerialNum,
				 ItemPointerToString(persistentTid));
		}
		MemSet(&bulkLoadInfo, 0, sizeof(MirroredBufferPoolBulkLoadInfo));
	}
	
	/*
	 * Do the data copying.
	 */
	for (blkno = 0; blkno < nblocks; blkno++)
	{
		xl_heap_newpage xlrec;
		XLogRecPtr	recptr;
		XLogRecData rdata[2];
		
		smgrread(srcrel, MAIN_FORKNUM, blkno, buffer);

		CHECK_FOR_INTERRUPTS();

		if (useWal)
		{
			/*
			 * We XLOG buffer pool relations for 2 reasons:
			 *
			 *   1) To support master mirroring which replays the XLOG to the
			 *       standby master.
			 *   2) Better CREATE DATABASE performance.  If we fsync each file
			 *       as we copy, it slows things down.
			 */
		
			/* NO ELOG(ERROR) from here till newpage op is logged */
			START_CRIT_SECTION();
		
			/* XXX consolidate with heap_logpage() */
			xlrec.heapnode.node = dstrel->smgr_rnode;
			xlrec.heapnode.persistentTid = *persistentTid;
			xlrec.heapnode.persistentSerialNum = persistentSerialNum;
			xlrec.blkno = blkno;
		
			rdata[0].data = (char *) &xlrec;
			rdata[0].len = SizeOfHeapNewpage;
			rdata[0].buffer = InvalidBuffer;
			rdata[0].next = &(rdata[1]);
		
			rdata[1].data = (char *) buffer;
			rdata[1].len = BLCKSZ;
			rdata[1].buffer = InvalidBuffer;
			rdata[1].next = NULL;
		
			recptr = XLogInsert(RM_HEAP_ID, XLOG_HEAP_NEWPAGE, rdata);
		
			PageSetLSN(buffer, recptr);
			PageSetChecksumInplace(buffer, blkno);
			END_CRIT_SECTION();

		}

		// -------- MirroredLock ----------
		LWLockAcquire(MirroredLock, LW_SHARED);

		smgrwrite(dstrel, MAIN_FORKNUM, blkno, buffer, false);

		LWLockRelease(MirroredLock);
		// -------- MirroredLock ----------
	}

	/*
	 * It's obvious that we must fsync this when not WAL-logging the copy. It's
	 * less obvious that we have to do it even if we did WAL-log the copied
	 * pages. The reason is that since we're copying outside shared buffers, a
	 * CHECKPOINT occurring during the copy has no way to flush the previously
	 * written data to disk (indeed it won't know the new rel even exists).  A
	 * crash later on would replay WAL from the checkpoint, therefore it
	 * wouldn't replay our earlier WAL entries. If we do not fsync those pages
	 * here, they might still not be on disk when the crash occurs.
	 */
	
	// -------- MirroredLock ----------
	LWLockAcquire(MirroredLock, LW_SHARED);
	
	smgrimmedsync(dstrel, MAIN_FORKNUM);
	
	LWLockRelease(MirroredLock);
	// -------- MirroredLock ----------

	smgrclose(dstrel);

	smgrclose(srcrel);

	if (!useWal)
	{
		bool mirrorDataLossOccurred;
	
		/*
		 * We may have to catch-up the mirror since bulk loading of data is
		 * ignored by resynchronize.
		 */
		while (true)
		{
			bool bulkLoadFinished;
	
			bulkLoadFinished = 
				MirroredBufferPool_EvaluateBulkLoadFinish(
												&bulkLoadInfo);
	
			if (bulkLoadFinished)
			{
				/*
				 * The flush was successful to the mirror (or the mirror is
				 * not configured).
				 *
				 * We have done a state-change from 'Bulk Load Create Pending'
				 * to 'Create Pending'.
				 */
				break;
			}
	
			/*
			 * Copy primary data to mirror and flush.
			 */
			MirroredBufferPool_CopyToMirror(
									dstRelFileNode,
									relationName,
									persistentTid,
									persistentSerialNum,
									bulkLoadInfo.mirrorDataLossTrackingState,
									bulkLoadInfo.mirrorDataLossTrackingSessionNum,
									nblocks,
									&mirrorDataLossOccurred);
		}
	}
}

static void copy_append_only_segment_file(
	RelFileNode 	*srcRelFileNode,
	RelFileNode		*dstRelFileNode,
	int32			segmentFileNum,
	char			*relationName,
	int64			eof,
	ItemPointer		persistentTid,
	int64			persistentSerialNum,
	char			*buffer)
{
	MIRRORED_LOCK_DECLARE;

	char		   *basepath;
	char srcFileName[MAXPGPATH];
	char dstFileName[MAXPGPATH];

	File		srcFile;

	MirroredAppendOnlyOpen mirroredDstOpen;

	int64	endOffset;
	int64	readOffset;
	int32	bufferLen;
	int 	retval;

	int primaryError;

	bool mirrorDataLossOccurred;

	bool mirrorCatchupRequired;

	MirrorDataLossTrackingState 	originalMirrorDataLossTrackingState;
	int64 							originalMirrorDataLossTrackingSessionNum;

	Assert(eof > 0);

	if (Debug_persistent_print)
		elog(Persistent_DebugPrintLevel(), 
			 "copy_append_only_segment_file: Enter %u/%u/%u, segment file #%d, serial number " INT64_FORMAT ", TID %s, EOF " INT64_FORMAT,
			 dstRelFileNode->spcNode,
			 dstRelFileNode->dbNode,
			 dstRelFileNode->relNode,
			 segmentFileNum,
			 persistentSerialNum,
			 ItemPointerToString(persistentTid),
			 eof);

	basepath = relpath(*srcRelFileNode, MAIN_FORKNUM);
	if (segmentFileNum > 0)
		snprintf(srcFileName, sizeof(srcFileName), "%s.%u", basepath, segmentFileNum);
	else
		snprintf(srcFileName, sizeof(srcFileName), "%s", basepath);
	pfree(basepath);

	/*
	 * Open the files
	 */
	srcFile = PathNameOpenFile(srcFileName, O_RDONLY | PG_BINARY, 0);
	if (srcFile < 0)
		ereport(ERROR,
				(errcode_for_file_access(),
				 errmsg("could not open file \"%s\": %m", srcFileName)));

	basepath = relpath(*dstRelFileNode, MAIN_FORKNUM);
	if (segmentFileNum > 0)
		snprintf(dstFileName, sizeof(dstFileName), "%s.%u", basepath, segmentFileNum);
	else
		snprintf(dstFileName, sizeof(dstFileName), "%s", basepath);
	pfree(basepath);

	MirroredAppendOnly_OpenReadWrite(
							&mirroredDstOpen,
							dstRelFileNode,
							segmentFileNum,
							relationName,
							/* logicalEof */ 0,	// NOTE: This is the START EOF.  Since we are copying, we start at 0.
							/* traceOpenFlags */ false,
							persistentTid,
							persistentSerialNum,
							&primaryError);
	if (primaryError != 0)
		ereport(ERROR,
				(errcode_for_file_access(),
				 errmsg("could not open file \"%s\": %s",
				 		dstFileName,
				 		strerror(primaryError))));

	/*
	 * Do the data copying.
	 */
	endOffset = eof;
	readOffset = 0;
	bufferLen = (Size) Min(2*BLCKSZ, endOffset);
	while (readOffset < endOffset)
	{
		CHECK_FOR_INTERRUPTS();
		
		retval = FileRead(srcFile, buffer, bufferLen);
		if (retval != bufferLen) 
		{
			ereport(ERROR,
					(errcode_for_file_access(),
					 errmsg("could not read from position: " INT64_FORMAT " in file '%s' : %m",
							readOffset, 
							srcFileName)));
			
			break;
		}						
		
		MirroredAppendOnly_Append(
							  &mirroredDstOpen,
							  buffer,
							  bufferLen,
							  &primaryError,
							  &mirrorDataLossOccurred);
		if (primaryError != 0)
			ereport(ERROR,
					(errcode_for_file_access(),
					 errmsg("could not write file \"%s\": %s",
							dstFileName,
							strerror(primaryError))));
		
		readOffset += bufferLen;
		
		bufferLen = (Size) Min(2*BLCKSZ, endOffset - readOffset);						
	}

	/*
	 * Use the MirroredLock here to cover the flush (and close) and evaluation below whether
	 * we must catchup the mirror.
	 */
	MIRRORED_LOCK;

	MirroredAppendOnly_FlushAndClose(
							&mirroredDstOpen,
							&primaryError,
							&mirrorDataLossOccurred,
							&mirrorCatchupRequired,
							&originalMirrorDataLossTrackingState,
							&originalMirrorDataLossTrackingSessionNum);
	if (primaryError != 0)
		ereport(ERROR,
				(errcode_for_file_access(),
				 errmsg("could not flush (fsync) file \"%s\": %s",
						dstFileName,
						strerror(primaryError))));

	FileClose(srcFile);
	
	if (eof > 0)
	{
		/* 
		 * This routine will handle both updating the persistent information about the
		 * new EOFs and copy data to the mirror if we are now in synchronized state.
		 */
		if (Debug_persistent_print)
			elog(Persistent_DebugPrintLevel(), 
				 "copy_append_only_segment_file: Exit %u/%u/%u, segment file #%d, serial number " INT64_FORMAT ", TID %s, mirror catchup required %s, "
				 "mirror data loss tracking (state '%s', session num " INT64_FORMAT "), mirror new EOF " INT64_FORMAT,
				 dstRelFileNode->spcNode,
				 dstRelFileNode->dbNode,
				 dstRelFileNode->relNode,
				 segmentFileNum,
				 persistentSerialNum,
				 ItemPointerToString(persistentTid),
				 (mirrorCatchupRequired ? "true" : "false"),
				 MirrorDataLossTrackingState_Name(originalMirrorDataLossTrackingState),
				 originalMirrorDataLossTrackingSessionNum,
				 eof);
		MirroredAppendOnly_AddMirrorResyncEofs(
										dstRelFileNode,
										segmentFileNum,
										relationName,
										persistentTid,
										persistentSerialNum,
										&mirroredLockLocalVars,
										mirrorCatchupRequired,
										originalMirrorDataLossTrackingState,
										originalMirrorDataLossTrackingSessionNum,
										eof);

	}
	
	MIRRORED_UNLOCK;

}

// -----------------------------------------------------------------------------

/*
 * CREATE DATABASE
 */
void
createdb(CreatedbStmt *stmt)
{
	Oid			src_dboid = InvalidOid;
	Oid			src_owner;
	int			src_encoding;
	char	   *src_collate;
	char	   *src_ctype;
	bool		src_istemplate;
	bool		src_allowconn;
	Oid			src_lastsysoid = InvalidOid;
	TransactionId src_frozenxid = InvalidTransactionId;
	Oid			src_deftablespace = InvalidOid;
	volatile Oid dst_deftablespace;
	Relation	pg_database_rel;
	HeapTuple	tuple;
	Datum		new_record[Natts_pg_database];
	bool		new_record_nulls[Natts_pg_database];
	Oid			dboid;
	Oid			datdba;
	ListCell   *option;
	DefElem    *dtablespacename = NULL;
	DefElem    *downer = NULL;
	DefElem    *dtemplate = NULL;
	DefElem    *dencoding = NULL;
	DefElem    *dcollate = NULL;
	DefElem    *dctype = NULL;
	DefElem    *dconnlimit = NULL;
	char	   *dbname = stmt->dbname;
	char	   *dbowner = NULL;
	const char *dbtemplate = NULL;
	char	   *dbcollate = NULL;
	char	   *dbctype = NULL;
	int			encoding = -1;
	int			dbconnlimit = -1;
	int			ctype_encoding;
	int			collate_encoding;
	int			notherbackends;
	int			npreparedxacts;
	createdb_failure_params fparms;
	bool		shouldDispatch = (Gp_role == GP_ROLE_DISPATCH);
	Snapshot	snapshot;

	if (shouldDispatch)
	{
		if (Persistent_BeforePersistenceWork())
			elog(NOTICE, " Create database dispatch before persistence work!");
	}

	/* Extract options from the statement node tree */
	foreach(option, stmt->options)
	{
		DefElem    *defel = (DefElem *) lfirst(option);

		if (strcmp(defel->defname, "tablespace") == 0)
		{
			if (dtablespacename)
				ereport(ERROR,
						(errcode(ERRCODE_SYNTAX_ERROR),
						 errmsg("conflicting or redundant options")));
			dtablespacename = defel;
		}
		else if (strcmp(defel->defname, "owner") == 0)
		{
			if (downer)
				ereport(ERROR,
						(errcode(ERRCODE_SYNTAX_ERROR),
						 errmsg("conflicting or redundant options")));
			downer = defel;
		}
		else if (strcmp(defel->defname, "template") == 0)
		{
			if (dtemplate)
				ereport(ERROR,
						(errcode(ERRCODE_SYNTAX_ERROR),
						 errmsg("conflicting or redundant options")));
			dtemplate = defel;
		}
		else if (strcmp(defel->defname, "encoding") == 0)
		{
			if (dencoding)
				ereport(ERROR,
						(errcode(ERRCODE_SYNTAX_ERROR),
						 errmsg("conflicting or redundant options")));
			dencoding = defel;
		}
		else if (strcmp(defel->defname, "collate") == 0)
		{
			if (dcollate)
				ereport(ERROR,
						(errcode(ERRCODE_SYNTAX_ERROR),
						 errmsg("conflicting or redundant options")));
			dcollate = defel;
		}
		else if (strcmp(defel->defname, "ctype") == 0)
		{
			if (dctype)
				ereport(ERROR,
						(errcode(ERRCODE_SYNTAX_ERROR),
						 errmsg("conflicting or redundant options")));
			dctype = defel;
		}
		else if (strcmp(defel->defname, "connectionlimit") == 0)
		{
			if (dconnlimit)
				ereport(ERROR,
						(errcode(ERRCODE_SYNTAX_ERROR),
						 errmsg("conflicting or redundant options")));
			dconnlimit = defel;
		}
		else if (strcmp(defel->defname, "location") == 0)
		{
			ereport(WARNING,
					(errcode(ERRCODE_FEATURE_NOT_SUPPORTED),
					 errmsg("LOCATION is not supported anymore"),
					 errhint("Consider using tablespaces instead.")));
		}
		else
			elog(ERROR, "option \"%s\" not recognized",
				 defel->defname);
	}

	if (downer && downer->arg)
		dbowner = strVal(downer->arg);
	if (dtemplate && dtemplate->arg)
		dbtemplate = strVal(dtemplate->arg);
	if (dencoding && dencoding->arg)
	{
		const char *encoding_name;

		if (IsA(dencoding->arg, Integer))
		{
			encoding = intVal(dencoding->arg);
			encoding_name = pg_encoding_to_char(encoding);
			if (strcmp(encoding_name, "") == 0 ||
				pg_valid_server_encoding(encoding_name) < 0)
				ereport(ERROR,
						(errcode(ERRCODE_UNDEFINED_OBJECT),
						 errmsg("%d is not a valid encoding code",
								encoding)));
		}
		else if (IsA(dencoding->arg, String))
		{
			encoding_name = strVal(dencoding->arg);
			encoding = pg_valid_server_encoding(encoding_name);
			if (encoding < 0)
				ereport(ERROR,
						(errcode(ERRCODE_UNDEFINED_OBJECT),
						 errmsg("%s is not a valid encoding name",
								encoding_name)));
		}
		else
			elog(ERROR, "unrecognized node type: %d",
				 nodeTag(dencoding->arg));

		if (encoding == PG_SQL_ASCII && shouldDispatch)
		{
			ereport(ERROR,
					(errcode(ERRCODE_FEATURE_NOT_SUPPORTED),
					 errmsg("server encoding 'SQL_ASCII' is not supported")));
		}
	}
	if (dcollate && dcollate->arg)
		dbcollate = strVal(dcollate->arg);
	if (dctype && dctype->arg)
		dbctype = strVal(dctype->arg);

	if (dconnlimit && dconnlimit->arg)
		dbconnlimit = intVal(dconnlimit->arg);

	/* obtain OID of proposed owner */
	if (dbowner)
		datdba = get_roleid_checked(dbowner);
	else
		datdba = GetUserId();

	/*
	 * To create a database, must have createdb privilege and must be able to
	 * become the target role (this does not imply that the target role itself
	 * must have createdb privilege).  The latter provision guards against
	 * "giveaway" attacks.	Note that a superuser will always have both of
	 * these privileges a fortiori.
	 */
	if (!have_createdb_privilege())
		ereport(ERROR,
				(errcode(ERRCODE_INSUFFICIENT_PRIVILEGE),
				 errmsg("permission denied to create database")));

	check_is_member_of_role(GetUserId(), datdba);

	/*
	 * Lookup database (template) to be cloned, and obtain share lock on it.
	 * ShareLock allows two CREATE DATABASEs to work from the same template
	 * concurrently, while ensuring no one is busy dropping it in parallel
	 * (which would be Very Bad since we'd likely get an incomplete copy
	 * without knowing it).  This also prevents any new connections from being
	 * made to the source until we finish copying it, so we can be sure it
	 * won't change underneath us.
	 */
	if (!dbtemplate)
		dbtemplate = "template1";		/* Default template database name */

	if (!get_db_info(dbtemplate, ShareLock,
					 &src_dboid, &src_owner, &src_encoding,
					 &src_istemplate, &src_allowconn, &src_lastsysoid,
					 &src_frozenxid, &src_deftablespace,
					 &src_collate, &src_ctype))
		ereport(ERROR,
				(errcode(ERRCODE_UNDEFINED_DATABASE),
				 errmsg("template database \"%s\" does not exist",
						dbtemplate)));

	/*
	 * Permission check: to copy a DB that's not marked datistemplate, you
	 * must be superuser or the owner thereof.
	 */
	if (!src_istemplate)
	{
		if (!pg_database_ownercheck(src_dboid, GetUserId()))
			ereport(ERROR,
					(errcode(ERRCODE_INSUFFICIENT_PRIVILEGE),
					 errmsg("permission denied to copy database \"%s\"",
							dbtemplate)));
	}

	/* If encoding or locales are defaulted, use source's setting */
	if (encoding < 0)
		encoding = src_encoding;
	if (dbcollate == NULL)
		dbcollate = src_collate;
	if (dbctype == NULL)
		dbctype = src_ctype;

	/* Some encodings are client only */
	if (!PG_VALID_BE_ENCODING(encoding))
		ereport(ERROR,
				(errcode(ERRCODE_WRONG_OBJECT_TYPE),
				 errmsg("invalid server encoding %d", encoding)));

	/* Check that the chosen locales are valid */
	if (!check_locale(LC_COLLATE, dbcollate))
		ereport(ERROR,
				(errcode(ERRCODE_WRONG_OBJECT_TYPE),
				 errmsg("invalid locale name %s", dbcollate)));
	if (!check_locale(LC_CTYPE, dbctype))
		ereport(ERROR,
				(errcode(ERRCODE_WRONG_OBJECT_TYPE),
				 errmsg("invalid locale name %s", dbctype)));

	/*
	 * Check whether encoding matches server locale settings.  We allow
	 * mismatch in three cases:
	 *
	 * 1. ctype_encoding = SQL_ASCII, which means either that the locale is
	 * C/POSIX which works with any encoding, or that we couldn't determine
	 * the locale's encoding and have to trust the user to get it right.
	 *
	 * 2. selected encoding is SQL_ASCII, but only if you're a superuser. This
	 * is risky but we have historically allowed it --- notably, the
	 * regression tests require it.
	 *
	 * 3. selected encoding is UTF8 and platform is win32. This is because
	 * UTF8 is a pseudo codepage that is supported in all locales since it's
	 * converted to UTF16 before being used.
	 *
	 * Note: if you change this policy, fix initdb to match.
	 */
	ctype_encoding = pg_get_encoding_from_locale(dbctype);
	collate_encoding = pg_get_encoding_from_locale(dbcollate);

	if (!(ctype_encoding == encoding ||
		  ctype_encoding == PG_SQL_ASCII ||
#ifdef WIN32
		  encoding == PG_UTF8 ||
#endif
		  (encoding == PG_SQL_ASCII && superuser())))
	{

		ereport(gp_encoding_check_locale_compatibility ? ERROR : WARNING,
				(errmsg("encoding %s does not match server's locale %s",
						pg_encoding_to_char(encoding),
						dbctype),
			 errdetail("The chosen CTYPE setting requires encoding %s.",
					   pg_encoding_to_char(ctype_encoding))));
	}

	if (!(collate_encoding == encoding ||
		  collate_encoding == PG_SQL_ASCII ||
#ifdef WIN32
		  encoding == PG_UTF8 ||
#endif
		  (encoding == PG_SQL_ASCII && superuser())))
		ereport(ERROR,
				(errmsg("encoding %s does not match locale %s",
						pg_encoding_to_char(encoding),
						dbcollate),
			 errdetail("The chosen COLLATE setting requires encoding %s.",
					   pg_encoding_to_char(collate_encoding))));

	/*
	 * Check that the new locale is compatible with the source database.
	 *
	 * We know that template0 doesn't contain any indexes that depend on
	 * collation or ctype, so template0 can be used as template for
	 * any locale.
	 */
	if (strcmp(dbtemplate, "template0") != 0)
	{
		if (strcmp(dbcollate, src_collate))
			ereport(ERROR,
					(errmsg("new collation is incompatible with the collation of the template database (%s)", src_collate),
					 errhint("Use the same collation as in the template database, or use template0 as template")));

		if (strcmp(dbctype, src_ctype))
			ereport(ERROR,
					(errmsg("new ctype is incompatible with the ctype of the template database (%s)", src_ctype),
					 errhint("Use the same ctype as in the template database, or use template0 as template")));
	}

	/* Resolve default tablespace for new database */
	if (dtablespacename && dtablespacename->arg)
	{
		char	   *tablespacename;
		AclResult	aclresult;

		tablespacename = strVal(dtablespacename->arg);
		dst_deftablespace = get_tablespace_oid(tablespacename, false);
		/* check permissions */
		aclresult = pg_tablespace_aclcheck(dst_deftablespace, GetUserId(),
										   ACL_CREATE);
		if (aclresult != ACLCHECK_OK)
			aclcheck_error(aclresult, ACL_KIND_TABLESPACE,
						   tablespacename);

		/* pg_global must never be the default tablespace */
		if (dst_deftablespace == GLOBALTABLESPACE_OID)
			ereport(ERROR,
					(errcode(ERRCODE_INVALID_PARAMETER_VALUE),
				  errmsg("pg_global cannot be used as default tablespace")));

		/*
		 * If we are trying to change the default tablespace of the template,
		 * we require that the template not have any files in the new default
		 * tablespace.	This is necessary because otherwise the copied
		 * database would contain pg_class rows that refer to its default
		 * tablespace both explicitly (by OID) and implicitly (as zero), which
		 * would cause problems.  For example another CREATE DATABASE using
		 * the copied database as template, and trying to change its default
		 * tablespace again, would yield outright incorrect results (it would
		 * improperly move tables to the new default tablespace that should
		 * stay in the same tablespace).
		 */
		if (dst_deftablespace != src_deftablespace)
		{
			char	   *srcpath;
			struct stat st;

			srcpath = GetDatabasePath(src_dboid, dst_deftablespace);

			if (stat(srcpath, &st) == 0 &&
				S_ISDIR(st.st_mode) &&
				!directory_is_empty(srcpath))
				ereport(ERROR,
						(errcode(ERRCODE_FEATURE_NOT_SUPPORTED),
						 errmsg("cannot assign new default tablespace \"%s\"",
								tablespacename),
						 errdetail("There is a conflict because database \"%s\" already has some tables in this tablespace.",
								   dbtemplate)));
			pfree(srcpath);
		}
	}
	else
	{
		/* Use template database's default tablespace */
		dst_deftablespace = src_deftablespace;
		/* Note there is no additional permission check in this path */
	}

	/*
	 * Check for db name conflict.	This is just to give a more friendly error
	 * message than "unique index violation".  There's a race condition but
	 * we're willing to accept the less friendly message in that case.
	 */
	if (OidIsValid(get_database_oid(dbname, true)))
		ereport(ERROR,
				(errcode(ERRCODE_DUPLICATE_DATABASE),
				 errmsg("database \"%s\" already exists", dbname)));

	/*
	 * The source DB can't have any active backends, except this one
	 * (exception is to allow CREATE DB while connected to template1).
	 * Otherwise we might copy inconsistent data.
	 *
	 * This should be last among the basic error checks, because it involves
	 * potential waiting; we may as well throw an error first if we're gonna
	 * throw one.
	 */
	if (CountOtherDBBackends(src_dboid, &notherbackends, &npreparedxacts))
		ereport(ERROR,
				(errcode(ERRCODE_OBJECT_IN_USE),
			errmsg("source database \"%s\" is being accessed by other users",
				   dbtemplate),
				 errdetail_busy_db(notherbackends, npreparedxacts)));

	/*
	 * Select an OID for the new database, checking that it doesn't have a
	 * filename conflict with anything already existing in the tablespace
	 * directories.
	 */
	pg_database_rel = heap_open(DatabaseRelationId, RowExclusiveLock);

	if (Gp_role == GP_ROLE_EXECUTE || IsBinaryUpgradeQE())
		dboid = GetPreassignedOidForDatabase(dbname);
	else
	{
		do
		{
			dboid = GetNewOid(pg_database_rel);
		} while (check_db_file_conflict(dboid));
	}

	/*
	 * Insert a new tuple into pg_database.  This establishes our ownership of
	 * the new database name (anyone else trying to insert the same name will
	 * block on the unique index, and fail after we commit).
	 */

	/* Form tuple */
	MemSet(new_record, 0, sizeof(new_record));
	MemSet(new_record_nulls, false, sizeof(new_record_nulls));

	new_record[Anum_pg_database_datname - 1] =
		DirectFunctionCall1(namein, CStringGetDatum(dbname));
	new_record[Anum_pg_database_datdba - 1] = ObjectIdGetDatum(datdba);
	new_record[Anum_pg_database_encoding - 1] = Int32GetDatum(encoding);
	new_record[Anum_pg_database_datcollate - 1] =
		DirectFunctionCall1(namein, CStringGetDatum(dbcollate));
	new_record[Anum_pg_database_datctype - 1] =
		DirectFunctionCall1(namein, CStringGetDatum(dbctype));
	new_record[Anum_pg_database_datistemplate - 1] = BoolGetDatum(false);
	new_record[Anum_pg_database_datallowconn - 1] = BoolGetDatum(true);
	new_record[Anum_pg_database_datconnlimit - 1] = Int32GetDatum(dbconnlimit);
	new_record[Anum_pg_database_datlastsysoid - 1] = ObjectIdGetDatum(src_lastsysoid);
	new_record[Anum_pg_database_datfrozenxid - 1] = TransactionIdGetDatum(src_frozenxid);
	new_record[Anum_pg_database_dattablespace - 1] = ObjectIdGetDatum(dst_deftablespace);

	/*
	 * We deliberately set datconfig and datacl to defaults (NULL), rather
	 * than copying them from the template database.  Copying datacl would be
	 * a bad idea when the owner is not the same as the template's owner. It's
	 * more debatable whether datconfig should be copied.
	 */
	new_record_nulls[Anum_pg_database_datconfig - 1] = true;
	new_record_nulls[Anum_pg_database_datacl - 1] = true;

	tuple = heap_form_tuple(RelationGetDescr(pg_database_rel),
						   new_record, new_record_nulls);

	HeapTupleSetOid(tuple, dboid);

	simple_heap_insert(pg_database_rel, tuple);

	/* Update indexes */
	CatalogUpdateIndexes(pg_database_rel, tuple);

	if (shouldDispatch)
	{
		elog(DEBUG5, "shouldDispatch = true, dbOid = %d", dboid);

        /* 
		 * Dispatch the command to all primary segments.
		 *
		 * Doesn't wait for the QEs to finish execution.
		 */
		CdbDispatchUtilityStatement((Node *) stmt,
									DF_CANCEL_ON_ERROR |
									DF_NEED_TWO_PHASE |
									DF_WITH_SNAPSHOT,
									GetAssignedOidsForDispatch(),
									NULL);
	}

	/*
	 * Now generate additional catalog entries associated with the new DB
	 */

	/* Register owner dependency */
	recordDependencyOnOwner(DatabaseRelationId, dboid, datdba);

	/* Create pg_shdepend entries for objects within database */
	copyTemplateDependencies(src_dboid, dboid);

	/* MPP-6929: metadata tracking */
	if (Gp_role == GP_ROLE_DISPATCH)
		MetaTrackAddObject(DatabaseRelationId,
						   dboid,
						   GetUserId(),
						   "CREATE", "DATABASE"
				);
	
	CHECK_FOR_INTERRUPTS();
	
	/*
	 * Force a checkpoint before starting the copy. This will force dirty
	 * buffers out to disk, to ensure source database is up-to-date on disk
	 * for the copy. FlushDatabaseBuffers() would suffice for that, but we
	 * also want to process any pending unlink requests. Otherwise, if a
	 * checkpoint happened while we're copying files, a file might be deleted
	 * just when we're about to copy it, causing the lstat() call in copydir()
	 * to fail with ENOENT.
	 */
	RequestCheckpoint(CHECKPOINT_IMMEDIATE | CHECKPOINT_FORCE | CHECKPOINT_WAIT);

	/*
	 * Take an MVCC snapshot to use while scanning through pg_tablespace.  For
	 * safety, copy the snapshot (this prevents it from changing if
	 * something else were to request a snapshot during the loop).
	 *
	 * Traversing pg_tablespace with an MVCC snapshot is necessary to provide
	 * us with a consistent view of the tablespaces that exist.  Using
	 * SnapshotNow here would risk seeing the same tablespace multiple times,
	 * or worse not seeing a tablespace at all, if its tuple is moved around
	 * by a concurrent update (eg an ACL change).
	 *
	 * Inconsistency of this sort is inherent to all SnapshotNow scans, unless
	 * some lock is held to prevent concurrent updates of the rows being
	 * sought.	There should be a generic fix for that, but in the meantime
	 * it's worth fixing this case in particular because we are doing very
	 * heavyweight operations within the scan, so that the elapsed time for
	 * the scan is vastly longer than for most other catalog scans.  That
	 * means there's a much wider window for concurrent updates to cause
	 * trouble here than anywhere else.  XXX this code should be changed
	 * whenever a generic fix is implemented.
	 */
	snapshot = RegisterSnapshot(GetLatestSnapshot());

	/*
	 * Once we start copying subdirectories, we need to be able to clean 'em
	 * up if we fail.  Use an ENSURE block to make sure this happens.  (This
	 * is not a 100% solution, because of the possibility of failure during
	 * transaction commit after we leave this routine, but it should handle
	 * most scenarios.)
	 */
	fparms.src_dboid = src_dboid;
	fparms.dest_dboid = dboid;
	PG_ENSURE_ERROR_CLEANUP(createdb_failure_callback,
							PointerGetDatum(&fparms));
	{
		PGRUsage	ru_start;
		DatabaseInfo *info;
		int r;
		char *buffer;
		ItemPointerData	gpRelationNodePersistentTid;
		int64 gpRelationNodePersistentSerialNum;
		Relation gp_relation_node;

		MemSet(&gpRelationNodePersistentTid, 0, sizeof(ItemPointerData));
		gpRelationNodePersistentSerialNum = 0;

		/*
		 * Collect information of source database's relations.
		 */
		if (Debug_database_command_print)
			pg_rusage_init(&ru_start);

		info = DatabaseInfo_Collect(
							src_dboid, 
							src_deftablespace,
							snapshot,
							/* collectGpRelationNodeInfo */ true,
							/* collectAppendOnlyCatalogSegmentInfo */ true,
							/* scanFileSystem */ true);
		
		if (Debug_database_command_print)
			elog(NOTICE, "collect phase: %s",
				 pg_rusage_show(&ru_start));


		CHECK_FOR_INTERRUPTS();

		/*
		 * Verify integrity of databae information.
		 */
		if (Debug_database_command_print)
			pg_rusage_init(&ru_start);

		if (Debug_database_command_print)
			elog(NOTICE, "check phase: %s",
				 pg_rusage_show(&ru_start));

		if (Debug_database_command_print)
			pg_rusage_init(&ru_start);

		/*
		 * Create target database directories (under transaction).
		 */
		create_target_directories(
								info,
								src_deftablespace,
								dst_deftablespace,
								dboid);

		if (Debug_database_command_print)
			elog(NOTICE, "created db dirs phase: %s",
				 pg_rusage_show(&ru_start));


		/*
		 * Create each physical destination relation segment file and copy the data.
		 */
		if (Debug_database_command_print)
			pg_rusage_init(&ru_start);
		
		/* Use palloc to ensure we get a maxaligned buffer */		
		buffer = palloc(2*BLCKSZ);

		for (r = 0; r < info->dbInfoRelArrayCount; r++)
		{
			DbInfoRel *dbInfoRel = &info->dbInfoRelArray[r];

			Oid tablespace;
			Oid relfilenode;

			RelFileNode srcRelFileNode;
			RelFileNode dstRelFileNode;

			PersistentFileSysRelStorageMgr relStorageMgr;

			tablespace = dbInfoRel->dbInfoRelKey.reltablespace;
			if (tablespace == GLOBALTABLESPACE_OID)
				continue;

			CHECK_FOR_INTERRUPTS();

			relfilenode = dbInfoRel->dbInfoRelKey.relfilenode;
			
			srcRelFileNode.spcNode = tablespace;
			srcRelFileNode.dbNode = info->database;
			srcRelFileNode.relNode = relfilenode;
			
			make_dst_relfilenode(
							tablespace,
							relfilenode,
							src_deftablespace,
							dst_deftablespace,
							dboid,
							&dstRelFileNode);
			
			relStorageMgr = (
					 (dbInfoRel->relstorage == RELSTORAGE_AOROWS ||
					  dbInfoRel->relstorage == RELSTORAGE_AOCOLS	) ?
									PersistentFileSysRelStorageMgr_AppendOnly :
									PersistentFileSysRelStorageMgr_BufferPool);

			if (relStorageMgr == PersistentFileSysRelStorageMgr_BufferPool)
			{
				bool useWal;
				
				PersistentFileSysRelStorageMgr localRelStorageMgr;
				PersistentFileSysRelBufpoolKind relBufpoolKind;
				
				useWal = XLogIsNeeded();
				
				GpPersistentRelationNode_GetRelationInfo(
													dbInfoRel->relkind,
													dbInfoRel->relstorage,
													dbInfoRel->relam,
													&localRelStorageMgr,
													&relBufpoolKind);
				Assert(localRelStorageMgr == PersistentFileSysRelStorageMgr_BufferPool);

				/*
				 * Generate new page XLOG records with the one persistent TID and
				 * serial number for the Buffer Pool managed relation.
				 */
				MirroredFileSysObj_TransactionCreateBufferPoolFile(
					&dstRelFileNode,
					relBufpoolKind,
					/* isLocalBuf */ false,
					dbInfoRel->relname,
					/* doJustInTimeDirCreate */ false,
					/* bufferPoolBulkLoad */ !useWal,
					&dbInfoRel->gpRelationNodes[0].persistentTid,		// OUTPUT
					&dbInfoRel->gpRelationNodes[0].persistentSerialNum);	// OUTPUT

				if (dstRelFileNode.relNode == GpRelationNodeRelationId)
				{
					gpRelationNodePersistentTid = dbInfoRel->gpRelationNodes[0].persistentTid;
					gpRelationNodePersistentSerialNum = dbInfoRel->gpRelationNodes[0].persistentSerialNum;
				}

				copy_buffer_pool_files(
								&srcRelFileNode,
								&dstRelFileNode,
								dbInfoRel->relname,
								&dbInfoRel->gpRelationNodes[0].persistentTid,
								dbInfoRel->gpRelationNodes[0].persistentSerialNum,
								buffer,
								useWal);
			}
			else
			{
				int i;

				DatabaseInfo_AlignAppendOnly(info, dbInfoRel);

				for (i = 0; i < dbInfoRel->gpRelationNodesCount; i++)
				{
					DbInfoGpRelationNode *dbInfoGpRelationNode = 
												&dbInfoRel->gpRelationNodes[i];

					MirroredFileSysObj_TransactionCreateAppendOnlyFile(
														&dstRelFileNode,
														dbInfoGpRelationNode->segmentFileNum,
														dbInfoRel->relname,
														/* doJustInTimeDirCreate */ false,
														&dbInfoGpRelationNode->persistentTid,			// OUTPUT
														&dbInfoGpRelationNode->persistentSerialNum); 	// OUTPUT


					if (dbInfoGpRelationNode->logicalEof > 0)
					{
						copy_append_only_segment_file(
										&srcRelFileNode,
										&dstRelFileNode,
										dbInfoGpRelationNode->segmentFileNum,
										dbInfoRel->relname,
										dbInfoGpRelationNode->logicalEof,
										&dbInfoGpRelationNode->persistentTid,
										dbInfoGpRelationNode->persistentSerialNum,
										buffer);
					}
				}
			}			
		}

		pfree(buffer);

		if (Debug_database_command_print)
			elog(NOTICE, "copy stored relations phase: %s",
				 pg_rusage_show(&ru_start));

		/*
		 * Use our direct open feature so we can set the persistent information.
		 *
		 * Note:  The index will not get inserts -- we'll rebuild afterwards.
		 */
		gp_relation_node = 
				DirectOpen_GpRelationNodeOpen(
								dst_deftablespace, 
								dboid);

		RequestCheckpoint(CHECKPOINT_IMMEDIATE | CHECKPOINT_FORCE | CHECKPOINT_WAIT);

		/*
		 * Manually set the persistence information so it will get recorded in
		 * the insert XLOG records.
		 */
		gp_relation_node->rd_segfile0_relationnodeinfo.isPresent = true;
		gp_relation_node->rd_segfile0_relationnodeinfo.persistentTid = gpRelationNodePersistentTid;
		gp_relation_node->rd_segfile0_relationnodeinfo.persistentSerialNum = gpRelationNodePersistentSerialNum;
		
		for (r = 0; r < info->dbInfoRelArrayCount; r++)
		{
			DbInfoRel *dbInfoRel = &info->dbInfoRelArray[r];

			int g;
			
			for (g = 0; g < dbInfoRel->gpRelationNodesCount; g++)
			{
				DbInfoGpRelationNode *dbInfoGpRelationNode = 
											&dbInfoRel->gpRelationNodes[g];
			
				update_gp_relation_node(
							gp_relation_node,
							dst_deftablespace,
							dboid,
							&dbInfoGpRelationNode->gpRelationNodeTid,
							dbInfoRel->dbInfoRelKey.relfilenode,
							dbInfoGpRelationNode->segmentFileNum,
							&dbInfoGpRelationNode->persistentTid,		// INPUT
							dbInfoGpRelationNode->persistentSerialNum);	// INPUT
			}

		}

		DirectOpen_GpRelationNodeClose(gp_relation_node);

		/*
		 * Close pg_database, but keep lock till commit (this is important to
		 * prevent any risk of deadlock failure while updating flat file)
		 */
		heap_close(pg_database_rel, NoLock);

		/*
		 * Set flag to update flat database file at commit.  Note: this also
		 * forces synchronous commit, which minimizes the window between
		 * creation of the database files and commital of the transaction. If
		 * we crash before committing, we'll have a DB that's taking up disk
		 * space but is not in pg_database, which is not good.
		 */
		database_file_update_needed();
	}
	PG_END_ENSURE_ERROR_CLEANUP(createdb_failure_callback,
								PointerGetDatum(&fparms));

	/* Free our snapshot */
	UnregisterSnapshot(snapshot);
}

/* Error cleanup callback for createdb */
static void
createdb_failure_callback(int code, Datum arg)
{
	createdb_failure_params *fparms = (createdb_failure_params *) DatumGetPointer(arg);

	/*
	 * Release lock on source database before doing recursive remove.
	 * This is not essential but it seems desirable to release the lock
	 * as soon as possible.
	 */
	UnlockSharedObject(DatabaseRelationId, fparms->src_dboid, 0, ShareLock);

#if 0 /* Upstream code not applicable to GPDB */
	/* Throw away any successfully copied subdirectories */
	remove_dbtablespaces(fparms->dest_dboid);
#endif
}


/*
 * DROP DATABASE
 */
void
dropdb(const char *dbname, bool missing_ok)
{
	Oid			db_id = InvalidOid;
	bool		db_istemplate = true;
	Oid			defaultTablespace = InvalidOid;
	Relation	pgdbrel;
	HeapTuple	tup;
	int			notherbackends;
	int			npreparedxacts;

	/*
	 * Look up the target database's OID, and get exclusive lock on it. We
	 * need this to ensure that no new backend starts up in the target
	 * database while we are deleting it (see postinit.c), and that no one is
	 * using it as a CREATE DATABASE template or trying to delete it for
	 * themselves.
	 */
	pgdbrel = heap_open(DatabaseRelationId, RowExclusiveLock);

	if (!get_db_info(dbname, AccessExclusiveLock, &db_id, NULL, NULL,
					 &db_istemplate, NULL, NULL, NULL, &defaultTablespace, NULL, NULL))
	{
		if (!missing_ok)
		{
			ereport(ERROR,
					(errcode(ERRCODE_UNDEFINED_DATABASE),
					 errmsg("database \"%s\" does not exist", dbname)));
		}
		else
		{
			if ( missing_ok && Gp_role == GP_ROLE_EXECUTE )
			{
				/* This branch exists just to facilitate cleanup of a failed
				 * CREATE DATABASE.  Other callers will supply missing_ok as
				 * FALSE.  The role check is just insurance. 
				 */
				elog(DEBUG1, "ignored request to drop non-existent "
					 "database \"%s\"", dbname);
				
				heap_close(pgdbrel, RowExclusiveLock);
				return;
			}
			else
			{
				/* Release the lock, since we changed nothing */
				heap_close(pgdbrel, RowExclusiveLock);
				ereport(NOTICE,
						(errmsg("database \"%s\" does not exist, skipping",
								dbname)));
				return;
			}
		}
	}

	/*
	 * Permission checks
	 */
	if (!pg_database_ownercheck(db_id, GetUserId()))
		aclcheck_error(ACLCHECK_NOT_OWNER, ACL_KIND_DATABASE,
					   dbname);

	/*
	 * Disallow dropping a DB that is marked istemplate.  This is just to
	 * prevent people from accidentally dropping template0 or template1; they
	 * can do so if they're really determined ...
	 */
	if (db_istemplate)
		ereport(ERROR,
				(errcode(ERRCODE_WRONG_OBJECT_TYPE),
				 errmsg("cannot drop a template database")));

	/* Obviously can't drop my own database */
	if (db_id == MyDatabaseId)
		ereport(ERROR,
				(errcode(ERRCODE_OBJECT_IN_USE),
				 errmsg("cannot drop the currently open database")));

	/*
	 * Check for other backends in the target database.  (Because we hold the
	 * database lock, no new ones can start after this.)
	 *
	 * As in CREATE DATABASE, check this after other error conditions.
	 */
	if (CountOtherDBBackends(db_id, &notherbackends, &npreparedxacts))
		ereport(ERROR,
				(errcode(ERRCODE_OBJECT_IN_USE),
				 errmsg("database \"%s\" is being accessed by other users",
						dbname),
				 errdetail_busy_db(notherbackends, npreparedxacts)));

	/*
	 * Free the database on the segDBs
	 *
	 */
	if (Gp_role == GP_ROLE_DISPATCH)
	{
		StringInfoData buffer;

		initStringInfo(&buffer);

		appendStringInfo(&buffer, "DROP DATABASE IF EXISTS %s", quote_identifier(dbname));

		/*
		 * Do the DROP DATABASE as part of a distributed transaction.
		 */
		CdbDispatchCommand(buffer.data,
							DF_CANCEL_ON_ERROR|
							DF_NEED_TWO_PHASE|
							DF_WITH_SNAPSHOT,
							NULL);
		pfree(buffer.data);
	}

	/*
	 * Remove the database's tuple from pg_database.
	 */
	tup = SearchSysCache(DATABASEOID,
						 ObjectIdGetDatum(db_id),
						 0, 0, 0);
	if (!HeapTupleIsValid(tup))
		elog(ERROR, "cache lookup failed for database %u", db_id);

	simple_heap_delete(pgdbrel, &tup->t_self);

	ReleaseSysCache(tup);

	/*
	 * Delete any comments associated with the database.
	 */
	DeleteSharedComments(db_id, DatabaseRelationId);

	/*
	 * Remove shared dependency references for the database.
	 */
	dropDatabaseDependencies(db_id);

	/*
	 * Tell the stats collector to forget it immediately, too.
	 */
	pgstat_drop_database(db_id);
	
	/* MPP-6929: metadata tracking */
	if (Gp_role == GP_ROLE_DISPATCH)
		MetaTrackDropObject(DatabaseRelationId, db_id);

	/*
	 * Tell the stats collector to forget it immediately, too.
	 */
	pgstat_drop_database(db_id);

	/*
	 * Tell bgwriter to forget any pending fsync and unlink requests for files
	 * in the database; else the fsyncs will fail at next checkpoint, or worse,
	 * it will delete files that belong to a newly created database with the
	 * same OID.
	 */
	ForgetDatabaseFsyncRequests(InvalidOid, db_id);

	/*
	 * Force a checkpoint to make sure the bgwriter has received the message
	 * sent by ForgetDatabaseFsyncRequests. On Windows, this also ensures that
	 * the bgwriter doesn't hold any open files, which would cause rmdir() to
	 * fail.
	 */
	RequestCheckpoint(CHECKPOINT_IMMEDIATE | CHECKPOINT_FORCE | CHECKPOINT_WAIT);

	/*
	 * Collect information on the database's relations from pg_class and from scanning
	 * the file-system directories.
	 *
	 * Schedule the relation files and database directories for deletion at transaction
	 * commit.
	 */
	{
		DatabaseInfo *info;
		int r;

		DbDirNode dbDirNode;
		PersistentFileSysState state;
		
		ItemPointerData persistentTid;
		int64 persistentSerialNum;
		
		info = DatabaseInfo_Collect(
								db_id, 
								defaultTablespace,
								NULL,
								/* collectGpRelationNodeInfo */ true,
								/* collectAppendOnlyCatalogSegmentInfo */ false,
								/* scanFileSystem */ true);

		if (info->parentlessGpRelationNodesCount > 0)
		{
			elog(ERROR, "Found %d parentless gp_relation_node entries",
				 info->parentlessGpRelationNodesCount);
		}

		/*
		 * Verify the relation information from pg_class matches what we found on disk.
		 */
//		DatabaseInfo_Check(info);

		/*
		 * Schedule relation file deletes for transaction commit.
		 */
		for (r = 0; r < info->dbInfoRelArrayCount; r++)
		{
			DbInfoRel *dbInfoRel = &info->dbInfoRelArray[r];
			
			RelFileNode relFileNode;
			PersistentFileSysRelStorageMgr relStorageMgr;

			int g;
			if (dbInfoRel->dbInfoRelKey.reltablespace == GLOBALTABLESPACE_OID)
				continue;
			
			relFileNode.spcNode = dbInfoRel->dbInfoRelKey.reltablespace;
			relFileNode.dbNode = db_id;
			relFileNode.relNode = dbInfoRel->dbInfoRelKey.relfilenode;

			CHECK_FOR_INTERRUPTS();

			/*
			 * Schedule the relation drop.
			 */
			relStorageMgr = (
					 (dbInfoRel->relstorage == RELSTORAGE_AOROWS ||
					  dbInfoRel->relstorage == RELSTORAGE_AOCOLS    ) ?
									PersistentFileSysRelStorageMgr_AppendOnly :
									PersistentFileSysRelStorageMgr_BufferPool);

			if (relStorageMgr == PersistentFileSysRelStorageMgr_BufferPool)
			{
				DbInfoGpRelationNode *dbInfoGpRelationNode;
				
				dbInfoGpRelationNode = &dbInfoRel->gpRelationNodes[0];

				MirroredFileSysObj_ScheduleDropBufferPoolFile(
												&relFileNode,
												/* isLocalBuf */ false,
												dbInfoRel->relname,
												&dbInfoGpRelationNode->persistentTid,
												dbInfoGpRelationNode->persistentSerialNum);
			}
			else
			{
				for (g = 0; g < dbInfoRel->gpRelationNodesCount; g++)
				{
					DbInfoGpRelationNode *dbInfoGpRelationNode;
					
					dbInfoGpRelationNode = &dbInfoRel->gpRelationNodes[g];

					MirroredFileSysObj_ScheduleDropAppendOnlyFile(
													&relFileNode,
													dbInfoGpRelationNode->segmentFileNum,
													dbInfoRel->relname,
													&dbInfoGpRelationNode->persistentTid,
													dbInfoGpRelationNode->persistentSerialNum);
				}
			}
		}

		/*
		 * Schedule all persistent database directory removals for transaction commit.
		 */
		PersistentDatabase_DirIterateInit();
		while (PersistentDatabase_DirIterateNext(
										&dbDirNode,
										&state,
										&persistentTid,
										&persistentSerialNum))
		{
			if (dbDirNode.database != db_id)
				continue;

			/*
			 * Database directory objects can linger in 'Drop Pending' state, etc,
			 * when the mirror is down and needs drop work.  So only pay attention
			 * to 'Created' objects.
			 */
			if (state != PersistentFileSysState_Created)
				continue;
	
			elog(LOG, "scheduling database drop of %u/%u",
				 dbDirNode.tablespace, dbDirNode.database);

			MirroredFileSysObj_ScheduleDropDbDir(
											&dbDirNode,
											&persistentTid,
											persistentSerialNum);
		}
	}

	/* Cleanup error log files for this database. */
	ErrorLogDelete(db_id, InvalidOid);

	/*
	 * Close pg_database, but keep lock till commit (this is important to
	 * prevent any risk of deadlock failure while updating flat file)
	 */
	heap_close(pgdbrel, NoLock);

	/*
	 * Set flag to update flat database file at commit.  Note: this also
	 * forces synchronous commit, which minimizes the window between removal
	 * of the database files and commital of the transaction. If we crash
	 * before committing, we'll have a DB that's gone on disk but still there
	 * according to pg_database, which is not good.
	 */
	database_file_update_needed();
}


/*
 * Rename database
 */
void
RenameDatabase(const char *oldname, const char *newname)
{
	Oid			db_id = InvalidOid;
	HeapTuple	newtup;
	Relation	rel;
	int			notherbackends;
	int			npreparedxacts;

	/*
	 * Look up the target database's OID, and get exclusive lock on it. We
	 * need this for the same reasons as DROP DATABASE.
	 */
	rel = heap_open(DatabaseRelationId, RowExclusiveLock);

	if (!get_db_info(oldname, AccessExclusiveLock, &db_id, NULL, NULL,
					 NULL, NULL, NULL, NULL, NULL, NULL, NULL))
		ereport(ERROR,
				(errcode(ERRCODE_UNDEFINED_DATABASE),
				 errmsg("database \"%s\" does not exist", oldname)));

	/* must be owner */
	if (!pg_database_ownercheck(db_id, GetUserId()))
		aclcheck_error(ACLCHECK_NOT_OWNER, ACL_KIND_DATABASE,
					   oldname);

	/* must have createdb rights */
	if (!have_createdb_privilege())
		ereport(ERROR,
				(errcode(ERRCODE_INSUFFICIENT_PRIVILEGE),
				 errmsg("permission denied to rename database")));

	/*
	 * Make sure the new name doesn't exist.  See notes for same error in
	 * CREATE DATABASE.
	 */
	if (OidIsValid(get_database_oid(newname, true)))
		ereport(ERROR,
				(errcode(ERRCODE_DUPLICATE_DATABASE),
				 errmsg("database \"%s\" already exists", newname)));

	/*
	 * XXX Client applications probably store the current database somewhere,
	 * so renaming it could cause confusion.  On the other hand, there may not
	 * be an actual problem besides a little confusion, so think about this
	 * and decide.
	 */
	if (db_id == MyDatabaseId)
		ereport(ERROR,
				(errcode(ERRCODE_FEATURE_NOT_SUPPORTED),
				 errmsg("current database cannot be renamed")));

	/*
	 * Make sure the database does not have active sessions.  This is the same
	 * concern as above, but applied to other sessions.
	 *
	 * As in CREATE DATABASE, check this after other error conditions.
	 */
	if (CountOtherDBBackends(db_id, &notherbackends, &npreparedxacts))
		ereport(ERROR,
				(errcode(ERRCODE_OBJECT_IN_USE),
				 errmsg("database \"%s\" is being accessed by other users",
						oldname),
				 errdetail_busy_db(notherbackends, npreparedxacts)));

	/* rename */
	newtup = SearchSysCacheCopy(DATABASEOID,
								ObjectIdGetDatum(db_id),
								0, 0, 0);
	if (!HeapTupleIsValid(newtup))
		elog(ERROR, "cache lookup failed for database %u", db_id);
	namestrcpy(&(((Form_pg_database) GETSTRUCT(newtup))->datname), newname);
	simple_heap_update(rel, &newtup->t_self, newtup);
	CatalogUpdateIndexes(rel, newtup);

	/* MPP-6929: metadata tracking */
	if (Gp_role == GP_ROLE_DISPATCH)
		MetaTrackUpdObject(DatabaseRelationId,
						   db_id,
						   GetUserId(),
						   "ALTER", "RENAME"
				);

	/*
	 * Close pg_database, but keep lock till commit (this is important to
	 * prevent any risk of deadlock failure while updating flat file)
	 */
	heap_close(rel, NoLock);

	/*
	 * Set flag to update flat database file at commit.
	 */
	database_file_update_needed();
}


/*
 * ALTER DATABASE SET TABLESPACE
 */
static void
movedb(const char *dbname, const char *tblspcname)
{
	Oid			  db_id;
	Relation	  pgdbrel;
	int			  notherbackends;
	int			  npreparedxacts;
	HeapTuple	  oldtuple, newtuple;
	Oid           src_tblspcoid, dst_tblspcoid;
	Datum		  new_record[Natts_pg_database];
	bool		  new_record_nulls[Natts_pg_database];
	bool		  new_record_repl[Natts_pg_database];
	ScanKeyData   scankey;
	SysScanDesc   sysscan;
	AclResult	  aclresult;
	char          *src_dbpath;
	char          *dst_dbpath;
	DIR           *dstdir;
	struct dirent *xlde;
	movedb_failure_params fparms;

	/*
	 * Look up the target database's OID, and get exclusive lock on it. We
	 * need this to ensure that no new backend starts up in the database while
	 * we are moving it, and that no one is using it as a CREATE DATABASE
	 * template or trying to delete it.
	 */
	pgdbrel = heap_open(DatabaseRelationId, RowExclusiveLock);

	if (!get_db_info(dbname, AccessExclusiveLock, &db_id, NULL, NULL,
					 NULL, NULL, NULL, NULL, &src_tblspcoid, NULL, NULL))
		ereport(ERROR,
				(errcode(ERRCODE_UNDEFINED_DATABASE),
				 errmsg("database \"%s\" does not exist", dbname)));

	/*
	 * We actually need a session lock, so that the lock will persist across
	 * the commit/restart below.  (We could almost get away with letting the
	 * lock be released at commit, except that someone could try to move
	 * relations of the DB back into the old directory while we rmtree() it.)
	 */
	LockSharedObjectForSession(DatabaseRelationId, db_id, 0,
							   AccessExclusiveLock);

	/*
	 * Permission checks
	 */
	if (!pg_database_ownercheck(db_id, GetUserId()))
		aclcheck_error(ACLCHECK_NOT_OWNER, ACL_KIND_DATABASE,
					   dbname);

	/*
	 * Obviously can't move the tables of my own database
	 */
	if (db_id == MyDatabaseId)
		ereport(ERROR,
				(errcode(ERRCODE_OBJECT_IN_USE),
				 errmsg("cannot change the tablespace of the currently open database")));

	/*
	 * Get tablespace's oid
	 */
	dst_tblspcoid = get_tablespace_oid(tblspcname, true);
	if (dst_tblspcoid == InvalidOid)
		ereport(ERROR,
				(errcode(ERRCODE_UNDEFINED_DATABASE),
				 errmsg("tablespace \"%s\" does not exist", tblspcname)));

	/*
	 * Permission checks
	 */
	aclresult = pg_tablespace_aclcheck(dst_tblspcoid, GetUserId(),
									   ACL_CREATE);
	if (aclresult != ACLCHECK_OK)
		aclcheck_error(aclresult, ACL_KIND_TABLESPACE,
					   tblspcname);

	/*
	 * pg_global must never be the default tablespace
	 */
	if (dst_tblspcoid == GLOBALTABLESPACE_OID)
		ereport(ERROR,
				(errcode(ERRCODE_INVALID_PARAMETER_VALUE),
				 errmsg("pg_global cannot be used as default tablespace")));

	/*
	 * No-op if same tablespace
	 */
	if (src_tblspcoid == dst_tblspcoid)
	{
		heap_close(pgdbrel, NoLock);
		UnlockSharedObjectForSession(DatabaseRelationId, db_id, 0,
									 AccessExclusiveLock);
		return;
	}

	/*
	 * Check for other backends in the target database.  (Because we hold the
	 * database lock, no new ones can start after this.)
	 *
	 * As in CREATE DATABASE, check this after other error conditions.
	 */
	if (CountOtherDBBackends(db_id, &notherbackends, &npreparedxacts))
		ereport(ERROR,
				(errcode(ERRCODE_OBJECT_IN_USE),
				 errmsg("database \"%s\" is being accessed by other users",
						dbname),
				 errdetail_busy_db(notherbackends, npreparedxacts)));

	/*
	 * Get old and new database paths
	 */
	src_dbpath = GetDatabasePath(db_id, src_tblspcoid);
	dst_dbpath = GetDatabasePath(db_id, dst_tblspcoid);

	/*
	 * Force a checkpoint before proceeding. This will force dirty buffers out
	 * to disk, to ensure source database is up-to-date on disk for the
	 * copy. FlushDatabaseBuffers() would suffice for that, but we also want
	 * to process any pending unlink requests. Otherwise, the check for
	 * existing files in the target directory might fail unnecessarily, not to
	 * mention that the copy might fail due to source files getting deleted
	 * under it.  On Windows, this also ensures that the bgwriter doesn't hold
	 * any open files, which would cause rmdir() to fail.
	 */
	RequestCheckpoint(CHECKPOINT_IMMEDIATE | CHECKPOINT_FORCE | CHECKPOINT_WAIT);

	/*
	 * Check for existence of files in the target directory, i.e., objects of
	 * this database that are already in the target tablespace.  We can't
	 * allow the move in such a case, because we would need to change those
	 * relations' pg_class.reltablespace entries to zero, and we don't have
	 * access to the DB's pg_class to do so.
	 */
	dstdir = AllocateDir(dst_dbpath);
	if (dstdir != NULL)
	{
		while ((xlde = ReadDir(dstdir, dst_dbpath)) != NULL)
		{
			if (strcmp(xlde->d_name, ".") == 0 ||
				strcmp(xlde->d_name, "..") == 0)
				continue;

			ereport(ERROR,
					(errmsg("some relations of database \"%s\" are already in tablespace \"%s\"",
							dbname, tblspcname),
					 errhint("You must move them back to the database's default tablespace before using this command.")));
		}

		FreeDir(dstdir);

		/*
		 * The directory exists but is empty.
		 * We must remove it before using the copydir function.
		 */
		if (rmdir(dst_dbpath) != 0)
			elog(ERROR, "could not remove directory \"%s\": %m",
				 dst_dbpath);
	}

	/*
	 * Use an ENSURE block to make sure we remove the debris if the copy fails
	 * (eg, due to out-of-disk-space).  This is not a 100% solution, because
	 * of the possibility of failure during transaction commit, but it should
	 * handle most scenarios.
	 */
	fparms.dest_dboid = db_id;
	fparms.dest_tsoid = dst_tblspcoid;
	PG_ENSURE_ERROR_CLEANUP(movedb_failure_callback,
							PointerGetDatum(&fparms));
	{
		/*
		 * Copy files from the old tablespace to the new one
		 */
		copydir(src_dbpath, dst_dbpath, false);

		/*
		 * Record the filesystem change in XLOG
		 */
		{
			xl_dbase_create_rec xlrec;
			XLogRecData rdata[1];

			xlrec.db_id = db_id;
			xlrec.tablespace_id = dst_tblspcoid;
			xlrec.src_db_id = db_id;
			xlrec.src_tablespace_id = src_tblspcoid;

			rdata[0].data = (char *) &xlrec;
			rdata[0].len = sizeof(xl_dbase_create_rec);
			rdata[0].buffer = InvalidBuffer;
			rdata[0].next = NULL;

			(void) XLogInsert(RM_DBASE_ID, XLOG_DBASE_CREATE, rdata);
		}

		/*
		 * Update the database's pg_database tuple
		 */
		ScanKeyInit(&scankey,
					Anum_pg_database_datname,
					BTEqualStrategyNumber, F_NAMEEQ,
					CStringGetDatum(dbname));
		sysscan = systable_beginscan(pgdbrel, DatabaseNameIndexId, true,
									 SnapshotNow, 1, &scankey);
		oldtuple = systable_getnext(sysscan);
		if (!HeapTupleIsValid(oldtuple)) /* shouldn't happen... */
			ereport(ERROR,
					(errcode(ERRCODE_UNDEFINED_DATABASE),
					 errmsg("database \"%s\" does not exist", dbname)));

		MemSet(new_record, 0, sizeof(new_record));
		MemSet(new_record_nulls, false, sizeof(new_record_nulls));
		MemSet(new_record_repl, false, sizeof(new_record_repl));

		new_record[Anum_pg_database_dattablespace - 1] = ObjectIdGetDatum(dst_tblspcoid);
		new_record_repl[Anum_pg_database_dattablespace - 1] = true;

		newtuple = heap_modify_tuple(oldtuple, RelationGetDescr(pgdbrel),
									 new_record,
									 new_record_nulls, new_record_repl);
		simple_heap_update(pgdbrel, &oldtuple->t_self, newtuple);

		/* Update indexes */
		CatalogUpdateIndexes(pgdbrel, newtuple);

		systable_endscan(sysscan);

		/*
		 * Force another checkpoint here.  As in CREATE DATABASE, this is to
		 * ensure that we don't have to replay a committed XLOG_DBASE_CREATE
		 * operation, which would cause us to lose any unlogged operations
		 * done in the new DB tablespace before the next checkpoint.
		 */
		RequestCheckpoint(CHECKPOINT_IMMEDIATE | CHECKPOINT_FORCE | CHECKPOINT_WAIT);

		/*
		 * Set flag to update flat database file at commit.  Note: this also
		 * forces synchronous commit, which minimizes the window between
		 * copying the database files and commital of the transaction. If we
		 * crash before committing, we'll leave an orphaned set of files on
		 * disk, which is not fatal but not good either.
		 */
		database_file_update_needed();

		/*
		 * Close pg_database, but keep lock till commit (this is important to
		 * prevent any risk of deadlock failure while updating flat file)
		 */
		heap_close(pgdbrel, NoLock);
	}
	PG_END_ENSURE_ERROR_CLEANUP(movedb_failure_callback,
								PointerGetDatum(&fparms));

	/*
	 * Commit the transaction so that the pg_database update is committed.
	 * If we crash while removing files, the database won't be corrupt,
	 * we'll just leave some orphaned files in the old directory.
	 *
	 * (This is OK because we know we aren't inside a transaction block.)
	 *
	 * XXX would it be safe/better to do this inside the ensure block?  Not
	 * convinced it's a good idea; consider elog just after the transaction
	 * really commits.
	 */
	PopActiveSnapshot();
	CommitTransactionCommand();

	/* Start new transaction for the remaining work; don't need a snapshot */
	StartTransactionCommand();

	/*
	 * Remove files from the old tablespace
	 */
	if (!rmtree(src_dbpath, true))
		ereport(WARNING,
				(errmsg("some useless files may be left behind in old database directory \"%s\"",
						src_dbpath)));

	/*
	 * Record the filesystem change in XLOG
	 */
	{
		xl_dbase_drop_rec xlrec;
		XLogRecData rdata[1];

		xlrec.db_id = db_id;
		xlrec.tablespace_id = src_tblspcoid;

		rdata[0].data = (char *) &xlrec;
		rdata[0].len = sizeof(xl_dbase_drop_rec);
		rdata[0].buffer = InvalidBuffer;
		rdata[0].next = NULL;

		(void) XLogInsert(RM_DBASE_ID, XLOG_DBASE_DROP, rdata);
	}

	/* Now it's safe to release the database lock */
	UnlockSharedObjectForSession(DatabaseRelationId, db_id, 0,
								 AccessExclusiveLock);
}

/* Error cleanup callback for movedb */
static void
movedb_failure_callback(int code, Datum arg)
{
	movedb_failure_params *fparms = (movedb_failure_params *) DatumGetPointer(arg);
	char	   *dstpath;

	/* Get rid of anything we managed to copy to the target directory */
	dstpath = GetDatabasePath(fparms->dest_dboid, fparms->dest_tsoid);

	(void) rmtree(dstpath, true);
}


/*
 * ALTER DATABASE name ...
 */
void
AlterDatabase(AlterDatabaseStmt *stmt, bool isTopLevel)
{
	Relation	rel;
	HeapTuple	tuple,
				newtuple;
	ScanKeyData scankey;
	SysScanDesc scan;
	ListCell   *option;
	int			connlimit = -1;
	DefElem    *dconnlimit = NULL;
	DefElem    *dtablespace = NULL;
	Datum		new_record[Natts_pg_database];
	bool		new_record_nulls[Natts_pg_database];
	bool		new_record_repl[Natts_pg_database];
	Oid			dboid;

	/* Extract options from the statement node tree */
	foreach(option, stmt->options)
	{
		DefElem    *defel = (DefElem *) lfirst(option);

		if (strcmp(defel->defname, "connectionlimit") == 0)
		{
			if (dconnlimit)
				ereport(ERROR,
						(errcode(ERRCODE_SYNTAX_ERROR),
						 errmsg("conflicting or redundant options")));
			dconnlimit = defel;
		}
		else if (strcmp(defel->defname, "tablespace") == 0)
		{
			if (dtablespace)
				ereport(ERROR,
						(errcode(ERRCODE_SYNTAX_ERROR),
						 errmsg("conflicting or redundant options")));
			dtablespace = defel;
		}
		else
			elog(ERROR, "option \"%s\" not recognized",
				 defel->defname);
	}

	if (dtablespace)
	{
		/* currently, can't be specified along with any other options */
		Assert(!dconnlimit);
		/* this case isn't allowed within a transaction block */
		PreventTransactionChain(isTopLevel, "ALTER DATABASE SET TABLESPACE");
		movedb(stmt->dbname, strVal(dtablespace->arg));
		return;
	}

	if (dconnlimit)
		connlimit = intVal(dconnlimit->arg);

	/*
	 * Get the old tuple.  We don't need a lock on the database per se,
	 * because we're not going to do anything that would mess up incoming
	 * connections.
	 */
	rel = heap_open(DatabaseRelationId, RowExclusiveLock);
	ScanKeyInit(&scankey,
				Anum_pg_database_datname,
				BTEqualStrategyNumber, F_NAMEEQ,
				CStringGetDatum(stmt->dbname));
	scan = systable_beginscan(rel, DatabaseNameIndexId, true,
							  SnapshotNow, 1, &scankey);
	tuple = systable_getnext(scan);
	if (!HeapTupleIsValid(tuple))
		ereport(ERROR,
				(errcode(ERRCODE_UNDEFINED_DATABASE),
				 errmsg("database \"%s\" does not exist", stmt->dbname)));

	dboid = HeapTupleGetOid(tuple);

	if (!pg_database_ownercheck(dboid, GetUserId()))
		aclcheck_error(ACLCHECK_NOT_OWNER, ACL_KIND_DATABASE,
					   stmt->dbname);

	/*
	 * Build an updated tuple, perusing the information just obtained
	 */
	MemSet(new_record, 0, sizeof(new_record));
	MemSet(new_record_nulls, false, sizeof(new_record_nulls));
	MemSet(new_record_repl, false, sizeof(new_record_repl));

	if (dconnlimit)
	{
		new_record[Anum_pg_database_datconnlimit - 1] = Int32GetDatum(connlimit);
		new_record_repl[Anum_pg_database_datconnlimit - 1] = true;
	}

	newtuple = heap_modify_tuple(tuple, RelationGetDescr(rel), new_record,
								new_record_nulls, new_record_repl);
	simple_heap_update(rel, &tuple->t_self, newtuple);

	/* Update indexes */
	CatalogUpdateIndexes(rel, newtuple);

	systable_endscan(scan);

	/* MPP-6929: metadata tracking */
	if (Gp_role == GP_ROLE_DISPATCH)
		MetaTrackUpdObject(DatabaseRelationId,
						   dboid,
						   GetUserId(),
						   "ALTER", "CONNECTION LIMIT");

	/* Close pg_database, but keep lock till commit */
	heap_close(rel, NoLock);

	if (Gp_role == GP_ROLE_DISPATCH)
	{
		StringInfoData buffer;

		initStringInfo(&buffer);
		appendStringInfo(&buffer, "ALTER DATABASE \"%s\" CONNECTION LIMIT %d",
						 stmt->dbname, connlimit);

		CdbDispatchCommand(buffer.data,
							DF_NEED_TWO_PHASE|
							DF_WITH_SNAPSHOT,
							NULL);
		pfree(buffer.data);
	}

	/*
	 * We don't bother updating the flat file since the existing options for
	 * ALTER DATABASE don't affect it.
	 */
}


/*
 * ALTER DATABASE name SET ...
 */
void
AlterDatabaseSet(AlterDatabaseSetStmt *stmt)
{
	char	   *valuestr;
	HeapTuple	tuple,
				newtuple;
	Relation	rel;
	ScanKeyData scankey;
	SysScanDesc scan;
	Datum		repl_val[Natts_pg_database];
	bool		repl_null[Natts_pg_database];
	bool		repl_repl[Natts_pg_database];
	Oid			dboid = InvalidOid;
	char	   *alter_subtype = "SET"; /* metadata tracking */

	valuestr = ExtractSetVariableArgs(stmt->setstmt);

	/*
	 * Get the old tuple.  We don't need a lock on the database per se,
	 * because we're not going to do anything that would mess up incoming
	 * connections.
	 */
	rel = heap_open(DatabaseRelationId, RowExclusiveLock);
	ScanKeyInit(&scankey,
				Anum_pg_database_datname,
				BTEqualStrategyNumber, F_NAMEEQ,
				CStringGetDatum(stmt->dbname));
	scan = systable_beginscan(rel, DatabaseNameIndexId, true,
							  SnapshotNow, 1, &scankey);
	tuple = systable_getnext(scan);
	if (!HeapTupleIsValid(tuple))
		ereport(ERROR,
				(errcode(ERRCODE_UNDEFINED_DATABASE),
				 errmsg("database \"%s\" does not exist", stmt->dbname)));

	dboid = HeapTupleGetOid(tuple);

	if (!pg_database_ownercheck(dboid, GetUserId()))
		aclcheck_error(ACLCHECK_NOT_OWNER, ACL_KIND_DATABASE,
					   stmt->dbname);

	memset(repl_repl, false, sizeof(repl_repl));
	repl_repl[Anum_pg_database_datconfig - 1] = true;

	if (stmt->setstmt->kind == VAR_RESET_ALL)
	{
		ArrayType  *new = NULL;
		Datum		datum;
		bool		isnull;

		alter_subtype = "RESET ALL";

		/*
		 * in RESET ALL, request GUC to reset the settings array; if none
		 * left, we can set datconfig to null; otherwise use the returned
		 * array
		 */
		datum = heap_getattr(tuple, Anum_pg_database_datconfig,
							 RelationGetDescr(rel), &isnull);
		if (!isnull)
			new = GUCArrayReset(DatumGetArrayTypeP(datum));
		if (new)
		{
			repl_val[Anum_pg_database_datconfig - 1] = PointerGetDatum(new);
			repl_repl[Anum_pg_database_datconfig - 1] = true;
			repl_null[Anum_pg_database_datconfig - 1] = false;
		}
		else
		{
			repl_null[Anum_pg_database_datconfig - 1] = true;
			repl_val[Anum_pg_database_datconfig - 1] = (Datum) 0;
		}
	}
	else
	{
		Datum		datum;
		bool		isnull;
		ArrayType  *a;

		repl_null[Anum_pg_database_datconfig - 1] = false;

		/* Extract old value of datconfig */
		datum = heap_getattr(tuple, Anum_pg_database_datconfig,
							 RelationGetDescr(rel), &isnull);
		a = isnull ? NULL : DatumGetArrayTypeP(datum);

		/* Update (valuestr is NULL in RESET cases) */
		if (valuestr)
			a = GUCArrayAdd(a, stmt->setstmt->name, valuestr);
		else
		{
			alter_subtype = "RESET";
			a = GUCArrayDelete(a, stmt->setstmt->name);
		}
		if (a)
			repl_val[Anum_pg_database_datconfig - 1] = PointerGetDatum(a);
		else
			repl_null[Anum_pg_database_datconfig - 1] = true;
	}

	newtuple = heap_modify_tuple(tuple, RelationGetDescr(rel),
								repl_val, repl_null, repl_repl);
	simple_heap_update(rel, &tuple->t_self, newtuple);

	/* Update indexes */
	CatalogUpdateIndexes(rel, newtuple);

	systable_endscan(scan);

	/* MPP-6929: metadata tracking */
	if (Gp_role == GP_ROLE_DISPATCH)
		MetaTrackUpdObject(DatabaseRelationId,
						   dboid,
						   GetUserId(),
						   "ALTER", alter_subtype);

	/* Close pg_database, but keep lock till commit */
	heap_close(rel, NoLock);
	
	if (Gp_role == GP_ROLE_DISPATCH)
	{
		StringInfoData buffer;

		initStringInfo(&buffer);
<<<<<<< HEAD
		appendStringInfo(&buffer, "ALTER DATABASE \"%s\" ", stmt->dbname);
		
=======

		appendStringInfo(&buffer, "ALTER DATABASE %s ", quote_identifier(stmt->dbname));

>>>>>>> 9d0b7d17
		if (stmt->setstmt->kind ==  VAR_RESET_ALL)
			appendStringInfo(&buffer, "RESET ALL");
		else if (valuestr == NULL)
<<<<<<< HEAD
			appendStringInfo(&buffer, "RESET \"%s\"", stmt->setstmt->name);
=======
		{
			appendStringInfo(&buffer, "RESET %s", quote_identifier(stmt->setstmt->name));
		}
>>>>>>> 9d0b7d17
		else
		{
			ListCell   *l;
			bool		first;

<<<<<<< HEAD
			appendStringInfo(&buffer, "SET \"%s\" TO ", stmt->setstmt->name);
		
=======
			appendStringInfo(&buffer, "SET %s TO ", quote_identifier(stmt->setstmt->name));

>>>>>>> 9d0b7d17
			/* Parse string into list of identifiers */
			first = true;
			foreach(l, stmt->setstmt->args)
			{
				A_Const    *arg = (A_Const *) lfirst(l);

				if (!first)
					appendStringInfo(&buffer, ",");
				first = false;

				switch (nodeTag(&arg->val))
				{
					case T_Integer:
						appendStringInfo(&buffer, "%ld", intVal(&arg->val));
						break;
					case T_Float:
						/* represented as a string, so just copy it */
						appendStringInfoString(&buffer, strVal(&arg->val));
						break;
					case T_String:
						appendStringInfoString(&buffer, quote_literal_internal(strVal(&arg->val)));
						break;
					default:
<<<<<<< HEAD
						appendStringInfo(&buffer, "%s",
										 quote_identifier(strVal(&arg->val)));
=======
						elog(ERROR, "unexpected constant type: %d", nodeTag(&arg->val));
>>>>>>> 9d0b7d17
				}
			}
		}

		CdbDispatchCommand(buffer.data,
							DF_NEED_TWO_PHASE|
							DF_WITH_SNAPSHOT,
							NULL);

		pfree(buffer.data);
	}

	/*
	 * We don't bother updating the flat file since ALTER DATABASE SET doesn't
	 * affect it.
	 */
}


/*
 * ALTER DATABASE name OWNER TO newowner
 */
void
AlterDatabaseOwner(const char *dbname, Oid newOwnerId)
{
	HeapTuple	tuple;
	Relation	rel;
	ScanKeyData scankey;
	SysScanDesc scan;
	Form_pg_database datForm;
	Oid			dboid = InvalidOid;

	/*
	 * Get the old tuple.  We don't need a lock on the database per se,
	 * because we're not going to do anything that would mess up incoming
	 * connections.
	 */
	rel = heap_open(DatabaseRelationId, RowExclusiveLock);
	ScanKeyInit(&scankey,
				Anum_pg_database_datname,
				BTEqualStrategyNumber, F_NAMEEQ,
				CStringGetDatum(dbname));
	scan = systable_beginscan(rel, DatabaseNameIndexId, true,
							  SnapshotNow, 1, &scankey);
	tuple = systable_getnext(scan);
	if (!HeapTupleIsValid(tuple))
		ereport(ERROR,
				(errcode(ERRCODE_UNDEFINED_DATABASE),
				 errmsg("database \"%s\" does not exist", dbname)));

	datForm = (Form_pg_database) GETSTRUCT(tuple);

	dboid = HeapTupleGetOid(tuple);

	/*
	 * If the new owner is the same as the existing owner, consider the
	 * command to have succeeded.  This is to be consistent with other
	 * objects.
	 */
	if (datForm->datdba != newOwnerId)
	{
		Datum		repl_val[Natts_pg_database];
		bool		repl_null[Natts_pg_database];
		bool		repl_repl[Natts_pg_database];
		Acl		   *newAcl;
		Datum		aclDatum;
		bool		isNull;
		HeapTuple	newtuple;

		/* Otherwise, must be owner of the existing object */
		if (!pg_database_ownercheck(dboid, GetUserId()))
			aclcheck_error(ACLCHECK_NOT_OWNER, ACL_KIND_DATABASE,
						   dbname);

		/* Must be able to become new owner */
		check_is_member_of_role(GetUserId(), newOwnerId);

		/*
		 * must have createdb rights
		 *
		 * NOTE: This is different from other alter-owner checks in that the
		 * current user is checked for createdb privileges instead of the
		 * destination owner.  This is consistent with the CREATE case for
		 * databases.  Because superusers will always have this right, we need
		 * no special case for them.
		 */
		if (!have_createdb_privilege())
			ereport(ERROR,
					(errcode(ERRCODE_INSUFFICIENT_PRIVILEGE),
				   errmsg("permission denied to change owner of database")));

		memset(repl_null, false, sizeof(repl_null));
		memset(repl_repl, false, sizeof(repl_repl));

		repl_repl[Anum_pg_database_datdba - 1] = true;
		repl_val[Anum_pg_database_datdba - 1] = ObjectIdGetDatum(newOwnerId);

		/*
		 * Determine the modified ACL for the new owner.  This is only
		 * necessary when the ACL is non-null.
		 */
		aclDatum = heap_getattr(tuple,
								Anum_pg_database_datacl,
								RelationGetDescr(rel),
								&isNull);
		if (!isNull)
		{
			newAcl = aclnewowner(DatumGetAclP(aclDatum),
								 datForm->datdba, newOwnerId);
			repl_repl[Anum_pg_database_datacl - 1] = true;
			repl_val[Anum_pg_database_datacl - 1] = PointerGetDatum(newAcl);
		}

		newtuple = heap_modify_tuple(tuple, RelationGetDescr(rel), repl_val, repl_null, repl_repl);
		simple_heap_update(rel, &newtuple->t_self, newtuple);
		CatalogUpdateIndexes(rel, newtuple);

		heap_freetuple(newtuple);

		/* Update owner dependency reference */
		changeDependencyOnOwner(DatabaseRelationId, HeapTupleGetOid(tuple),
								newOwnerId);

		/* MPP-6929: metadata tracking */
		if (Gp_role == GP_ROLE_DISPATCH)
			MetaTrackUpdObject(DatabaseRelationId,
							   dboid,
							   GetUserId(),
							   "ALTER", "OWNER"
					);

	}

	systable_endscan(scan);

	/* Close pg_database, but keep lock till commit */
	heap_close(rel, NoLock);

	/*
	 * We don't bother updating the flat file since ALTER DATABASE OWNER
	 * doesn't affect it.
	 */
}


/*
 * Helper functions
 */

/*
 * Look up info about the database named "name".  If the database exists,
 * obtain the specified lock type on it, fill in any of the remaining
 * parameters that aren't NULL, and return TRUE.  If no such database,
 * return FALSE.
 */
static bool
get_db_info(const char *name, LOCKMODE lockmode,
			Oid *dbIdP, Oid *ownerIdP,
			int *encodingP, bool *dbIsTemplateP, bool *dbAllowConnP,
			Oid *dbLastSysOidP, TransactionId *dbFrozenXidP,
			Oid *dbTablespace, char **dbCollate, char **dbCtype)
{
	bool		result = false;
	Relation	relation;

	AssertArg(name);

	/* Caller may wish to grab a better lock on pg_database beforehand... */
	relation = heap_open(DatabaseRelationId, AccessShareLock);
	/* XXX XXX: should this be RowExclusive, depending on lockmode? We
	 * try to get a lock later... */

	/*
	 * Loop covers the rare case where the database is renamed before we can
	 * lock it.  We try again just in case we can find a new one of the same
	 * name.
	 */
	for (;;)
	{
		ScanKeyData scanKey;
		SysScanDesc scan;
		HeapTuple	tuple;
		Oid			dbOid;

		/*
		 * there's no syscache for database-indexed-by-name, so must do it the
		 * hard way
		 */
		ScanKeyInit(&scanKey,
					Anum_pg_database_datname,
					BTEqualStrategyNumber, F_NAMEEQ,
					CStringGetDatum(name));

		scan = systable_beginscan(relation, DatabaseNameIndexId, true,
								  SnapshotNow, 1, &scanKey);

		tuple = systable_getnext(scan);

		if (!HeapTupleIsValid(tuple))
		{
			/* definitely no database of that name */
			systable_endscan(scan);
			break;
		}

		dbOid = HeapTupleGetOid(tuple);

		systable_endscan(scan);

		/*
		 * Now that we have a database OID, we can try to lock the DB.
		 */
		if (lockmode != NoLock)
			LockSharedObject(DatabaseRelationId, dbOid, 0, lockmode);

		/*
		 * And now, re-fetch the tuple by OID.	If it's still there and still
		 * the same name, we win; else, drop the lock and loop back to try
		 * again.
		 */
		tuple = SearchSysCache(DATABASEOID,
							   ObjectIdGetDatum(dbOid),
							   0, 0, 0);
		if (HeapTupleIsValid(tuple))
		{
			Form_pg_database dbform = (Form_pg_database) GETSTRUCT(tuple);

			if (strcmp(name, NameStr(dbform->datname)) == 0)
			{
				/* oid of the database */
				if (dbIdP)
					*dbIdP = dbOid;
				/* oid of the owner */
				if (ownerIdP)
					*ownerIdP = dbform->datdba;
				/* character encoding */
				if (encodingP)
					*encodingP = dbform->encoding;
				/* allowed as template? */
				if (dbIsTemplateP)
					*dbIsTemplateP = dbform->datistemplate;
				/* allowing connections? */
				if (dbAllowConnP)
					*dbAllowConnP = dbform->datallowconn;
				/* last system OID used in database */
				if (dbLastSysOidP)
					*dbLastSysOidP = dbform->datlastsysoid;
				/* limit of frozen XIDs */
				if (dbFrozenXidP)
					*dbFrozenXidP = dbform->datfrozenxid;
				/* default tablespace for this database */
				if (dbTablespace)
					*dbTablespace = dbform->dattablespace;
<<<<<<< HEAD
 				/* default locale settings for this database */
 				if (dbCollate)
 					*dbCollate = pstrdup(NameStr(dbform->datcollate));
 				if (dbCtype)
 					*dbCtype = pstrdup(NameStr(dbform->datctype));
=======
>>>>>>> 9d0b7d17
				ReleaseSysCache(tuple);
				result = true;
				break;
			}
			/* can only get here if it was just renamed */
			ReleaseSysCache(tuple);
		}

		if (lockmode != NoLock)
			UnlockSharedObject(DatabaseRelationId, dbOid, 0, lockmode);
	}

	heap_close(relation, AccessShareLock);

	return result;
}

/* Check if current user has createdb privileges */
static bool
have_createdb_privilege(void)
{
	bool		result = false;
	HeapTuple	utup;

	/* Superusers can always do everything */
	if (superuser())
		return true;

	utup = SearchSysCache(AUTHOID,
						  ObjectIdGetDatum(GetUserId()),
						  0, 0, 0);
	if (HeapTupleIsValid(utup))
	{
		result = ((Form_pg_authid) GETSTRUCT(utup))->rolcreatedb;
		ReleaseSysCache(utup);
	}
	return result;
}

/*
 * The remove_dbtablespaces() functionality is covered by AtEOXact_smgr(bool forCommit)
 * - for `createdb()` failure during transaction abort.
 * - for `dropdb()` during transaction commit.
 */
#if 0 /* Upstream code not applicable to GPDB */
/*
 * Remove tablespace directories
 *
 * We don't know what tablespaces db_id is using, so iterate through all
 * tablespaces removing <tablespace>/db_id
 */
static void
remove_dbtablespaces(Oid db_id)
{
	Relation	rel;
	HeapScanDesc scan;
	HeapTuple	tuple;
	Snapshot	snapshot;

	/*
	 * As in createdb(), we'd better use an MVCC snapshot here, since this
	 * scan can run for a long time.  Duplicate visits to tablespaces would be
	 * harmless, but missing a tablespace could result in permanently leaked
	 * files.
	 *
	 * XXX change this when a generic fix for SnapshotNow races is implemented
	 */
	snapshot = CopySnapshot(GetLatestSnapshot());

	rel = heap_open(TableSpaceRelationId, AccessShareLock);
	scan = heap_beginscan(rel, snapshot, 0, NULL);
	while ((tuple = heap_getnext(scan, ForwardScanDirection)) != NULL)
	{
		Oid			dsttablespace = HeapTupleGetOid(tuple);
		char	   *dstpath;
		struct stat st;

		/* Don't mess with the global tablespace */
		if (dsttablespace == GLOBALTABLESPACE_OID)
			continue;

		dstpath = GetDatabasePath(db_id, dsttablespace);

		if (lstat(dstpath, &st) < 0 || !S_ISDIR(st.st_mode))
		{
			/* Assume we can ignore it */
			pfree(dstpath);
			continue;
		}

		if (!rmtree(dstpath, true))
			ereport(WARNING,
					(errmsg("some useless files may be left behind in old database directory \"%s\"",
							dstpath)));

		/* Record the filesystem change in XLOG */
		{
			xl_dbase_drop_rec xlrec;
			XLogRecData rdata[1];

			xlrec.db_id = db_id;
			xlrec.tablespace_id = dsttablespace;

			rdata[0].data = (char *) &xlrec;
			rdata[0].len = sizeof(xl_dbase_drop_rec);
			rdata[0].buffer = InvalidBuffer;
			rdata[0].next = NULL;

			(void) XLogInsert(RM_DBASE_ID, XLOG_DBASE_DROP, rdata);
		}

		pfree(dstpath);
	}

	heap_endscan(scan);
	heap_close(rel, AccessShareLock);
}
#endif

/*
 * Check for existing files that conflict with a proposed new DB OID;
 * return TRUE if there are any
 *
 * If there were a subdirectory in any tablespace matching the proposed new
 * OID, we'd get a create failure due to the duplicate name ... and then we'd
 * try to remove that already-existing subdirectory during the cleanup in
 * remove_dbtablespaces.  Nuking existing files seems like a bad idea, so
 * instead we make this extra check before settling on the OID of the new
 * database.  This exactly parallels what GetNewRelFileNode() does for table
 * relfilenode values.
 */
static bool
check_db_file_conflict(Oid db_id)
{
	bool		result = false;
	Relation	rel;
	HeapScanDesc scan;
	HeapTuple	tuple;
	Snapshot	snapshot;

	/*
	 * As in createdb(), we'd better use an MVCC snapshot here; missing a
	 * tablespace could result in falsely reporting the OID is unique, with
	 * disastrous future consequences per the comment above.
	 *
	 * XXX change this when a generic fix for SnapshotNow races is implemented
	 */
	snapshot = RegisterSnapshot(GetLatestSnapshot());

	rel = heap_open(TableSpaceRelationId, AccessShareLock);
	scan = heap_beginscan(rel, snapshot, 0, NULL);
	while ((tuple = heap_getnext(scan, ForwardScanDirection)) != NULL)
	{
		Oid			dsttablespace = HeapTupleGetOid(tuple);
		char	   *dstpath;
		struct stat st;

		/* Don't mess with the global tablespace */
		if (dsttablespace == GLOBALTABLESPACE_OID)
			continue;

		dstpath = GetDatabasePath(db_id, dsttablespace);

		if (lstat(dstpath, &st) == 0)
		{
			/* Found a conflicting file (or directory, whatever) */
			pfree(dstpath);
			result = true;
			break;
		}

		pfree(dstpath);
	}

	heap_endscan(scan);
	heap_close(rel, AccessShareLock);
	UnregisterSnapshot(snapshot);

	return result;
}

/*
 * Issue a suitable errdetail message for a busy database
 */
static int
errdetail_busy_db(int notherbackends, int npreparedxacts)
{
	/*
	 * We don't worry about singular versus plural here, since the English
	 * rules for that don't translate very well.  But we can at least avoid
	 * the case of zero items.
	 */
	if (notherbackends > 0 && npreparedxacts > 0)
		errdetail("There are %d other session(s) and %d prepared transaction(s) using the database.",
				  notherbackends, npreparedxacts);
	else if (notherbackends > 0)
		errdetail("There are %d other session(s) using the database.",
				  notherbackends);
	else
		errdetail("There are %d prepared transaction(s) using the database.",
				  npreparedxacts);
	return 0;					/* just to keep ereport macro happy */
}

/*
 * get_database_oid - given a database name, look up the OID
 *
 * Returns InvalidOid if database name not found.
 */
Oid
get_database_oid(const char *dbname, bool missing_ok)
{
	Relation	pg_database;
	ScanKeyData entry[1];
	SysScanDesc scan;
	HeapTuple	dbtuple;
	Oid			oid;

	/*
	 * There's no syscache for pg_database indexed by name, so we must look
	 * the hard way.
	 */
	pg_database = heap_open(DatabaseRelationId, AccessShareLock);
	ScanKeyInit(&entry[0],
				Anum_pg_database_datname,
				BTEqualStrategyNumber, F_NAMEEQ,
				CStringGetDatum(dbname));
	scan = systable_beginscan(pg_database, DatabaseNameIndexId, true,
							  SnapshotNow, 1, entry);

	dbtuple = systable_getnext(scan);

	/* We assume that there can be at most one matching tuple */
	if (HeapTupleIsValid(dbtuple))
		oid = HeapTupleGetOid(dbtuple);
	else
		oid = InvalidOid;

	systable_endscan(scan);
	heap_close(pg_database, AccessShareLock);

	if (!OidIsValid(oid) && !missing_ok)
		ereport(ERROR,
				(errcode(ERRCODE_UNDEFINED_DATABASE),
				 errmsg("database \"%s\" does not exist",
						 dbname)));

	return oid;
}


/*
 * get_database_name - given a database OID, look up the name
 *
 * Returns a palloc'd string, or NULL if no such database.
 */
char *
get_database_name(Oid dbid)
{
	HeapTuple	dbtuple;
	char	   *result;

	dbtuple = SearchSysCache(DATABASEOID,
							 ObjectIdGetDatum(dbid),
							 0, 0, 0);
	if (HeapTupleIsValid(dbtuple))
	{
		result = pstrdup(NameStr(((Form_pg_database) GETSTRUCT(dbtuple))->datname));
		ReleaseSysCache(dbtuple);
	}
	else
		result = NULL;

	return result;
}

/*
 * DATABASE resource manager's routines
 */
void
dbase_redo(XLogRecPtr beginLoc  __attribute__((unused)), XLogRecPtr lsn  __attribute__((unused)), XLogRecord *record)
{
	uint8		info = record->xl_info & ~XLR_INFO_MASK;

	if (info == XLOG_DBASE_CREATE)
	{
		xl_dbase_create_rec *xlrec = (xl_dbase_create_rec *) XLogRecGetData(record);
		char	   *src_path;
		char	   *dst_path;
		struct stat st;

		src_path = GetDatabasePath(xlrec->src_db_id, xlrec->src_tablespace_id);
		dst_path = GetDatabasePath(xlrec->db_id, xlrec->tablespace_id);

		/*
		 * Our theory for replaying a CREATE is to forcibly drop the target
		 * subdirectory if present, then re-copy the source data. This may be
		 * more work than needed, but it is simple to implement.
		 */
		if (stat(dst_path, &st) == 0 && S_ISDIR(st.st_mode))
		{
			if (!rmtree(dst_path, true))
				ereport(WARNING,
						(errmsg("some useless files may be left behind in old database directory \"%s\"",
								dst_path)));
		}

		/*
		 * Force dirty buffers out to disk, to ensure source database is
		 * up-to-date for the copy.
		 */
		FlushDatabaseBuffers(xlrec->src_db_id);

		/*
		 * Copy this subdirectory to the new location
		 *
		 * We don't need to copy subdirectories
		 */
		copydir(src_path, dst_path, false);
	}
	else
		elog(PANIC, "dbase_redo: unknown op code %u", info);
}

void
dbase_desc(StringInfo buf, XLogRecPtr beginLoc, XLogRecord *record)
{
	uint8		info = record->xl_info & ~XLR_INFO_MASK;
	char		*rec = XLogRecGetData(record);

	if (info == XLOG_DBASE_CREATE)
	{
		xl_dbase_create_rec *xlrec = (xl_dbase_create_rec *) rec;

		appendStringInfo(buf, "create db: copy dir %u/%u to %u/%u",
						 xlrec->src_db_id, xlrec->src_tablespace_id,
						 xlrec->db_id, xlrec->tablespace_id);
	}
	else
		appendStringInfo(buf, "UNKNOWN");
}<|MERGE_RESOLUTION|>--- conflicted
+++ resolved
@@ -2435,36 +2435,20 @@
 		StringInfoData buffer;
 
 		initStringInfo(&buffer);
-<<<<<<< HEAD
-		appendStringInfo(&buffer, "ALTER DATABASE \"%s\" ", stmt->dbname);
-		
-=======
 
 		appendStringInfo(&buffer, "ALTER DATABASE %s ", quote_identifier(stmt->dbname));
 
->>>>>>> 9d0b7d17
 		if (stmt->setstmt->kind ==  VAR_RESET_ALL)
 			appendStringInfo(&buffer, "RESET ALL");
 		else if (valuestr == NULL)
-<<<<<<< HEAD
-			appendStringInfo(&buffer, "RESET \"%s\"", stmt->setstmt->name);
-=======
-		{
 			appendStringInfo(&buffer, "RESET %s", quote_identifier(stmt->setstmt->name));
-		}
->>>>>>> 9d0b7d17
 		else
 		{
 			ListCell   *l;
 			bool		first;
 
-<<<<<<< HEAD
-			appendStringInfo(&buffer, "SET \"%s\" TO ", stmt->setstmt->name);
-		
-=======
 			appendStringInfo(&buffer, "SET %s TO ", quote_identifier(stmt->setstmt->name));
 
->>>>>>> 9d0b7d17
 			/* Parse string into list of identifiers */
 			first = true;
 			foreach(l, stmt->setstmt->args)
@@ -2488,12 +2472,7 @@
 						appendStringInfoString(&buffer, quote_literal_internal(strVal(&arg->val)));
 						break;
 					default:
-<<<<<<< HEAD
-						appendStringInfo(&buffer, "%s",
-										 quote_identifier(strVal(&arg->val)));
-=======
 						elog(ERROR, "unexpected constant type: %d", nodeTag(&arg->val));
->>>>>>> 9d0b7d17
 				}
 			}
 		}
@@ -2747,14 +2726,11 @@
 				/* default tablespace for this database */
 				if (dbTablespace)
 					*dbTablespace = dbform->dattablespace;
-<<<<<<< HEAD
- 				/* default locale settings for this database */
- 				if (dbCollate)
- 					*dbCollate = pstrdup(NameStr(dbform->datcollate));
- 				if (dbCtype)
- 					*dbCtype = pstrdup(NameStr(dbform->datctype));
-=======
->>>>>>> 9d0b7d17
+				/* default locale settings for this database */
+				if (dbCollate)
+					*dbCollate = pstrdup(NameStr(dbform->datcollate));
+				if (dbCtype)
+					*dbCtype = pstrdup(NameStr(dbform->datctype));
 				ReleaseSysCache(tuple);
 				result = true;
 				break;
