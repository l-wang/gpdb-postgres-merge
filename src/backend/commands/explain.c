--- conflicted
+++ resolved
@@ -2442,87 +2442,6 @@
 						 ancestors, es);
 }
 
-<<<<<<< HEAD
-=======
-/*
- * If it's EXPLAIN ANALYZE, show tuplesort stats for a sort node
- *
- * GPDB_90_MERGE_FIXME: The sort statistics are stored quite differently from
- * upstream, it would be nice to rewrite this to avoid looping over all the
- * sort methods and instead have a _get_stats() function as in upstream.
- */
-static void
-show_sort_info(SortState *sortstate, ExplainState *es)
-{
-	CdbExplain_NodeSummary *ns;
-	int			i;
-
-	if (!es->analyze)
-		return;
-
-	ns = ((PlanState *) sortstate)->instrument->cdbNodeSummary;
-	/* FIXME: why can ns be NULL? */
-	if (!ns)
-		return;
-	for (i = 0; i < NUM_SORT_METHOD; i++)
-	{
-		CdbExplain_Agg	*agg;
-		const char *sortMethod;
-		const char *spaceType;
-
-		sortMethod = sort_method_enum_str[i];
-
-		/*
-		 * Memory and disk usage statistics are saved separately in GPDB so
-		 * need to pull out the one in question first
-		 */
-		spaceType = "Memory";
-		agg = &ns->sortSpaceUsed[MEMORY_SORT_SPACE_TYPE - 1][i];
-		if (agg->vcnt > 0)
-			spaceType = "Memory";
-		else
-		{
-			spaceType = "Disk";
-			agg = &ns->sortSpaceUsed[DISK_SORT_SPACE_TYPE - 1][i];
-		}
-
-		/*
-		 * If the current sort method in question hasn't been used, skip to
-		 * next one
-		 */
-		if (agg->vcnt  == 0)
-			continue;
-
-		if (es->format == EXPLAIN_FORMAT_TEXT)
-		{
-			appendStringInfoSpaces(es->str, es->indent * 2);
-			appendStringInfo(es->str, "Sort Method:  %s  %s: %ldkB",
-				sortMethod, spaceType, (long) agg->vsum);
-			if (es->verbose)
-			{
-				appendStringInfo(es->str, "  Max Memory: %ldkB  Avg Memory: %ldkb (%d segments)",
-								 (long) agg->vmax,
-								 (long) (agg->vsum / agg->vcnt),
-								 agg->vcnt);
-			}
-			appendStringInfo(es->str, "\n");
-		}
-		else
-		{
-			ExplainPropertyText("Sort Method", sortMethod, es);
-			ExplainPropertyLong("Sort Space Used", (long) agg->vsum, es);
-			ExplainPropertyText("Sort Space Type", spaceType, es);
-			if (es->verbose)
-			{
-				ExplainPropertyLong("Sort Max Segment Memory", (long) agg->vmax, es);
-				ExplainPropertyLong("Sort Avg Segment Memory", (long) (agg->vsum / agg->vcnt), es);
-				ExplainPropertyInteger("Sort Segments", agg->vcnt, es);
-			}
-		}
-	}
-}
-
->>>>>>> e70f73e0
 static void
 show_windowagg_keys(WindowAggState *waggstate, List *ancestors, ExplainState *es)
 {
