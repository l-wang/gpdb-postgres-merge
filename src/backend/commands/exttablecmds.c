--- conflicted
+++ resolved
@@ -18,6 +18,7 @@
 
 #include "access/extprotocol.h"
 #include "access/reloptions.h"
+#include "access/table.h"
 #include "catalog/indexing.h"
 #include "catalog/namespace.h"
 #include "catalog/oid_dispatch.h"
@@ -148,135 +149,6 @@
 				 exttypeDesc->exttabletype);
 	}
 
-<<<<<<< HEAD
-	/*----------
-	 * check permissions to create this external table.
-	 *
-	 * - Always allow if superuser.
-	 * - Never allow EXECUTE or 'file' exttables if not superuser.
-	 * - Allow http, gpfdist or gpfdists tables if pg_auth has the right
-	 *	 permissions for this role and for this type of table
-	 *----------
-	 */
-	if (!superuser() && Gp_role == GP_ROLE_DISPATCH)
-	{
-		if (exttypeDesc->exttabletype == EXTTBL_TYPE_EXECUTE)
-		{
-			ereport(ERROR,
-					(errcode(ERRCODE_INSUFFICIENT_PRIVILEGE),
-					 errmsg("must be superuser to create an EXECUTE external web table")));
-		}
-		else
-		{
-			ListCell   *first_uri = list_head(exttypeDesc->location_list);
-			Value	   *v = lfirst(first_uri);
-			char	   *uri_str = pstrdup(v->val.str);
-			Uri		   *uri = ParseExternalTableUri(uri_str);
-
-			Assert(exttypeDesc->exttabletype == EXTTBL_TYPE_LOCATION);
-
-			if (uri->protocol == URI_FILE)
-			{
-				ereport(ERROR,
-						(errcode(ERRCODE_INSUFFICIENT_PRIVILEGE),
-						 errmsg("must be superuser to create an external table with a file protocol")));
-			}
-			else
-			{
-				/*
-				 * Check if this role has the proper 'gpfdist', 'gpfdists' or
-				 * 'http' permissions in pg_auth for creating this table.
-				 */
-
-				bool		isnull;
-				HeapTuple	tuple;
-
-				tuple = SearchSysCache1(AUTHOID, ObjectIdGetDatum(userid));
-				if (!HeapTupleIsValid(tuple))
-					ereport(ERROR,
-							(errcode(ERRCODE_UNDEFINED_OBJECT),
-							 errmsg("role \"%s\" does not exist (in DefineExternalRelation)",
-									GetUserNameFromId(userid, false))));
-
-				if ((uri->protocol == URI_GPFDIST || uri->protocol == URI_GPFDISTS) && iswritable)
-				{
-					Datum	 	d_wextgpfd;
-					bool		createwextgpfd;
-
-					d_wextgpfd = SysCacheGetAttr(AUTHOID, tuple,
-												 Anum_pg_authid_rolcreatewextgpfd,
-												 &isnull);
-					createwextgpfd = (isnull ? false : DatumGetBool(d_wextgpfd));
-
-					if (!createwextgpfd)
-						ereport(ERROR,
-								(errcode(ERRCODE_INSUFFICIENT_PRIVILEGE),
-								 errmsg("permission denied: no privilege to create a writable gpfdist(s) external table")));
-				}
-				else if ((uri->protocol == URI_GPFDIST || uri->protocol == URI_GPFDISTS) && !iswritable)
-				{
-					Datum		d_rextgpfd;
-					bool		createrextgpfd;
-
-					d_rextgpfd = SysCacheGetAttr(AUTHOID, tuple,
-												 Anum_pg_authid_rolcreaterextgpfd,
-												 &isnull);
-					createrextgpfd = (isnull ? false : DatumGetBool(d_rextgpfd));
-
-					if (!createrextgpfd)
-						ereport(ERROR,
-								(errcode(ERRCODE_INSUFFICIENT_PRIVILEGE),
-								 errmsg("permission denied: no privilege to create a readable gpfdist(s) external table")));
-				}
-				else if (uri->protocol == URI_HTTP && !iswritable)
-				{
-					Datum		d_exthttp;
-					bool		createrexthttp;
-
-					d_exthttp = SysCacheGetAttr(AUTHOID, tuple,
-												Anum_pg_authid_rolcreaterexthttp,
-												&isnull);
-					createrexthttp = (isnull ? false : DatumGetBool(d_exthttp));
-
-					if (!createrexthttp)
-						ereport(ERROR,
-								(errcode(ERRCODE_INSUFFICIENT_PRIVILEGE),
-								 errmsg("permission denied: no privilege to create an http external table")));
-				}
-				else if (uri->protocol == URI_CUSTOM)
-				{
-					Oid			ownerId = GetUserId();
-					char	   *protname = uri->customprotocol;
-					Oid			ptcId = get_extprotocol_oid(protname, false);
-					AclResult	aclresult;
-
-					/* Check we have the right permissions on this protocol */
-					if (!pg_extprotocol_ownercheck(ptcId, ownerId))
-					{
-						AclMode		mode = (iswritable ? ACL_INSERT : ACL_SELECT);
-
-						aclresult = pg_extprotocol_aclcheck(ptcId, ownerId, mode);
-
-						if (aclresult != ACLCHECK_OK)
-							aclcheck_error(aclresult, OBJECT_EXTPROTOCOL, protname);
-					}
-				}
-				else
-					ereport(ERROR,
-							(errcode(ERRCODE_INTERNAL_ERROR),
-							 errmsg("internal error in DefineExternalRelation"),
-							 errdetail("Protocol is %d, writable is %d.",
-									   uri->protocol, iswritable)));
-
-				ReleaseSysCache(tuple);
-			}
-			FreeExternalTableUri(uri);
-			pfree(uri_str);
-		}
-	}
-
-=======
->>>>>>> 11e40e80
 	/*
 	 * Parse and validate FORMAT clause.
 	 */
@@ -770,14 +642,7 @@
 {
 	List 	   *cslist = NIL;
 	ListCell   *option;
-<<<<<<< HEAD
-	Datum		result;
-	char	   *format_str;
-	char	   *formatter = NULL;
-	StringInfoData cfbuf;
 	ParseState *pstate;
-=======
->>>>>>> 11e40e80
 
 	CopyState cstate = palloc0(sizeof(CopyStateData));
 
@@ -820,16 +685,12 @@
 		if (fmttype_is_csv(formattype))
 		{
 			formatOpts = list_copy(formatOpts);
-<<<<<<< HEAD
-			formatOpts = lappend(formatOpts, makeDefElem("format", (Node *)makeString("csv"), -1));
-=======
-			formatOpts = lappend(formatOpts, makeDefElem("format", (Node *) makeString("csv")));
-
-			cslist = lappend(cslist, makeDefElem("format", (Node *) makeString("csv")));
->>>>>>> 11e40e80
+			formatOpts = lappend(formatOpts, makeDefElem("format", (Node *) makeString("csv"), -1));
+
+			cslist = lappend(cslist, makeDefElem("format", (Node *) makeString("csv"), -1));
 		}
 		else
-			cslist = lappend(cslist, makeDefElem("format", (Node *) makeString("text")));
+			cslist = lappend(cslist, makeDefElem("format", (Node *) makeString("text"), -1));
 
 		/* verify all user supplied control char combinations are legal */
 		ProcessCopyOptions(pstate,
@@ -840,28 +701,28 @@
 						   false /* is_copy */);
 
 		/* keep the same order with the original pg_exttable catalog's fmtopt field */
-		cslist = lappend(cslist, makeDefElem("delimiter", (Node *) makeString(cstate->delim)));
-		cslist = lappend(cslist, makeDefElem("null", (Node *) makeString(cstate->null_print)));
-		cslist = lappend(cslist, makeDefElem("escape", (Node *) makeString(cstate->escape)));
+		cslist = lappend(cslist, makeDefElem("delimiter", (Node *) makeString(cstate->delim), -1));
+		cslist = lappend(cslist, makeDefElem("null", (Node *) makeString(cstate->null_print), -1));
+		cslist = lappend(cslist, makeDefElem("escape", (Node *) makeString(cstate->escape), -1));
 		if (fmttype_is_csv(formattype))
-			cslist = lappend(cslist, makeDefElem("quote", (Node *) makeString(cstate->quote)));
+			cslist = lappend(cslist, makeDefElem("quote", (Node *) makeString(cstate->quote), -1));
 		if (cstate->header_line)
-			cslist = lappend(cslist, makeDefElem("header", (Node *) makeString("true")));
+			cslist = lappend(cslist, makeDefElem("header", (Node *) makeString("true"), -1));
 		if (cstate->fill_missing)
-			cslist = lappend(cslist, makeDefElem("fill_missing_fields", (Node *) makeString("true")));
+			cslist = lappend(cslist, makeDefElem("fill_missing_fields", (Node *) makeString("true"), -1));
 
 		/* Re-construct the FORCE NOT NULL list string */
 		if (cstate->force_notnull)
-			cslist = lappend(cslist, makeDefElem("force_not_null", (Node *) makeString(list_join(cstate->force_notnull, ','))));
+			cslist = lappend(cslist, makeDefElem("force_not_null", (Node *) makeString(list_join(cstate->force_notnull, ',')), -1));
 
 		/* Re-construct the FORCE QUOTE list string */
 		if (cstate->force_quote)
-			cslist = lappend(cslist, makeDefElem("force_quote", (Node *) makeString(list_join(cstate->force_quote, ','))));
+			cslist = lappend(cslist, makeDefElem("force_quote", (Node *) makeString(list_join(cstate->force_quote, ',')), -1));
 		else if (cstate->force_quote_all)
-			cslist = lappend(cslist, makeDefElem("force_quote", (Node *) makeString("*")));
+			cslist = lappend(cslist, makeDefElem("force_quote", (Node *) makeString("*"), -1));
 
 		if (cstate->eol_str)
-			cslist = lappend(cslist, makeDefElem("newline", (Node *) makeString(cstate->eol_str)));
+			cslist = lappend(cslist, makeDefElem("newline", (Node *) makeString(cstate->eol_str), -1));
 	}
 	else
 	{
@@ -888,7 +749,7 @@
 					 errmsg("no formatter function specified")));
 
 		cslist = list_copy(formatOpts);
-		cslist = lappend(cslist, makeDefElem("format", (Node *) makeString("custom")));
+		cslist = lappend(cslist, makeDefElem("format", (Node *) makeString("custom"), -1));
 	}
 
 	return cslist;
@@ -971,30 +832,30 @@
 {
 	List		*entryOptions = NIL;
 
-	entryOptions = lappend(entryOptions, makeDefElem("format_type", (Node *)makeString(psprintf("%c", formattype))));
+	entryOptions = lappend(entryOptions, makeDefElem("format_type", (Node *) makeString(psprintf("%c", formattype)), -1));
 
 	if (commandString)
 	{
 		/* EXECUTE type table - store command and command location */
-		entryOptions = lappend(entryOptions, makeDefElem("command", (Node *)makeString(pstrdup(commandString))));
-		entryOptions = lappend(entryOptions, makeDefElem("execute_on", (Node *)makeString(pstrdup(locationExec))));
+		entryOptions = lappend(entryOptions, makeDefElem("command", (Node *) makeString(pstrdup(commandString)), -1));
+		entryOptions = lappend(entryOptions, makeDefElem("execute_on", (Node *) makeString(pstrdup(locationExec)), -1));
 	}
 	else
 	{
 		/* LOCATION type table - store uri locations. command is NULL */
-		entryOptions = lappend(entryOptions, makeDefElem("location_uris", (Node *)makeString(pstrdup(locationUris))));
-		entryOptions = lappend(entryOptions, makeDefElem("execute_on", (Node *)makeString(pstrdup(locationExec))));
+		entryOptions = lappend(entryOptions, makeDefElem("location_uris", (Node *) makeString(pstrdup(locationUris)), -1));
+		entryOptions = lappend(entryOptions, makeDefElem("execute_on", (Node *) makeString(pstrdup(locationExec)), -1));
 	}
 
 	if (issreh)
 	{
-		entryOptions = lappend(entryOptions, makeDefElem("reject_limit", (Node *)makeString(psprintf("%d", rejectlimit))));
-		entryOptions = lappend(entryOptions, makeDefElem("reject_limit_type", (Node *)makeString(psprintf("%c", rejectlimittype))));
-	}
-
-	entryOptions = lappend(entryOptions, makeDefElem("log_errors", (Node *)makeString(psprintf("%c", logerrors))));
-	entryOptions = lappend(entryOptions, makeDefElem("encoding", (Node *)makeString(psprintf("%d", encoding))));
-	entryOptions = lappend(entryOptions, makeDefElem("is_writable", (Node *)makeString(iswritable ? pstrdup("true") : pstrdup("false"))));
+		entryOptions = lappend(entryOptions, makeDefElem("reject_limit", (Node *) makeString(psprintf("%d", rejectlimit)), -1));
+		entryOptions = lappend(entryOptions, makeDefElem("reject_limit_type", (Node *) makeString(psprintf("%c", rejectlimittype)), -1));
+	}
+
+	entryOptions = lappend(entryOptions, makeDefElem("log_errors", (Node *) makeString(psprintf("%c", logerrors)), -1));
+	entryOptions = lappend(entryOptions, makeDefElem("encoding", (Node *) makeString(psprintf("%d", encoding)), -1));
+	entryOptions = lappend(entryOptions, makeDefElem("is_writable", (Node *) makeString(iswritable ? pstrdup("true") : pstrdup("false")), -1));
 
 	/*
 	 * Add the dependency of custom external table
@@ -1067,7 +928,7 @@
 	bool		isNull;
 	List		*ftoptions_list = NIL;;
 
-	pg_foreign_table_rel = heap_open(ForeignTableRelationId, RowExclusiveLock);
+	pg_foreign_table_rel = table_open(ForeignTableRelationId, RowExclusiveLock);
 
 	ScanKeyInit(&ftkey,
 				Anum_pg_foreign_table_ftrelid,
@@ -1106,7 +967,7 @@
 
 	/* Finish up scan and close catalogs */
 	systable_endscan(ftscan);
-	heap_close(pg_foreign_table_rel, RowExclusiveLock);
+	table_close(pg_foreign_table_rel, RowExclusiveLock);
 
 	return extentry;
 }
@@ -1204,12 +1065,12 @@
 			continue;
 		}
 
-		entryOptions = lappend(entryOptions, makeDefElem(def->defname, (Node *)makeString(pstrdup(defGetString(def)))));
+		entryOptions = lappend(entryOptions, makeDefElem(def->defname, (Node *) makeString(pstrdup(defGetString(def))), -1));
 	}
 
 	/* If CSV format was chosen, make it visible to ProcessCopyOptions. */
 	if (fmttype_is_csv(extentry->fmtcode))
-			entryOptions = lappend(entryOptions, makeDefElem("format", (Node *) makeString("csv")));
+		entryOptions = lappend(entryOptions, makeDefElem("format", (Node *) makeString("csv"), -1));
 
 	/*
 	 * external table syntax does have these for sure, but errors could happen
