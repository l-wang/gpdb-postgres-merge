--- conflicted
+++ resolved
@@ -37,11 +37,8 @@
 #include "access/sysattr.h"
 #include "catalog/dependency.h"
 #include "catalog/indexing.h"
-<<<<<<< HEAD
+#include "catalog/objectaccess.h"
 #include "catalog/oid_dispatch.h"
-=======
-#include "catalog/objectaccess.h"
->>>>>>> a4bebdd9
 #include "catalog/pg_aggregate.h"
 #include "catalog/pg_cast.h"
 #include "catalog/pg_language.h"
@@ -2231,15 +2228,11 @@
 	}
 
 	/* dependency on extension */
-<<<<<<< HEAD
 	recordDependencyOnCurrentExtension(&myself, false);
-=======
-	recordDependencyOnCurrentExtension(&myself);
 
 	/* Post creation hook for new cast */
 	InvokeObjectAccessHook(OAT_POST_CREATE,
 						   CastRelationId, myself.objectId, 0);
->>>>>>> a4bebdd9
 
 	heap_freetuple(tuple);
 
@@ -2370,11 +2363,7 @@
 AlterFunctionNamespace(List *name, List *argtypes, bool isagg,
 					   const char *newschema)
 {
-<<<<<<< HEAD
-	Oid 		procOid;
-=======
 	Oid			procOid;
->>>>>>> a4bebdd9
 	Oid			nspOid;
 
 	/* get function OID */
@@ -2383,11 +2372,7 @@
 	else
 		procOid = LookupFuncNameTypeNames(name, argtypes, false);
 
-<<<<<<< HEAD
-	/* get schema OID and check its permission */
-=======
 	/* get schema OID and check its permissions */
->>>>>>> a4bebdd9
 	nspOid = LookupCreationNamespace(newschema);
 
 	AlterFunctionNamespace_oid(procOid, nspOid);
@@ -2425,15 +2410,9 @@
 							  ObjectIdGetDatum(nspOid)))
 		ereport(ERROR,
 				(errcode(ERRCODE_DUPLICATE_FUNCTION),
-<<<<<<< HEAD
-						errmsg("function \"%s\" already exists in schema \"%s\"",
-							   NameStr(proc->proname),
-							   get_namespace_name(nspOid))));
-=======
 				 errmsg("function \"%s\" already exists in schema \"%s\"",
 						NameStr(proc->proname),
 						get_namespace_name(nspOid))));
->>>>>>> a4bebdd9
 
 	/* OK, modify the pg_proc row */
 
@@ -2452,12 +2431,6 @@
 	heap_freetuple(tup);
 
 	heap_close(procRel, RowExclusiveLock);
-<<<<<<< HEAD
-=======
-
-	return oldNspOid;
-}
->>>>>>> a4bebdd9
 
 	return oldNspOid;
 }
