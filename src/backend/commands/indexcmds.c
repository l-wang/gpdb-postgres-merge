/*-------------------------------------------------------------------------
 *
 * indexcmds.c
 *	  POSTGRES define and remove index code.
 *
 * Portions Copyright (c) 2005-2010, Greenplum inc
 * Portions Copyright (c) 2012-Present Pivotal Software, Inc.
 * Portions Copyright (c) 1996-2019, PostgreSQL Global Development Group
 * Portions Copyright (c) 1994, Regents of the University of California
 *
 *
 * IDENTIFICATION
 *	  src/backend/commands/indexcmds.c
 *
 *-------------------------------------------------------------------------
 */

#include "postgres.h"

#include "access/amapi.h"
#include "access/heapam.h"
#include "access/htup_details.h"
#include "access/reloptions.h"
#include "access/sysattr.h"
#include "access/tupconvert.h"
#include "access/tableam.h"
#include "access/xact.h"
#include "catalog/catalog.h"
#include "catalog/index.h"
#include "catalog/indexing.h"
#include "catalog/pg_am.h"
#include "catalog/pg_constraint.h"
#include "catalog/pg_inherits.h"
#include "catalog/pg_opclass.h"
#include "catalog/pg_opfamily.h"
#include "catalog/pg_tablespace.h"
#include "catalog/pg_type.h"
#include "commands/comment.h"
#include "commands/dbcommands.h"
#include "commands/defrem.h"
#include "commands/event_trigger.h"
#include "commands/progress.h"
#include "commands/tablecmds.h"
#include "commands/tablespace.h"
#include "mb/pg_wchar.h"
#include "miscadmin.h"
#include "nodes/makefuncs.h"
#include "nodes/nodeFuncs.h"
#include "optimizer/optimizer.h"
#include "parser/parse_coerce.h"
#include "parser/parse_func.h"
#include "parser/parse_oper.h"
#include "partitioning/partdesc.h"
#include "pgstat.h"
#include "rewrite/rewriteManip.h"
#include "storage/lmgr.h"
#include "storage/proc.h"
#include "storage/procarray.h"
#include "storage/sinvaladt.h"
#include "utils/acl.h"
#include "utils/builtins.h"
#include "utils/fmgroids.h"
#include "utils/inval.h"
#include "utils/lsyscache.h"
#include "utils/memutils.h"
#include "utils/partcache.h"
#include "utils/pg_rusage.h"
#include "utils/regproc.h"
#include "utils/snapmgr.h"
#include "utils/syscache.h"

#include "catalog/aoblkdir.h"
#include "catalog/pg_constraint.h"
#include "catalog/oid_dispatch.h"
#include "cdb/cdbcat.h"
#include "cdb/cdbdisp_query.h"
#include "cdb/cdbdispatchresult.h"
#include "cdb/cdboidsync.h"
#include "cdb/cdbrelsize.h"
#include "cdb/cdbvars.h"
#include "libpq-fe.h"
#include "utils/faultinjector.h"

/* non-export function prototypes */
static void CheckPredicate(Expr *predicate);
static void ComputeIndexAttrs(IndexInfo *indexInfo,
				  Oid *typeOidP,
				  Oid *collationOidP,
				  Oid *classOidP,
				  int16 *colOptionP,
				  List *attList,
				  List *exclusionOpNames,
				  Oid relId,
				  const char *accessMethodName, Oid accessMethodId,
				  bool amcanorder,
				  bool isconstraint);
static char *ChooseIndexNameAddition(List *colnames);
static void RangeVarCallbackForReindexIndex(const RangeVar *relation,
											Oid relId, Oid oldRelId, void *arg);
static bool ReindexRelationConcurrently(Oid relationOid, int options);
static void ReindexPartitionedIndex(Relation parentIdx);
static void update_relispartition(Oid relationId, bool newval);

static void ReindexRelationList(List *relids, int options, bool concurrent, bool multiple);

/*
 * callback argument type for RangeVarCallbackForReindexIndex()
 */
struct ReindexIndexCallbackState
{
	bool		concurrent;		/* flag from statement */
	Oid			locked_table_oid;	/* tracks previously locked table */
};


/*
 * Helper function, to check indcheckxmin for an index on all segments, and
 * set it on the master if it was set on any segment.
 *
 * If CREATE INDEX creates a "broken" HOT chain, the new index must not be
 * used by new queries, with an old snapshot, that would need to see the old
 * values. See src/backend/access/heap/README.HOT. This is enforced by
 * setting indcheckxmin in the pg_index row. In GPDB, we use the pg_index
 * row in the master for planning, but all the data is stored in the
 * segments, so indcheckxmin must be set in the master, if it's set in any
 * of the segments.
 */
static void
cdb_sync_indcheckxmin_with_segments(Oid indexRelationId)
{
	CdbPgResults cdb_pgresults = {NULL, 0};
	int			i;
	char		cmd[100];
	bool		indcheckxmin_set_in_any_segment;

	Assert(Gp_role == GP_ROLE_DISPATCH && !IsBootstrapProcessingMode());

	/*
	 * Query all the segments, for their indcheckxmin value for this index.
	 */
	snprintf(cmd, sizeof(cmd),
			 "select indcheckxmin from pg_catalog.pg_index where indexrelid = '%u'",
			 indexRelationId);

	CdbDispatchCommand(cmd, DF_WITH_SNAPSHOT, &cdb_pgresults);

	indcheckxmin_set_in_any_segment = false;
	for (i = 0; i < cdb_pgresults.numResults; i++)
	{
		char	   *val;

		if (PQresultStatus(cdb_pgresults.pg_results[i]) != PGRES_TUPLES_OK)
		{
			cdbdisp_clearCdbPgResults(&cdb_pgresults);
			elog(ERROR, "could not fetch indcheckxmin from segment");
		}

		if (PQntuples(cdb_pgresults.pg_results[i]) != 1 ||
			PQnfields(cdb_pgresults.pg_results[i]) != 1 ||
			PQgetisnull(cdb_pgresults.pg_results[i], 0, 0))
			elog(ERROR, "unexpected shape of result set for indcheckxmin query");

		val = PQgetvalue(cdb_pgresults.pg_results[i], 0, 0);
		if (val[0] == 't')
		{
			indcheckxmin_set_in_any_segment = true;
			break;
		}
		else if (val[0] != 'f')
			elog(ERROR, "invalid boolean value received from segment: %s", val);
	}

	cdbdisp_clearCdbPgResults(&cdb_pgresults);

	/*
	 * If indcheckxmin was set on any segment, also set it in the master.
	 */
	if (indcheckxmin_set_in_any_segment)
	{
		Relation	pg_index;
		HeapTuple	indexTuple;
		Form_pg_index indexForm;

		pg_index = heap_open(IndexRelationId, RowExclusiveLock);

		indexTuple = SearchSysCacheCopy1(INDEXRELID, ObjectIdGetDatum(indexRelationId));
		if (!HeapTupleIsValid(indexTuple))
			elog(ERROR, "cache lookup failed for index %u", indexRelationId);
		indexForm = (Form_pg_index) GETSTRUCT(indexTuple);

		if (!indexForm->indcheckxmin)
		{
			indexForm->indcheckxmin = true;
			CatalogTupleUpdate(pg_index, &indexTuple->t_self, indexTuple);
		}

		heap_freetuple(indexTuple);
		heap_close(pg_index, RowExclusiveLock);
	}
}

/*
 * CheckIndexCompatible
 *		Determine whether an existing index definition is compatible with a
 *		prospective index definition, such that the existing index storage
 *		could become the storage of the new index, avoiding a rebuild.
 *
 * 'heapRelation': the relation the index would apply to.
 * 'accessMethodName': name of the AM to use.
 * 'attributeList': a list of IndexElem specifying columns and expressions
 *		to index on.
 * 'exclusionOpNames': list of names of exclusion-constraint operators,
 *		or NIL if not an exclusion constraint.
 *
 * This is tailored to the needs of ALTER TABLE ALTER TYPE, which recreates
 * any indexes that depended on a changing column from their pg_get_indexdef
 * or pg_get_constraintdef definitions.  We omit some of the sanity checks of
 * DefineIndex.  We assume that the old and new indexes have the same number
 * of columns and that if one has an expression column or predicate, both do.
 * Errors arising from the attribute list still apply.
 *
 * Most column type changes that can skip a table rewrite do not invalidate
 * indexes.  We acknowledge this when all operator classes, collations and
 * exclusion operators match.  Though we could further permit intra-opfamily
 * changes for btree and hash indexes, that adds subtle complexity with no
 * concrete benefit for core types. Note, that INCLUDE columns aren't
 * checked by this function, for them it's enough that table rewrite is
 * skipped.
 *
 * When a comparison or exclusion operator has a polymorphic input type, the
 * actual input types must also match.  This defends against the possibility
 * that operators could vary behavior in response to get_fn_expr_argtype().
 * At present, this hazard is theoretical: check_exclusion_constraint() and
 * all core index access methods decline to set fn_expr for such calls.
 *
 * We do not yet implement a test to verify compatibility of expression
 * columns or predicates, so assume any such index is incompatible.
 */
bool
CheckIndexCompatible(Oid oldId,
					 const char *accessMethodName,
					 List *attributeList,
					 List *exclusionOpNames)
{
	bool		isconstraint;
	Oid		   *typeObjectId;
	Oid		   *collationObjectId;
	Oid		   *classObjectId;
	Oid			accessMethodId;
	Oid			relationId;
	HeapTuple	tuple;
	Form_pg_index indexForm;
	Form_pg_am	accessMethodForm;
	IndexAmRoutine *amRoutine;
	bool		amcanorder;
	int16	   *coloptions;
	IndexInfo  *indexInfo;
	int			numberOfAttributes;
	int			old_natts;
	bool		isnull;
	bool		ret = true;
	oidvector  *old_indclass;
	oidvector  *old_indcollation;
	Relation	irel;
	int			i;
	Datum		d;

	/* Caller should already have the relation locked in some way. */
	relationId = IndexGetRelation(oldId, false);

	/*
	 * We can pretend isconstraint = false unconditionally.  It only serves to
	 * decide the text of an error message that should never happen for us.
	 */
	isconstraint = false;

	numberOfAttributes = list_length(attributeList);
	Assert(numberOfAttributes > 0);
	Assert(numberOfAttributes <= INDEX_MAX_KEYS);

	/* look up the access method */
	tuple = SearchSysCache1(AMNAME, PointerGetDatum(accessMethodName));
	if (!HeapTupleIsValid(tuple))
		ereport(ERROR,
				(errcode(ERRCODE_UNDEFINED_OBJECT),
				 errmsg("access method \"%s\" does not exist",
						accessMethodName)));
	accessMethodForm = (Form_pg_am) GETSTRUCT(tuple);
	accessMethodId = accessMethodForm->oid;
	amRoutine = GetIndexAmRoutine(accessMethodForm->amhandler);
	ReleaseSysCache(tuple);

	amcanorder = amRoutine->amcanorder;

	/*
	 * Compute the operator classes, collations, and exclusion operators for
	 * the new index, so we can test whether it's compatible with the existing
	 * one.  Note that ComputeIndexAttrs might fail here, but that's OK:
	 * DefineIndex would have called this function with the same arguments
	 * later on, and it would have failed then anyway.  Our attributeList
	 * contains only key attributes, thus we're filling ii_NumIndexAttrs and
	 * ii_NumIndexKeyAttrs with same value.
	 */
	indexInfo = makeNode(IndexInfo);
	indexInfo->ii_NumIndexAttrs = numberOfAttributes;
	indexInfo->ii_NumIndexKeyAttrs = numberOfAttributes;
	indexInfo->ii_Expressions = NIL;
	indexInfo->ii_ExpressionsState = NIL;
	indexInfo->ii_PredicateState = NULL;
	indexInfo->ii_ExclusionOps = NULL;
	indexInfo->ii_ExclusionProcs = NULL;
	indexInfo->ii_ExclusionStrats = NULL;
	indexInfo->ii_Am = accessMethodId;
	indexInfo->ii_AmCache = NULL;
	indexInfo->ii_Context = CurrentMemoryContext;
	typeObjectId = (Oid *) palloc(numberOfAttributes * sizeof(Oid));
	collationObjectId = (Oid *) palloc(numberOfAttributes * sizeof(Oid));
	classObjectId = (Oid *) palloc(numberOfAttributes * sizeof(Oid));
	coloptions = (int16 *) palloc(numberOfAttributes * sizeof(int16));
	ComputeIndexAttrs(indexInfo,
					  typeObjectId, collationObjectId, classObjectId,
					  coloptions, attributeList,
					  exclusionOpNames, relationId,
					  accessMethodName, accessMethodId,
					  amcanorder, isconstraint);


	/* Get the soon-obsolete pg_index tuple. */
	tuple = SearchSysCache1(INDEXRELID, ObjectIdGetDatum(oldId));
	if (!HeapTupleIsValid(tuple))
		elog(ERROR, "cache lookup failed for index %u", oldId);
	indexForm = (Form_pg_index) GETSTRUCT(tuple);

	/*
	 * We don't assess expressions or predicates; assume incompatibility.
	 * Also, if the index is invalid for any reason, treat it as incompatible.
	 */
	if (!(heap_attisnull(tuple, Anum_pg_index_indpred, NULL) &&
		  heap_attisnull(tuple, Anum_pg_index_indexprs, NULL) &&
		  indexForm->indisvalid))
	{
		ReleaseSysCache(tuple);
		return false;
	}

	/* Any change in operator class or collation breaks compatibility. */
	old_natts = indexForm->indnkeyatts;
	Assert(old_natts == numberOfAttributes);

	d = SysCacheGetAttr(INDEXRELID, tuple, Anum_pg_index_indcollation, &isnull);
	Assert(!isnull);
	old_indcollation = (oidvector *) DatumGetPointer(d);

	d = SysCacheGetAttr(INDEXRELID, tuple, Anum_pg_index_indclass, &isnull);
	Assert(!isnull);
	old_indclass = (oidvector *) DatumGetPointer(d);

	ret = (memcmp(old_indclass->values, classObjectId,
				  old_natts * sizeof(Oid)) == 0 &&
		   memcmp(old_indcollation->values, collationObjectId,
				  old_natts * sizeof(Oid)) == 0);

	ReleaseSysCache(tuple);

	if (!ret)
		return false;

	/* For polymorphic opcintype, column type changes break compatibility. */
	irel = index_open(oldId, AccessShareLock);	/* caller probably has a lock */
	for (i = 0; i < old_natts; i++)
	{
		if (IsPolymorphicType(get_opclass_input_type(classObjectId[i])) &&
			TupleDescAttr(irel->rd_att, i)->atttypid != typeObjectId[i])
		{
			ret = false;
			break;
		}
	}

	/* Any change in exclusion operator selections breaks compatibility. */
	if (ret && indexInfo->ii_ExclusionOps != NULL)
	{
		Oid		   *old_operators,
				   *old_procs;
		uint16	   *old_strats;

		RelationGetExclusionInfo(irel, &old_operators, &old_procs, &old_strats);
		ret = memcmp(old_operators, indexInfo->ii_ExclusionOps,
					 old_natts * sizeof(Oid)) == 0;

		/* Require an exact input type match for polymorphic operators. */
		if (ret)
		{
			for (i = 0; i < old_natts && ret; i++)
			{
				Oid			left,
							right;

				op_input_types(indexInfo->ii_ExclusionOps[i], &left, &right);
				if ((IsPolymorphicType(left) || IsPolymorphicType(right)) &&
					TupleDescAttr(irel->rd_att, i)->atttypid != typeObjectId[i])
				{
					ret = false;
					break;
				}
			}
		}
	}

	index_close(irel, NoLock);
	return ret;
}


/*
 * WaitForOlderSnapshots
 *
 * Wait for transactions that might have an older snapshot than the given xmin
 * limit, because it might not contain tuples deleted just before it has
 * been taken. Obtain a list of VXIDs of such transactions, and wait for them
 * individually. This is used when building an index concurrently.
 *
 * We can exclude any running transactions that have xmin > the xmin given;
 * their oldest snapshot must be newer than our xmin limit.
 * We can also exclude any transactions that have xmin = zero, since they
 * evidently have no live snapshot at all (and any one they might be in
 * process of taking is certainly newer than ours).  Transactions in other
 * DBs can be ignored too, since they'll never even be able to see the
 * index being worked on.
 *
 * We can also exclude autovacuum processes and processes running manual
 * lazy VACUUMs, because they won't be fazed by missing index entries
 * either.  (Manual ANALYZEs, however, can't be excluded because they
 * might be within transactions that are going to do arbitrary operations
 * later.)
 *
 * Also, GetCurrentVirtualXIDs never reports our own vxid, so we need not
 * check for that.
 *
 * If a process goes idle-in-transaction with xmin zero, we do not need to
 * wait for it anymore, per the above argument.  We do not have the
 * infrastructure right now to stop waiting if that happens, but we can at
 * least avoid the folly of waiting when it is idle at the time we would
 * begin to wait.  We do this by repeatedly rechecking the output of
 * GetCurrentVirtualXIDs.  If, during any iteration, a particular vxid
 * doesn't show up in the output, we know we can forget about it.
 */
static void
WaitForOlderSnapshots(TransactionId limitXmin, bool progress)
{
	int			n_old_snapshots;
	int			i;
	VirtualTransactionId *old_snapshots;

	old_snapshots = GetCurrentVirtualXIDs(limitXmin, true, false,
										  PROC_IS_AUTOVACUUM | PROC_IN_VACUUM,
										  &n_old_snapshots);
	if (progress)
		pgstat_progress_update_param(PROGRESS_WAITFOR_TOTAL, n_old_snapshots);

	for (i = 0; i < n_old_snapshots; i++)
	{
		if (!VirtualTransactionIdIsValid(old_snapshots[i]))
			continue;			/* found uninteresting in previous cycle */

		if (i > 0)
		{
			/* see if anything's changed ... */
			VirtualTransactionId *newer_snapshots;
			int			n_newer_snapshots;
			int			j;
			int			k;

			newer_snapshots = GetCurrentVirtualXIDs(limitXmin,
													true, false,
													PROC_IS_AUTOVACUUM | PROC_IN_VACUUM,
													&n_newer_snapshots);
			for (j = i; j < n_old_snapshots; j++)
			{
				if (!VirtualTransactionIdIsValid(old_snapshots[j]))
					continue;	/* found uninteresting in previous cycle */
				for (k = 0; k < n_newer_snapshots; k++)
				{
					if (VirtualTransactionIdEquals(old_snapshots[j],
												   newer_snapshots[k]))
						break;
				}
				if (k >= n_newer_snapshots) /* not there anymore */
					SetInvalidVirtualTransactionId(old_snapshots[j]);
			}
			pfree(newer_snapshots);
		}

		if (VirtualTransactionIdIsValid(old_snapshots[i]))
		{
			if (progress)
			{
				PGPROC	   *holder = BackendIdGetProc(old_snapshots[i].backendId);

				pgstat_progress_update_param(PROGRESS_WAITFOR_CURRENT_PID,
											 holder->pid);
			}
			VirtualXactLock(old_snapshots[i], true);
		}

		if (progress)
			pgstat_progress_update_param(PROGRESS_WAITFOR_DONE, i + 1);
	}
}


/*
 * DefineIndex
 *		Creates a new index.
 *
 * 'relationId': the OID of the heap relation on which the index is to be
 *		created
 * 'stmt': IndexStmt describing the properties of the new index.
 * 'indexRelationId': normally InvalidOid, but during bootstrap can be
 *		nonzero to specify a preselected OID for the index.
 * 'parentIndexId': the OID of the parent index; InvalidOid if not the child
 *		of a partitioned index.
 * 'parentConstraintId': the OID of the parent constraint; InvalidOid if not
 *		the child of a constraint (only used when recursing)
 * 'is_alter_table': this is due to an ALTER rather than a CREATE operation.
 * 'check_rights': check for CREATE rights in namespace and tablespace.  (This
 *		should be true except when ALTER is deleting/recreating an index.)
 * 'check_not_in_use': check for table not already in use in current session.
 *		This should be true unless caller is holding the table open, in which
 *		case the caller had better have checked it earlier.
 * 'skip_build': make the catalog entries but don't create the index files
 * 'quiet': suppress the NOTICE chatter ordinarily provided for constraints.
 *
 * GPDB:
 * 'is_new_table': is the parent relation new, guaranteed to still be empty?
 *
 * Returns the object address of the created index.
 */
ObjectAddress
DefineIndex(Oid relationId,
			IndexStmt *stmt,
			Oid indexRelationId,
			Oid parentIndexId,
			Oid parentConstraintId,
			bool is_alter_table,
			bool check_rights,
			bool check_not_in_use,
			bool skip_build,
			bool quiet,
			bool is_new_table)
{
	char	   *indexRelationName;
	char	   *accessMethodName;
	Oid		   *typeObjectId;
	Oid		   *collationObjectId;
	Oid		   *classObjectId;
	Oid			accessMethodId;
	Oid			namespaceId;
	Oid			tablespaceId;
	Oid			createdConstraintId = InvalidOid;
	List	   *indexColNames;
	List	   *allIndexParams;
	Relation	rel;
	HeapTuple	tuple;
	Form_pg_am	accessMethodForm;
	IndexAmRoutine *amRoutine;
	bool		amcanorder;
	amoptions_function amoptions;
	bool		partitioned;
	Datum		reloptions;
	int16	   *coloptions;
	IndexInfo  *indexInfo;
	bits16		flags;
	bits16		constr_flags;
	int			numberOfAttributes;
	int			numberOfKeyAttributes;
	TransactionId limitXmin;
	ObjectAddress address;
	LockRelId	heaprelid;
	LOCKTAG		heaplocktag;
	LOCKMODE	lockmode;
	Snapshot	snapshot;
	int			save_nestlevel = -1;
	bool		need_longlock = true;
	bool		shouldDispatch;
	int			i;

	if (Gp_role == GP_ROLE_DISPATCH && !IsBootstrapProcessingMode())
		shouldDispatch = true;
	else
		shouldDispatch = false;

	if (parentIndexId)
	{
		/*
		 * If we're recursing for partitions, don't dispatch this command
		 * separately. We will dispatch the parent command.
		 */
		shouldDispatch = false;
	}

	/*
	 * Also don't dispatch this if it's part of an ALTER TABLE. We will dispatch
	 * the whole ALTER TABLE command later.
	 */
	if (is_alter_table)
		shouldDispatch = false;

	/*
	 * Some callers need us to run with an empty default_tablespace; this is a
	 * necessary hack to be able to reproduce catalog state accurately when
	 * recreating indexes after table-rewriting ALTER TABLE.
	 */
	if (stmt->reset_default_tblspc)
	{
		save_nestlevel = NewGUCNestLevel();
		(void) set_config_option("default_tablespace", "",
								 PGC_USERSET, PGC_S_SESSION,
								 GUC_ACTION_SAVE, true, 0, false);
	}

	/*
	 * Start progress report.  If we're building a partition, this was already
	 * done.
	 */
	if (!OidIsValid(parentIndexId))
	{
		pgstat_progress_start_command(PROGRESS_COMMAND_CREATE_INDEX,
									  relationId);
		pgstat_progress_update_param(PROGRESS_CREATEIDX_COMMAND,
									 stmt->concurrent ?
									 PROGRESS_CREATEIDX_COMMAND_CREATE_CONCURRENTLY :
									 PROGRESS_CREATEIDX_COMMAND_CREATE);
	}

	/*
	 * No index OID to report yet
	 */
	pgstat_progress_update_param(PROGRESS_CREATEIDX_INDEX_OID,
								 InvalidOid);

	/*
	 * count key attributes in index
	 */
	numberOfKeyAttributes = list_length(stmt->indexParams);

	/*
	 * Calculate the new list of index columns including both key columns and
	 * INCLUDE columns.  Later we can determine which of these are key
	 * columns, and which are just part of the INCLUDE list by checking the
	 * list position.  A list item in a position less than ii_NumIndexKeyAttrs
	 * is part of the key columns, and anything equal to and over is part of
	 * the INCLUDE columns.
	 */
	allIndexParams = list_concat(list_copy(stmt->indexParams),
								 list_copy(stmt->indexIncludingParams));
	numberOfAttributes = list_length(allIndexParams);

	if (numberOfAttributes <= 0)
		ereport(ERROR,
				(errcode(ERRCODE_INVALID_OBJECT_DEFINITION),
				 errmsg("must specify at least one column")));
	if (numberOfAttributes > INDEX_MAX_KEYS)
		ereport(ERROR,
				(errcode(ERRCODE_TOO_MANY_COLUMNS),
				 errmsg("cannot use more than %d columns in an index",
						INDEX_MAX_KEYS)));

	/*
	 * Only SELECT ... FOR UPDATE/SHARE are allowed while doing a standard
	 * index build; but for concurrent builds we allow INSERT/UPDATE/DELETE
	 * (but not VACUUM).
	 *
	 * NB: Caller is responsible for making sure that relationId refers to the
	 * relation on which the index should be built; except in bootstrap mode,
	 * this will typically require the caller to have already locked the
	 * relation.  To avoid lock upgrade hazards, that lock should be at least
	 * as strong as the one we take here.
	 *
	 * NB: If the lock strength here ever changes, code that is run by
	 * parallel workers under the control of certain particular ambuild
	 * functions will need to be updated, too.
	 */
	/*
	 * GPDB_12_MERGE_FIXME: Appendoptimized tables need block directory
	 * relation for index access.  Creating and maintaining block directory is
	 * expensive, because it needs to be kept up to date whenever new data is
	 * inserted in the table.  We delay the block directory creation until it
	 * is really needed - the first index creation.  Once created, all indexes
	 * share the same block directory.  We need stronger lock
	 * (ShareRowExclusiveLock) that blocks index creation from another
	 * transaction (not to be confused with create index concurrently) as well
	 * as concurrent insert for appendoptimized tables, if the block directory
	 * needs to be created.  If the block directory already exists, we can use
	 * the same lock as heap tables but this is not currently implemented
	 * (hence the fixme).
	 */
	{
		tuple = SearchSysCache1(RELOID, ObjectIdGetDatum(relationId));
		Form_pg_class pgc = (Form_pg_class) GETSTRUCT(tuple);
		if (pgc->relam == APPENDOPTIMIZED_TABLE_AM_OID ||
			pgc->relam == AOCO_TABLE_AM_OID)
			lockmode = ShareRowExclusiveLock;
		else
			lockmode = stmt->concurrent ? ShareUpdateExclusiveLock : ShareLock;
		ReleaseSysCache(tuple);
	}
	rel = table_open(relationId, lockmode);

	namespaceId = RelationGetNamespace(rel);

	/* Ensure that it makes sense to index this kind of relation */
	switch (rel->rd_rel->relkind)
	{
		case RELKIND_RELATION:
		case RELKIND_MATVIEW:
		case RELKIND_PARTITIONED_TABLE:
			/* OK */
			break;
		case RELKIND_FOREIGN_TABLE:

			/*
			 * Custom error message for FOREIGN TABLE since the term is close
			 * to a regular table and can confuse the user.
			 */
			ereport(ERROR,
					(errcode(ERRCODE_WRONG_OBJECT_TYPE),
					 errmsg("cannot create index on foreign table \"%s\"",
							RelationGetRelationName(rel))));
			break;
		default:
			ereport(ERROR,
					(errcode(ERRCODE_WRONG_OBJECT_TYPE),
					 errmsg("\"%s\" is not a table or materialized view",
							RelationGetRelationName(rel))));
			break;
	}

	/*
	 * Establish behavior for partitioned tables, and verify sanity of
	 * parameters.
	 *
	 * We do not build an actual index in this case; we only create a few
	 * catalog entries.  The actual indexes are built by recursing for each
	 * partition.
	 */
	partitioned = rel->rd_rel->relkind == RELKIND_PARTITIONED_TABLE;
	if (partitioned)
	{
		if (stmt->concurrent)
			ereport(ERROR,
					(errcode(ERRCODE_FEATURE_NOT_SUPPORTED),
					 errmsg("cannot create index on partitioned table \"%s\" concurrently",
							RelationGetRelationName(rel))));
		if (stmt->excludeOpNames)
			ereport(ERROR,
					(errcode(ERRCODE_FEATURE_NOT_SUPPORTED),
					 errmsg("cannot create exclusion constraints on partitioned table \"%s\"",
							RelationGetRelationName(rel))));
	}

	/*
	 * Don't try to CREATE INDEX on temp tables of other backends.
	 */
	if (RELATION_IS_OTHER_TEMP(rel))
		ereport(ERROR,
				(errcode(ERRCODE_FEATURE_NOT_SUPPORTED),
				 errmsg("cannot create indexes on temporary tables of other sessions")));

	/*
	 * Unless our caller vouches for having checked this already, insist that
	 * the table not be in use by our own session, either.  Otherwise we might
	 * fail to make entries in the new index (for instance, if an INSERT or
	 * UPDATE is in progress and has already made its list of target indexes).
	 */
	if (check_not_in_use)
		CheckTableNotInUse(rel, "CREATE INDEX");

	/*
	 * Verify we (still) have CREATE rights in the rel's namespace.
	 * (Presumably we did when the rel was created, but maybe not anymore.)
	 * Skip check if caller doesn't want it.  Also skip check if
	 * bootstrapping, since permissions machinery may not be working yet.
	 */
	if (check_rights && !IsBootstrapProcessingMode())
	{
		AclResult	aclresult;

		aclresult = pg_namespace_aclcheck(namespaceId, GetUserId(),
										  ACL_CREATE);
		if (aclresult != ACLCHECK_OK)
			aclcheck_error(aclresult, OBJECT_SCHEMA,
						   get_namespace_name(namespaceId));
	}

	/*
	 * Select tablespace to use.  If not specified, use default tablespace
	 * (which may in turn default to database's default).
	 *
	 * Note: This code duplicates code in tablecmds.c
	 *
	 * MPP-8238 : inconsistent tablespaces between segments and master. In the
	 * QD, store the resolved tablespace name in the command, so that it's
	 * dispatched. In QE, skip the check for 'partitioned': because we got
	 * the value from the QD, it should be ok.
	 */
	if (stmt->tableSpace)
	{
		tablespaceId = get_tablespace_oid(stmt->tableSpace, false);
		if (partitioned && tablespaceId == MyDatabaseTableSpace &&
			Gp_role != GP_ROLE_EXECUTE)
			ereport(ERROR,
					(errcode(ERRCODE_FEATURE_NOT_SUPPORTED),
					 errmsg("cannot specify default tablespace for partitioned relations")));
	}
	else
	{
		tablespaceId = GetDefaultTablespace(rel->rd_rel->relpersistence,
											partitioned);
		/* note InvalidOid is OK in this case */

		/* Need the real tablespace id for dispatch */
		if (!OidIsValid(tablespaceId)) 
			tablespaceId = MyDatabaseTableSpace;
	}

	/* Check tablespace permissions */
	if (check_rights &&
		OidIsValid(tablespaceId) && tablespaceId != MyDatabaseTableSpace)
	{
		AclResult	aclresult;

		aclresult = pg_tablespace_aclcheck(tablespaceId, GetUserId(),
										   ACL_CREATE);
		if (aclresult != ACLCHECK_OK)
			aclcheck_error(aclresult, OBJECT_TABLESPACE,
						   get_tablespace_name(tablespaceId));
	}

	/*
	 * Force shared indexes into the pg_global tablespace.  This is a bit of a
	 * hack but seems simpler than marking them in the BKI commands.  On the
	 * other hand, if it's not shared, don't allow it to be placed there.
	 */
	if (rel->rd_rel->relisshared)
		tablespaceId = GLOBALTABLESPACE_OID;
	else if (tablespaceId == GLOBALTABLESPACE_OID)
		ereport(ERROR,
				(errcode(ERRCODE_INVALID_PARAMETER_VALUE),
				 errmsg("only shared relations can be placed in pg_global tablespace")));

	/*
	 * Choose the index column names.
	 */
	indexColNames = ChooseIndexColumnNames(allIndexParams);

	/*
	 * Select name for index if caller didn't specify
	 *
	 * In GPDB, we need to coordinate the index name between the QD and the
	 * QEs. In the QD, after creating the child index, we stash the chosen
	 * index name in the "oid assignments" list that's normally used to sync
	 * OIDs between QD and QEs. Here, in the QE, we fetch the stashed name
	 * from the list.
	 */
	indexRelationName = stmt->idxname;
	if (indexRelationName == NULL)
	{
		if (OidIsValid(parentIndexId) && Gp_role == GP_ROLE_EXECUTE)
			indexRelationName = GetPreassignedIndexNameForChildIndex(parentIndexId,
																	 relationId);
		else
		{
			indexRelationName = ChooseIndexName(RelationGetRelationName(rel),
											namespaceId,
											indexColNames,
											stmt->excludeOpNames,
											stmt->primary,
											stmt->isconstraint);
		}
	}

	/*
	 * look up the access method, verify it can handle the requested features
	 */
	accessMethodName = stmt->accessMethod;
	tuple = SearchSysCache1(AMNAME, PointerGetDatum(accessMethodName));
	if (!HeapTupleIsValid(tuple))
	{
		/*
		 * Hack to provide more-or-less-transparent updating of old RTREE
		 * indexes to GiST: if RTREE is requested and not found, use GIST.
		 */
		if (strcmp(accessMethodName, "rtree") == 0)
		{
			ereport(NOTICE,
					(errmsg("substituting access method \"gist\" for obsolete method \"rtree\"")));
			accessMethodName = "gist";
			tuple = SearchSysCache1(AMNAME, PointerGetDatum(accessMethodName));
		}

		if (!HeapTupleIsValid(tuple))
			ereport(ERROR,
					(errcode(ERRCODE_UNDEFINED_OBJECT),
					 errmsg("access method \"%s\" does not exist",
							accessMethodName)));
	}
	accessMethodForm = (Form_pg_am) GETSTRUCT(tuple);
	accessMethodId = accessMethodForm->oid;
	amRoutine = GetIndexAmRoutine(accessMethodForm->amhandler);

	pgstat_progress_update_param(PROGRESS_CREATEIDX_ACCESS_METHOD_OID,
								 accessMethodId);

	if (stmt->unique && !amRoutine->amcanunique)
		ereport(ERROR,
				(errcode(ERRCODE_FEATURE_NOT_SUPPORTED),
				 errmsg("access method \"%s\" does not support unique indexes",
						accessMethodName)));
	if (stmt->indexIncludingParams != NIL && !amRoutine->amcaninclude)
		ereport(ERROR,
				(errcode(ERRCODE_FEATURE_NOT_SUPPORTED),
				 errmsg("access method \"%s\" does not support included columns",
						accessMethodName)));
	if (numberOfAttributes > 1 && !amRoutine->amcanmulticol)
		ereport(ERROR,
				(errcode(ERRCODE_FEATURE_NOT_SUPPORTED),
				 errmsg("access method \"%s\" does not support multicolumn indexes",
						accessMethodName)));
	if (stmt->excludeOpNames && amRoutine->amgettuple == NULL)
		ereport(ERROR,
				(errcode(ERRCODE_FEATURE_NOT_SUPPORTED),
<<<<<<< HEAD
				 errmsg("access method \"%s\" does not support exclusion constraints",
						accessMethodName)));

	/*
	 * GPDB_95_MERGE_FIXME: In order to support brin indexes on AO/AOCO tables
	 * there needs to be a way to expose block range metadata. In AO/AOCO what
	 * would that even look like?
	 */
	if (strcmp(accessMethodName, "brin") == 0 && RelationIsAppendOptimized(rel))
		ereport(ERROR,
				(errcode(ERRCODE_FEATURE_NOT_SUPPORTED),
		errmsg("append-only tables do not support brin indexes")));
=======
		errmsg("access method \"%s\" does not support exclusion constraints",
			   accessMethodName)));
>>>>>>> b22544fb

    if  (stmt->unique && RelationIsAppendOptimized(rel))
        ereport(ERROR,
                (errcode(ERRCODE_FEATURE_NOT_SUPPORTED),
                 errmsg("append-only tables do not support unique indexes")));

	amcanorder = amRoutine->amcanorder;
	amoptions = amRoutine->amoptions;

	pfree(amRoutine);
	ReleaseSysCache(tuple);

	/*
	 * Validate predicate, if given
	 */
	if (stmt->whereClause)
		CheckPredicate((Expr *) stmt->whereClause);

	/*
	 * Parse AM-specific options, convert to text array form, validate.
	 */
	reloptions = transformRelOptions((Datum) 0, stmt->options,
									 NULL, NULL, false, false);

	(void) index_reloptions(amoptions, reloptions, true);

	/*
	 * Prepare arguments for index_create, primarily an IndexInfo structure.
	 * Note that ii_Predicate must be in implicit-AND format.
	 */
	indexInfo = makeNode(IndexInfo);
	indexInfo->ii_NumIndexAttrs = numberOfAttributes;
	indexInfo->ii_NumIndexKeyAttrs = numberOfKeyAttributes;
	indexInfo->ii_Expressions = NIL;	/* for now */
	indexInfo->ii_ExpressionsState = NIL;
	indexInfo->ii_Predicate = make_ands_implicit((Expr *) stmt->whereClause);
	indexInfo->ii_PredicateState = NULL;
	indexInfo->ii_ExclusionOps = NULL;
	indexInfo->ii_ExclusionProcs = NULL;
	indexInfo->ii_ExclusionStrats = NULL;
	indexInfo->ii_Unique = stmt->unique;
	/* In a concurrent build, mark it not-ready-for-inserts */
	indexInfo->ii_ReadyForInserts = !stmt->concurrent;
	indexInfo->ii_Concurrent = stmt->concurrent;
	indexInfo->ii_BrokenHotChain = false;
	indexInfo->ii_ParallelWorkers = 0;
	indexInfo->ii_Am = accessMethodId;
	indexInfo->ii_AmCache = NULL;
	indexInfo->ii_Context = CurrentMemoryContext;

	typeObjectId = (Oid *) palloc(numberOfAttributes * sizeof(Oid));
	collationObjectId = (Oid *) palloc(numberOfAttributes * sizeof(Oid));
	classObjectId = (Oid *) palloc(numberOfAttributes * sizeof(Oid));
	coloptions = (int16 *) palloc(numberOfAttributes * sizeof(int16));
	ComputeIndexAttrs(indexInfo,
					  typeObjectId, collationObjectId, classObjectId,
					  coloptions, allIndexParams,
					  stmt->excludeOpNames, relationId,
					  accessMethodName, accessMethodId,
					  amcanorder, stmt->isconstraint);

	/*
	 * Extra checks when creating a PRIMARY KEY index.
	 */
	if (stmt->primary)
		index_check_primary_key(rel, indexInfo, is_alter_table, stmt);

	/*
	 * Check that the index is compatible with the distribution policy.
	 *
	 * If the index is unique, the index columns must include all the
	 * distribution key columns. Otherwise we cannot enforce the uniqueness,
	 * because rows with duplicate keys might be stored in differenet segments,
	 * and we would miss it. Similarly, an exlusion constraint must include
	 * all all the distribution key columns.
	 *
	 * As a convenience, if it's a newly created table, we try to change the
	 * policy to allow the index to exist, instead of throwing an error. This
	 * allows the typical case of CREATE TABLE, without a DISTRIBUTED BY
	 * clause, followed by CREATE UNIQUE INDEX, to work. This is a bit weird
	 * if the user specified the distribution policy explicitly in the
	 * CREATE TABLE clause, but we have no way of knowing whether it was
	 * specified explicitly or not.
	 */
	if (rel->rd_cdbpolicy && (stmt->primary || stmt->unique || stmt->excludeOpNames))
	{
		bool		compatible;

		/* Don't allow indexes on system attributes. */
		for (int i = 0; i < indexInfo->ii_NumIndexKeyAttrs; i++)
		{
			if (indexInfo->ii_IndexAttrNumbers[i] < 0)
				ereport(ERROR,
						(errcode(ERRCODE_INVALID_TABLE_DEFINITION),
						 errmsg("cannot create constraint or unique index on system column")));
		}

		compatible =
			index_check_policy_compatible(rel->rd_cdbpolicy,
										  RelationGetDescr(rel),
										  indexInfo->ii_IndexAttrNumbers,
										  classObjectId,
										  indexInfo->ii_ExclusionOps,
										  indexInfo->ii_NumIndexKeyAttrs,
										  false, /* report_error */
										  NULL);

		/*
		 * If the constraint isn't compatible with the current distribution policy,
		 * try to change the distribution policy to match the constraint.
		 *
		 * The table must be empty, and it mustn't have any other constraints,
		 * and the index mustn't contain expressions.
		 */
		if (!compatible &&
			!GpPolicyIsRandomPartitioned(rel->rd_cdbpolicy) &&
			(Gp_role == GP_ROLE_EXECUTE || is_new_table || cdbRelMaxSegSize(rel) == 0) &&
			!relationHasPrimaryKey(rel) &&
			!relationHasUniqueIndex(rel) &&
			list_length(indexInfo->ii_Expressions) == 0)
		{
			compatible =
				change_policy_to_match_index(rel,
											 indexInfo->ii_IndexAttrNumbers,
											 classObjectId,
											 indexInfo->ii_ExclusionOps,
											 indexInfo->ii_NumIndexKeyAttrs);
			if (compatible && Gp_role == GP_ROLE_DISPATCH)
			{
				if (stmt->primary)
					elog(NOTICE, "updating distribution policy to match new PRIMARY KEY");
				else if (stmt->excludeOpNames)
					elog(NOTICE, "updating distribution policy to match new exclusion constraint");
				else
				{
					Assert(stmt->unique);
					if (stmt->isconstraint)
						elog(NOTICE, "updating distribution policy to match new UNIQUE constraint");
					else
						elog(NOTICE, "updating distribution policy to match new UNIQUE index");
				}
			}
		}

		if (!compatible)
		{
			/*
			 * Not compatible, and couldn't change the distribution policy to match.
			 * Report the error to the user. Do that by calling
			 * index_check_policy_compatible() again, but pass report_error=true so
			 * that it will throw an error. index_check_policy_compatible() can
			 * give a better error message than we could here.
			 */
			index_check_policy_compatible_context ctx;

			memset(&ctx, 0, sizeof(ctx));
			ctx.for_alter_dist_policy = false;
			ctx.is_constraint = stmt->isconstraint;
			ctx.is_unique = stmt->unique;
			ctx.is_primarykey = stmt->primary;
			ctx.constraint_name = indexRelationName;
			(void) index_check_policy_compatible(rel->rd_cdbpolicy,
												 RelationGetDescr(rel),
												 indexInfo->ii_IndexAttrNumbers,
												 classObjectId,
												 indexInfo->ii_ExclusionOps,
												 indexInfo->ii_NumIndexKeyAttrs,
												 true, /* report_error */
												 &ctx);
			/*
			 * index_check_policy_compatible() should not return, because the earlier
			 * call already determined that it's incompatible. But just in case..
			 */
			elog(ERROR, "constraint is not compatible with distribution key");
		}
	}

	/*
	 * If this table is partitioned and we're creating a unique index or a
	 * primary key, make sure that the indexed columns are part of the
	 * partition key.  Otherwise it would be possible to violate uniqueness by
	 * putting values that ought to be unique in different partitions.
	 *
	 * We could lift this limitation if we had global indexes, but those have
	 * their own problems, so this is a useful feature combination.
	 */
	if (partitioned && (stmt->unique || stmt->primary))
	{
		PartitionKey key = rel->rd_partkey;
		int			i;

		/*
		 * A partitioned table can have unique indexes, as long as all the
		 * columns in the partition key appear in the unique key.  A
		 * partition-local index can enforce global uniqueness iff the PK
		 * value completely determines the partition that a row is in.
		 *
		 * Thus, verify that all the columns in the partition key appear in
		 * the unique key definition.
		 */
		for (i = 0; i < key->partnatts; i++)
		{
			bool		found = false;
			int			j;
			const char *constraint_type;

			if (stmt->primary)
				constraint_type = "PRIMARY KEY";
			else if (stmt->unique)
				constraint_type = "UNIQUE";
			else if (stmt->excludeOpNames != NIL)
				constraint_type = "EXCLUDE";
			else
			{
				elog(ERROR, "unknown constraint type");
				constraint_type = NULL; /* keep compiler quiet */
			}

			/*
			 * It may be possible to support UNIQUE constraints when partition
			 * keys are expressions, but is it worth it?  Give up for now.
			 */
			if (key->partattrs[i] == 0)
				ereport(ERROR,
						(errcode(ERRCODE_FEATURE_NOT_SUPPORTED),
						 errmsg("unsupported %s constraint with partition key definition",
								constraint_type),
						 errdetail("%s constraints cannot be used when partition keys include expressions.",
								   constraint_type)));

			for (j = 0; j < indexInfo->ii_NumIndexKeyAttrs; j++)
			{
				if (key->partattrs[i] == indexInfo->ii_IndexAttrNumbers[j])
				{
					found = true;
					break;
				}
			}
			if (!found)
			{
				Form_pg_attribute att;

				att = TupleDescAttr(RelationGetDescr(rel), key->partattrs[i] - 1);
				ereport(ERROR,
						(errcode(ERRCODE_FEATURE_NOT_SUPPORTED),
						 errmsg("insufficient columns in %s constraint definition",
								constraint_type),
						 errdetail("%s constraint on table \"%s\" lacks column \"%s\" which is part of the partition key.",
								   constraint_type, RelationGetRelationName(rel),
								   NameStr(att->attname))));
			}
		}
	}

	if (Gp_role == GP_ROLE_EXECUTE && stmt)
		quiet = true;

	/*
	 * We disallow indexes on system columns.  They would not necessarily get
	 * updated correctly, and they don't seem useful anyway.
	 */
	for (i = 0; i < indexInfo->ii_NumIndexAttrs; i++)
	{
		AttrNumber	attno = indexInfo->ii_IndexAttrNumbers[i];

		if (attno < 0)
			ereport(ERROR,
					(errcode(ERRCODE_FEATURE_NOT_SUPPORTED),
					 errmsg("index creation on system columns is not supported")));
	}

	/*
	 * Also check for system columns used in expressions or predicates.
	 */
	if (indexInfo->ii_Expressions || indexInfo->ii_Predicate)
	{
		Bitmapset  *indexattrs = NULL;

		pull_varattnos((Node *) indexInfo->ii_Expressions, 1, &indexattrs);
		pull_varattnos((Node *) indexInfo->ii_Predicate, 1, &indexattrs);

		for (i = FirstLowInvalidHeapAttributeNumber + 1; i < 0; i++)
		{
			if (bms_is_member(i - FirstLowInvalidHeapAttributeNumber,
							  indexattrs))
				ereport(ERROR,
						(errcode(ERRCODE_FEATURE_NOT_SUPPORTED),
						 errmsg("index creation on system columns is not supported")));
		}
	}

	/*
	 * Report index creation if appropriate (delay this till after most of the
	 * error checks)
	 */
	if (stmt->isconstraint && !quiet && Gp_role != GP_ROLE_EXECUTE)
	{
		const char *constraint_type;

		if (stmt->primary)
			constraint_type = "PRIMARY KEY";
		else if (stmt->unique)
			constraint_type = "UNIQUE";
		else if (stmt->excludeOpNames != NIL)
			constraint_type = "EXCLUDE";
		else
		{
			elog(ERROR, "unknown constraint type");
			constraint_type = NULL; /* keep compiler quiet */
		}

		ereport(DEBUG1,
				(errmsg("%s %s will create implicit index \"%s\" for table \"%s\"",
						is_alter_table ? "ALTER TABLE / ADD" : "CREATE TABLE /",
						constraint_type,
						indexRelationName, RelationGetRelationName(rel))));
	}

	if (shouldDispatch)
	{
		cdb_sync_oid_to_segments();

		/*
		 * We defer the dispatch of the utility command until after
		 * index_create(), because that call will *wait*
		 * for any other transactions touching this new relation,
		 * which can cause a non-local deadlock if we've already
		 * dispatched
		 */
	}

	if (rel_needs_long_lock(RelationGetRelid(rel)))
		need_longlock = true;
	/* if this is a concurrent build, we must lock you long time */
	else if (stmt->concurrent)
		need_longlock = true;
	else
		need_longlock = false;

	/*
	 * A valid stmt->oldNode implies that we already have a built form of the
	 * index.  The caller should also decline any index build.
	 */
	Assert(!OidIsValid(stmt->oldNode) || (skip_build && !stmt->concurrent));

	/*
	 * Create block directory if this is an appendoptimized
	 * relation
	 */
	AlterTableCreateAoBlkdirTable(RelationGetRelid(rel));

	/*
	 * Make the catalog entries for the index, including constraints. This
	 * step also actually builds the index, except if caller requested not to
	 * or in concurrent mode, in which case it'll be done later, or doing a
	 * partitioned index (because those don't have storage).
	 */
	flags = constr_flags = 0;
	if (stmt->isconstraint)
		flags |= INDEX_CREATE_ADD_CONSTRAINT;
	if (skip_build || stmt->concurrent || partitioned)
		flags |= INDEX_CREATE_SKIP_BUILD;
	if (stmt->if_not_exists)
		flags |= INDEX_CREATE_IF_NOT_EXISTS;
	if (stmt->concurrent)
		flags |= INDEX_CREATE_CONCURRENT;
	if (partitioned)
		flags |= INDEX_CREATE_PARTITIONED;
	if (stmt->primary)
		flags |= INDEX_CREATE_IS_PRIMARY;

	/*
	 * If the table is partitioned, and recursion was declined but partitions
	 * exist, mark the index as invalid.
	 */
	if (partitioned && stmt->relation && !stmt->relation->inh)
	{
		PartitionDesc pd = RelationGetPartitionDesc(rel);

		if (pd->nparts != 0)
			flags |= INDEX_CREATE_INVALID;
	}

	if (stmt->deferrable)
		constr_flags |= INDEX_CONSTR_CREATE_DEFERRABLE;
	if (stmt->initdeferred)
		constr_flags |= INDEX_CONSTR_CREATE_INIT_DEFERRED;

	indexRelationId =
		index_create(rel, indexRelationName, indexRelationId, parentIndexId,
					 parentConstraintId,
					 stmt->oldNode, indexInfo, indexColNames,
					 accessMethodId, tablespaceId,
					 collationObjectId, classObjectId,
					 coloptions, reloptions,
					 flags, constr_flags,
					 allowSystemTableMods, !check_rights,
					 &createdConstraintId);

	ObjectAddressSet(address, RelationRelationId, indexRelationId);

	/*
	 * Revert to original default_tablespace.  Must do this before any return
	 * from this function, but after index_create, so this is a good time.
	 */
	if (save_nestlevel >= 0)
		AtEOXact_GUC(true, save_nestlevel);

	if (!OidIsValid(indexRelationId))
	{
		table_close(rel, NoLock);

		/* If this is the top-level index, we're done */
		if (!OidIsValid(parentIndexId))
			pgstat_progress_end_command();

		return address;
	}

	/*
	 * In the QD, remember the chosen index name and stash it with the
	 * chosen OIDs, so that it's dispatched to the QE later.
	 */
	if (OidIsValid(parentIndexId) && Gp_role == GP_ROLE_DISPATCH)
	{
		RememberPreassignedIndexNameForChildIndex(parentIndexId,
												  relationId,
												  indexRelationName);
	}

	/* Add any requested comment */
	if (stmt->idxcomment != NULL)
		CreateComments(indexRelationId, RelationRelationId, 0,
					   stmt->idxcomment);

	if (partitioned)
	{
		/*
		 * Unless caller specified to skip this step (via ONLY), process each
		 * partition to make sure they all contain a corresponding index.
		 *
		 * If we're called internally (no stmt->relation), recurse always.
		 */
		if (!stmt->relation || stmt->relation->inh)
		{
			PartitionDesc partdesc = RelationGetPartitionDesc(rel);
			int			nparts = partdesc->nparts;
			Oid		   *part_oids = palloc(sizeof(Oid) * nparts);
			bool		invalidate_parent = false;
			TupleDesc	parentDesc;
			Oid		   *opfamOids;

			pgstat_progress_update_param(PROGRESS_CREATEIDX_PARTITIONS_TOTAL,
										 nparts);

			memcpy(part_oids, partdesc->oids, sizeof(Oid) * nparts);

			parentDesc = RelationGetDescr(rel);
			opfamOids = palloc(sizeof(Oid) * numberOfKeyAttributes);
			for (i = 0; i < numberOfKeyAttributes; i++)
				opfamOids[i] = get_opclass_family(classObjectId[i]);

			/*
			 * For each partition, scan all existing indexes; if one matches
			 * our index definition and is not already attached to some other
			 * parent index, attach it to the one we just created.
			 *
			 * If none matches, build a new index by calling ourselves
			 * recursively with the same options (except for the index name).
			 */
			for (i = 0; i < nparts; i++)
			{
				Oid			childRelid = part_oids[i];
				Relation	childrel;
				List	   *childidxs;
				ListCell   *cell;
				AttrNumber *attmap;
				bool		found = false;
				int			maplen;

				childrel = table_open(childRelid, lockmode);

				/*
				 * Don't try to create indexes on foreign tables, though. Skip
				 * those if a regular index, or fail if trying to create a
				 * constraint index.
				 */
				if (childrel->rd_rel->relkind == RELKIND_FOREIGN_TABLE)
				{
					if (stmt->unique || stmt->primary)
						ereport(ERROR,
								(errcode(ERRCODE_WRONG_OBJECT_TYPE),
								 errmsg("cannot create unique index on partitioned table \"%s\"",
										RelationGetRelationName(rel)),
								 errdetail("Table \"%s\" contains partitions that are foreign tables.",
										   RelationGetRelationName(rel))));

					table_close(childrel, lockmode);
					continue;
				}

				childidxs = RelationGetIndexList(childrel);
				attmap =
					convert_tuples_by_name_map(RelationGetDescr(childrel),
											   parentDesc,
											   gettext_noop("could not convert row type"));
				maplen = parentDesc->natts;

				foreach(cell, childidxs)
				{
					Oid			cldidxid = lfirst_oid(cell);
					Relation	cldidx;
					IndexInfo  *cldIdxInfo;

					/* this index is already partition of another one */
					if (has_superclass(cldidxid))
						continue;

					cldidx = index_open(cldidxid, lockmode);
					cldIdxInfo = BuildIndexInfo(cldidx);
					if (CompareIndexInfo(cldIdxInfo, indexInfo,
										 cldidx->rd_indcollation,
										 collationObjectId,
										 cldidx->rd_opfamily,
										 opfamOids,
										 attmap, maplen))
					{
						Oid			cldConstrOid = InvalidOid;

						/*
						 * Found a match.
						 *
						 * If this index is being created in the parent
						 * because of a constraint, then the child needs to
						 * have a constraint also, so look for one.  If there
						 * is no such constraint, this index is no good, so
						 * keep looking.
						 */
						if (createdConstraintId != InvalidOid)
						{
							cldConstrOid =
								get_relation_idx_constraint_oid(childRelid,
																cldidxid);
							if (cldConstrOid == InvalidOid)
							{
								index_close(cldidx, lockmode);
								continue;
							}
						}

						/* Attach index to parent and we're done. */
						IndexSetParentIndex(cldidx, indexRelationId);
						if (createdConstraintId != InvalidOid)
							ConstraintSetParentConstraint(cldConstrOid,
														  createdConstraintId,
														  childRelid);

						if (!cldidx->rd_index->indisvalid)
							invalidate_parent = true;

						/* GPDB_12_MERGE_FIXME: legacy partitioning stuff. Can be removed? */
#if 0
						if (shouldDispatch)
						{
							AlterTableCmd *altertableCmd = makeNode(AlterTableCmd);
							altertableCmd->subtype = AT_PartAttachIndex;

							AlterPartitionId *alterpartId = makeNode(AlterPartitionId);
							alterpartId->idtype = AT_AP_IDRangeVar;
							alterpartId->partiddef = (Node*) makeRangeVar(get_namespace_name(cldidx->rd_rel->relnamespace),
																		  RelationGetRelationName(cldidx), -1);

							AlterPartitionCmd * alterpartCmd = makeNode(AlterPartitionCmd);
							alterpartCmd->partid = (Node*) alterpartId;

							altertableCmd->def = (Node*) alterpartCmd;

							AlterTableStmt *alterstmt = makeNode(AlterTableStmt);
							alterstmt->relation = makeRangeVar(get_namespace_name(namespaceId),
																	   indexRelationName, -1);
							alterstmt->relkind = OBJECT_INDEX;

							alterstmt->cmds = lappend(alterstmt->cmds, altertableCmd);

							CdbDispatchUtilityStatement((Node *) alterstmt,
														DF_CANCEL_ON_ERROR |
														DF_WITH_SNAPSHOT |
														DF_NEED_TWO_PHASE,
														GetAssignedOidsForDispatch(),
														NULL);
						}
#endif

						found = true;
						/* keep lock till commit */
						index_close(cldidx, NoLock);
						break;
					}

					index_close(cldidx, lockmode);
				}

				list_free(childidxs);
				table_close(childrel, NoLock);

				/*
				 * If no matching index was found, create our own.
				 */
				if (!found)
				{
					IndexStmt  *childStmt = copyObject(stmt);
					bool		found_whole_row;
					ListCell   *lc;

					/*
					 * We can't use the same index name for the child index,
					 * so clear idxname to let the recursive invocation choose
					 * a new name.  Likewise, the existing target relation
					 * field is wrong, and if indexOid or oldNode are set,
					 * they mustn't be applied to the child either.
					 */
					childStmt->idxname = NULL;
					childStmt->relation = NULL;
					childStmt->indexOid = InvalidOid;
					childStmt->oldNode = InvalidOid;

					/*
					 * Adjust any Vars (both in expressions and in the index's
					 * WHERE clause) to match the partition's column numbering
					 * in case it's different from the parent's.
					 */
					foreach(lc, childStmt->indexParams)
					{
						IndexElem  *ielem = lfirst(lc);

						/*
						 * If the index parameter is an expression, we must
						 * translate it to contain child Vars.
						 */
						if (ielem->expr)
						{
							ielem->expr =
								map_variable_attnos((Node *) ielem->expr,
													1, 0, attmap, maplen,
													InvalidOid,
													&found_whole_row);
							if (found_whole_row)
								elog(ERROR, "cannot convert whole-row table reference");
						}
					}
					childStmt->whereClause =
						map_variable_attnos(stmt->whereClause, 1, 0,
											attmap, maplen,
											InvalidOid, &found_whole_row);
					if (found_whole_row)
						elog(ERROR, "cannot convert whole-row table reference");

					DefineIndex(childRelid, childStmt,
								InvalidOid, /* no predefined OID */
								indexRelationId,	/* this is our child */
								createdConstraintId,
								is_alter_table, check_rights, check_not_in_use,
								skip_build, quiet, is_new_table);
				}

				pgstat_progress_update_param(PROGRESS_CREATEIDX_PARTITIONS_DONE,
											 i + 1);
				pfree(attmap);
			}

			/*
			 * The pg_index row we inserted for this index was marked
			 * indisvalid=true.  But if we attached an existing index that is
			 * invalid, this is incorrect, so update our row to invalid too.
			 */
			if (invalidate_parent)
			{
				Relation	pg_index = table_open(IndexRelationId, RowExclusiveLock);
				HeapTuple	tup,
							newtup;

				tup = SearchSysCache1(INDEXRELID,
									  ObjectIdGetDatum(indexRelationId));
				if (!HeapTupleIsValid(tup))
					elog(ERROR, "cache lookup failed for index %u",
						 indexRelationId);
				newtup = heap_copytuple(tup);
				((Form_pg_index) GETSTRUCT(newtup))->indisvalid = false;
				CatalogTupleUpdate(pg_index, &tup->t_self, newtup);
				ReleaseSysCache(tup);
				table_close(pg_index, RowExclusiveLock);
				heap_freetuple(newtup);
			}
		}

		stmt->idxname = indexRelationName;
		if (shouldDispatch)
		{
			/* make sure the QE uses the same index name that we chose */
			stmt->oldNode = InvalidOid;
			Assert(stmt->relation != NULL);

			stmt->tableSpace = get_tablespace_name(tablespaceId);

			CdbDispatchUtilityStatement((Node *) stmt,
										DF_CANCEL_ON_ERROR |
										DF_WITH_SNAPSHOT |
										DF_NEED_TWO_PHASE,
										GetAssignedOidsForDispatch(),
										NULL);
		}

		/*
		 * Indexes on partitioned tables are not themselves built, so we're
		 * done here.
		 */
		table_close(rel, NoLock);
		if (!OidIsValid(parentIndexId))
			pgstat_progress_end_command();
		return address;
	}

	stmt->idxname = indexRelationName;
	if (shouldDispatch)
	{
		/* make sure the QE uses the same index name that we chose */
		stmt->oldNode = InvalidOid;
		Assert(stmt->relation != NULL);
		CdbDispatchUtilityStatement((Node *) stmt,
									DF_CANCEL_ON_ERROR |
									DF_WITH_SNAPSHOT |
									DF_NEED_TWO_PHASE,
									GetAssignedOidsForDispatch(),
									NULL);

		/* Set indcheckxmin in the master, if it was set on any segment */
		if (!indexInfo->ii_BrokenHotChain)
			cdb_sync_indcheckxmin_with_segments(indexRelationId);
	}

	if (!stmt->concurrent)
	{
		/* Close the heap and we're done, in the non-concurrent case */
		if (need_longlock)
			table_close(rel, NoLock);
		else
			table_close(rel, lockmode);

		/* If this is the top-level index, we're done. */
		if (!OidIsValid(parentIndexId))
			pgstat_progress_end_command();

		return address;
	}

	/*
	 * FIXME: concurrent index build needs additional work in Greenplum.  The
	 * feature is disabled in Greenplum until this work is done.  In upstream,
	 * concurrent index build is accomplished in three steps.  Each step is
	 * performed in its own transaction.  In GPDB, each step must be performed
	 * in its own distributed transaction.  Today, we only support dispatching
	 * one IndexStmt.  QEs cannot distinguish the steps within a concurrent
	 * index build.  May be, augment IndexStmt with a variable indicating which
	 * step of concurrent index build a QE should perform?
	 */

	/* save lockrelid and locktag for below, then close rel */
	heaprelid = rel->rd_lockInfo.lockRelId;
	SET_LOCKTAG_RELATION(heaplocktag, heaprelid.dbId, heaprelid.relId);
	if (need_longlock)
		table_close(rel, NoLock);
	else
		table_close(rel, lockmode);

	/*
	 * For a concurrent build, it's important to make the catalog entries
	 * visible to other transactions before we start to build the index. That
	 * will prevent them from making incompatible HOT updates.  The new index
	 * will be marked not indisready and not indisvalid, so that no one else
	 * tries to either insert into it or use it for queries.
	 *
	 * We must commit our current transaction so that the index becomes
	 * visible; then start another.  Note that all the data structures we just
	 * built are lost in the commit.  The only data we keep past here are the
	 * relation IDs.
	 *
	 * Before committing, get a session-level lock on the table, to ensure
	 * that neither it nor the index can be dropped before we finish. This
	 * cannot block, even if someone else is waiting for access, because we
	 * already have the same lock within our transaction.
	 *
	 * Note: we don't currently bother with a session lock on the index,
	 * because there are no operations that could change its state while we
	 * hold lock on the parent table.  This might need to change later.
	 */
	LockRelationIdForSession(&heaprelid, ShareUpdateExclusiveLock);

	PopActiveSnapshot();
	CommitTransactionCommand();

	StartTransactionCommand();

	/*
	 * The index is now visible, so we can report the OID.
	 */
	pgstat_progress_update_param(PROGRESS_CREATEIDX_INDEX_OID,
								 indexRelationId);

	/*
	 * Phase 2 of concurrent index build (see comments for validate_index()
	 * for an overview of how this works)
	 *
	 * Now we must wait until no running transaction could have the table open
	 * with the old list of indexes.  Use ShareLock to consider running
	 * transactions that hold locks that permit writing to the table.  Note we
	 * do not need to worry about xacts that open the table for writing after
	 * this point; they will see the new index when they open it.
	 *
	 * Note: the reason we use actual lock acquisition here, rather than just
	 * checking the ProcArray and sleeping, is that deadlock is possible if
	 * one of the transactions in question is blocked trying to acquire an
	 * exclusive lock on our table.  The lock code will detect deadlock and
	 * error out properly.
	 */
	pgstat_progress_update_param(PROGRESS_CREATEIDX_PHASE,
								 PROGRESS_CREATEIDX_PHASE_WAIT_1);
	WaitForLockers(heaplocktag, ShareLock, true);

	/*
	 * At this moment we are sure that there are no transactions with the
	 * table open for write that don't have this new index in their list of
	 * indexes.  We have waited out all the existing transactions and any new
	 * transaction will have the new index in its list, but the index is still
	 * marked as "not-ready-for-inserts".  The index is consulted while
	 * deciding HOT-safety though.  This arrangement ensures that no new HOT
	 * chains can be created where the new tuple and the old tuple in the
	 * chain have different index keys.
	 *
	 * We now take a new snapshot, and build the index using all tuples that
	 * are visible in this snapshot.  We can be sure that any HOT updates to
	 * these tuples will be compatible with the index, since any updates made
	 * by transactions that didn't know about the index are now committed or
	 * rolled back.  Thus, each visible tuple is either the end of its
	 * HOT-chain or the extension of the chain is HOT-safe for this index.
	 */

	/* Set ActiveSnapshot since functions in the indexes may need it */
	PushActiveSnapshot(GetTransactionSnapshot());

	/* Perform concurrent build of index */
	index_concurrently_build(relationId, indexRelationId);

	/* we can do away with our snapshot */
	PopActiveSnapshot();

	/*
	 * Commit this transaction to make the indisready update visible.
	 */
	CommitTransactionCommand();
	StartTransactionCommand();

	/*
	 * Phase 3 of concurrent index build
	 *
	 * We once again wait until no transaction can have the table open with
	 * the index marked as read-only for updates.
	 */
	pgstat_progress_update_param(PROGRESS_CREATEIDX_PHASE,
								 PROGRESS_CREATEIDX_PHASE_WAIT_2);
	WaitForLockers(heaplocktag, ShareLock, true);

	/*
	 * Now take the "reference snapshot" that will be used by validate_index()
	 * to filter candidate tuples.  Beware!  There might still be snapshots in
	 * use that treat some transaction as in-progress that our reference
	 * snapshot treats as committed.  If such a recently-committed transaction
	 * deleted tuples in the table, we will not include them in the index; yet
	 * those transactions which see the deleting one as still-in-progress will
	 * expect such tuples to be there once we mark the index as valid.
	 *
	 * We solve this by waiting for all endangered transactions to exit before
	 * we mark the index as valid.
	 *
	 * We also set ActiveSnapshot to this snap, since functions in indexes may
	 * need a snapshot.
	 */
	snapshot = RegisterSnapshot(GetTransactionSnapshot());
	PushActiveSnapshot(snapshot);

	/*
	 * Scan the index and the heap, insert any missing index entries.
	 */
	validate_index(relationId, indexRelationId, snapshot);

	/*
	 * Drop the reference snapshot.  We must do this before waiting out other
	 * snapshot holders, else we will deadlock against other processes also
	 * doing CREATE INDEX CONCURRENTLY, which would see our snapshot as one
	 * they must wait for.  But first, save the snapshot's xmin to use as
	 * limitXmin for GetCurrentVirtualXIDs().
	 */
	limitXmin = snapshot->xmin;

	PopActiveSnapshot();
	UnregisterSnapshot(snapshot);

	/*
	 * The snapshot subsystem could still contain registered snapshots that
	 * are holding back our process's advertised xmin; in particular, if
	 * default_transaction_isolation = serializable, there is a transaction
	 * snapshot that is still active.  The CatalogSnapshot is likewise a
	 * hazard.  To ensure no deadlocks, we must commit and start yet another
	 * transaction, and do our wait before any snapshot has been taken in it.
	 */
	CommitTransactionCommand();
	StartTransactionCommand();

	/* We should now definitely not be advertising any xmin. */
	Assert(MyPgXact->xmin == InvalidTransactionId);

	/*
	 * The index is now valid in the sense that it contains all currently
	 * interesting tuples.  But since it might not contain tuples deleted just
	 * before the reference snap was taken, we have to wait out any
	 * transactions that might have older snapshots.
	 */
	pgstat_progress_update_param(PROGRESS_CREATEIDX_PHASE,
								 PROGRESS_CREATEIDX_PHASE_WAIT_3);
	WaitForOlderSnapshots(limitXmin, true);

	/*
	 * Index can now be marked valid -- update its pg_index entry
	 */
	index_set_state_flags(indexRelationId, INDEX_CREATE_SET_VALID);

	/*
	 * The pg_index update will cause backends (including this one) to update
	 * relcache entries for the index itself, but we should also send a
	 * relcache inval on the parent table to force replanning of cached plans.
	 * Otherwise existing sessions might fail to use the new index where it
	 * would be useful.  (Note that our earlier commits did not create reasons
	 * to replan; so relcache flush on the index itself was sufficient.)
	 */
	CacheInvalidateRelcacheByRelid(heaprelid.relId);

	/*
	 * Last thing to do is release the session-level lock on the parent table.
	 */
	UnlockRelationIdForSession(&heaprelid, ShareUpdateExclusiveLock);

	pgstat_progress_end_command();

	return address;
}


/*
 * CheckMutability
 *		Test whether given expression is mutable
 */
static bool
CheckMutability(Expr *expr)
{
	/*
	 * First run the expression through the planner.  This has a couple of
	 * important consequences.  First, function default arguments will get
	 * inserted, which may affect volatility (consider "default now()").
	 * Second, inline-able functions will get inlined, which may allow us to
	 * conclude that the function is really less volatile than it's marked. As
	 * an example, polymorphic functions must be marked with the most volatile
	 * behavior that they have for any input type, but once we inline the
	 * function we may be able to conclude that it's not so volatile for the
	 * particular input type we're dealing with.
	 *
	 * We assume here that expression_planner() won't scribble on its input.
	 */
	expr = expression_planner(expr);

	/* Now we can search for non-immutable functions */
	return contain_mutable_functions((Node *) expr);
}


/*
 * CheckPredicate
 *		Checks that the given partial-index predicate is valid.
 *
 * This used to also constrain the form of the predicate to forms that
 * indxpath.c could do something with.  However, that seems overly
 * restrictive.  One useful application of partial indexes is to apply
 * a UNIQUE constraint across a subset of a table, and in that scenario
 * any evaluable predicate will work.  So accept any predicate here
 * (except ones requiring a plan), and let indxpath.c fend for itself.
 */
static void
CheckPredicate(Expr *predicate)
{
	/*
	 * transformExpr() should have already rejected subqueries, aggregates,
	 * and window functions, based on the EXPR_KIND_ for a predicate.
	 */

	/*
	 * A predicate using mutable functions is probably wrong, for the same
	 * reasons that we don't allow an index expression to use one.
	 */
	if (CheckMutability(predicate))
		ereport(ERROR,
				(errcode(ERRCODE_INVALID_OBJECT_DEFINITION),
				 errmsg("functions in index predicate must be marked IMMUTABLE")));
}

/*
 * Compute per-index-column information, including indexed column numbers
 * or index expressions, opclasses, and indoptions. Note, all output vectors
 * should be allocated for all columns, including "including" ones.
 */
static void
ComputeIndexAttrs(IndexInfo *indexInfo,
				  Oid *typeOidP,
				  Oid *collationOidP,
				  Oid *classOidP,
				  int16 *colOptionP,
				  List *attList,	/* list of IndexElem's */
				  List *exclusionOpNames,
				  Oid relId,
				  const char *accessMethodName,
				  Oid accessMethodId,
				  bool amcanorder,
				  bool isconstraint)
{
	ListCell   *nextExclOp;
	ListCell   *lc;
	int			attn;
	int			nkeycols = indexInfo->ii_NumIndexKeyAttrs;

	/* Allocate space for exclusion operator info, if needed */
	if (exclusionOpNames)
	{
		Assert(list_length(exclusionOpNames) == nkeycols);
		indexInfo->ii_ExclusionOps = (Oid *) palloc(sizeof(Oid) * nkeycols);
		indexInfo->ii_ExclusionProcs = (Oid *) palloc(sizeof(Oid) * nkeycols);
		indexInfo->ii_ExclusionStrats = (uint16 *) palloc(sizeof(uint16) * nkeycols);
		nextExclOp = list_head(exclusionOpNames);
	}
	else
		nextExclOp = NULL;

	/*
	 * process attributeList
	 */
	attn = 0;
	foreach(lc, attList)
	{
		IndexElem  *attribute = (IndexElem *) lfirst(lc);
		Oid			atttype;
		Oid			attcollation;

		/*
		 * Process the column-or-expression to be indexed.
		 */
		if (attribute->name != NULL)
		{
			/* Simple index attribute */
			HeapTuple	atttuple;
			Form_pg_attribute attform;

			Assert(attribute->expr == NULL);
			atttuple = SearchSysCacheAttName(relId, attribute->name);
			if (!HeapTupleIsValid(atttuple))
			{
				/* difference in error message spellings is historical */
				if (isconstraint)
					ereport(ERROR,
							(errcode(ERRCODE_UNDEFINED_COLUMN),
							 errmsg("column \"%s\" named in key does not exist",
									attribute->name)));
				else
					ereport(ERROR,
							(errcode(ERRCODE_UNDEFINED_COLUMN),
							 errmsg("column \"%s\" does not exist",
									attribute->name)));
			}
			attform = (Form_pg_attribute) GETSTRUCT(atttuple);
			indexInfo->ii_IndexAttrNumbers[attn] = attform->attnum;
			atttype = attform->atttypid;
			attcollation = attform->attcollation;
			ReleaseSysCache(atttuple);
		}
		else
		{
			/* Index expression */
			Node	   *expr = attribute->expr;

			Assert(expr != NULL);

			if (attn >= nkeycols)
				ereport(ERROR,
						(errcode(ERRCODE_FEATURE_NOT_SUPPORTED),
						 errmsg("expressions are not supported in included columns")));
			atttype = exprType(expr);
			attcollation = exprCollation(expr);

			/*
			 * transformExpr() should have already rejected subqueries,
			 * aggregates, and window functions, based on the EXPR_KIND_
			 * for an index expression.
			 */

			/*
			 * Strip any top-level COLLATE clause.  This ensures that we treat
			 * "x COLLATE y" and "(x COLLATE y)" alike.
			 */
			while (IsA(expr, CollateExpr))
				expr = (Node *) ((CollateExpr *) expr)->arg;

			if (IsA(expr, Var) &&
				((Var *) expr)->varattno != InvalidAttrNumber)
			{
				/*
				 * User wrote "(column)" or "(column COLLATE something)".
				 * Treat it like simple attribute anyway.
				 */
				indexInfo->ii_IndexAttrNumbers[attn] = ((Var *) expr)->varattno;
			}
			else
			{
				indexInfo->ii_IndexAttrNumbers[attn] = 0;	/* marks expression */
				indexInfo->ii_Expressions = lappend(indexInfo->ii_Expressions,
													expr);

				/*
				 * transformExpr() should have already rejected subqueries,
				 * aggregates, and window functions, based on the EXPR_KIND_
				 * for an index expression.
				 */

				/*
				 * An expression using mutable functions is probably wrong,
				 * since if you aren't going to get the same result for the
				 * same data every time, it's not clear what the index entries
				 * mean at all.
				 */
				if (CheckMutability((Expr *) expr))
					ereport(ERROR,
							(errcode(ERRCODE_INVALID_OBJECT_DEFINITION),
							 errmsg("functions in index expression must be marked IMMUTABLE")));
			}
		}

		typeOidP[attn] = atttype;

		/*
		 * Included columns have no collation, no opclass and no ordering
		 * options.
		 */
		if (attn >= nkeycols)
		{
			if (attribute->collation)
				ereport(ERROR,
						(errcode(ERRCODE_INVALID_OBJECT_DEFINITION),
						 errmsg("including column does not support a collation")));
			if (attribute->opclass)
				ereport(ERROR,
						(errcode(ERRCODE_INVALID_OBJECT_DEFINITION),
						 errmsg("including column does not support an operator class")));
			if (attribute->ordering != SORTBY_DEFAULT)
				ereport(ERROR,
						(errcode(ERRCODE_INVALID_OBJECT_DEFINITION),
						 errmsg("including column does not support ASC/DESC options")));
			if (attribute->nulls_ordering != SORTBY_NULLS_DEFAULT)
				ereport(ERROR,
						(errcode(ERRCODE_INVALID_OBJECT_DEFINITION),
						 errmsg("including column does not support NULLS FIRST/LAST options")));

			classOidP[attn] = InvalidOid;
			colOptionP[attn] = 0;
			collationOidP[attn] = InvalidOid;
			attn++;

			continue;
		}

		/*
		 * Apply collation override if any
		 */
		if (attribute->collation)
			attcollation = get_collation_oid(attribute->collation, false);

		/*
		 * Check we have a collation iff it's a collatable type.  The only
		 * expected failures here are (1) COLLATE applied to a noncollatable
		 * type, or (2) index expression had an unresolved collation.  But we
		 * might as well code this to be a complete consistency check.
		 */
		if (type_is_collatable(atttype))
		{
			if (!OidIsValid(attcollation))
				ereport(ERROR,
						(errcode(ERRCODE_INDETERMINATE_COLLATION),
						 errmsg("could not determine which collation to use for index expression"),
						 errhint("Use the COLLATE clause to set the collation explicitly.")));
		}
		else
		{
			if (OidIsValid(attcollation))
				ereport(ERROR,
						(errcode(ERRCODE_DATATYPE_MISMATCH),
						 errmsg("collations are not supported by type %s",
								format_type_be(atttype))));
		}

		collationOidP[attn] = attcollation;

		/*
		 * Identify the opclass to use.
		 */
		classOidP[attn] = ResolveOpClass(attribute->opclass,
										 atttype,
										 accessMethodName,
										 accessMethodId);

		/*
		 * Identify the exclusion operator, if any.
		 */
		if (nextExclOp)
		{
			List	   *opname = (List *) lfirst(nextExclOp);
			Oid			opid;
			Oid			opfamily;
			int			strat;

			/*
			 * Find the operator --- it must accept the column datatype
			 * without runtime coercion (but binary compatibility is OK)
			 */
			opid = compatible_oper_opid(opname, atttype, atttype, false);

			/*
			 * Only allow commutative operators to be used in exclusion
			 * constraints. If X conflicts with Y, but Y does not conflict
			 * with X, bad things will happen.
			 */
			if (get_commutator(opid) != opid)
				ereport(ERROR,
						(errcode(ERRCODE_WRONG_OBJECT_TYPE),
						 errmsg("operator %s is not commutative",
								format_operator(opid)),
						 errdetail("Only commutative operators can be used in exclusion constraints.")));

			/*
			 * Operator must be a member of the right opfamily, too
			 */
			opfamily = get_opclass_family(classOidP[attn]);
			strat = get_op_opfamily_strategy(opid, opfamily);
			if (strat == 0)
			{
				HeapTuple	opftuple;
				Form_pg_opfamily opfform;

				/*
				 * attribute->opclass might not explicitly name the opfamily,
				 * so fetch the name of the selected opfamily for use in the
				 * error message.
				 */
				opftuple = SearchSysCache1(OPFAMILYOID,
										   ObjectIdGetDatum(opfamily));
				if (!HeapTupleIsValid(opftuple))
					elog(ERROR, "cache lookup failed for opfamily %u",
						 opfamily);
				opfform = (Form_pg_opfamily) GETSTRUCT(opftuple);

				ereport(ERROR,
						(errcode(ERRCODE_WRONG_OBJECT_TYPE),
						 errmsg("operator %s is not a member of operator family \"%s\"",
								format_operator(opid),
								NameStr(opfform->opfname)),
						 errdetail("The exclusion operator must be related to the index operator class for the constraint.")));
			}

			indexInfo->ii_ExclusionOps[attn] = opid;
			indexInfo->ii_ExclusionProcs[attn] = get_opcode(opid);
			indexInfo->ii_ExclusionStrats[attn] = strat;
			nextExclOp = lnext(nextExclOp);
		}

		/*
		 * Set up the per-column options (indoption field).  For now, this is
		 * zero for any un-ordered index, while ordered indexes have DESC and
		 * NULLS FIRST/LAST options.
		 */
		colOptionP[attn] = 0;
		if (amcanorder)
		{
			/* default ordering is ASC */
			if (attribute->ordering == SORTBY_DESC)
				colOptionP[attn] |= INDOPTION_DESC;
			/* default null ordering is LAST for ASC, FIRST for DESC */
			if (attribute->nulls_ordering == SORTBY_NULLS_DEFAULT)
			{
				if (attribute->ordering == SORTBY_DESC)
					colOptionP[attn] |= INDOPTION_NULLS_FIRST;
			}
			else if (attribute->nulls_ordering == SORTBY_NULLS_FIRST)
				colOptionP[attn] |= INDOPTION_NULLS_FIRST;
		}
		else
		{
			/* index AM does not support ordering */
			if (attribute->ordering != SORTBY_DEFAULT)
				ereport(ERROR,
						(errcode(ERRCODE_FEATURE_NOT_SUPPORTED),
						 errmsg("access method \"%s\" does not support ASC/DESC options",
								accessMethodName)));
			if (attribute->nulls_ordering != SORTBY_NULLS_DEFAULT)
				ereport(ERROR,
						(errcode(ERRCODE_FEATURE_NOT_SUPPORTED),
						 errmsg("access method \"%s\" does not support NULLS FIRST/LAST options",
								accessMethodName)));
		}

		attn++;
	}
}

/*
 * Resolve possibly-defaulted operator class specification
 *
 * Note: This is used to resolve operator class specification in index and
 * partition key definitions.
 */
Oid
ResolveOpClass(List *opclass, Oid attrType,
			   const char *accessMethodName, Oid accessMethodId)
{
	char	   *schemaname;
	char	   *opcname;
	HeapTuple	tuple;
	Form_pg_opclass opform;
	Oid			opClassId,
				opInputType;

	/*
	 * Release 7.0 removed network_ops, timespan_ops, and datetime_ops, so we
	 * ignore those opclass names so the default *_ops is used.  This can be
	 * removed in some later release.  bjm 2000/02/07
	 *
	 * Release 7.1 removes lztext_ops, so suppress that too for a while.  tgl
	 * 2000/07/30
	 *
	 * Release 7.2 renames timestamp_ops to timestamptz_ops, so suppress that
	 * too for awhile.  I'm starting to think we need a better approach. tgl
	 * 2000/10/01
	 *
	 * Release 8.0 removes bigbox_ops (which was dead code for a long while
	 * anyway).  tgl 2003/11/11
	 */
	if (list_length(opclass) == 1)
	{
		char	   *claname = strVal(linitial(opclass));

		if (strcmp(claname, "network_ops") == 0 ||
			strcmp(claname, "timespan_ops") == 0 ||
			strcmp(claname, "datetime_ops") == 0 ||
			strcmp(claname, "lztext_ops") == 0 ||
			strcmp(claname, "timestamp_ops") == 0 ||
			strcmp(claname, "bigbox_ops") == 0)
			opclass = NIL;
	}

	if (opclass == NIL)
	{
		/* no operator class specified, so find the default */
		opClassId = GetDefaultOpClass(attrType, accessMethodId);
		if (!OidIsValid(opClassId))
		{
			/*
			 * In GPDB, this function is also used for DISTRIBUTED BY. That's why
			 * we've removed "for index" from the error message.
			 */
			ereport(ERROR,
					(errcode(ERRCODE_UNDEFINED_OBJECT),
					 errmsg("data type %s has no default operator class for access method \"%s\"",
							format_type_be(attrType), accessMethodName),
					 errhint("You must specify an operator class or define a default operator class for the data type.")));
		}
		return opClassId;
	}

	/*
	 * Specific opclass name given, so look up the opclass.
	 */

	/* deconstruct the name list */
	DeconstructQualifiedName(opclass, &schemaname, &opcname);

	if (schemaname)
	{
		/* Look in specific schema only */
		Oid			namespaceId;

		namespaceId = LookupExplicitNamespace(schemaname, false);
		tuple = SearchSysCache3(CLAAMNAMENSP,
								ObjectIdGetDatum(accessMethodId),
								PointerGetDatum(opcname),
								ObjectIdGetDatum(namespaceId));
	}
	else
	{
		/* Unqualified opclass name, so search the search path */
		opClassId = OpclassnameGetOpcid(accessMethodId, opcname);
		if (!OidIsValid(opClassId))
			ereport(ERROR,
					(errcode(ERRCODE_UNDEFINED_OBJECT),
					 errmsg("operator class \"%s\" does not exist for access method \"%s\"",
							opcname, accessMethodName)));
		tuple = SearchSysCache1(CLAOID, ObjectIdGetDatum(opClassId));
	}

	if (!HeapTupleIsValid(tuple))
		ereport(ERROR,
				(errcode(ERRCODE_UNDEFINED_OBJECT),
				 errmsg("operator class \"%s\" does not exist for access method \"%s\"",
						NameListToString(opclass), accessMethodName)));

	/*
	 * Verify that the index operator class accepts this datatype.  Note we
	 * will accept binary compatibility.
	 */
	opform = (Form_pg_opclass) GETSTRUCT(tuple);
	opClassId = opform->oid;
	opInputType = opform->opcintype;

	if (!IsBinaryCoercible(attrType, opInputType))
		ereport(ERROR,
				(errcode(ERRCODE_DATATYPE_MISMATCH),
				 errmsg("operator class \"%s\" does not accept data type %s",
						NameListToString(opclass), format_type_be(attrType))));

	ReleaseSysCache(tuple);

	return opClassId;
}

/*
 * GetDefaultOpClass
 *
 * Given the OIDs of a datatype and an access method, find the default
 * operator class, if any.  Returns InvalidOid if there is none.
 */
Oid
GetDefaultOpClass(Oid type_id, Oid am_id)
{
	Oid			result = InvalidOid;
	int			nexact = 0;
	int			ncompatible = 0;
	int			ncompatiblepreferred = 0;
	Relation	rel;
	ScanKeyData skey[1];
	SysScanDesc scan;
	HeapTuple	tup;
	TYPCATEGORY tcategory;

	/* If it's a domain, look at the base type instead */
	type_id = getBaseType(type_id);

	tcategory = TypeCategory(type_id);

	/*
	 * We scan through all the opclasses available for the access method,
	 * looking for one that is marked default and matches the target type
	 * (either exactly or binary-compatibly, but prefer an exact match).
	 *
	 * We could find more than one binary-compatible match.  If just one is
	 * for a preferred type, use that one; otherwise we fail, forcing the user
	 * to specify which one he wants.  (The preferred-type special case is a
	 * kluge for varchar: it's binary-compatible to both text and bpchar, so
	 * we need a tiebreaker.)  If we find more than one exact match, then
	 * someone put bogus entries in pg_opclass.
	 */
	rel = table_open(OperatorClassRelationId, AccessShareLock);

	ScanKeyInit(&skey[0],
				Anum_pg_opclass_opcmethod,
				BTEqualStrategyNumber, F_OIDEQ,
				ObjectIdGetDatum(am_id));

	scan = systable_beginscan(rel, OpclassAmNameNspIndexId, true,
							  NULL, 1, skey);

	while (HeapTupleIsValid(tup = systable_getnext(scan)))
	{
		Form_pg_opclass opclass = (Form_pg_opclass) GETSTRUCT(tup);

		/* ignore altogether if not a default opclass */
		if (!opclass->opcdefault)
			continue;
		if (opclass->opcintype == type_id)
		{
			nexact++;
			result = opclass->oid;
		}
		else if (nexact == 0 &&
				 IsBinaryCoercible(type_id, opclass->opcintype))
		{
			if (IsPreferredType(tcategory, opclass->opcintype))
			{
				ncompatiblepreferred++;
				result = opclass->oid;
			}
			else if (ncompatiblepreferred == 0)
			{
				ncompatible++;
				result = opclass->oid;
			}
		}
	}

	systable_endscan(scan);

	table_close(rel, AccessShareLock);

	/* raise error if pg_opclass contains inconsistent data */
	if (nexact > 1)
		ereport(ERROR,
				(errcode(ERRCODE_DUPLICATE_OBJECT),
				 errmsg("there are multiple default operator classes for data type %s",
						format_type_be(type_id))));

	if (nexact == 1 ||
		ncompatiblepreferred == 1 ||
		(ncompatiblepreferred == 0 && ncompatible == 1))
		return result;

	return InvalidOid;
}

/*
 *	makeObjectName()
 *
 *	Create a name for an implicitly created index, sequence, constraint,
 *	extended statistics, etc.
 *
 *	The parameters are typically: the original table name, the original field
 *	name, and a "type" string (such as "seq" or "pkey").    The field name
 *	and/or type can be NULL if not relevant.
 *
 *	The result is a palloc'd string.
 *
 *	The basic result we want is "name1_name2_label", omitting "_name2" or
 *	"_label" when those parameters are NULL.  However, we must generate
 *	a name with less than NAMEDATALEN characters!  So, we truncate one or
 *	both names if necessary to make a short-enough string.  The label part
 *	is never truncated (so it had better be reasonably short).
 *
 *	The caller is responsible for checking uniqueness of the generated
 *	name and retrying as needed; retrying will be done by altering the
 *	"label" string (which is why we never truncate that part).
 */
char *
makeObjectName(const char *name1, const char *name2, const char *label)
{
	char	   *name;
	int			overhead = 0;	/* chars needed for label and underscores */
	int			availchars;		/* chars available for name(s) */
	int			name1chars;		/* chars allocated to name1 */
	int			name2chars;		/* chars allocated to name2 */
	int			ndx;

	name1chars = strlen(name1);
	if (name2)
	{
		name2chars = strlen(name2);
		overhead++;				/* allow for separating underscore */
	}
	else
		name2chars = 0;
	if (label)
		overhead += strlen(label) + 1;

	availchars = NAMEDATALEN - 1 - overhead;

	/* GPDB_12_MERGE_FIXME: we're hitting this assertion with some SPLIT PARTITION
	 * commands in regression tests.
	 */
	if (availchars <= 0)
		elog(ERROR, "partition name too long");
	Assert(availchars > 0);		/* else caller chose a bad label */

	/*
	 * If we must truncate,  preferentially truncate the longer name. This
	 * logic could be expressed without a loop, but it's simple and obvious as
	 * a loop.
	 */
	while (name1chars + name2chars > availchars)
	{
		if (name1chars > name2chars)
			name1chars--;
		else
			name2chars--;
	}

	name1chars = pg_mbcliplen(name1, name1chars, name1chars);
	if (name2)
		name2chars = pg_mbcliplen(name2, name2chars, name2chars);

	/* Now construct the string using the chosen lengths */
	name = palloc(name1chars + name2chars + overhead + 1);
	memcpy(name, name1, name1chars);
	ndx = name1chars;
	if (name2)
	{
		name[ndx++] = '_';
		memcpy(name + ndx, name2, name2chars);
		ndx += name2chars;
	}
	if (label)
	{
		name[ndx++] = '_';
		strcpy(name + ndx, label);
	}
	else
		name[ndx] = '\0';

	return name;
}

/*
 * Select a nonconflicting name for a new relation.  This is ordinarily
 * used to choose index names (which is why it's here) but it can also
 * be used for sequences, or any autogenerated relation kind.
 *
 * name1, name2, and label are used the same way as for makeObjectName(),
 * except that the label can't be NULL; digits will be appended to the label
 * if needed to create a name that is unique within the specified namespace.
 *
 * If isconstraint is true, we also avoid choosing a name matching any
 * existing constraint in the same namespace.  (This is stricter than what
 * Postgres itself requires, but the SQL standard says that constraint names
 * should be unique within schemas, so we follow that for autogenerated
 * constraint names.)
 *
 * Note: it is theoretically possible to get a collision anyway, if someone
 * else chooses the same name concurrently.  This is fairly unlikely to be
 * a problem in practice, especially if one is holding an exclusive lock on
 * the relation identified by name1.  
 *
 * If choosing multiple names within a single command, there are two options:
 *   1) Create the new object and do CommandCounterIncrement
 *   2) Pass a hash-table to this function to use as a cache of objects 
 *      created in this statement.
 *
 * Returns a palloc'd string.
 */
char *
ChooseRelationName(const char *name1, const char *name2,
				   const char *label, Oid namespaceid,
				   bool isconstraint)
{
	return ChooseRelationNameWithCache(name1, name2, label, namespaceid, isconstraint,
									   NULL);
}

/* GPDB_12_MERGE_FIXME: this cache seems to be unused now. I guess we reverted
 * the stuff that used it. Is this still needed? */
char *
ChooseRelationNameWithCache(const char *name1, const char *name2,
							const char *label, Oid namespaceid,
							bool isconstraint,
							HTAB *cache)
{
	int			pass = 0;
	char	   *relname = NULL;
	char		modlabel[NAMEDATALEN];
	bool		found = false;

	if (GP_ROLE_EXECUTE == Gp_role)
		elog(ERROR, "relation names cannot be chosen on QE");

	/* try the unmodified label first */
	StrNCpy(modlabel, label, sizeof(modlabel));

	for (;;)
	{
		relname = makeObjectName(name1, name2, modlabel);

		if (cache)
			hash_search(cache, (void *) relname, HASH_FIND, &found);

		if (!found && !OidIsValid(get_relname_relid(relname, namespaceid)))
		{
			if (!isconstraint ||
				!ConstraintNameExists(relname, namespaceid))
				break;
		}

		/* found a conflict, so try a new name component */
		pfree(relname);
		snprintf(modlabel, sizeof(modlabel), "%s%d", label, ++pass);
	}

	/* If we are caching found values add the value to our hash */
	if (cache)
	{
		hash_search(cache, (void *) relname, HASH_ENTER, &found);
		Assert(!found);
	}

	return relname;
}

/*
 * Select the name to be used for an index.
 *
 * The argument list is pretty ad-hoc :-(
 */
char *
ChooseIndexName(const char *tabname, Oid namespaceId,
				List *colnames, List *exclusionOpNames,
				bool primary, bool isconstraint)
{
	char	   *indexname;

	if (primary)
	{
		/* the primary key's name does not depend on the specific column(s) */
		indexname = ChooseRelationName(tabname,
									   NULL,
									   "pkey",
									   namespaceId,
									   true);
	}
	else if (exclusionOpNames != NIL)
	{
		indexname = ChooseRelationName(tabname,
									   ChooseIndexNameAddition(colnames),
									   "excl",
									   namespaceId,
									   true);
	}
	else if (isconstraint)
	{
		indexname = ChooseRelationName(tabname,
									   ChooseIndexNameAddition(colnames),
									   "key",
									   namespaceId,
									   true);
	}
	else
	{
		indexname = ChooseRelationName(tabname,
									   ChooseIndexNameAddition(colnames),
									   "idx",
									   namespaceId,
									   false);
	}

	return indexname;
}

/*
 * Generate "name2" for a new index given the list of column names for it
 * (as produced by ChooseIndexColumnNames).  This will be passed to
 * ChooseRelationName along with the parent table name and a suitable label.
 *
 * We know that less than NAMEDATALEN characters will actually be used,
 * so we can truncate the result once we've generated that many.
 *
 * XXX See also ChooseForeignKeyConstraintNameAddition and
 * ChooseExtendedStatisticNameAddition.
 */
static char *
ChooseIndexNameAddition(List *colnames)
{
	char		buf[NAMEDATALEN * 2];
	int			buflen = 0;
	ListCell   *lc;

	buf[0] = '\0';
	foreach(lc, colnames)
	{
		const char *name = (const char *) lfirst(lc);

		if (buflen > 0)
			buf[buflen++] = '_';	/* insert _ between names */

		/*
		 * At this point we have buflen <= NAMEDATALEN.  name should be less
		 * than NAMEDATALEN already, but use strlcpy for paranoia.
		 */
		strlcpy(buf + buflen, name, NAMEDATALEN);
		buflen += strlen(buf + buflen);
		if (buflen >= NAMEDATALEN)
			break;
	}
	return pstrdup(buf);
}

/*
 * Select the actual names to be used for the columns of an index, given the
 * list of IndexElems for the columns.  This is mostly about ensuring the
 * names are unique so we don't get a conflicting-attribute-names error.
 *
 * Returns a List of plain strings (char *, not String nodes).
 */
List *
ChooseIndexColumnNames(List *indexElems)
{
	List	   *result = NIL;
	ListCell   *lc;

	foreach(lc, indexElems)
	{
		IndexElem  *ielem = (IndexElem *) lfirst(lc);
		const char *origname;
		const char *curname;
		int			i;
		char		buf[NAMEDATALEN];

		/* Get the preliminary name from the IndexElem */
		if (ielem->indexcolname)
			origname = ielem->indexcolname; /* caller-specified name */
		else if (ielem->name)
			origname = ielem->name; /* simple column reference */
		else
			origname = "expr";	/* default name for expression */

		/* If it conflicts with any previous column, tweak it */
		curname = origname;
		for (i = 1;; i++)
		{
			ListCell   *lc2;
			char		nbuf[32];
			int			nlen;

			foreach(lc2, result)
			{
				if (strcmp(curname, (char *) lfirst(lc2)) == 0)
					break;
			}
			if (lc2 == NULL)
				break;			/* found nonconflicting name */

			sprintf(nbuf, "%d", i);

			/* Ensure generated names are shorter than NAMEDATALEN */
			nlen = pg_mbcliplen(origname, strlen(origname),
								NAMEDATALEN - 1 - strlen(nbuf));
			memcpy(buf, origname, nlen);
			strcpy(buf + nlen, nbuf);
			curname = buf;
		}

		/* And attach to the result list */
		result = lappend(result, pstrdup(curname));
	}
	return result;
}

/*
 * ReindexIndex
 *		Recreate a specific index.
 */
void
ReindexIndex(ReindexStmt *stmt)
{
	RangeVar   *indexRelation = stmt->relation;
	int			options = stmt->options;
	bool		concurrent = stmt->concurrent;
	struct ReindexIndexCallbackState state;
	Oid			indOid;
	Relation	irel;
	char		persistence;

	/*
	 * Find and lock index, and check permissions on table; use callback to
	 * obtain lock on table first, to avoid deadlock hazard.  The lock level
	 * used here must match the index lock obtained in reindex_index().
	 */
	state.concurrent = concurrent;
	state.locked_table_oid = InvalidOid;
	indOid = RangeVarGetRelidExtended(indexRelation,
									  concurrent ? ShareUpdateExclusiveLock : AccessExclusiveLock,
									  0,
									  RangeVarCallbackForReindexIndex,
									  &state);

	/*
	 * Obtain the current persistence of the existing index.  We already hold
	 * lock on the index.
	 */
	irel = index_open(indOid, NoLock);

	if (irel->rd_rel->relkind == RELKIND_PARTITIONED_INDEX)
	{
		ReindexPartitionedIndex(irel);
		return;
	}

	persistence = irel->rd_rel->relpersistence;
	index_close(irel, NoLock);

	if (concurrent)
		ReindexRelationConcurrently(indOid, options);
	else
		reindex_index(indOid, false, persistence, options);

	if (Gp_role == GP_ROLE_DISPATCH)
	{
		CdbDispatchUtilityStatement((Node *) stmt,
									DF_CANCEL_ON_ERROR |
									DF_WITH_SNAPSHOT,
									GetAssignedOidsForDispatch(),
									NULL);
	}
}

/*
 * Check permissions on table before acquiring relation lock; also lock
 * the heap before the RangeVarGetRelidExtended takes the index lock, to avoid
 * deadlocks.
 */
static void
RangeVarCallbackForReindexIndex(const RangeVar *relation,
								Oid relId, Oid oldRelId, void *arg)
{
	char		relkind;
	struct ReindexIndexCallbackState *state = arg;
	LOCKMODE	table_lockmode;

	/*
	 * Lock level here should match table lock in reindex_index() for
	 * non-concurrent case and table locks used by index_concurrently_*() for
	 * concurrent case.
	 */
	table_lockmode = state->concurrent ? ShareUpdateExclusiveLock : ShareLock;

	/*
	 * If we previously locked some other index's heap, and the name we're
	 * looking up no longer refers to that relation, release the now-useless
	 * lock.
	 */
	if (relId != oldRelId && OidIsValid(oldRelId))
	{
		UnlockRelationOid(state->locked_table_oid, table_lockmode);
		state->locked_table_oid = InvalidOid;
	}

	/* If the relation does not exist, there's nothing more to do. */
	if (!OidIsValid(relId))
		return;

	/*
	 * If the relation does exist, check whether it's an index.  But note that
	 * the relation might have been dropped between the time we did the name
	 * lookup and now.  In that case, there's nothing to do.
	 */
	relkind = get_rel_relkind(relId);
	if (!relkind)
		return;
	if (relkind != RELKIND_INDEX &&
		relkind != RELKIND_PARTITIONED_INDEX)
		ereport(ERROR,
				(errcode(ERRCODE_WRONG_OBJECT_TYPE),
				 errmsg("\"%s\" is not an index", relation->relname)));

	/* Check permissions */
	if (!pg_class_ownercheck(relId, GetUserId()))
		aclcheck_error(ACLCHECK_NOT_OWNER, OBJECT_INDEX, relation->relname);

	/* Lock heap before index to avoid deadlock. */
	if (relId != oldRelId)
	{
		Oid			table_oid = IndexGetRelation(relId, true);

		/*
		 * If the OID isn't valid, it means the index was concurrently
		 * dropped, which is not a problem for us; just return normally.
		 */
		if (OidIsValid(table_oid))
		{
			LockRelationOid(table_oid, table_lockmode);
			state->locked_table_oid = table_oid;
		}
	}
}

/*
 * ReindexTable
 *		Recreate all indexes of a table (and of its toast table, if any)
 */
Oid
ReindexTable(ReindexStmt *stmt)
{
	RangeVar   *relation = stmt->relation;
	int			options = stmt->options;
	bool		concurrent = stmt->concurrent;
	Oid			heapOid;
	bool		result;

	if (Gp_role == GP_ROLE_EXECUTE)
	{
		reindex_relation(stmt->relid,
						 REINDEX_REL_PROCESS_TOAST |
						 REINDEX_REL_CHECK_CONSTRAINTS,
						 options);
		return stmt->relid;
	}

	/* The lock level used here should match reindex_relation(). */
	heapOid = RangeVarGetRelidExtended(relation,
									   concurrent ? ShareUpdateExclusiveLock : ShareLock,
									   0,
									   RangeVarCallbackOwnsTable, NULL);

	/*
	 * PostgreSQL doesn't allow REINDEX on a partitioned table, but we support
	 * it in Greenplum.
	 *
	 *
	 */
	if (get_rel_relkind(heapOid) == RELKIND_PARTITIONED_TABLE)
	{
		// FIXME transasction block check?
		List	   *prels;

		prels = find_all_inheritors(heapOid,
									concurrent ? ShareUpdateExclusiveLock : ShareLock,
									NULL);

		ReindexRelationList(prels, options | REINDEX_REL_RECURSING_PARTITIONED_TABLE,
							concurrent, false);
		return heapOid;
	}

	if (concurrent)
	{
		result = ReindexRelationConcurrently(heapOid, options);

		if (!result)
			ereport(NOTICE,
					(errmsg("table \"%s\" has no indexes that can be reindexed concurrently",
							relation->relname)));
	}
	else
	{
		result = reindex_relation(heapOid,
								  REINDEX_REL_PROCESS_TOAST |
								  REINDEX_REL_CHECK_CONSTRAINTS,
								  options);
		if (!result)
			ereport(NOTICE,
					(errmsg("table \"%s\" has no indexes to reindex",
							relation->relname)));
	}

	if (Gp_role == GP_ROLE_DISPATCH)
	{
		ReindexStmt	   *qestmt;

		qestmt = makeNode(ReindexStmt);

		qestmt->kind = REINDEX_OBJECT_TABLE;
		qestmt->relation = NULL;
		qestmt->options = options;
		qestmt->concurrent = concurrent;
		qestmt->relid = heapOid;

		PushActiveSnapshot(GetTransactionSnapshot());
		CdbDispatchUtilityStatement((Node *) qestmt,
									DF_CANCEL_ON_ERROR |
									DF_WITH_SNAPSHOT,
									GetAssignedOidsForDispatch(),
									NULL);
		PopActiveSnapshot();
	}

	return heapOid;
}

/*
 * ReindexMultipleTables
 *		Recreate indexes of tables selected by objectName/objectKind.
 *
 * To reduce the probability of deadlocks, each table is reindexed in a
 * separate transaction, so we can release the lock on it right away.
 * That means this must not be called within a user transaction block!
 */
void
ReindexMultipleTables(const char *objectName, ReindexObjectType objectKind,
					  int options, bool concurrent)
{
	Oid			objectOid;
	Relation	relationRelation;
	TableScanDesc scan;
	ScanKeyData scan_keys[1];
	HeapTuple	tuple;
	MemoryContext private_context;
	MemoryContext old;
	List	   *relids = NIL;
	int			num_keys;
	bool		concurrent_warning = false;

	Assert(Gp_role != GP_ROLE_EXECUTE);
	AssertArg(objectName);
	Assert(objectKind == REINDEX_OBJECT_SCHEMA ||
		   objectKind == REINDEX_OBJECT_SYSTEM ||
		   objectKind == REINDEX_OBJECT_DATABASE);

	if (objectKind == REINDEX_OBJECT_SYSTEM && concurrent)
		ereport(ERROR,
				(errcode(ERRCODE_FEATURE_NOT_SUPPORTED),
				 errmsg("cannot reindex system catalogs concurrently")));

	SIMPLE_FAULT_INJECTOR("reindex_db");

	/*
	 * Get OID of object to reindex, being the database currently being used
	 * by session for a database or for system catalogs, or the schema defined
	 * by caller. At the same time do permission checks that need different
	 * processing depending on the object type.
	 */
	if (objectKind == REINDEX_OBJECT_SCHEMA)
	{
		objectOid = get_namespace_oid(objectName, false);

		if (!pg_namespace_ownercheck(objectOid, GetUserId()))
			aclcheck_error(ACLCHECK_NOT_OWNER, OBJECT_SCHEMA,
						   objectName);
	}
	else
	{
		objectOid = MyDatabaseId;

		if (strcmp(objectName, get_database_name(objectOid)) != 0)
			ereport(ERROR,
					(errcode(ERRCODE_FEATURE_NOT_SUPPORTED),
					 errmsg("can only reindex the currently open database")));
		if (!pg_database_ownercheck(objectOid, GetUserId()))
			aclcheck_error(ACLCHECK_NOT_OWNER, OBJECT_DATABASE,
						   objectName);
	}

	/*
	 * Create a memory context that will survive forced transaction commits we
	 * do below.  Since it is a child of PortalContext, it will go away
	 * eventually even if we suffer an error; there's no need for special
	 * abort cleanup logic.
	 */
	private_context = AllocSetContextCreate(PortalContext,
											"ReindexMultipleTables",
											ALLOCSET_SMALL_SIZES);

	/*
	 * Define the search keys to find the objects to reindex. For a schema, we
	 * select target relations using relnamespace, something not necessary for
	 * a database-wide operation.
	 */
	if (objectKind == REINDEX_OBJECT_SCHEMA)
	{
		num_keys = 1;
		ScanKeyInit(&scan_keys[0],
					Anum_pg_class_relnamespace,
					BTEqualStrategyNumber, F_OIDEQ,
					ObjectIdGetDatum(objectOid));
	}
	else
		num_keys = 0;

	/*
	 * Scan pg_class to build a list of the relations we need to reindex.
	 *
	 * We only consider plain relations and materialized views here (toast
	 * rels will be processed indirectly by reindex_relation).
	 */
	relationRelation = table_open(RelationRelationId, AccessShareLock);
	scan = table_beginscan_catalog(relationRelation, num_keys, scan_keys);
	while ((tuple = heap_getnext(scan, ForwardScanDirection)) != NULL)
	{
		Form_pg_class classtuple = (Form_pg_class) GETSTRUCT(tuple);
		Oid			relid = classtuple->oid;

		/*
		 * Only regular tables and matviews can have indexes, so ignore any
		 * other kind of relation.
		 *
		 * It is tempting to also consider partitioned tables here, but that
		 * has the problem that if the children are in the same schema, they
		 * would be processed twice.  Maybe we could have a separate list of
		 * partitioned tables, and expand that afterwards into relids,
		 * ignoring any duplicates.
		 */
		if (classtuple->relkind != RELKIND_RELATION &&
			classtuple->relkind != RELKIND_MATVIEW)
			continue;

		/* Skip temp tables of other backends; we can't reindex them at all */
		if (classtuple->relpersistence == RELPERSISTENCE_TEMP &&
			!isTempNamespace(classtuple->relnamespace))
			continue;

		/* Check user/system classification, and optionally skip */
		if (objectKind == REINDEX_OBJECT_SYSTEM &&
			!IsSystemClass(relid, classtuple))
			continue;

		/*
		 * The table can be reindexed if the user is superuser, the table
		 * owner, or the database/schema owner (but in the latter case, only
		 * if it's not a shared relation).  pg_class_ownercheck includes the
		 * superuser case, and depending on objectKind we already know that
		 * the user has permission to run REINDEX on this database or schema
		 * per the permission checks at the beginning of this routine.
		 */
		if (classtuple->relisshared &&
			!pg_class_ownercheck(relid, GetUserId()))
			continue;

		/*
		 * Skip system tables, since index_create() would reject indexing them
		 * concurrently (and it would likely fail if we tried).
		 */
		if (concurrent &&
			IsCatalogRelationOid(relid))
		{
			if (!concurrent_warning)
				ereport(WARNING,
						(errcode(ERRCODE_FEATURE_NOT_SUPPORTED),
						 errmsg("cannot reindex system catalogs concurrently, skipping all")));
			concurrent_warning = true;
			continue;
		}

		/* Save the list of relation OIDs in private context */
		old = MemoryContextSwitchTo(private_context);

		/*
		 * We always want to reindex pg_class first if it's selected to be
		 * reindexed.  This ensures that if there is any corruption in
		 * pg_class' indexes, they will be fixed before we process any other
		 * tables.  This is critical because reindexing itself will try to
		 * update pg_class.
		 */
		if (relid == RelationRelationId)
			relids = lcons_oid(relid, relids);
		else
			relids = lappend_oid(relids, relid);

		MemoryContextSwitchTo(old);
	}
	table_endscan(scan);
	table_close(relationRelation, AccessShareLock);

	ReindexRelationList(relids, options, concurrent, true);

	MemoryContextDelete(private_context);

}

/*
 * Perform REINDEX on each relation of the relids list.  The function
 * opens and closes a transaction per relation.  This is designed for
 * QD/utility, and is not useful for QE.
 */
static void
ReindexRelationList(List *relids, int options, bool concurrent, bool multiple)
{
	ListCell   *l;

	/* Now reindex each rel in a separate transaction */
	PopActiveSnapshot();
	CommitTransactionCommand();
	foreach(l, relids)
	{
		Oid			relid = lfirst_oid(l);
		bool		result;

		StartTransactionCommand();
		/* functions in indexes may want a snapshot set */
		PushActiveSnapshot(GetTransactionSnapshot());

		if (concurrent)
		{
			result = ReindexRelationConcurrently(relid, options);
			/* ReindexRelationConcurrently() does the verbose output */
		}
		else
		{
			result = reindex_relation(relid,
									  REINDEX_REL_PROCESS_TOAST |
									  REINDEX_REL_CHECK_CONSTRAINTS,
									  options);

			if (result && (options & REINDEXOPT_VERBOSE))
				ereport(INFO,
						(errmsg("table \"%s.%s\" was reindexed",
								get_namespace_name(get_rel_namespace(relid)),
								get_rel_name(relid))));

			PopActiveSnapshot();
		}

		/* Dispatch a separate REINDEX command for each table. */
		if (result && Gp_role == GP_ROLE_DISPATCH)
		{
			ReindexStmt	   *stmt;

			stmt = makeNode(ReindexStmt);

			stmt->kind = REINDEX_OBJECT_TABLE;
			stmt->relation = NULL;
			stmt->options = options;
			stmt->concurrent = concurrent;
			stmt->relid = relid;

			PushActiveSnapshot(GetTransactionSnapshot());
			CdbDispatchUtilityStatement((Node *) stmt,
										DF_CANCEL_ON_ERROR |
										DF_WITH_SNAPSHOT,
										GetAssignedOidsForDispatch(),
										NULL);
			PopActiveSnapshot();
		}

		CommitTransactionCommand();
	}
	StartTransactionCommand();
}


/*
 * ReindexRelationConcurrently - process REINDEX CONCURRENTLY for given
 * relation OID
 *
 * 'relationOid' can either belong to an index, a table or a materialized
 * view.  For tables and materialized views, all its indexes will be rebuilt,
 * excluding invalid indexes and any indexes used in exclusion constraints,
 * but including its associated toast table indexes.  For indexes, the index
 * itself will be rebuilt.  If 'relationOid' belongs to a partitioned table
 * then we issue a warning to mention these are not yet supported.
 *
 * The locks taken on parent tables and involved indexes are kept until the
 * transaction is committed, at which point a session lock is taken on each
 * relation.  Both of these protect against concurrent schema changes.
 *
 * Returns true if any indexes have been rebuilt (including toast table's
 * indexes, when relevant), otherwise returns false.
 */
static bool
ReindexRelationConcurrently(Oid relationOid, int options)
{
	List	   *heapRelationIds = NIL;
	List	   *indexIds = NIL;
	List	   *newIndexIds = NIL;
	List	   *relationLocks = NIL;
	List	   *lockTags = NIL;
	ListCell   *lc,
			   *lc2;
	MemoryContext private_context;
	MemoryContext oldcontext;
	char		relkind;
	char	   *relationName = NULL;
	char	   *relationNamespace = NULL;
	PGRUsage	ru0;

	/*
	 * Create a memory context that will survive forced transaction commits we
	 * do below.  Since it is a child of PortalContext, it will go away
	 * eventually even if we suffer an error; there's no need for special
	 * abort cleanup logic.
	 */
	private_context = AllocSetContextCreate(PortalContext,
											"ReindexConcurrent",
											ALLOCSET_SMALL_SIZES);

	if (options & REINDEXOPT_VERBOSE)
	{
		/* Save data needed by REINDEX VERBOSE in private context */
		oldcontext = MemoryContextSwitchTo(private_context);

		relationName = get_rel_name(relationOid);
		relationNamespace = get_namespace_name(get_rel_namespace(relationOid));

		pg_rusage_init(&ru0);

		MemoryContextSwitchTo(oldcontext);
	}

	relkind = get_rel_relkind(relationOid);

	/*
	 * Extract the list of indexes that are going to be rebuilt based on the
	 * list of relation Oids given by caller.
	 */
	switch (relkind)
	{
		case RELKIND_RELATION:
		case RELKIND_MATVIEW:
		case RELKIND_TOASTVALUE:
			{
				/*
				 * In the case of a relation, find all its indexes including
				 * toast indexes.
				 */
				Relation	heapRelation;

				/* Save the list of relation OIDs in private context */
				oldcontext = MemoryContextSwitchTo(private_context);

				/* Track this relation for session locks */
				heapRelationIds = lappend_oid(heapRelationIds, relationOid);

				MemoryContextSwitchTo(oldcontext);

				if (IsCatalogRelationOid(relationOid))
					ereport(ERROR,
							(errcode(ERRCODE_FEATURE_NOT_SUPPORTED),
							 errmsg("cannot reindex system catalogs concurrently")));

				/* Open relation to get its indexes */
				heapRelation = table_open(relationOid, ShareUpdateExclusiveLock);

				/* Add all the valid indexes of relation to list */
				foreach(lc, RelationGetIndexList(heapRelation))
				{
					Oid			cellOid = lfirst_oid(lc);
					Relation	indexRelation = index_open(cellOid,
														   ShareUpdateExclusiveLock);

					if (!indexRelation->rd_index->indisvalid)
						ereport(WARNING,
								(errcode(ERRCODE_FEATURE_NOT_SUPPORTED),
								 errmsg("cannot reindex invalid index \"%s.%s\" concurrently, skipping",
										get_namespace_name(get_rel_namespace(cellOid)),
										get_rel_name(cellOid))));
					else if (indexRelation->rd_index->indisexclusion)
						ereport(WARNING,
								(errcode(ERRCODE_FEATURE_NOT_SUPPORTED),
								 errmsg("cannot reindex exclusion constraint index \"%s.%s\" concurrently, skipping",
										get_namespace_name(get_rel_namespace(cellOid)),
										get_rel_name(cellOid))));
					else
					{
						/* Save the list of relation OIDs in private context */
						oldcontext = MemoryContextSwitchTo(private_context);

						indexIds = lappend_oid(indexIds, cellOid);

						MemoryContextSwitchTo(oldcontext);
					}

					index_close(indexRelation, NoLock);
				}

				/* Also add the toast indexes */
				if (OidIsValid(heapRelation->rd_rel->reltoastrelid))
				{
					Oid			toastOid = heapRelation->rd_rel->reltoastrelid;
					Relation	toastRelation = table_open(toastOid,
														   ShareUpdateExclusiveLock);

					/* Save the list of relation OIDs in private context */
					oldcontext = MemoryContextSwitchTo(private_context);

					/* Track this relation for session locks */
					heapRelationIds = lappend_oid(heapRelationIds, toastOid);

					MemoryContextSwitchTo(oldcontext);

					foreach(lc2, RelationGetIndexList(toastRelation))
					{
						Oid			cellOid = lfirst_oid(lc2);
						Relation	indexRelation = index_open(cellOid,
															   ShareUpdateExclusiveLock);

						if (!indexRelation->rd_index->indisvalid)
							ereport(WARNING,
									(errcode(ERRCODE_INDEX_CORRUPTED),
									 errmsg("cannot reindex invalid index \"%s.%s\" concurrently, skipping",
											get_namespace_name(get_rel_namespace(cellOid)),
											get_rel_name(cellOid))));
						else
						{
							/*
							 * Save the list of relation OIDs in private
							 * context
							 */
							oldcontext = MemoryContextSwitchTo(private_context);

							indexIds = lappend_oid(indexIds, cellOid);

							MemoryContextSwitchTo(oldcontext);
						}

						index_close(indexRelation, NoLock);
					}

					table_close(toastRelation, NoLock);
				}

				table_close(heapRelation, NoLock);
				break;
			}
		case RELKIND_INDEX:
			{
				Oid			heapId = IndexGetRelation(relationOid, false);

				if (IsCatalogRelationOid(heapId))
					ereport(ERROR,
							(errcode(ERRCODE_FEATURE_NOT_SUPPORTED),
							 errmsg("cannot reindex system catalogs concurrently")));

				/* Save the list of relation OIDs in private context */
				oldcontext = MemoryContextSwitchTo(private_context);

				/* Track the heap relation of this index for session locks */
				heapRelationIds = list_make1_oid(heapId);

				/*
				 * Save the list of relation OIDs in private context.  Note
				 * that invalid indexes are allowed here.
				 */
				indexIds = lappend_oid(indexIds, relationOid);

				MemoryContextSwitchTo(oldcontext);
				break;
			}
		case RELKIND_PARTITIONED_TABLE:
			/* see reindex_relation() */
			ereport(WARNING,
					(errcode(ERRCODE_FEATURE_NOT_SUPPORTED),
					 errmsg("REINDEX of partitioned tables is not yet implemented, skipping \"%s\"",
							get_rel_name(relationOid))));
			return false;
		default:
			/* Return error if type of relation is not supported */
			ereport(ERROR,
					(errcode(ERRCODE_WRONG_OBJECT_TYPE),
					 errmsg("cannot reindex this type of relation concurrently")));
			break;
	}

	/* Definitely no indexes, so leave */
	if (indexIds == NIL)
	{
		PopActiveSnapshot();
		return false;
	}

	Assert(heapRelationIds != NIL);

	/*-----
	 * Now we have all the indexes we want to process in indexIds.
	 *
	 * The phases now are:
	 *
	 * 1. create new indexes in the catalog
	 * 2. build new indexes
	 * 3. let new indexes catch up with tuples inserted in the meantime
	 * 4. swap index names
	 * 5. mark old indexes as dead
	 * 6. drop old indexes
	 *
	 * We process each phase for all indexes before moving to the next phase,
	 * for efficiency.
	 */

	/*
	 * Phase 1 of REINDEX CONCURRENTLY
	 *
	 * Create a new index with the same properties as the old one, but it is
	 * only registered in catalogs and will be built later.  Then get session
	 * locks on all involved tables.  See analogous code in DefineIndex() for
	 * more detailed comments.
	 */

	foreach(lc, indexIds)
	{
		char	   *concurrentName;
		Oid			indexId = lfirst_oid(lc);
		Oid			newIndexId;
		Relation	indexRel;
		Relation	heapRel;
		Relation	newIndexRel;
		LockRelId  *lockrelid;

		indexRel = index_open(indexId, ShareUpdateExclusiveLock);
		heapRel = table_open(indexRel->rd_index->indrelid,
							 ShareUpdateExclusiveLock);

		pgstat_progress_start_command(PROGRESS_COMMAND_CREATE_INDEX,
									  RelationGetRelid(heapRel));
		pgstat_progress_update_param(PROGRESS_CREATEIDX_COMMAND,
									 PROGRESS_CREATEIDX_COMMAND_REINDEX_CONCURRENTLY);
		pgstat_progress_update_param(PROGRESS_CREATEIDX_INDEX_OID,
									 indexId);
		pgstat_progress_update_param(PROGRESS_CREATEIDX_ACCESS_METHOD_OID,
									 indexRel->rd_rel->relam);

		/* Choose a temporary relation name for the new index */
		concurrentName = ChooseRelationName(get_rel_name(indexId),
											NULL,
											"ccnew",
											get_rel_namespace(indexRel->rd_index->indrelid),
											false);

		/* Create new index definition based on given index */
		newIndexId = index_concurrently_create_copy(heapRel,
													indexId,
													concurrentName);

		/* Now open the relation of the new index, a lock is also needed on it */
		newIndexRel = index_open(indexId, ShareUpdateExclusiveLock);

		/*
		 * Save the list of OIDs and locks in private context
		 */
		oldcontext = MemoryContextSwitchTo(private_context);

		newIndexIds = lappend_oid(newIndexIds, newIndexId);

		/*
		 * Save lockrelid to protect each relation from drop then close
		 * relations. The lockrelid on parent relation is not taken here to
		 * avoid multiple locks taken on the same relation, instead we rely on
		 * parentRelationIds built earlier.
		 */
		lockrelid = palloc(sizeof(*lockrelid));
		*lockrelid = indexRel->rd_lockInfo.lockRelId;
		relationLocks = lappend(relationLocks, lockrelid);
		lockrelid = palloc(sizeof(*lockrelid));
		*lockrelid = newIndexRel->rd_lockInfo.lockRelId;
		relationLocks = lappend(relationLocks, lockrelid);

		MemoryContextSwitchTo(oldcontext);

		index_close(indexRel, NoLock);
		index_close(newIndexRel, NoLock);
		table_close(heapRel, NoLock);
	}

	/*
	 * Save the heap lock for following visibility checks with other backends
	 * might conflict with this session.
	 */
	foreach(lc, heapRelationIds)
	{
		Relation	heapRelation = table_open(lfirst_oid(lc), ShareUpdateExclusiveLock);
		LockRelId  *lockrelid;
		LOCKTAG    *heaplocktag;

		/* Save the list of locks in private context */
		oldcontext = MemoryContextSwitchTo(private_context);

		/* Add lockrelid of heap relation to the list of locked relations */
		lockrelid = palloc(sizeof(*lockrelid));
		*lockrelid = heapRelation->rd_lockInfo.lockRelId;
		relationLocks = lappend(relationLocks, lockrelid);

		heaplocktag = (LOCKTAG *) palloc(sizeof(LOCKTAG));

		/* Save the LOCKTAG for this parent relation for the wait phase */
		SET_LOCKTAG_RELATION(*heaplocktag, lockrelid->dbId, lockrelid->relId);
		lockTags = lappend(lockTags, heaplocktag);

		MemoryContextSwitchTo(oldcontext);

		/* Close heap relation */
		table_close(heapRelation, NoLock);
	}

	/* Get a session-level lock on each table. */
	foreach(lc, relationLocks)
	{
		LockRelId  *lockrelid = (LockRelId *) lfirst(lc);

		LockRelationIdForSession(lockrelid, ShareUpdateExclusiveLock);
	}

	PopActiveSnapshot();
	CommitTransactionCommand();
	StartTransactionCommand();

	/*
	 * Phase 2 of REINDEX CONCURRENTLY
	 *
	 * Build the new indexes in a separate transaction for each index to avoid
	 * having open transactions for an unnecessary long time.  But before
	 * doing that, wait until no running transactions could have the table of
	 * the index open with the old list of indexes.  See "phase 2" in
	 * DefineIndex() for more details.
	 */

	pgstat_progress_update_param(PROGRESS_CREATEIDX_PHASE,
								 PROGRESS_CREATEIDX_PHASE_WAIT_1);
	WaitForLockersMultiple(lockTags, ShareLock, true);
	CommitTransactionCommand();

	forboth(lc, indexIds, lc2, newIndexIds)
	{
		Relation	indexRel;
		Oid			oldIndexId = lfirst_oid(lc);
		Oid			newIndexId = lfirst_oid(lc2);
		Oid			heapId;

		CHECK_FOR_INTERRUPTS();

		/* Start new transaction for this index's concurrent build */
		StartTransactionCommand();

		/* Set ActiveSnapshot since functions in the indexes may need it */
		PushActiveSnapshot(GetTransactionSnapshot());

		/*
		 * Index relation has been closed by previous commit, so reopen it to
		 * get its information.
		 */
		indexRel = index_open(oldIndexId, ShareUpdateExclusiveLock);
		heapId = indexRel->rd_index->indrelid;
		index_close(indexRel, NoLock);

		/* Perform concurrent build of new index */
		index_concurrently_build(heapId, newIndexId);

		PopActiveSnapshot();
		CommitTransactionCommand();
	}
	StartTransactionCommand();

	/*
	 * Phase 3 of REINDEX CONCURRENTLY
	 *
	 * During this phase the old indexes catch up with any new tuples that
	 * were created during the previous phase.  See "phase 3" in DefineIndex()
	 * for more details.
	 */

	pgstat_progress_update_param(PROGRESS_CREATEIDX_PHASE,
								 PROGRESS_CREATEIDX_PHASE_WAIT_2);
	WaitForLockersMultiple(lockTags, ShareLock, true);
	CommitTransactionCommand();

	foreach(lc, newIndexIds)
	{
		Oid			newIndexId = lfirst_oid(lc);
		Oid			heapId;
		TransactionId limitXmin;
		Snapshot	snapshot;

		CHECK_FOR_INTERRUPTS();

		StartTransactionCommand();

		heapId = IndexGetRelation(newIndexId, false);

		/*
		 * Take the "reference snapshot" that will be used by validate_index()
		 * to filter candidate tuples.
		 */
		snapshot = RegisterSnapshot(GetTransactionSnapshot());
		PushActiveSnapshot(snapshot);

		validate_index(heapId, newIndexId, snapshot);

		/*
		 * We can now do away with our active snapshot, we still need to save
		 * the xmin limit to wait for older snapshots.
		 */
		limitXmin = snapshot->xmin;

		PopActiveSnapshot();
		UnregisterSnapshot(snapshot);

		/*
		 * To ensure no deadlocks, we must commit and start yet another
		 * transaction, and do our wait before any snapshot has been taken in
		 * it.
		 */
		CommitTransactionCommand();
		StartTransactionCommand();

		/*
		 * The index is now valid in the sense that it contains all currently
		 * interesting tuples.  But since it might not contain tuples deleted
		 * just before the reference snap was taken, we have to wait out any
		 * transactions that might have older snapshots.
		 */
		pgstat_progress_update_param(PROGRESS_CREATEIDX_PHASE,
									 PROGRESS_CREATEIDX_PHASE_WAIT_3);
		WaitForOlderSnapshots(limitXmin, true);

		CommitTransactionCommand();
	}

	/*
	 * Phase 4 of REINDEX CONCURRENTLY
	 *
	 * Now that the new indexes have been validated, swap each new index with
	 * its corresponding old index.
	 *
	 * We mark the new indexes as valid and the old indexes as not valid at
	 * the same time to make sure we only get constraint violations from the
	 * indexes with the correct names.
	 */

	StartTransactionCommand();

	forboth(lc, indexIds, lc2, newIndexIds)
	{
		char	   *oldName;
		Oid			oldIndexId = lfirst_oid(lc);
		Oid			newIndexId = lfirst_oid(lc2);
		Oid			heapId;

		CHECK_FOR_INTERRUPTS();

		heapId = IndexGetRelation(oldIndexId, false);

		/* Choose a relation name for old index */
		oldName = ChooseRelationName(get_rel_name(oldIndexId),
									 NULL,
									 "ccold",
									 get_rel_namespace(heapId),
									 false);

		/*
		 * Swap old index with the new one.  This also marks the new one as
		 * valid and the old one as not valid.
		 */
		index_concurrently_swap(newIndexId, oldIndexId, oldName);

		/*
		 * Invalidate the relcache for the table, so that after this commit
		 * all sessions will refresh any cached plans that might reference the
		 * index.
		 */
		CacheInvalidateRelcacheByRelid(heapId);

		/*
		 * CCI here so that subsequent iterations see the oldName in the
		 * catalog and can choose a nonconflicting name for their oldName.
		 * Otherwise, this could lead to conflicts if a table has two indexes
		 * whose names are equal for the first NAMEDATALEN-minus-a-few
		 * characters.
		 */
		CommandCounterIncrement();
	}

	/* Commit this transaction and make index swaps visible */
	CommitTransactionCommand();
	StartTransactionCommand();

	/*
	 * Phase 5 of REINDEX CONCURRENTLY
	 *
	 * Mark the old indexes as dead.  First we must wait until no running
	 * transaction could be using the index for a query.  See also
	 * index_drop() for more details.
	 */

	pgstat_progress_update_param(PROGRESS_CREATEIDX_PHASE,
								 PROGRESS_CREATEIDX_PHASE_WAIT_4);
	WaitForLockersMultiple(lockTags, AccessExclusiveLock, true);

	foreach(lc, indexIds)
	{
		Oid			oldIndexId = lfirst_oid(lc);
		Oid			heapId;

		CHECK_FOR_INTERRUPTS();
		heapId = IndexGetRelation(oldIndexId, false);
		index_concurrently_set_dead(heapId, oldIndexId);
	}

	/* Commit this transaction to make the updates visible. */
	CommitTransactionCommand();
	StartTransactionCommand();

	/*
	 * Phase 6 of REINDEX CONCURRENTLY
	 *
	 * Drop the old indexes.
	 */

	pgstat_progress_update_param(PROGRESS_CREATEIDX_PHASE,
								 PROGRESS_CREATEIDX_PHASE_WAIT_4);
	WaitForLockersMultiple(lockTags, AccessExclusiveLock, true);

	PushActiveSnapshot(GetTransactionSnapshot());

	{
		ObjectAddresses *objects = new_object_addresses();

		foreach(lc, indexIds)
		{
			Oid			oldIndexId = lfirst_oid(lc);
			ObjectAddress object;

			object.classId = RelationRelationId;
			object.objectId = oldIndexId;
			object.objectSubId = 0;

			add_exact_object_address(&object, objects);
		}

		/*
		 * Use PERFORM_DELETION_CONCURRENT_LOCK so that index_drop() uses the
		 * right lock level.
		 */
		performMultipleDeletions(objects, DROP_RESTRICT,
								 PERFORM_DELETION_CONCURRENT_LOCK | PERFORM_DELETION_INTERNAL);
	}

	PopActiveSnapshot();
	CommitTransactionCommand();

	/*
	 * Finally, release the session-level lock on the table.
	 */
	foreach(lc, relationLocks)
	{
		LockRelId  *lockrelid = (LockRelId *) lfirst(lc);

		UnlockRelationIdForSession(lockrelid, ShareUpdateExclusiveLock);
	}

	/* Start a new transaction to finish process properly */
	StartTransactionCommand();

	/* Log what we did */
	if (options & REINDEXOPT_VERBOSE)
	{
		if (relkind == RELKIND_INDEX)
			ereport(INFO,
					(errmsg("index \"%s.%s\" was reindexed",
							relationNamespace, relationName),
					 errdetail("%s.",
							   pg_rusage_show(&ru0))));
		else
		{
			foreach(lc, newIndexIds)
			{
				Oid			indOid = lfirst_oid(lc);

				ereport(INFO,
						(errmsg("index \"%s.%s\" was reindexed",
								get_namespace_name(get_rel_namespace(indOid)),
								get_rel_name(indOid))));
				/* Don't show rusage here, since it's not per index. */
			}

			ereport(INFO,
					(errmsg("table \"%s.%s\" was reindexed",
							relationNamespace, relationName),
					 errdetail("%s.",
							   pg_rusage_show(&ru0))));
		}
	}

	MemoryContextDelete(private_context);

	pgstat_progress_end_command();

	return true;
}

/*
 *	ReindexPartitionedIndex
 *		Reindex each child of the given partitioned index.
 *
 * Not yet implemented.
 */
static void
ReindexPartitionedIndex(Relation parentIdx)
{
	ereport(ERROR,
			(errcode(ERRCODE_FEATURE_NOT_SUPPORTED),
			 errmsg("REINDEX is not yet implemented for partitioned indexes")));
}

/*
 * Insert or delete an appropriate pg_inherits tuple to make the given index
 * be a partition of the indicated parent index.
 *
 * This also corrects the pg_depend information for the affected index.
 */
void
IndexSetParentIndex(Relation partitionIdx, Oid parentOid)
{
	Relation	pg_inherits;
	ScanKeyData key[2];
	SysScanDesc scan;
	Oid			partRelid = RelationGetRelid(partitionIdx);
	HeapTuple	tuple;
	bool		fix_dependencies;

	/* Make sure this is an index */
	Assert(partitionIdx->rd_rel->relkind == RELKIND_INDEX ||
		   partitionIdx->rd_rel->relkind == RELKIND_PARTITIONED_INDEX);

	/*
	 * Scan pg_inherits for rows linking our index to some parent.
	 */
	pg_inherits = relation_open(InheritsRelationId, RowExclusiveLock);
	ScanKeyInit(&key[0],
				Anum_pg_inherits_inhrelid,
				BTEqualStrategyNumber, F_OIDEQ,
				ObjectIdGetDatum(partRelid));
	ScanKeyInit(&key[1],
				Anum_pg_inherits_inhseqno,
				BTEqualStrategyNumber, F_INT4EQ,
				Int32GetDatum(1));
	scan = systable_beginscan(pg_inherits, InheritsRelidSeqnoIndexId, true,
							  NULL, 2, key);
	tuple = systable_getnext(scan);

	if (!HeapTupleIsValid(tuple))
	{
		if (parentOid == InvalidOid)
		{
			/*
			 * No pg_inherits row, and no parent wanted: nothing to do in this
			 * case.
			 */
			fix_dependencies = false;
		}
		else
		{
			Datum		values[Natts_pg_inherits];
			bool		isnull[Natts_pg_inherits];

			/*
			 * No pg_inherits row exists, and we want a parent for this index,
			 * so insert it.
			 */
			values[Anum_pg_inherits_inhrelid - 1] = ObjectIdGetDatum(partRelid);
			values[Anum_pg_inherits_inhparent - 1] =
				ObjectIdGetDatum(parentOid);
			values[Anum_pg_inherits_inhseqno - 1] = Int32GetDatum(1);
			memset(isnull, false, sizeof(isnull));

			tuple = heap_form_tuple(RelationGetDescr(pg_inherits),
									values, isnull);
			CatalogTupleInsert(pg_inherits, tuple);

			fix_dependencies = true;
		}
	}
	else
	{
		Form_pg_inherits inhForm = (Form_pg_inherits) GETSTRUCT(tuple);

		if (parentOid == InvalidOid)
		{
			/*
			 * There exists a pg_inherits row, which we want to clear; do so.
			 */
			CatalogTupleDelete(pg_inherits, &tuple->t_self);
			fix_dependencies = true;
		}
		else
		{
			/*
			 * A pg_inherits row exists.  If it's the same we want, then we're
			 * good; if it differs, that amounts to a corrupt catalog and
			 * should not happen.
			 */
			if (inhForm->inhparent != parentOid)
			{
				/* unexpected: we should not get called in this case */
				elog(ERROR, "bogus pg_inherit row: inhrelid %u inhparent %u",
					 inhForm->inhrelid, inhForm->inhparent);
			}

			/* already in the right state */
			fix_dependencies = false;
		}
	}

	/* done with pg_inherits */
	systable_endscan(scan);
	relation_close(pg_inherits, RowExclusiveLock);

	/* set relhassubclass if an index partition has been added to the parent */
	if (OidIsValid(parentOid))
		SetRelationHasSubclass(parentOid, true);

	/* set relispartition correctly on the partition */
	update_relispartition(partRelid, OidIsValid(parentOid));

	if (fix_dependencies)
	{
		/*
		 * Insert/delete pg_depend rows.  If setting a parent, add PARTITION
		 * dependencies on the parent index and the table; if removing a
		 * parent, delete PARTITION dependencies.
		 */
		if (OidIsValid(parentOid))
		{
			ObjectAddress partIdx;
			ObjectAddress parentIdx;
			ObjectAddress partitionTbl;

			ObjectAddressSet(partIdx, RelationRelationId, partRelid);
			ObjectAddressSet(parentIdx, RelationRelationId, parentOid);
			ObjectAddressSet(partitionTbl, RelationRelationId,
							 partitionIdx->rd_index->indrelid);
			recordDependencyOn(&partIdx, &parentIdx,
							   DEPENDENCY_PARTITION_PRI);
			recordDependencyOn(&partIdx, &partitionTbl,
							   DEPENDENCY_PARTITION_SEC);
		}
		else
		{
			deleteDependencyRecordsForClass(RelationRelationId, partRelid,
											RelationRelationId,
											DEPENDENCY_PARTITION_PRI);
			deleteDependencyRecordsForClass(RelationRelationId, partRelid,
											RelationRelationId,
											DEPENDENCY_PARTITION_SEC);
		}

		/* make our updates visible */
		CommandCounterIncrement();
	}
}

/*
 * Subroutine of IndexSetParentIndex to update the relispartition flag of the
 * given index to the given value.
 */
static void
update_relispartition(Oid relationId, bool newval)
{
	HeapTuple	tup;
	Relation	classRel;

	classRel = table_open(RelationRelationId, RowExclusiveLock);
	tup = SearchSysCacheCopy1(RELOID, ObjectIdGetDatum(relationId));
	if (!HeapTupleIsValid(tup))
		elog(ERROR, "cache lookup failed for relation %u", relationId);
	Assert(((Form_pg_class) GETSTRUCT(tup))->relispartition != newval);
	((Form_pg_class) GETSTRUCT(tup))->relispartition = newval;
	CatalogTupleUpdate(classRel, &tup->t_self, tup);
	heap_freetuple(tup);
	table_close(classRel, RowExclusiveLock);
}<|MERGE_RESOLUTION|>--- conflicted
+++ resolved
@@ -930,23 +930,8 @@
 	if (stmt->excludeOpNames && amRoutine->amgettuple == NULL)
 		ereport(ERROR,
 				(errcode(ERRCODE_FEATURE_NOT_SUPPORTED),
-<<<<<<< HEAD
 				 errmsg("access method \"%s\" does not support exclusion constraints",
 						accessMethodName)));
-
-	/*
-	 * GPDB_95_MERGE_FIXME: In order to support brin indexes on AO/AOCO tables
-	 * there needs to be a way to expose block range metadata. In AO/AOCO what
-	 * would that even look like?
-	 */
-	if (strcmp(accessMethodName, "brin") == 0 && RelationIsAppendOptimized(rel))
-		ereport(ERROR,
-				(errcode(ERRCODE_FEATURE_NOT_SUPPORTED),
-		errmsg("append-only tables do not support brin indexes")));
-=======
-		errmsg("access method \"%s\" does not support exclusion constraints",
-			   accessMethodName)));
->>>>>>> b22544fb
 
     if  (stmt->unique && RelationIsAppendOptimized(rel))
         ereport(ERROR,
