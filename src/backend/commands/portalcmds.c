--- conflicted
+++ resolved
@@ -16,11 +16,7 @@
  *
  *
  * IDENTIFICATION
-<<<<<<< HEAD
- *	  $PostgreSQL: pgsql/src/backend/commands/portalcmds.c,v 1.69.2.2 2008/12/01 17:06:27 tgl Exp $
-=======
  *	  $PostgreSQL: pgsql/src/backend/commands/portalcmds.c,v 1.73 2008/04/02 18:31:50 tgl Exp $
->>>>>>> f260edb1
  *
  *-------------------------------------------------------------------------
  */
@@ -35,15 +31,12 @@
 #include "executor/tstoreReceiver.h"
 #include "tcop/pquery.h"
 #include "utils/memutils.h"
-<<<<<<< HEAD
-#include "utils/resscheduler.h"
+#include "utils/snapmgr.h"
 
 #include "cdb/cdbgang.h"
 #include "cdb/cdbvars.h"
 #include "postmaster/backoff.h"
-=======
-#include "utils/snapmgr.h"
->>>>>>> f260edb1
+#include "utils/resscheduler.h"
 
 
 /*
