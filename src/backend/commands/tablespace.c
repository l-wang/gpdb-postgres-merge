--- conflicted
+++ resolved
@@ -44,13 +44,9 @@
  * and munge the system catalogs of the new database.
  *
  *
-<<<<<<< HEAD
  * Portions Copyright (c) 2005-2010 Greenplum Inc
  * Portions Copyright (c) 2012-Present Pivotal Software, Inc.
- * Portions Copyright (c) 1996-2011, PostgreSQL Global Development Group
-=======
  * Portions Copyright (c) 1996-2012, PostgreSQL Global Development Group
->>>>>>> 80edfd76
  * Portions Copyright (c) 1994, Regents of the University of California
  *
  *
@@ -1368,16 +1364,6 @@
 			}
 
 			/*
-<<<<<<< HEAD
-			 * In an interactive SET command, we ereport for bad info.  When
-			 * source == PGC_S_TEST, we are checking the argument of an ALTER
-			 * DATABASE SET or ALTER USER SET command.  pg_dumpall dumps all
-			 * roles before tablespaces, so if we're restoring a pg_dumpall
-			 * script the tablespace might not yet exist, but will be created
-			 * later.  Because of that, issue a NOTICE if source == PGC_S_TEST,
-			 * but accept the value anyway.  Otherwise, silently ignore any
-			 * bad list elements.
-=======
 			 * In an interactive SET command, we ereport for bad info.	When
 			 * source == PGC_S_TEST, we are checking the argument of an ALTER
 			 * DATABASE SET or ALTER USER SET command.	pg_dumpall dumps all
@@ -1386,7 +1372,6 @@
 			 * later.  Because of that, issue a NOTICE if source ==
 			 * PGC_S_TEST, but accept the value anyway.  Otherwise, silently
 			 * ignore any bad list elements.
->>>>>>> 80edfd76
 			 */
 			curoid = get_tablespace_oid(curname, source <= PGC_S_TEST);
 			if (curoid == InvalidOid)
