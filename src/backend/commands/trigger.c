--- conflicted
+++ resolved
@@ -168,6 +168,15 @@
 	}
 	else if (rel->rd_rel->relkind == RELKIND_VIEW)
 	{
+		/*
+		 * Greenplum cannot support INSTEAD OF triggers, see merge fixme in
+		 * CheckValidResultRel().
+		 */
+		if (stmt->timing == TRIGGER_TYPE_INSTEAD)
+			ereport(ERROR,
+					(errcode(ERRCODE_GP_FEATURE_NOT_YET),
+					 errmsg("INSTEAD OF triggers are not supported in Greenplum")));
+
 		/*
 		 * Views can have INSTEAD OF triggers (which we check below are
 		 * row-level), or statement-level BEFORE/AFTER triggers.
@@ -2022,7 +2031,7 @@
 
 		if (newslot->tts_tupleDescriptor != tupdesc)
 			ExecSetSlotDescriptor(newslot, tupdesc);
-		ExecStoreTuple(newtuple, newslot, InvalidBuffer, false);
+		ExecStoreHeapTuple(newtuple, newslot, InvalidBuffer, false);
 		slot = newslot;
 	}
 	return slot;
@@ -2034,15 +2043,11 @@
 {
 	TriggerDesc *trigdesc = relinfo->ri_TrigDesc;
 
-<<<<<<< HEAD
-	if (trigdesc && trigdesc->n_after_row[TRIGGER_EVENT_INSERT] > 0)
+	if (trigdesc && trigdesc->trig_insert_after_row)
 	{
 		if(RelationIsAoCols(relinfo->ri_RelationDesc))
 			elog(ERROR, "Trigger is not supported on AOCS yet");
 
-=======
-	if (trigdesc && trigdesc->trig_insert_after_row)
->>>>>>> a4bebdd9
 		AfterTriggerSaveEvent(estate, relinfo, TRIGGER_EVENT_INSERT,
 							  true, NULL, trigtuple, recheckIndexes, NULL);
 	}
@@ -2106,7 +2111,7 @@
 
 		if (newslot->tts_tupleDescriptor != tupdesc)
 			ExecSetSlotDescriptor(newslot, tupdesc);
-		ExecStoreTuple(newtuple, newslot, InvalidBuffer, false);
+		ExecStoreHeapTuple(newtuple, newslot, InvalidBuffer, false);
 		slot = newslot;
 	}
 	return slot;
@@ -2375,13 +2380,7 @@
 					 ItemPointer tupleid, TupleTableSlot *slot)
 {
 	TriggerDesc *trigdesc = relinfo->ri_TrigDesc;
-<<<<<<< HEAD
-	int			ntrigs = trigdesc->n_before_row[TRIGGER_EVENT_UPDATE];
-	int		   *tgindx = trigdesc->tg_before_row[TRIGGER_EVENT_UPDATE];
 	HeapTuple	slottuple = ExecFetchSlotHeapTuple(slot);
-=======
-	HeapTuple	slottuple = ExecMaterializeSlot(slot);
->>>>>>> a4bebdd9
 	HeapTuple	newtuple = slottuple;
 	TriggerData LocTriggerData;
 	HeapTuple	trigtuple;
@@ -2409,13 +2408,8 @@
 	 */
 	if (newSlot != NULL)
 	{
-<<<<<<< HEAD
 		slot = ExecFilterJunk(estate->es_junkFilter, newSlot);
 		slottuple = ExecFetchSlotHeapTuple(slot);
-=======
-		slot = ExecFilterJunk(relinfo->ri_junkFilter, newSlot);
-		slottuple = ExecMaterializeSlot(slot);
->>>>>>> a4bebdd9
 		newtuple = slottuple;
 	}
 
@@ -2462,11 +2456,7 @@
 	if (newtuple != slottuple)
 	{
 		/*
-<<<<<<< HEAD
-		 * Return the modified tuple using the es_trig_tuple_slot.  We assume
-=======
 		 * Return the modified tuple using the es_trig_tuple_slot.	We assume
->>>>>>> a4bebdd9
 		 * the tuple was allocated in per-tuple memory context, and therefore
 		 * will go away by itself. The tuple table slot should not try to
 		 * clear it.
@@ -2476,11 +2466,7 @@
 
 		if (newslot->tts_tupleDescriptor != tupdesc)
 			ExecSetSlotDescriptor(newslot, tupdesc);
-<<<<<<< HEAD
 		ExecStoreHeapTuple(newtuple, newslot, InvalidBuffer, false);
-=======
-		ExecStoreTuple(newtuple, newslot, InvalidBuffer, false);
->>>>>>> a4bebdd9
 		slot = newslot;
 	}
 	return slot;
@@ -2563,7 +2549,7 @@
 
 		if (newslot->tts_tupleDescriptor != tupdesc)
 			ExecSetSlotDescriptor(newslot, tupdesc);
-		ExecStoreTuple(newtuple, newslot, InvalidBuffer, false);
+		ExecStoreHeapTuple(newtuple, newslot, InvalidBuffer, false);
 		slot = newslot;
 	}
 	return slot;
