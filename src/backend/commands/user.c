--- conflicted
+++ resolved
@@ -704,15 +704,9 @@
 	bool		createwextgpfd;
 	bool 		createrexthdfs;
 	bool		createwexthdfs;
-<<<<<<< HEAD
 	List	   *addintervals = NIL;		/* list of time intervals for which login should be denied */
 	List	   *dropintervals = NIL;	/* list of time intervals for which matching rules should be dropped */
-=======
-	List	   *addintervals = NIL;    /* list of time intervals for which login should be denied */
-	List		*dropintervals = NIL;    /* list of time intervals for which matching rules should be dropped */
 	Oid			queueid;
-
->>>>>>> 9d0b7d17
 
 	numopts = list_length(stmt->options);
 
