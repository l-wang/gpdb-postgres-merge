/*-------------------------------------------------------------------------
 *
 * vacuum.c
 *	  The postgres vacuum cleaner.
 *
 * This file now includes only control and dispatch code for VACUUM and
 * ANALYZE commands.  Regular VACUUM is implemented in vacuumlazy.c,
 * ANALYZE in analyze.c, and VACUUM FULL is a variant of CLUSTER, handled
 * in cluster.c.
 *
 * Also have a look at vacuum_ao.c, which contains VACUUM related code for
 * Append-Optimized tables.
 *
 * Portions Copyright (c) 2005-2010, Greenplum inc
 * Portions Copyright (c) 2012-Present Pivotal Software, Inc.
 * Portions Copyright (c) 1996-2019, PostgreSQL Global Development Group
 * Portions Copyright (c) 1994, Regents of the University of California
 *
 *
 * IDENTIFICATION
 *	  src/backend/commands/vacuum.c
 *
 *-------------------------------------------------------------------------
 */
#include "postgres.h"

#include <math.h>

#include "access/clog.h"
#include "access/commit_ts.h"
#include "access/genam.h"
#include "access/heapam.h"
#include "access/htup_details.h"
#include "access/multixact.h"
#include "access/tableam.h"
#include "access/transam.h"
#include "access/xact.h"
#include "catalog/namespace.h"
#include "catalog/pg_database.h"
#include "catalog/pg_inherits.h"
#include "catalog/pg_namespace.h"
#include "commands/cluster.h"
#include "commands/defrem.h"
#include "commands/vacuum.h"
#include "miscadmin.h"
#include "nodes/makefuncs.h"
#include "pgstat.h"
#include "postmaster/autovacuum.h"
#include "storage/bufmgr.h"
#include "storage/lmgr.h"
#include "storage/proc.h"
#include "storage/procarray.h"
#include "utils/acl.h"
#include "utils/fmgroids.h"
#include "utils/memutils.h"
#include "utils/snapmgr.h"
#include "utils/syscache.h"

#include "catalog/catalog.h"
#include "catalog/heap.h"
#include "catalog/pg_am.h"
#include "catalog/pg_appendonly_fn.h"
#include "catalog/oid_dispatch.h"
#include "cdb/cdbdispatchresult.h"
#include "cdb/cdbdisp_query.h"
#include "cdb/cdbvars.h"
#include "libpq-int.h"
#include "libpq/pqformat.h"
#include "utils/faultinjector.h"
#include "utils/lsyscache.h"


typedef struct VacuumStatsContext
{
	List	   *updated_stats;
} VacuumStatsContext;

/*
 * GUC parameters
 */
int			vacuum_freeze_min_age;
int			vacuum_freeze_table_age;
int			vacuum_multixact_freeze_min_age;
int			vacuum_multixact_freeze_table_age;


/* A few variables that don't seem worth passing around as parameters */
static MemoryContext vac_context = NULL;
static BufferAccessStrategy vac_strategy;


/* non-export function prototypes */
static List *expand_vacuum_rel(VacuumRelation *vrel, int options);
static List *get_all_vacuum_rels(int options);
static void vac_truncate_clog(TransactionId frozenXID,
							  MultiXactId minMulti,
							  TransactionId lastSaneFrozenXid,
							  MultiXactId lastSaneMinMulti);
static bool vacuum_rel(Oid relid, RangeVar *relation, VacuumParams *params,
					   bool recursing);
static VacOptTernaryValue get_vacopt_ternary_value(DefElem *def);

static void dispatchVacuum(VacuumParams *params, Oid relid,
						   VacuumStatsContext *ctx);
static List *vacuum_params_to_options_list(VacuumParams *params);
static void vacuum_combine_stats(VacuumStatsContext *stats_context,
								 CdbPgResults *cdb_pgresults);
static void vac_update_relstats_from_list(List *updated_stats);

/*
 * Primary entry point for manual VACUUM and ANALYZE commands
 *
 * This is mainly a preparation wrapper for the real operations that will
 * happen in vacuum().
 */
void
ExecVacuum(ParseState *pstate, VacuumStmt *vacstmt, bool isTopLevel)
{
	VacuumParams params;
	bool		verbose = false;
	bool		skip_locked = false;
	bool		analyze = false;
	bool		freeze = false;
	bool		full = false;
	bool		disable_page_skipping = false;
	int			ao_phase = 0;
	ListCell   *lc;

	/* Set default value */
	params.index_cleanup = VACOPT_TERNARY_DEFAULT;
	params.truncate = VACOPT_TERNARY_DEFAULT;

	/* Parse options list */
	foreach(lc, vacstmt->options)
	{
		DefElem    *opt = (DefElem *) lfirst(lc);

		/* Parse common options for VACUUM and ANALYZE */
		if (strcmp(opt->defname, "verbose") == 0)
			verbose = defGetBoolean(opt);
		else if (strcmp(opt->defname, "skip_locked") == 0)
			skip_locked = defGetBoolean(opt);
		else if (!vacstmt->is_vacuumcmd)
			ereport(ERROR,
					(errcode(ERRCODE_SYNTAX_ERROR),
					 errmsg("unrecognized ANALYZE option \"%s\"", opt->defname),
					 parser_errposition(pstate, opt->location)));

		/* Parse options available on VACUUM */
		else if (strcmp(opt->defname, "analyze") == 0)
			analyze = defGetBoolean(opt);
		else if (strcmp(opt->defname, "freeze") == 0)
			freeze = defGetBoolean(opt);
		else if (strcmp(opt->defname, "full") == 0)
			full = defGetBoolean(opt);
		else if (strcmp(opt->defname, "disable_page_skipping") == 0)
			disable_page_skipping = defGetBoolean(opt);
		else if (strcmp(opt->defname, "index_cleanup") == 0)
			params.index_cleanup = get_vacopt_ternary_value(opt);
		else if (strcmp(opt->defname, "truncate") == 0)
			params.truncate = get_vacopt_ternary_value(opt);
		else if (Gp_role == GP_ROLE_EXECUTE && strcmp(opt->defname, "ao_phase") == 0)
		{
			ao_phase = defGetInt32(opt);
			Assert((ao_phase & VACUUM_AO_PHASE_MASK) == ao_phase);
		}
		else
			ereport(ERROR,
					(errcode(ERRCODE_SYNTAX_ERROR),
					 errmsg("unrecognized VACUUM option \"%s\"", opt->defname),
					 parser_errposition(pstate, opt->location)));
	}

	/* Set vacuum options */
	params.options =
		(vacstmt->is_vacuumcmd ? VACOPT_VACUUM : VACOPT_ANALYZE) |
		(verbose ? VACOPT_VERBOSE : 0) |
		(skip_locked ? VACOPT_SKIP_LOCKED : 0) |
		(analyze ? VACOPT_ANALYZE : 0) |
		(freeze ? VACOPT_FREEZE : 0) |
		(full ? VACOPT_FULL : 0) |
		(disable_page_skipping ? VACOPT_DISABLE_PAGE_SKIPPING : 0);

	params.options |= ao_phase;

	/* sanity checks on options */
	Assert(params.options & (VACOPT_VACUUM | VACOPT_ANALYZE));
	Assert((params.options & VACOPT_VACUUM) ||
		   !(params.options & (VACOPT_FULL | VACOPT_FREEZE)));
	Assert(!(params.options & VACOPT_SKIPTOAST));

	/*
	 * Make sure VACOPT_ANALYZE is specified if any column lists are present.
	 */
	if (!(params.options & VACOPT_ANALYZE))
	{
		ListCell   *lc;

		foreach(lc, vacstmt->rels)
		{
			VacuumRelation *vrel = lfirst_node(VacuumRelation, lc);

			if (vrel->va_cols != NIL)
				ereport(ERROR,
						(errcode(ERRCODE_FEATURE_NOT_SUPPORTED),
						 errmsg("ANALYZE option must be specified when a column list is provided")));
		}
	}

	/*
	 * All freeze ages are zero if the FREEZE option is given; otherwise pass
	 * them as -1 which means to use the default values.
	 */
	if (params.options & VACOPT_FREEZE)
	{
		params.freeze_min_age = 0;
		params.freeze_table_age = 0;
		params.multixact_freeze_min_age = 0;
		params.multixact_freeze_table_age = 0;
	}
	else
	{
		params.freeze_min_age = -1;
		params.freeze_table_age = -1;
		params.multixact_freeze_min_age = -1;
		params.multixact_freeze_table_age = -1;
	}

	/* user-invoked vacuum is never "for wraparound" */
	params.is_wraparound = false;

	/* user-invoked vacuum never uses this parameter */
	params.log_min_duration = -1;

	/* Now go through the common routine */
	vacuum(vacstmt->rels, &params, NULL, isTopLevel);
}


/*
 * Internal entry point for VACUUM and ANALYZE commands.
 *
 * relations, if not NIL, is a list of VacuumRelation to process; otherwise,
 * we process all relevant tables in the database.  For each VacuumRelation,
 * if a valid OID is supplied, the table with that OID is what to process;
 * otherwise, the VacuumRelation's RangeVar indicates what to process.
 *
 * params contains a set of parameters that can be used to customize the
 * behavior.
 *
 * bstrategy is normally given as NULL, but in autovacuum it can be passed
 * in to use the same buffer strategy object across multiple vacuum() calls.
 *
 * isTopLevel should be passed down from ProcessUtility.
 *
 * It is the caller's responsibility that all parameters are allocated in a
 * memory context that will not disappear at transaction commit.
 */
void
vacuum(List *relations, VacuumParams *params,
	   BufferAccessStrategy bstrategy, bool isTopLevel)
{
	static bool in_vacuum = false;

	const char *stmttype;
	volatile bool in_outer_xact,
				use_own_xacts;

	/* GPDB_12_MERGE_FIXME: what to do about this? Do we still need ROOTPARTITION option
	 * at all?
	 */
#if 0
	if ((options & VACOPT_VACUUM) &&
		(options & VACOPT_ROOTONLY))
		ereport(ERROR,
				(errcode(ERRCODE_SYNTAX_ERROR),
				 errmsg("ROOTPARTITION option cannot be used together with VACUUM, try ANALYZE ROOTPARTITION")));
#endif

	Assert(params != NULL);

	stmttype = (params->options & VACOPT_VACUUM) ? "VACUUM" : "ANALYZE";

	/*
	 * We cannot run VACUUM inside a user transaction block; if we were inside
	 * a transaction, then our commit- and start-transaction-command calls
	 * would not have the intended effect!	There are numerous other subtle
	 * dependencies on this, too.
	 *
	 * GPDB: AO vacuum's compaction phase has to run in a distributed
	 * transaction though.
	 *
	 */
	if ((params->options & VACOPT_VACUUM) &&
		(params->options & VACUUM_AO_PHASE_MASK) == 0)
	{
		PreventInTransactionBlock(isTopLevel, stmttype);
		in_outer_xact = false;
	}
	else
		in_outer_xact = IsInTransactionBlock(isTopLevel);

	/*
	 * Due to static variables vac_context, anl_context and vac_strategy,
	 * vacuum() is not reentrant.  This matters when VACUUM FULL or ANALYZE
	 * calls a hostile index expression that itself calls ANALYZE.
	 */
	if (in_vacuum)
		ereport(ERROR,
				(errcode(ERRCODE_FEATURE_NOT_SUPPORTED),
				 errmsg("%s cannot be executed from VACUUM or ANALYZE",
						stmttype)));

	/*
	 * Sanity check DISABLE_PAGE_SKIPPING option.
	 */
	if ((params->options & VACOPT_FULL) != 0 &&
		(params->options & VACOPT_DISABLE_PAGE_SKIPPING) != 0)
		ereport(ERROR,
				(errcode(ERRCODE_FEATURE_NOT_SUPPORTED),
				 errmsg("VACUUM option DISABLE_PAGE_SKIPPING cannot be used with FULL")));

	/*
	 * Send info about dead objects to the statistics collector, unless we are
	 * in autovacuum --- autovacuum.c does this for itself.
	 */
	if ((params->options & VACOPT_VACUUM) && !IsAutoVacuumWorkerProcess())
		pgstat_vacuum_stat();

	/*
	 * Create special memory context for cross-transaction storage.
	 *
	 * Since it is a child of PortalContext, it will go away eventually even
	 * if we suffer an error; there's no need for special abort cleanup logic.
	 */
	vac_context = AllocSetContextCreate(PortalContext,
										"Vacuum",
										ALLOCSET_DEFAULT_SIZES);

	/*
	 * If caller didn't give us a buffer strategy object, make one in the
	 * cross-transaction memory context.
	 */
	if (bstrategy == NULL)
	{
		MemoryContext old_context = MemoryContextSwitchTo(vac_context);

		bstrategy = GetAccessStrategy(BAS_VACUUM);
		MemoryContextSwitchTo(old_context);
	}
	vac_strategy = bstrategy;

	/*
	 * Build list of relation(s) to process, putting any new data in
	 * vac_context for safekeeping.
	 */
	if (relations != NIL)
	{
		List	   *newrels = NIL;
		ListCell   *lc;

		foreach(lc, relations)
		{
			VacuumRelation *vrel = lfirst_node(VacuumRelation, lc);
			List	   *sublist;
			MemoryContext old_context;

			sublist = expand_vacuum_rel(vrel, params->options);
			old_context = MemoryContextSwitchTo(vac_context);
			newrels = list_concat(newrels, sublist);
			MemoryContextSwitchTo(old_context);
		}
		relations = newrels;
	}
	else
		relations = get_all_vacuum_rels(params->options);

	/*
	 * Decide whether we need to start/commit our own transactions.
	 *
	 * For VACUUM (with or without ANALYZE): always do so, so that we can
	 * release locks as soon as possible.  (We could possibly use the outer
	 * transaction for a one-table VACUUM, but handling TOAST tables would be
	 * problematic.)
	 *
	 * For ANALYZE (no VACUUM): if inside a transaction block, we cannot
	 * start/commit our own transactions.  Also, there's no need to do so if
	 * only processing one relation.  For multiple relations when not within a
	 * transaction block, and also in an autovacuum worker, use own
	 * transactions so we can release locks sooner.
	 */
	if (params->options & VACOPT_AO_COMPACT_PHASE)
		use_own_xacts = false;
	else if (params->options & VACOPT_VACUUM)
		use_own_xacts = true;
	else
	{
		Assert(params->options & VACOPT_ANALYZE);
		if (IsAutoVacuumWorkerProcess())
			use_own_xacts = true;
		else if (in_outer_xact)
			use_own_xacts = false;
		else if (list_length(relations) > 1)
			use_own_xacts = true;
		else
			use_own_xacts = false;
	}

	/*
	 * vacuum_rel expects to be entered with no transaction active; it will
	 * start and commit its own transaction.  But we are called by an SQL
	 * command, and so we are executing inside a transaction already. We
	 * commit the transaction started in PostgresMain() here, and start
	 * another one before exiting to match the commit waiting for us back in
	 * PostgresMain().
	 */
	if (use_own_xacts)
	{
		Assert(!in_outer_xact);

		/* ActiveSnapshot is not set by autovacuum */
		if (ActiveSnapshotSet())
			PopActiveSnapshot();

		PreserveOidAssignmentsOnCommit();

		/* matches the StartTransaction in PostgresMain() */
		CommitTransactionCommand();
	}

	/* Turn vacuum cost accounting on or off, and set/clear in_vacuum */
	PG_TRY();
	{
		ListCell   *cur;

		in_vacuum = true;
		VacuumCostActive = (VacuumCostDelay > 0);
		VacuumCostBalance = 0;
		VacuumPageHit = 0;
		VacuumPageMiss = 0;
		VacuumPageDirty = 0;

		/*
		 * Loop to process each selected relation.
		 */
		foreach(cur, relations)
		{
			VacuumRelation *vrel = lfirst_node(VacuumRelation, cur);

			if (params->options & VACOPT_VACUUM)
			{
				if (!vacuum_rel(vrel->oid, vrel->relation, params, false))
					continue;
			}

			if (params->options & VACOPT_ANALYZE)
			{
				/*
				 * If using separate xacts, start one for analyze. Otherwise,
				 * we can use the outer transaction.
				 */
				if (use_own_xacts)
				{
					StartTransactionCommand();
					/* functions in indexes may want a snapshot set */
					PushActiveSnapshot(GetTransactionSnapshot());
				}

<<<<<<< HEAD
				analyze_rel(vrel->oid, vrel->relation, params,
							vrel->va_cols, in_outer_xact, vac_strategy);
=======
				analyze_rel(relid, relation, options, params,
							va_cols, in_outer_xact, vac_strategy, NULL);
>>>>>>> 11e40e80

				if (use_own_xacts)
				{
					PopActiveSnapshot();
					CommitTransactionCommand();
				}
				else
				{
					/*
					 * If we're not using separate xacts, better separate the
					 * ANALYZE actions with CCIs.  This avoids trouble if user
					 * says "ANALYZE t, t".
					 */
					CommandCounterIncrement();
				}
			}
		}
	}
	PG_CATCH();
	{
		in_vacuum = false;
		VacuumCostActive = false;
		PG_RE_THROW();
	}
	PG_END_TRY();

	in_vacuum = false;
	VacuumCostActive = false;

	/*
	 * Finish up processing.
	 */
	if (use_own_xacts)
	{
		/* here, we are not in a transaction */

		/*
		 * This matches the CommitTransaction waiting for us in
		 * PostgresMain().
		 */
		StartTransactionCommand();
		ClearOidAssignmentsOnCommit();
	}

	if ((params->options & VACOPT_VACUUM) && !IsAutoVacuumWorkerProcess())
	{
		/*
		 * Update pg_database.datfrozenxid, and truncate pg_xact if possible.
		 * (autovacuum.c does this for itself.)
		 */
		vac_update_datfrozenxid();
	}

	/*
	 * Clean up working storage --- note we must do this after
	 * StartTransactionCommand, else we might be trying to delete the active
	 * context!
	 */
	MemoryContextDelete(vac_context);
	vac_context = NULL;
}

/*
 * Check if a given relation can be safely vacuumed or analyzed.  If the
 * user is not the relation owner, issue a WARNING log message and return
 * false to let the caller decide what to do with this relation.  This
 * routine is used to decide if a relation can be processed for VACUUM or
 * ANALYZE.
 */
bool
vacuum_is_relation_owner(Oid relid, Form_pg_class reltuple, int options)
{
	char	   *relname;

	Assert((options & (VACOPT_VACUUM | VACOPT_ANALYZE)) != 0);

	/*
	 * Check permissions.
	 *
	 * We allow the user to vacuum or analyze a table if he is superuser, the
	 * table owner, or the database owner (but in the latter case, only if
	 * it's not a shared relation).  pg_class_ownercheck includes the
	 * superuser case.
	 *
	 * Note we choose to treat permissions failure as a WARNING and keep
	 * trying to vacuum or analyze the rest of the DB --- is this appropriate?
	 */
	if (pg_class_ownercheck(relid, GetUserId()) ||
		(pg_database_ownercheck(MyDatabaseId, GetUserId()) && !reltuple->relisshared))
		return true;

	relname = NameStr(reltuple->relname);

	if ((options & VACOPT_VACUUM) != 0)
	{
		if (reltuple->relisshared)
			ereport(WARNING,
					(errmsg("skipping \"%s\" --- only superuser can vacuum it",
							relname)));
		else if (reltuple->relnamespace == PG_CATALOG_NAMESPACE)
			ereport(WARNING,
					(errmsg("skipping \"%s\" --- only superuser or database owner can vacuum it",
							relname)));
		else
			ereport(WARNING,
					(errmsg("skipping \"%s\" --- only table or database owner can vacuum it",
							relname)));

		/*
		 * For VACUUM ANALYZE, both logs could show up, but just generate
		 * information for VACUUM as that would be the first one to be
		 * processed.
		 */
		return false;
	}

	if ((options & VACOPT_ANALYZE) != 0)
	{
		if (reltuple->relisshared)
			ereport(WARNING,
					(errmsg("skipping \"%s\" --- only superuser can analyze it",
							relname)));
		else if (reltuple->relnamespace == PG_CATALOG_NAMESPACE)
			ereport(WARNING,
					(errmsg("skipping \"%s\" --- only superuser or database owner can analyze it",
							relname)));
		else
			ereport(WARNING,
					(errmsg("skipping \"%s\" --- only table or database owner can analyze it",
							relname)));
	}

	return false;
}


/*
 * vacuum_open_relation
 *
 * This routine is used for attempting to open and lock a relation which
 * is going to be vacuumed or analyzed.  If the relation cannot be opened
 * or locked, a log is emitted if possible.
 */
Relation
vacuum_open_relation(Oid relid, RangeVar *relation, int options,
					 bool verbose, LOCKMODE lmode)
{
	Relation	onerel;
	bool		rel_lock = true;
	int			elevel;

	Assert((options & (VACOPT_VACUUM | VACOPT_ANALYZE)) != 0);

	/*
	 * Open the relation and get the appropriate lock on it.
	 *
	 * There's a race condition here: the relation may have gone away since
	 * the last time we saw it.  If so, we don't need to vacuum or analyze it.
	 *
	 * If we've been asked not to wait for the relation lock, acquire it first
	 * in non-blocking mode, before calling try_relation_open().
	 */
	if (!(options & VACOPT_SKIP_LOCKED))
		onerel = try_relation_open(relid, lmode, false);
	else if (ConditionalLockRelationOid(relid, lmode))
		onerel = try_relation_open(relid, NoLock, false);
	else
	{
		onerel = NULL;
		rel_lock = false;
	}

	/* if relation is opened, leave */
	if (onerel)
		return onerel;

	/*
	 * Relation could not be opened, hence generate if possible a log
	 * informing on the situation.
	 *
	 * If the RangeVar is not defined, we do not have enough information to
	 * provide a meaningful log statement.  Chances are that the caller has
	 * intentionally not provided this information so that this logging is
	 * skipped, anyway.
	 */
	if (relation == NULL)
		return NULL;

	/*
	 * Determine the log level.
	 *
	 * For manual VACUUM or ANALYZE, we emit a WARNING to match the log
	 * statements in the permission checks; otherwise, only log if the caller
	 * so requested.
	 */
	if (!IsAutoVacuumWorkerProcess())
		elevel = WARNING;
	else if (verbose)
		elevel = LOG;
	else
		return NULL;

	if ((options & VACOPT_VACUUM) != 0)
	{
		if (!rel_lock)
			ereport(elevel,
					(errcode(ERRCODE_LOCK_NOT_AVAILABLE),
					 errmsg("skipping vacuum of \"%s\" --- lock not available",
							relation->relname)));
		else
			ereport(elevel,
					(errcode(ERRCODE_UNDEFINED_TABLE),
					 errmsg("skipping vacuum of \"%s\" --- relation no longer exists",
							relation->relname)));

		/*
		 * For VACUUM ANALYZE, both logs could show up, but just generate
		 * information for VACUUM as that would be the first one to be
		 * processed.
		 */
		return NULL;
	}

	if ((options & VACOPT_ANALYZE) != 0)
	{
		if (!rel_lock)
			ereport(elevel,
					(errcode(ERRCODE_LOCK_NOT_AVAILABLE),
					 errmsg("skipping analyze of \"%s\" --- lock not available",
							relation->relname)));
		else
			ereport(elevel,
					(errcode(ERRCODE_UNDEFINED_TABLE),
					 errmsg("skipping analyze of \"%s\" --- relation no longer exists",
							relation->relname)));
	}

	return NULL;
}


/*
 * Given a VacuumRelation, fill in the table OID if it wasn't specified,
 * and optionally add VacuumRelations for partitions of the table.
 *
 * If a VacuumRelation does not have an OID supplied and is a partitioned
 * table, an extra entry will be added to the output for each partition.
 * Presently, only autovacuum supplies OIDs when calling vacuum(), and
 * it does not want us to expand partitioned tables.
 *
 * We take care not to modify the input data structure, but instead build
 * new VacuumRelation(s) to return.  (But note that they will reference
 * unmodified parts of the input, eg column lists.)  New data structures
 * are made in vac_context.
 */
static List *
expand_vacuum_rel(VacuumRelation *vrel, int options)
{
	List	   *vacrels = NIL;
	MemoryContext oldcontext;

	/* If caller supplied OID, there's nothing we need do here. */
	if (OidIsValid(vrel->oid))
	{
		oldcontext = MemoryContextSwitchTo(vac_context);
		vacrels = lappend(vacrels, vrel);
		MemoryContextSwitchTo(oldcontext);
	}
	else
	{
		/* Process a specific relation, and possibly partitions thereof */
		Oid			relid;
		HeapTuple	tuple;
		Form_pg_class classForm;
		bool		include_parts;
		int			rvr_opts;

		/*
		 * Since autovacuum workers supply OIDs when calling vacuum(), no
		 * autovacuum worker should reach this code.
		 */
		Assert(!IsAutoVacuumWorkerProcess());

		/*
		 * We transiently take AccessShareLock to protect the syscache lookup
		 * below, as well as find_all_inheritors's expectation that the caller
		 * holds some lock on the starting relation.
		 */
		rvr_opts = (options & VACOPT_SKIP_LOCKED) ? RVR_SKIP_LOCKED : 0;
		relid = RangeVarGetRelidExtended(vrel->relation,
										 AccessShareLock,
										 rvr_opts,
										 NULL, NULL);

		/*
		 * If the lock is unavailable, emit the same log statement that
		 * vacuum_rel() and analyze_rel() would.
		 */
		if (!OidIsValid(relid))
		{
			if (options & VACOPT_VACUUM)
				ereport(WARNING,
						(errcode(ERRCODE_LOCK_NOT_AVAILABLE),
						 errmsg("skipping vacuum of \"%s\" --- lock not available",
								vrel->relation->relname)));
			else
				ereport(WARNING,
						(errcode(ERRCODE_LOCK_NOT_AVAILABLE),
						 errmsg("skipping analyze of \"%s\" --- lock not available",
								vrel->relation->relname)));
			return vacrels;
		}

		/*
		 * To check whether the relation is a partitioned table and its
		 * ownership, fetch its syscache entry.
		 */
		tuple = SearchSysCache1(RELOID, ObjectIdGetDatum(relid));
		if (!HeapTupleIsValid(tuple))
			elog(ERROR, "cache lookup failed for relation %u", relid);
		classForm = (Form_pg_class) GETSTRUCT(tuple);

		/*
		 * Make a returnable VacuumRelation for this rel if user is a proper
		 * owner.
		 */
		if (vacuum_is_relation_owner(relid, classForm, options))
		{
			oldcontext = MemoryContextSwitchTo(vac_context);
			vacrels = lappend(vacrels, makeVacuumRelation(vrel->relation,
														  relid,
														  vrel->va_cols));
			MemoryContextSwitchTo(oldcontext);
		}


		include_parts = (classForm->relkind == RELKIND_PARTITIONED_TABLE);
		ReleaseSysCache(tuple);

		/*
		 * If it is, make relation list entries for its partitions.  Note that
		 * the list returned by find_all_inheritors() includes the passed-in
		 * OID, so we have to skip that.  There's no point in taking locks on
		 * the individual partitions yet, and doing so would just add
		 * unnecessary deadlock risk.  For this last reason we do not check
		 * yet the ownership of the partitions, which get added to the list to
		 * process.  Ownership will be checked later on anyway.
		 */
		if (include_parts)
		{
			List	   *part_oids = find_all_inheritors(relid, NoLock, NULL);
			ListCell   *part_lc;

			foreach(part_lc, part_oids)
			{
				Oid			part_oid = lfirst_oid(part_lc);

				if (part_oid == relid)
					continue;	/* ignore original table */

				/*
				 * We omit a RangeVar since it wouldn't be appropriate to
				 * complain about failure to open one of these relations
				 * later.
				 */
				oldcontext = MemoryContextSwitchTo(vac_context);
				vacrels = lappend(vacrels, makeVacuumRelation(NULL,
															  part_oid,
															  vrel->va_cols));
				MemoryContextSwitchTo(oldcontext);
			}
		}

		/*
		 * Release lock again.  This means that by the time we actually try to
		 * process the table, it might be gone or renamed.  In the former case
		 * we'll silently ignore it; in the latter case we'll process it
		 * anyway, but we must beware that the RangeVar doesn't necessarily
		 * identify it anymore.  This isn't ideal, perhaps, but there's little
		 * practical alternative, since we're typically going to commit this
		 * transaction and begin a new one between now and then.  Moreover,
		 * holding locks on multiple relations would create significant risk
		 * of deadlock.
		 */
		UnlockRelationOid(relid, AccessShareLock);
	}

	return vacrels;
}

/*
 * Construct a list of VacuumRelations for all vacuumable rels in
 * the current database.  The list is built in vac_context.
 */
static List *
get_all_vacuum_rels(int options)
{
	List	   *vacrels = NIL;
	Relation	pgclass;
	TableScanDesc scan;
	HeapTuple	tuple;

	pgclass = table_open(RelationRelationId, AccessShareLock);
	scan = table_beginscan_catalog(pgclass, 0, NULL);

	while ((tuple = heap_getnext(scan, ForwardScanDirection)) != NULL)
	{
		Form_pg_class classForm = (Form_pg_class) GETSTRUCT(tuple);
		MemoryContext oldcontext;
		Oid			relid = classForm->oid;

		/* check permissions of relation */
		if (!vacuum_is_relation_owner(relid, classForm, options))
			continue;

		/*
		 * We include partitioned tables here; depending on which operation is
		 * to be performed, caller will decide whether to process or ignore
		 * them.
		 */
		if (classForm->relkind != RELKIND_RELATION &&
			classForm->relkind != RELKIND_MATVIEW &&
			classForm->relkind != RELKIND_PARTITIONED_TABLE)
			continue;

		/*
		 * Build VacuumRelation(s) specifying the table OIDs to be processed.
		 * We omit a RangeVar since it wouldn't be appropriate to complain
		 * about failure to open one of these relations later.
		 */
		oldcontext = MemoryContextSwitchTo(vac_context);
		vacrels = lappend(vacrels, makeVacuumRelation(NULL,
													  relid,
													  NIL));
		MemoryContextSwitchTo(oldcontext);
	}

	table_endscan(scan);
	table_close(pgclass, AccessShareLock);

	return vacrels;
}

/*
 * vacuum_set_xid_limits() -- compute oldest-Xmin and freeze cutoff points
 *
 * The output parameters are:
 * - oldestXmin is the cutoff value used to distinguish whether tuples are
 *	 DEAD or RECENTLY_DEAD (see HeapTupleSatisfiesVacuum).
 * - freezeLimit is the Xid below which all Xids are replaced by
 *	 FrozenTransactionId during vacuum.
 * - xidFullScanLimit (computed from table_freeze_age parameter)
 *	 represents a minimum Xid value; a table whose relfrozenxid is older than
 *	 this will have a full-table vacuum applied to it, to freeze tuples across
 *	 the whole table.  Vacuuming a table younger than this value can use a
 *	 partial scan.
 * - multiXactCutoff is the value below which all MultiXactIds are removed from
 *	 Xmax.
 * - mxactFullScanLimit is a value against which a table's relminmxid value is
 *	 compared to produce a full-table vacuum, as with xidFullScanLimit.
 *
 * xidFullScanLimit and mxactFullScanLimit can be passed as NULL if caller is
 * not interested.
 */
void
vacuum_set_xid_limits(Relation rel,
					  int freeze_min_age,
					  int freeze_table_age,
					  int multixact_freeze_min_age,
					  int multixact_freeze_table_age,
					  TransactionId *oldestXmin,
					  TransactionId *freezeLimit,
					  TransactionId *xidFullScanLimit,
					  MultiXactId *multiXactCutoff,
					  MultiXactId *mxactFullScanLimit)
{
	int			freezemin;
	int			mxid_freezemin;
	int			effective_multixact_freeze_max_age;
	TransactionId limit;
	TransactionId safeLimit;
	MultiXactId oldestMxact;
	MultiXactId mxactLimit;
	MultiXactId safeMxactLimit;

	/*
	 * We can always ignore processes running lazy vacuum.  This is because we
	 * use these values only for deciding which tuples we must keep in the
	 * tables.  Since lazy vacuum doesn't write its XID anywhere, it's safe to
	 * ignore it.  In theory it could be problematic to ignore lazy vacuums in
	 * a full vacuum, but keep in mind that only one vacuum process can be
	 * working on a particular table at any time, and that each vacuum is
	 * always an independent transaction.
	 */
	*oldestXmin =
		TransactionIdLimitedForOldSnapshots(GetOldestXmin(rel, PROCARRAY_FLAGS_VACUUM), rel);

	Assert(TransactionIdIsNormal(*oldestXmin));

	/*
	 * Determine the minimum freeze age to use: as specified by the caller, or
	 * vacuum_freeze_min_age, but in any case not more than half
	 * autovacuum_freeze_max_age, so that autovacuums to prevent XID
	 * wraparound won't occur too frequently.
	 */
	freezemin = freeze_min_age;
	if (freezemin < 0)
		freezemin = vacuum_freeze_min_age;
	freezemin = Min(freezemin, autovacuum_freeze_max_age / 2);
	Assert(freezemin >= 0);

	/*
	 * Compute the cutoff XID, being careful not to generate a "permanent" XID
	 */
	limit = *oldestXmin - freezemin;
	if (!TransactionIdIsNormal(limit))
		limit = FirstNormalTransactionId;

	/*
	 * If oldestXmin is very far back (in practice, more than
	 * autovacuum_freeze_max_age / 2 XIDs old), complain and force a minimum
	 * freeze age of zero.
	 */
	safeLimit = ReadNewTransactionId() - autovacuum_freeze_max_age;
	if (!TransactionIdIsNormal(safeLimit))
		safeLimit = FirstNormalTransactionId;

	if (TransactionIdPrecedes(limit, safeLimit))
	{
		ereport(WARNING,
				(errmsg("oldest xmin is far in the past"),
				 errhint("Close open transactions soon to avoid wraparound problems.\n"
						 "You might also need to commit or roll back old prepared transactions, or drop stale replication slots.")));
		limit = *oldestXmin;
	}

	*freezeLimit = limit;

	/*
	 * Compute the multixact age for which freezing is urgent.  This is
	 * normally autovacuum_multixact_freeze_max_age, but may be less if we are
	 * short of multixact member space.
	 */
	effective_multixact_freeze_max_age = MultiXactMemberFreezeThreshold();

	/*
	 * Determine the minimum multixact freeze age to use: as specified by
	 * caller, or vacuum_multixact_freeze_min_age, but in any case not more
	 * than half effective_multixact_freeze_max_age, so that autovacuums to
	 * prevent MultiXact wraparound won't occur too frequently.
	 */
	mxid_freezemin = multixact_freeze_min_age;
	if (mxid_freezemin < 0)
		mxid_freezemin = vacuum_multixact_freeze_min_age;
	mxid_freezemin = Min(mxid_freezemin,
						 effective_multixact_freeze_max_age / 2);
	Assert(mxid_freezemin >= 0);

	/* compute the cutoff multi, being careful to generate a valid value */
	oldestMxact = GetOldestMultiXactId();
	mxactLimit = oldestMxact - mxid_freezemin;
	if (mxactLimit < FirstMultiXactId)
		mxactLimit = FirstMultiXactId;

	safeMxactLimit =
		ReadNextMultiXactId() - effective_multixact_freeze_max_age;
	if (safeMxactLimit < FirstMultiXactId)
		safeMxactLimit = FirstMultiXactId;

	if (MultiXactIdPrecedes(mxactLimit, safeMxactLimit))
	{
		ereport(WARNING,
				(errmsg("oldest multixact is far in the past"),
				 errhint("Close open transactions with multixacts soon to avoid wraparound problems.")));
		/* Use the safe limit, unless an older mxact is still running */
		if (MultiXactIdPrecedes(oldestMxact, safeMxactLimit))
			mxactLimit = oldestMxact;
		else
			mxactLimit = safeMxactLimit;
	}

	*multiXactCutoff = mxactLimit;

	if (xidFullScanLimit != NULL)
	{
		int			freezetable;

		Assert(mxactFullScanLimit != NULL);

		/*
		 * Determine the table freeze age to use: as specified by the caller,
		 * or vacuum_freeze_table_age, but in any case not more than
		 * autovacuum_freeze_max_age * 0.95, so that if you have e.g nightly
		 * VACUUM schedule, the nightly VACUUM gets a chance to freeze tuples
		 * before anti-wraparound autovacuum is launched.
		 */
		freezetable = freeze_table_age;
		if (freezetable < 0)
			freezetable = vacuum_freeze_table_age;
		freezetable = Min(freezetable, autovacuum_freeze_max_age * 0.95);
		Assert(freezetable >= 0);

		/*
		 * Compute XID limit causing a full-table vacuum, being careful not to
		 * generate a "permanent" XID.
		 */
		limit = ReadNewTransactionId() - freezetable;
		if (!TransactionIdIsNormal(limit))
			limit = FirstNormalTransactionId;

		*xidFullScanLimit = limit;

		/*
		 * Similar to the above, determine the table freeze age to use for
		 * multixacts: as specified by the caller, or
		 * vacuum_multixact_freeze_table_age, but in any case not more than
		 * autovacuum_multixact_freeze_table_age * 0.95, so that if you have
		 * e.g. nightly VACUUM schedule, the nightly VACUUM gets a chance to
		 * freeze multixacts before anti-wraparound autovacuum is launched.
		 */
		freezetable = multixact_freeze_table_age;
		if (freezetable < 0)
			freezetable = vacuum_multixact_freeze_table_age;
		freezetable = Min(freezetable,
						  effective_multixact_freeze_max_age * 0.95);
		Assert(freezetable >= 0);

		/*
		 * Compute MultiXact limit causing a full-table vacuum, being careful
		 * to generate a valid MultiXact value.
		 */
		mxactLimit = ReadNextMultiXactId() - freezetable;
		if (mxactLimit < FirstMultiXactId)
			mxactLimit = FirstMultiXactId;

		*mxactFullScanLimit = mxactLimit;
	}
	else
	{
		Assert(mxactFullScanLimit == NULL);
	}
}

/*
 * vac_estimate_reltuples() -- estimate the new value for pg_class.reltuples
 *
 *		If we scanned the whole relation then we should just use the count of
 *		live tuples seen; but if we did not, we should not blindly extrapolate
 *		from that number, since VACUUM may have scanned a quite nonrandom
 *		subset of the table.  When we have only partial information, we take
 *		the old value of pg_class.reltuples as a measurement of the
 *		tuple density in the unscanned pages.
 *
 *		Note: scanned_tuples should count only *live* tuples, since
 *		pg_class.reltuples is defined that way.
 */
double
vac_estimate_reltuples(Relation relation,
					   BlockNumber total_pages,
					   BlockNumber scanned_pages,
					   double scanned_tuples)
{
	BlockNumber old_rel_pages = relation->rd_rel->relpages;
	double		old_rel_tuples = relation->rd_rel->reltuples;
	double		old_density;
	double		unscanned_pages;
	double		total_tuples;

	/* If we did scan the whole table, just use the count as-is */
	if (scanned_pages >= total_pages)
		return scanned_tuples;

	/*
	 * If scanned_pages is zero but total_pages isn't, keep the existing value
	 * of reltuples.  (Note: callers should avoid updating the pg_class
	 * statistics in this situation, since no new information has been
	 * provided.)
	 */
	if (scanned_pages == 0)
		return old_rel_tuples;

	/*
	 * If old value of relpages is zero, old density is indeterminate; we
	 * can't do much except scale up scanned_tuples to match total_pages.
	 */
	if (old_rel_pages == 0)
		return floor((scanned_tuples / scanned_pages) * total_pages + 0.5);

	/*
	 * Okay, we've covered the corner cases.  The normal calculation is to
	 * convert the old measurement to a density (tuples per page), then
	 * estimate the number of tuples in the unscanned pages using that figure,
	 * and finally add on the number of tuples in the scanned pages.
	 */
	old_density = old_rel_tuples / old_rel_pages;
	unscanned_pages = (double) total_pages - (double) scanned_pages;
	total_tuples = old_density * unscanned_pages + scanned_tuples;
	return floor(total_tuples + 0.5);
}


/*
 *	vac_update_relstats() -- update statistics for one relation
 *
 *		Update the whole-relation statistics that are kept in its pg_class
 *		row.  There are additional stats that will be updated if we are
 *		doing ANALYZE, but we always update these stats.  This routine works
 *		for both index and heap relation entries in pg_class.
 *
 *		We violate transaction semantics here by overwriting the rel's
 *		existing pg_class tuple with the new values.  This is reasonably
 *		safe as long as we're sure that the new values are correct whether or
 *		not this transaction commits.  The reason for doing this is that if
 *		we updated these tuples in the usual way, vacuuming pg_class itself
 *		wouldn't work very well --- by the time we got done with a vacuum
 *		cycle, most of the tuples in pg_class would've been obsoleted.  Of
 *		course, this only works for fixed-size not-null columns, but these are.
 *
 *		Another reason for doing it this way is that when we are in a lazy
 *		VACUUM and have PROC_IN_VACUUM set, we mustn't do any regular updates.
 *		Somebody vacuuming pg_class might think they could delete a tuple
 *		marked with xmin = our xid.
 *
 *		In addition to fundamentally nontransactional statistics such as
 *		relpages and relallvisible, we try to maintain certain lazily-updated
 *		DDL flags such as relhasindex, by clearing them if no longer correct.
 *		It's safe to do this in VACUUM, which can't run in parallel with
 *		CREATE INDEX/RULE/TRIGGER and can't be part of a transaction block.
 *		However, it's *not* safe to do it in an ANALYZE that's within an
 *		outer transaction, because for example the current transaction might
 *		have dropped the last index; then we'd think relhasindex should be
 *		cleared, but if the transaction later rolls back this would be wrong.
 *		So we refrain from updating the DDL flags if we're inside an outer
 *		transaction.  This is OK since postponing the flag maintenance is
 *		always allowable.
 *
 *		Note: num_tuples should count only *live* tuples, since
 *		pg_class.reltuples is defined that way.
 *
 *		This routine is shared by VACUUM and ANALYZE.
 */
void
vac_update_relstats(Relation relation,
					BlockNumber num_pages, double num_tuples,
					BlockNumber num_all_visible_pages,
					bool hasindex, TransactionId frozenxid,
					MultiXactId minmulti,
					bool in_outer_xact,
					bool isvacuum)
{
	Oid			relid = RelationGetRelid(relation);
	Relation	rd;
	HeapTuple	ctup;
	Form_pg_class pgcform;
	bool		dirty;

	/*
	 * In GPDB, all the data is stored in the segments, and the
	 * relpages/reltuples in the master reflect the sum of the values in
	 * all the segments. In VACUUM, don't overwrite relpages/reltuples with
	 * the values we counted in the QD node itself. We will dispatch the
	 * VACUUM to the segments after processing the QD node, and we will
	 * update relpages/reltuples then.
	 *
	 * Update stats for system tables normally, though (it'd better say
	 * "non-distributed" tables than system relations here, but for now
	 * it's effectively the same.)
	 */
	if (!IsSystemRelation(relation) && isvacuum)
	{
		if (Gp_role == GP_ROLE_DISPATCH)
		{
			num_pages = relation->rd_rel->relpages;
			num_tuples = relation->rd_rel->reltuples;
			num_all_visible_pages = relation->rd_rel->relallvisible;
		}
		else if (Gp_role == GP_ROLE_EXECUTE)
		{
			/*
			 * CDB: Build a special message, to send the number of tuples
			 * and the number of pages in pg_class located at QEs through
			 * the dispatcher.
			 */
			StringInfoData buf;
			VPgClassStats stats;

			pq_beginmessage(&buf, 'y');
			pq_sendstring(&buf, "VACUUM");
			stats.relid = RelationGetRelid(relation);
			stats.rel_pages = num_pages;
			stats.rel_tuples = num_tuples;
			stats.relallvisible = num_all_visible_pages;
			pq_sendint(&buf, sizeof(VPgClassStats), sizeof(int));
			pq_sendbytes(&buf, (char *) &stats, sizeof(VPgClassStats));
			pq_endmessage(&buf);
		}
	}
	
	/*
	 * We need a way to distinguish these 2 cases:
	 * a) ANALYZEd/VACUUMed table is empty
	 * b) Table has never been ANALYZEd/VACUUMed
	 * To do this, in case (a), we set relPages = 1. For case (b), relPages = 0.
	 */
	if (num_pages < 1.0)
	{
		/*
		 * When running in utility mode in the QD node, we get the number of
		 * tuples of an AO table from the pg_aoseg table, but we don't know
		 * the file size, so that's always 0. Ignore the tuple count we got,
		 * and set reltuples to 0 instead, to avoid storing a confusing
		 * combination, and to avoid hitting the Assert below (which we
		 * inherited from upstream).
		 *
		 * It's perhaps not such a great idea to overwrite perfectly good
		 * relpages/reltuples estimates in utility mode, but that's what we
		 * do for heap tables, too, because we don't have even a tuple count
		 * for them. At least this is consistent.
		 */
		if (num_tuples >= 1.0)
		{
			Assert(Gp_role == GP_ROLE_UTILITY);
			Assert(!IsSystemRelation(relation));
			Assert(RelationIsAppendOptimized(relation));
			num_tuples = 0;
		}

		Assert(num_tuples < 1.0);
		num_pages = 1.0;
	}

	rd = table_open(RelationRelationId, RowExclusiveLock);

	/* Fetch a copy of the tuple to scribble on */
	ctup = SearchSysCacheCopy1(RELOID, ObjectIdGetDatum(relid));
	if (!HeapTupleIsValid(ctup))
		elog(ERROR, "pg_class entry for relid %u vanished during vacuuming",
			 relid);
	pgcform = (Form_pg_class) GETSTRUCT(ctup);

	/* Apply statistical updates, if any, to copied tuple */

	/* GPDB-specific not allow change relpages and reltuples when vacuum in utility mode on QD
	 * Because there's a chance that we overwrite perfectly good stats with zeros
	 */

	bool ifUpdate = ! (IS_QUERY_DISPATCHER() && Gp_role == GP_ROLE_UTILITY);

	dirty = false;
	if (pgcform->relpages != (int32) num_pages && ifUpdate)
	{
		pgcform->relpages = (int32) num_pages;
		dirty = true;
	}
	if (pgcform->reltuples != (float4) num_tuples && ifUpdate)
	{
		pgcform->reltuples = (float4) num_tuples;
		dirty = true;
	}
	if (pgcform->relallvisible != (int32) num_all_visible_pages)
	{
		pgcform->relallvisible = (int32) num_all_visible_pages;
		dirty = true;
	}

	elog(DEBUG2, "Vacuum oid=%u pages=%d tuples=%f",
		 relid, pgcform->relpages, pgcform->reltuples);

	/* Apply DDL updates, but not inside an outer transaction (see above) */

	if (!in_outer_xact)
	{
		/*
		 * If we didn't find any indexes, reset relhasindex.
		 */
		if (pgcform->relhasindex && !hasindex)
		{
			pgcform->relhasindex = false;
			dirty = true;
		}

		/* We also clear relhasrules and relhastriggers if needed */
		if (pgcform->relhasrules && relation->rd_rules == NULL)
		{
			pgcform->relhasrules = false;
			dirty = true;
		}
		if (pgcform->relhastriggers && relation->trigdesc == NULL)
		{
			pgcform->relhastriggers = false;
			dirty = true;
		}
	}

	/*
	 * Update relfrozenxid, unless caller passed InvalidTransactionId
	 * indicating it has no new data.
	 *
	 * Ordinarily, we don't let relfrozenxid go backwards: if things are
	 * working correctly, the only way the new frozenxid could be older would
	 * be if a previous VACUUM was done with a tighter freeze_min_age, in
	 * which case we don't want to forget the work it already did.  However,
	 * if the stored relfrozenxid is "in the future", then it must be corrupt
	 * and it seems best to overwrite it with the cutoff we used this time.
	 * This should match vac_update_datfrozenxid() concerning what we consider
	 * to be "in the future".
	 *
	 * GPDB: We check if pgcform->relfrozenxid is valid because AO and CO
	 * tables should have relfrozenxid as InvalidTransactionId.
	 */
	if (TransactionIdIsNormal(frozenxid) &&
		TransactionIdIsValid(pgcform->relfrozenxid) &&
		pgcform->relfrozenxid != frozenxid &&
		(TransactionIdPrecedes(pgcform->relfrozenxid, frozenxid) ||
		 TransactionIdPrecedes(ReadNewTransactionId(),
							   pgcform->relfrozenxid)))
	{
		pgcform->relfrozenxid = frozenxid;
		dirty = true;
	}

	/* Similarly for relminmxid */
	if (MultiXactIdIsValid(minmulti) &&
		pgcform->relminmxid != minmulti &&
		(MultiXactIdPrecedes(pgcform->relminmxid, minmulti) ||
		 MultiXactIdPrecedes(ReadNextMultiXactId(), pgcform->relminmxid)))
	{
		pgcform->relminmxid = minmulti;
		dirty = true;
	}

	/* If anything changed, write out the tuple. */
	if (dirty)
		heap_inplace_update(rd, ctup);

	table_close(rd, RowExclusiveLock);
}


/*
 *	vac_update_datfrozenxid() -- update pg_database.datfrozenxid for our DB
 *
 *		Update pg_database's datfrozenxid entry for our database to be the
 *		minimum of the pg_class.relfrozenxid values.
 *
 *		Similarly, update our datminmxid to be the minimum of the
 *		pg_class.relminmxid values.
 *
 *		If we are able to advance either pg_database value, also try to
 *		truncate pg_xact and pg_multixact.
 *
 *		We violate transaction semantics here by overwriting the database's
 *		existing pg_database tuple with the new values.  This is reasonably
 *		safe since the new values are correct whether or not this transaction
 *		commits.  As with vac_update_relstats, this avoids leaving dead tuples
 *		behind after a VACUUM.
 */
void
vac_update_datfrozenxid(void)
{
	HeapTuple	tuple;
	Form_pg_database dbform;
	Relation	relation;
	SysScanDesc scan;
	HeapTuple	classTup;
	TransactionId newFrozenXid;
	MultiXactId newMinMulti;
	TransactionId lastSaneFrozenXid;
	MultiXactId lastSaneMinMulti;
	bool		bogus = false;
	bool		dirty = false;

	/*
	 * Initialize the "min" calculation with GetOldestXmin, which is a
	 * reasonable approximation to the minimum relfrozenxid for not-yet-
	 * committed pg_class entries for new tables; see AddNewRelationTuple().
	 * So we cannot produce a wrong minimum by starting with this.
	 *
	 * GPDB: Use GetLocalOldestXmin here, rather than GetOldestXmin. We don't
	 * want to include effects of distributed transactions in this. If a
	 * database's datfrozenxid is past the oldest XID as determined by
	 * distributed transactions, we will nevertheless never encounter such
	 * XIDs on disk.
	 */
	newFrozenXid = GetLocalOldestXmin(NULL, PROCARRAY_FLAGS_VACUUM);

	/*
	 * Similarly, initialize the MultiXact "min" with the value that would be
	 * used on pg_class for new tables.  See AddNewRelationTuple().
	 */
	newMinMulti = GetOldestMultiXactId();

	/*
	 * Identify the latest relfrozenxid and relminmxid values that we could
	 * validly see during the scan.  These are conservative values, but it's
	 * not really worth trying to be more exact.
	 */
	lastSaneFrozenXid = ReadNewTransactionId();
	lastSaneMinMulti = ReadNextMultiXactId();

	/*
	 * We must seqscan pg_class to find the minimum Xid, because there is no
	 * index that can help us here.
	 */
	relation = table_open(RelationRelationId, AccessShareLock);

	scan = systable_beginscan(relation, InvalidOid, false,
							  NULL, 0, NULL);

	while ((classTup = systable_getnext(scan)) != NULL)
	{
		Form_pg_class classForm = (Form_pg_class) GETSTRUCT(classTup);

		/*
		 * Only consider relations able to hold unfrozen XIDs (anything else
		 * should have InvalidTransactionId in relfrozenxid anyway).
		 */
		if (classForm->relkind != RELKIND_RELATION &&
			classForm->relkind != RELKIND_MATVIEW &&
			classForm->relkind != RELKIND_TOASTVALUE &&
			classForm->relkind != RELKIND_AOSEGMENTS &&
			classForm->relkind != RELKIND_AOVISIMAP &&
			classForm->relkind != RELKIND_AOBLOCKDIR)
		{
			/* GPDB_12_MERGE_FIXME: this was crashing in regression test.
			 * Add a runtime check to avoid the crash, until we've fixed the list of
			 * relkinds above. */
			if (TransactionIdIsValid(classForm->relfrozenxid))
				elog(ERROR, "relation \"%s\" of kind \"%c\" has non-zero relfrozenxid",
					 NameStr(classForm->relname), classForm->relkind);
			if (MultiXactIdIsValid(classForm->relminmxid))
				elog(ERROR, "relation \"%s\" of kind \"%c\" has non-zero relminmxid",
					 NameStr(classForm->relname), classForm->relkind);
			Assert(!TransactionIdIsValid(classForm->relfrozenxid));
			Assert(!MultiXactIdIsValid(classForm->relminmxid));
			continue;
		}

		/*
		 * Some table AMs might not need per-relation xid / multixid horizons.
		 * It therefore seems reasonable to allow relfrozenxid and relminmxid
		 * to not be set (i.e. set to their respective Invalid*Id)
		 * independently. Thus validate and compute horizon for each only if
		 * set.
		 *
		 * If things are working properly, no relation should have a
		 * relfrozenxid or relminmxid that is "in the future".  However, such
		 * cases have been known to arise due to bugs in pg_upgrade.  If we
		 * see any entries that are "in the future", chicken out and don't do
		 * anything.  This ensures we won't truncate clog & multixact SLRUs
		 * before those relations have been scanned and cleaned up.
		 */

		if (TransactionIdIsValid(classForm->relfrozenxid))
		{
			Assert(TransactionIdIsNormal(classForm->relfrozenxid));

			/* check for values in the future */
			if (TransactionIdPrecedes(lastSaneFrozenXid, classForm->relfrozenxid))
			{
				bogus = true;
				break;
			}

			/* determine new horizon */
			if (TransactionIdPrecedes(classForm->relfrozenxid, newFrozenXid))
				newFrozenXid = classForm->relfrozenxid;
		}

		if (MultiXactIdIsValid(classForm->relminmxid))
		{
			/* check for values in the future */
			if (MultiXactIdPrecedes(lastSaneMinMulti, classForm->relminmxid))
			{
				bogus = true;
				break;
			}

			/* determine new horizon */
			if (MultiXactIdPrecedes(classForm->relminmxid, newMinMulti))
				newMinMulti = classForm->relminmxid;
		}
	}

	/* we're done with pg_class */
	systable_endscan(scan);
	table_close(relation, AccessShareLock);

	/* chicken out if bogus data found */
	if (bogus)
		return;

	Assert(TransactionIdIsNormal(newFrozenXid));
	Assert(MultiXactIdIsValid(newMinMulti));

	/* Now fetch the pg_database tuple we need to update. */
	relation = table_open(DatabaseRelationId, RowExclusiveLock);

	/* Fetch a copy of the tuple to scribble on */
	tuple = SearchSysCacheCopy1(DATABASEOID, ObjectIdGetDatum(MyDatabaseId));
	if (!HeapTupleIsValid(tuple))
		elog(ERROR, "could not find tuple for database %u", MyDatabaseId);
	dbform = (Form_pg_database) GETSTRUCT(tuple);

	/*
	 * As in vac_update_relstats(), we ordinarily don't want to let
	 * datfrozenxid go backward; but if it's "in the future" then it must be
	 * corrupt and it seems best to overwrite it.
	 */
	if (dbform->datfrozenxid != newFrozenXid &&
		(TransactionIdPrecedes(dbform->datfrozenxid, newFrozenXid) ||
		 TransactionIdPrecedes(lastSaneFrozenXid, dbform->datfrozenxid)))
	{
		dbform->datfrozenxid = newFrozenXid;
		dirty = true;
	}
	else
		newFrozenXid = dbform->datfrozenxid;

	/* Ditto for datminmxid */
	if (dbform->datminmxid != newMinMulti &&
		(MultiXactIdPrecedes(dbform->datminmxid, newMinMulti) ||
		 MultiXactIdPrecedes(lastSaneMinMulti, dbform->datminmxid)))
	{
		dbform->datminmxid = newMinMulti;
		dirty = true;
	}
	else
		newMinMulti = dbform->datminmxid;

	if (dirty)
	{
		heap_inplace_update(relation, tuple);
		SIMPLE_FAULT_INJECTOR("vacuum_update_dat_frozen_xid");
	}

	heap_freetuple(tuple);
	table_close(relation, RowExclusiveLock);

	/*
	 * If we were able to advance datfrozenxid or datminmxid, see if we can
	 * truncate pg_xact and/or pg_multixact.  Also do it if the shared
	 * XID-wrap-limit info is stale, since this action will update that too.
	 */
	if (dirty || ForceTransactionIdLimitUpdate())
		vac_truncate_clog(newFrozenXid, newMinMulti,
						  lastSaneFrozenXid, lastSaneMinMulti);
}


/*
 *	vac_truncate_clog() -- attempt to truncate the commit log
 *
 *		Scan pg_database to determine the system-wide oldest datfrozenxid,
 *		and use it to truncate the transaction commit log (pg_xact).
 *		Also update the XID wrap limit info maintained by varsup.c.
 *		Likewise for datminmxid.
 *
 *		The passed frozenXID and minMulti are the updated values for my own
 *		pg_database entry. They're used to initialize the "min" calculations.
 *		The caller also passes the "last sane" XID and MXID, since it has
 *		those at hand already.
 *
 *		This routine is only invoked when we've managed to change our
 *		DB's datfrozenxid/datminmxid values, or we found that the shared
 *		XID-wrap-limit info is stale.
 */
static void
vac_truncate_clog(TransactionId frozenXID,
				  MultiXactId minMulti,
				  TransactionId lastSaneFrozenXid,
				  MultiXactId lastSaneMinMulti)
{
	TransactionId nextXID = ReadNewTransactionId();
	Relation	relation;
	TableScanDesc scan;
	HeapTuple	tuple;
	Oid			oldestxid_datoid;
	Oid			minmulti_datoid;
	bool		bogus = false;
	bool		frozenAlreadyWrapped = false;

	/* init oldest datoids to sync with my frozenXID/minMulti values */
	oldestxid_datoid = MyDatabaseId;
	minmulti_datoid = MyDatabaseId;

	/*
	 * Scan pg_database to compute the minimum datfrozenxid/datminmxid
	 *
	 * Since vac_update_datfrozenxid updates datfrozenxid/datminmxid in-place,
	 * the values could change while we look at them.  Fetch each one just
	 * once to ensure sane behavior of the comparison logic.  (Here, as in
	 * many other places, we assume that fetching or updating an XID in shared
	 * storage is atomic.)
	 *
	 * Note: we need not worry about a race condition with new entries being
	 * inserted by CREATE DATABASE.  Any such entry will have a copy of some
	 * existing DB's datfrozenxid, and that source DB cannot be ours because
	 * of the interlock against copying a DB containing an active backend.
	 * Hence the new entry will not reduce the minimum.  Also, if two VACUUMs
	 * concurrently modify the datfrozenxid's of different databases, the
	 * worst possible outcome is that pg_xact is not truncated as aggressively
	 * as it could be.
	 */
	relation = table_open(DatabaseRelationId, AccessShareLock);

	scan = table_beginscan_catalog(relation, 0, NULL);

	while ((tuple = heap_getnext(scan, ForwardScanDirection)) != NULL)
	{
		volatile FormData_pg_database *dbform = (Form_pg_database) GETSTRUCT(tuple);
		TransactionId datfrozenxid = dbform->datfrozenxid;
		TransactionId datminmxid = dbform->datminmxid;

		Assert(TransactionIdIsNormal(datfrozenxid));
		Assert(MultiXactIdIsValid(datminmxid));

		/*
		 * If things are working properly, no database should have a
		 * datfrozenxid or datminmxid that is "in the future".  However, such
		 * cases have been known to arise due to bugs in pg_upgrade.  If we
		 * see any entries that are "in the future", chicken out and don't do
		 * anything.  This ensures we won't truncate clog before those
		 * databases have been scanned and cleaned up.  (We will issue the
		 * "already wrapped" warning if appropriate, though.)
		 */
		if (TransactionIdPrecedes(lastSaneFrozenXid, datfrozenxid) ||
			MultiXactIdPrecedes(lastSaneMinMulti, datminmxid))
			bogus = true;

		if (TransactionIdPrecedes(nextXID, datfrozenxid))
			frozenAlreadyWrapped = true;
		else if (TransactionIdPrecedes(datfrozenxid, frozenXID))
		{
			frozenXID = datfrozenxid;
			oldestxid_datoid = dbform->oid;
		}

		if (MultiXactIdPrecedes(datminmxid, minMulti))
		{
			minMulti = datminmxid;
			minmulti_datoid = dbform->oid;
		}
	}

	table_endscan(scan);

	table_close(relation, AccessShareLock);

	/*
	 * Do not truncate CLOG if we seem to have suffered wraparound already;
	 * the computed minimum XID might be bogus.  This case should now be
	 * impossible due to the defenses in GetNewTransactionId, but we keep the
	 * test anyway.
	 */
	if (frozenAlreadyWrapped)
	{
		ereport(WARNING,
				(errmsg("some databases have not been vacuumed in over 2 billion transactions"),
				 errdetail("You might have already suffered transaction-wraparound data loss.")));
		return;
	}

	/* chicken out if data is bogus in any other way */
	if (bogus)
		return;

	/*
	 * Advance the oldest value for commit timestamps before truncating, so
	 * that if a user requests a timestamp for a transaction we're truncating
	 * away right after this point, they get NULL instead of an ugly "file not
	 * found" error from slru.c.  This doesn't matter for xact/multixact
	 * because they are not subject to arbitrary lookups from users.
	 */
	AdvanceOldestCommitTsXid(frozenXID);

	/*
	 * Truncate CLOG, multixact and CommitTs to the oldest computed value.
	 */
	TruncateCLOG(frozenXID, oldestxid_datoid);
	TruncateCommitTs(frozenXID);
	TruncateMultiXact(minMulti, minmulti_datoid);

	/*
	 * Update the wrap limit for GetNewTransactionId and creation of new
	 * MultiXactIds.  Note: these functions will also signal the postmaster
	 * for an(other) autovac cycle if needed.   XXX should we avoid possibly
	 * signalling twice?
	 */
	SetTransactionIdLimit(frozenXID, oldestxid_datoid);
	SetMultiXactIdLimit(minMulti, minmulti_datoid, false);
}


/*
 *	vacuum_rel() -- vacuum one heap relation
 *
 *		relid identifies the relation to vacuum.  If relation is supplied,
 *		use the name therein for reporting any failure to open/lock the rel;
 *		do not use it once we've successfully opened the rel, since it might
 *		be stale.
 *
 *		Returns true if it's okay to proceed with a requested ANALYZE
 *		operation on this table.
 *
 *		Doing one heap at a time incurs extra overhead, since we need to
 *		check that the heap exists again just before we vacuum it.  The
 *		reason that we do this is so that vacuuming can be spread across
 *		many small transactions.  Otherwise, two-phase locking would require
 *		us to lock the entire database during one pass of the vacuum cleaner.
 *
 *		At entry and exit, we are not inside a transaction.
 */
static bool
vacuum_rel(Oid relid, RangeVar *relation, VacuumParams *params,
		   bool recursing)
{
	LOCKMODE	lmode;
	Relation	onerel;
	LockRelId	onerelid;
	Oid			toast_relid;
	Oid			aoseg_relid;
	Oid         aoblkdir_relid;
	Oid         aovisimap_relid;
	Oid			save_userid;
	RangeVar	*this_rangevar = NULL;
	int			ao_vacuum_phase;
	int			save_sec_context;
	int			save_nestlevel;
	bool		is_appendoptimized;

	Assert(params != NULL);

 	ao_vacuum_phase = (params->options & VACUUM_AO_PHASE_MASK);

	/* Begin a transaction for vacuuming this relation */
	StartTransactionCommand();

	/*
	 * Functions in indexes may want a snapshot set.  Also, setting a snapshot
	 * ensures that RecentGlobalXmin is kept truly recent.
	 */
	PushActiveSnapshot(GetTransactionSnapshot());

	if (!(params->options & VACOPT_FULL))
	{
		/*
		 * PostgreSQL does this:
		 * In lazy vacuum, we can set the PROC_IN_VACUUM flag, which lets
		 * other concurrent VACUUMs know that they can ignore this one while
		 * determining their OldestXmin.  (The reason we don't set it during a
		 * full VACUUM is exactly that we may have to run user-defined
		 * functions for functional indexes, and we want to make sure that if
		 * they use the snapshot set above, any tuples it requires can't get
		 * removed from other tables.  An index function that depends on the
		 * contents of other tables is arguably broken, but we won't break it
		 * here by violating transaction semantics.)
		 *
		 * GPDB doesn't use PROC_IN_VACUUM, as lazy vacuum for bitmap
		 * indexed tables performs reindex causing updates to pg_class
		 * tuples for index entries.
		 *
		 * We also set the VACUUM_FOR_WRAPAROUND flag, which is passed down by
		 * autovacuum; it's used to avoid canceling a vacuum that was invoked
		 * in an emergency.
		 *
		 * Note: these flags remain set until CommitTransaction or
		 * AbortTransaction.  We don't want to clear them until we reset
		 * MyPgXact->xid/xmin, else OldestXmin might appear to go backwards,
		 * which is probably Not Good.
		 */
		LWLockAcquire(ProcArrayLock, LW_EXCLUSIVE);
		/* GPDB_12_MERGE_FIXME: is the comment bellow still valid? */
#if 0 /* Upstream code not applicable to GPDB */
		MyPgXact->vacuumFlags |= PROC_IN_VACUUM;
#endif
		if (params->is_wraparound)
			MyPgXact->vacuumFlags |= PROC_VACUUM_FOR_WRAPAROUND;
		LWLockRelease(ProcArrayLock);
	}

	/*
	 * Check for user-requested abort.  Note we want this to be inside a
	 * transaction, so xact.c doesn't issue useless WARNING.
	 */
	CHECK_FOR_INTERRUPTS();

	/*
	 * Determine the type of lock we want --- hard exclusive lock for a FULL
	 * vacuum, but just ShareUpdateExclusiveLock for concurrent vacuum. Either
	 * way, we can be sure that no other backend is vacuuming the same table.
	 */
	// FIXME: This fault point was roughly here before. It's kept here to keep
	// the regression tests from hanging, but need to check that the tests
	// still make sense. And "drop phase" isn't a term we use anymore.
	if (ao_vacuum_phase == VACOPT_AO_POST_CLEANUP_PHASE)
	{
		SIMPLE_FAULT_INJECTOR("vacuum_relation_open_relation_during_drop_phase");
	}

	// FIXME: what's the right level for AO tables?
	lmode = (params->options & VACOPT_FULL) ?
		AccessExclusiveLock : ShareUpdateExclusiveLock;

	/* open the relation and get the appropriate lock on it */
	onerel = vacuum_open_relation(relid, relation, params->options,
								  params->log_min_duration >= 0, lmode);

	/* leave if relation could not be opened or locked */
	if (!onerel)
	{
		PopActiveSnapshot();
		CommitTransactionCommand();
		return false;
	}

	/*
	 * Check if relation needs to be skipped based on ownership.  This check
	 * happens also when building the relation list to vacuum for a manual
	 * operation, and needs to be done additionally here as VACUUM could
	 * happen across multiple transactions where relation ownership could have
	 * changed in-between.  Make sure to only generate logs for VACUUM in this
	 * case.
	 */
	if (!vacuum_is_relation_owner(RelationGetRelid(onerel),
								  onerel->rd_rel,
								  params->options & VACOPT_VACUUM))
	{
		relation_close(onerel, lmode);
		PopActiveSnapshot();
		CommitTransactionCommand();
		return false;
	}

	/*
	 * Check that it's of a vacuumable relkind.
	 *
	 * GPDB_12_MERGE_FIXME: Should AO aux rels be included here?
	 */
	if (onerel->rd_rel->relkind != RELKIND_RELATION &&
		onerel->rd_rel->relkind != RELKIND_MATVIEW &&
		onerel->rd_rel->relkind != RELKIND_TOASTVALUE &&
		onerel->rd_rel->relkind != RELKIND_PARTITIONED_TABLE)
	{
		ereport(WARNING,
				(errmsg("skipping \"%s\" --- cannot vacuum non-tables or special system tables",
						RelationGetRelationName(onerel))));
		relation_close(onerel, lmode);
		PopActiveSnapshot();
		CommitTransactionCommand();
		return false;
	}

	/*
	 * Silently ignore tables that are temp tables of other backends ---
	 * trying to vacuum these will lead to great unhappiness, since their
	 * contents are probably not up-to-date on disk.  (We don't throw a
	 * warning here; it would just lead to chatter during a database-wide
	 * VACUUM.)
	 */
	if (RELATION_IS_OTHER_TEMP(onerel))
	{
		relation_close(onerel, lmode);
		PopActiveSnapshot();
		CommitTransactionCommand();
		return false;
	}

	/*
	 * Silently ignore partitioned tables as there is no work to be done.  The
	 * useful work is on their child partitions, which have been queued up for
	 * us separately.
	 */
	if (onerel->rd_rel->relkind == RELKIND_PARTITIONED_TABLE)
	{
		relation_close(onerel, lmode);
		PopActiveSnapshot();
		CommitTransactionCommand();
		/* It's OK to proceed with ANALYZE on this table */
		return true;
	}

	/*
	 * Get a session-level lock too. This will protect our access to the
	 * relation across multiple transactions, so that we can vacuum the
	 * relation's TOAST table (if any) secure in the knowledge that no one is
	 * deleting the parent relation.
	 *
	 * NOTE: this cannot block, even if someone else is waiting for access,
	 * because the lock manager knows that both lock requests are from the
	 * same process.
	 */
	onerelid = onerel->rd_lockInfo.lockRelId;
	LockRelationIdForSession(&onerelid, lmode);

	/* Set index cleanup option based on reloptions if not yet */
	if (params->index_cleanup == VACOPT_TERNARY_DEFAULT)
	{
		if (onerel->rd_options == NULL ||
			((StdRdOptions *) onerel->rd_options)->vacuum_index_cleanup)
			params->index_cleanup = VACOPT_TERNARY_ENABLED;
		else
			params->index_cleanup = VACOPT_TERNARY_DISABLED;
	}

	/* Set truncate option based on reloptions if not yet */
	if (params->truncate == VACOPT_TERNARY_DEFAULT)
	{
		if (onerel->rd_options == NULL ||
			((StdRdOptions *) onerel->rd_options)->vacuum_truncate)
			params->truncate = VACOPT_TERNARY_ENABLED;
		else
			params->truncate = VACOPT_TERNARY_DISABLED;
	}

	/*
	 * Remember the relation's TOAST relation for later, if the caller asked
	 * us to process it.  In VACUUM FULL, though, the toast table is
	 * automatically rebuilt by cluster_rel so we shouldn't recurse to it.
	 *
	 * GPDB: Also remember the AO segment relations for later.
	 */
	if (!(params->options & VACOPT_SKIPTOAST) && !(params->options & VACOPT_FULL))
		toast_relid = onerel->rd_rel->reltoastrelid;
	else
		toast_relid = InvalidOid;

	if (RelationIsAppendOptimized(onerel))
	{
		GetAppendOnlyEntryAuxOids(RelationGetRelid(onerel), NULL,
								  &aoseg_relid,
								  &aoblkdir_relid, NULL,
								  &aovisimap_relid, NULL);
	}

	/*
	 * Check permissions.
	 *
	 * We allow the user to vacuum a table if he is superuser, the table
	 * owner, or the database owner (but in the latter case, only if it's not
	 * a shared relation).	pg_class_ownercheck includes the superuser case.
	 *
	 * Note we choose to treat permissions failure as a WARNING and keep
	 * trying to vacuum the rest of the DB --- is this appropriate?
	 */
	if (!(pg_class_ownercheck(RelationGetRelid(onerel), GetUserId()) ||
		  (pg_database_ownercheck(MyDatabaseId, GetUserId()) && !onerel->rd_rel->relisshared)))
	{
		if (Gp_role != GP_ROLE_EXECUTE)
		{
			if (onerel->rd_rel->relisshared)
				ereport(WARNING,
						(errmsg("skipping \"%s\" --- only superuser can vacuum it",
								RelationGetRelationName(onerel))));
			else if (onerel->rd_rel->relnamespace == PG_CATALOG_NAMESPACE)
				ereport(WARNING,
						(errmsg("skipping \"%s\" --- only superuser or database owner can vacuum it",
								RelationGetRelationName(onerel))));
			else
				ereport(WARNING,
						(errmsg("skipping \"%s\" --- only table or database owner can vacuum it",
								RelationGetRelationName(onerel))));
		}
		relation_close(onerel, lmode);
		PopActiveSnapshot();
		CommitTransactionCommand();
		return false;
	}

	/*
	 * Check that it's a vacuumable relation; we used to do this in
	 * get_rel_oids() but seems safer to check after we've locked the
	 * relation.
	 */
	if ((onerel->rd_rel->relkind != RELKIND_RELATION &&
		 onerel->rd_rel->relkind != RELKIND_MATVIEW &&
		 onerel->rd_rel->relkind != RELKIND_TOASTVALUE &&
		 onerel->rd_rel->relkind != RELKIND_AOSEGMENTS &&
		 onerel->rd_rel->relkind != RELKIND_AOBLOCKDIR &&
		 onerel->rd_rel->relkind != RELKIND_AOVISIMAP)
		|| onerel->rd_rel->relkind == RELKIND_FOREIGN_TABLE)
	{
		ereport(WARNING,
				(errmsg("skipping \"%s\" --- cannot vacuum non-tables, external tables, foreign tables or special system tables",
						RelationGetRelationName(onerel))));
		relation_close(onerel, lmode);
		PopActiveSnapshot();
		CommitTransactionCommand();
		return false;
	}

#ifdef FAULT_INJECTOR
	if (ao_vacuum_phase == VACOPT_AO_POST_CLEANUP_PHASE)
	{
		FaultInjector_InjectFaultIfSet(
			"compaction_before_cleanup_phase",
			DDLNotSpecified,
			"",	// databaseName
			RelationGetRelationName(onerel)); // tableName
	}
#endif

	/*
	 * Silently ignore tables that are temp tables of other backends ---
	 * trying to vacuum these will lead to great unhappiness, since their
	 * contents are probably not up-to-date on disk.  (We don't throw a
	 * warning here; it would just lead to chatter during a database-wide
	 * VACUUM.)
	 */
	if (RELATION_IS_OTHER_TEMP(onerel))
	{
		relation_close(onerel, lmode);
		PopActiveSnapshot();
		CommitTransactionCommand();
		return false;
	}

	is_appendoptimized = RelationIsAppendOptimized(onerel);

	if (ao_vacuum_phase && !is_appendoptimized)
	{
		/* We were asked to some phase of AO vacuum, but it's not an AO table. Huh? */
		elog(ERROR, "AO vacuum phase was invoked on a non-AO table");
	}

	/*
	 * If it's a partitioned relation, on entry 'relation' refers to the table
	 * that the original command was issued on, and 'relid' is the actual partition
	 * we're processing. Build a rangevar representing this partition, so that we
	 * can dispatch it.
	 */
	MemoryContext oldcontext = MemoryContextSwitchTo(vac_context);
	this_rangevar = makeRangeVar(get_namespace_name(onerel->rd_rel->relnamespace),
								 pstrdup(RelationGetRelationName(onerel)),
								 -1);
	MemoryContextSwitchTo(oldcontext);

	/*
	 * Switch to the table owner's userid, so that any index functions are run
	 * as that user.  Also lock down security-restricted operations and
	 * arrange to make GUC variable changes local to this command.
	 */
	GetUserIdAndSecContext(&save_userid, &save_sec_context);
	SetUserIdAndSecContext(onerel->rd_rel->relowner,
						   save_sec_context | SECURITY_RESTRICTED_OPERATION);
	save_nestlevel = NewGUCNestLevel();

	/*
	 * If there are any bitmap indexes, we have to acquire a ShareLock for the
	 * table, since reindex is used later. Otherwise, concurrent vacuum and
	 * inserts may cause deadlock. MPP-5960
	 */
	if (Gp_role == GP_ROLE_DISPATCH)
	{
		int 		i, nindexes;
		bool 		has_bitmap = false;
		Relation   *i_rel = NULL;

		vac_open_indexes(onerel, AccessShareLock, &nindexes, &i_rel);
		if (i_rel != NULL)
		{
			for (i = 0; i < nindexes; i++)
			{
				if (RelationIsBitmapIndex(i_rel[i]))
				{
					has_bitmap = true;
					break;
				}
			}
		}
		vac_close_indexes(nindexes, i_rel, AccessShareLock);

		if (has_bitmap)
			LockRelation(onerel, ShareLock);
	}

	/*
	 * Do the actual work --- either FULL or "lazy" vacuum
	 */
	if (ao_vacuum_phase == VACOPT_AO_PRE_CLEANUP_PHASE)
	{
		ao_vacuum_rel_pre_cleanup(onerel, params->options, params, vac_strategy);
	}
	else if (ao_vacuum_phase == VACOPT_AO_COMPACT_PHASE)
	{
		ao_vacuum_rel_compact(onerel, params->options, params, vac_strategy);
	}
	else if (ao_vacuum_phase == VACOPT_AO_POST_CLEANUP_PHASE)
	{
		ao_vacuum_rel_post_cleanup(onerel, params->options, params, vac_strategy);
	}
	else if (is_appendoptimized)
	{
		/* Do nothing here, we will launch the stages later */
		Assert(ao_vacuum_phase == 0);
	}
	else if ((params->options & VACOPT_FULL))
	{
		int			cluster_options = 0;

		/* close relation before vacuuming, but hold lock until commit */
		relation_close(onerel, NoLock);
		onerel = NULL;

		if ((params->options & VACOPT_VERBOSE) != 0)
			cluster_options |= CLUOPT_VERBOSE;

		/* VACUUM FULL is now a variant of CLUSTER; see cluster.c */
		cluster_rel(relid, InvalidOid, cluster_options, true);
	}
	else
		table_relation_vacuum(onerel, params, vac_strategy);

	/* Roll back any GUC changes executed by index functions */
	AtEOXact_GUC(false, save_nestlevel);

	/* Restore userid and security context */
	SetUserIdAndSecContext(save_userid, save_sec_context);

	/* all done with this class, but hold lock until commit */
	if (onerel)
		relation_close(onerel, NoLock);

	/*
	 * Complete the transaction and free all temporary memory used.
	 */
	PopActiveSnapshot();
	CommitTransactionCommand();

	if (is_appendoptimized && ao_vacuum_phase == 0)
	{
		int orig_options = params->options;	
		/* orchestrate the AO vacuum phases */
		/*
		 * Do cleanup first, to reclaim as much space as possible that
		 * was left behind from previous VACUUMs. This runs under local
		 * transactions.
		 */
		params->options = orig_options | VACOPT_AO_PRE_CLEANUP_PHASE;
		vacuum_rel(relid, this_rangevar, params, false);

		/* Compact. This runs in a distributed transaction.  */
		params->options = orig_options | VACOPT_AO_COMPACT_PHASE;
		vacuum_rel(relid, this_rangevar, params, false);

		/* Do a final round of cleanup. Hopefully, this can drop the segments
		 * that were compacted in the previous phase.
		 */
		params->options = orig_options | VACOPT_AO_POST_CLEANUP_PHASE;
		vacuum_rel(relid, this_rangevar, params, false);

		params->options = orig_options;
	}

	/*
	 * If the relation has a secondary toast rel, vacuum that too while we
	 * still hold the session lock on the master table.  Note however that
	 * "analyze" will not get done on the toast table.  This is good, because
	 * the toaster always uses hardcoded index access and statistics are
	 * totally unimportant for toast relations.
	 */
	if (toast_relid != InvalidOid)
		vacuum_rel(toast_relid, NULL, params, false);

	if (Gp_role == GP_ROLE_DISPATCH && !recursing &&
		(!is_appendoptimized || ao_vacuum_phase))
	{
		VacuumStatsContext stats_context;
		char	   *vsubtype;

		/*
		 * Dispatching needs a transaction. At least in some error scenarios,
		 * it uses TopTransactionContext to store stuff.
		 */
		StartTransactionCommand();
		PushActiveSnapshot(GetTransactionSnapshot());

		stats_context.updated_stats = NIL;
		dispatchVacuum(params, relid, &stats_context);
		vac_update_relstats_from_list(stats_context.updated_stats);

		/* Also update pg_stat_last_operation */
		if (IsAutoVacuumWorkerProcess())
			vsubtype = "AUTO";
		else
		{
			if ((params->options & VACOPT_FULL) &&
				(0 == params->freeze_min_age))
				vsubtype = "FULL FREEZE";
			else if ((params->options & VACOPT_FULL))
				vsubtype = "FULL";
			else if (0 == params->freeze_min_age)
				vsubtype = "FREEZE";
			else
				vsubtype = "";
		}
		MetaTrackUpdObject(RelationRelationId,
						   relid,
						   GetUserId(),
						   "VACUUM",
						   vsubtype);

		/* Restore userid and security context */
		SetUserIdAndSecContext(save_userid, save_sec_context);

		PopActiveSnapshot();
		CommitTransactionCommand();
	}

	/*
	 * Now release the session-level lock on the master table.
	 */
	UnlockRelationIdForSession(&onerelid, lmode);

	/* Report that we really did it. */
	return true;
}


/*
 * Open all the vacuumable indexes of the given relation, obtaining the
 * specified kind of lock on each.  Return an array of Relation pointers for
 * the indexes into *Irel, and the number of indexes into *nindexes.
 *
 * We consider an index vacuumable if it is marked insertable (indisready).
 * If it isn't, probably a CREATE INDEX CONCURRENTLY command failed early in
 * execution, and what we have is too corrupt to be processable.  We will
 * vacuum even if the index isn't indisvalid; this is important because in a
 * unique index, uniqueness checks will be performed anyway and had better not
 * hit dangling index pointers.
 */
void
vac_open_indexes(Relation relation, LOCKMODE lockmode,
				 int *nindexes, Relation **Irel)
{
	List	   *indexoidlist;
	ListCell   *indexoidscan;
	int			i;

	Assert(lockmode != NoLock);

	indexoidlist = RelationGetIndexList(relation);

	/* allocate enough memory for all indexes */
	i = list_length(indexoidlist);

	if (i > 0)
		*Irel = (Relation *) palloc(i * sizeof(Relation));
	else
		*Irel = NULL;

	/* collect just the ready indexes */
	i = 0;
	foreach(indexoidscan, indexoidlist)
	{
		Oid			indexoid = lfirst_oid(indexoidscan);
		Relation	indrel;

		indrel = index_open(indexoid, lockmode);
		if (indrel->rd_index->indisready)
			(*Irel)[i++] = indrel;
		else
			index_close(indrel, lockmode);
	}

	*nindexes = i;

	list_free(indexoidlist);
}

/*
 * Release the resources acquired by vac_open_indexes.  Optionally release
 * the locks (say NoLock to keep 'em).
 */
void
vac_close_indexes(int nindexes, Relation *Irel, LOCKMODE lockmode)
{
	if (Irel == NULL)
		return;

	while (nindexes--)
	{
		Relation	ind = Irel[nindexes];

		index_close(ind, lockmode);
	}
	pfree(Irel);
}

/*
 * vacuum_delay_point --- check for interrupts and cost-based delay.
 *
 * This should be called in each major loop of VACUUM processing,
 * typically once per page processed.
 */
void
vacuum_delay_point(void)
{
	/* Always check for interrupts */
	CHECK_FOR_INTERRUPTS();

	/* Nap if appropriate */
	if (VacuumCostActive && !InterruptPending &&
		VacuumCostBalance >= VacuumCostLimit)
	{
		double		msec;

		msec = VacuumCostDelay * VacuumCostBalance / VacuumCostLimit;
		if (msec > VacuumCostDelay * 4)
			msec = VacuumCostDelay * 4;

		pg_usleep((long) (msec * 1000));

		VacuumCostBalance = 0;

		/* update balance values for workers */
		AutoVacuumUpdateDelay();

		/* Might have gotten an interrupt while sleeping */
		CHECK_FOR_INTERRUPTS();
	}
}

/*
 * A wrapper function of defGetBoolean().
 *
 * This function returns VACOPT_TERNARY_ENABLED and VACOPT_TERNARY_DISABLED
 * instead of true and false.
 */
static VacOptTernaryValue
get_vacopt_ternary_value(DefElem *def)
{
	return defGetBoolean(def) ? VACOPT_TERNARY_ENABLED : VACOPT_TERNARY_DISABLED;
}



/*
 * Dispatch a Vacuum command.
 */
static void
dispatchVacuum(VacuumParams *params, Oid relid, VacuumStatsContext *ctx)
{
	CdbPgResults cdb_pgresults;
	VacuumStmt *vacstmt = makeNode(VacuumStmt);
	int flags = DF_CANCEL_ON_ERROR | DF_WITH_SNAPSHOT;
	VacuumRelation *rel;

	// GPDB_12_MERGE_FIXME
	if ((params->options & VACUUM_AO_PHASE_MASK) == VACOPT_AO_COMPACT_PHASE)
		flags |= DF_NEED_TWO_PHASE;

	Assert(Gp_role == GP_ROLE_DISPATCH);

	/* convert the VacuumParams back into an options list */

	vacstmt->options = vacuum_params_to_options_list(params);
	if ((params->options & VACOPT_VACUUM) != 0)
		vacstmt->is_vacuumcmd = true;
	else
	{
		Assert((params->options & VACOPT_ANALYZE) != 0);
		vacstmt->is_vacuumcmd = false;
	}

	rel = makeNode(VacuumRelation);
	rel->relation = NULL;
	rel->oid = relid;
	rel->va_cols = NIL;

	vacstmt->rels = list_make1(rel);

	/* XXX: Some kinds of VACUUM assign a new relfilenode. bitmap indexes maybe? */
	CdbDispatchUtilityStatement((Node *) vacstmt, flags,
								GetAssignedOidsForDispatch(),
								&cdb_pgresults);

	vacuum_combine_stats(ctx, &cdb_pgresults);

	cdbdisp_clearCdbPgResults(&cdb_pgresults);
}

/* convert VacuumParams back into an options list, for dispatch */
static List *
vacuum_params_to_options_list(VacuumParams *params)
{
	int			optmask = params->options;
	List	   *options = NIL;

	/* VACOPT_VACUUM and ANALYZE are derived from the VacuumStmt */
	optmask &= ~(VACOPT_VACUUM | VACOPT_ANALYZE);
	if (optmask & VACOPT_VERBOSE)
	{
		options = lappend(options, makeDefElem("verbose", (Node *) makeInteger(1), -1));
		optmask &= ~VACOPT_VERBOSE;
	}
	if (optmask & VACOPT_FREEZE)
	{
		options = lappend(options, makeDefElem("freeze", (Node *) makeInteger(1), -1));
		optmask &= ~VACOPT_FREEZE;
	}
	if (optmask & VACOPT_FULL)
	{
		options = lappend(options, makeDefElem("full", (Node *) makeInteger(1), -1));
		optmask &= ~VACOPT_FULL;
	}
	if (optmask & VACOPT_SKIP_LOCKED)
	{
		options = lappend(options, makeDefElem("skip_locked", (Node *) makeInteger(1), -1));
		optmask &= ~VACOPT_SKIP_LOCKED;
	}
	if (optmask & VACOPT_SKIPTOAST)
	{
		options = lappend(options, makeDefElem("skip_toast", (Node *) makeInteger(1), -1));
		optmask &= ~VACOPT_SKIPTOAST;
	}
	if (optmask & VACOPT_DISABLE_PAGE_SKIPPING)
	{
		options = lappend(options, makeDefElem("disable_page_skipping", (Node *) makeInteger(1), -1));
		optmask &= ~VACOPT_DISABLE_PAGE_SKIPPING;
	}

	if (optmask & VACUUM_AO_PHASE_MASK)
	{
		options = lappend(options, makeDefElem("ao_phase",
											   (Node *) makeInteger(optmask & VACUUM_AO_PHASE_MASK),
											   -1));
		optmask &= ~VACUUM_AO_PHASE_MASK;
	}
	if (optmask != 0)
		elog(ERROR, "unrecognized vacuum option %x", optmask);

	if (params->truncate == VACOPT_TERNARY_DISABLED)
		options = lappend(options, makeDefElem("truncate", (Node *) makeInteger(0), -1));
	if (params->truncate == VACOPT_TERNARY_ENABLED)
		options = lappend(options, makeDefElem("truncate", (Node *) makeInteger(1), -1));
	/* GPDB_12_MERGE_FIXME: is DEFAULT possible here? */

	if (params->index_cleanup == VACOPT_TERNARY_DISABLED)
		options = lappend(options, makeDefElem("index_cleanup", (Node *) makeInteger(0), -1));
	if (params->index_cleanup == VACOPT_TERNARY_ENABLED)
		options = lappend(options, makeDefElem("index_cleanup", (Node *) makeInteger(1), -1));
	/* GPDB_12_MERGE_FIXME: is DEFAULT possible here? */

	/* GPDB_12_MERGE_FIXME: Should we do something about 'is_wraparound',
	 * multixact_freeze ages and other options? */

	return options;
}

/*
 * vacuum_combine_stats
 * This function combine the stats information sent by QEs to generate
 * the final stats for QD relations.
 *
 * Note that the mirrorResults is ignored by this function.
 */
static void
vacuum_combine_stats(VacuumStatsContext *stats_context, CdbPgResults *cdb_pgresults)
{
	int			result_no;
	MemoryContext old_context;

	Assert(Gp_role == GP_ROLE_DISPATCH);

	if (cdb_pgresults == NULL || cdb_pgresults->numResults <= 0)
		return;

	/*
	 * Process the dispatch results from the primary. Note that the QE
	 * processes also send back the new stats info, such as stats on
	 * pg_class, for the relevant table and its
	 * indexes. We parse this information, and compute the final stats
	 * for the QD.
	 *
	 * For pg_class stats, we compute the maximum number of tuples and
	 * maximum number of pages after processing the stats from each QE.
	 *
	 */
	for(result_no = 0; result_no < cdb_pgresults->numResults; result_no++)
	{
		VPgClassStats *pgclass_stats = NULL;
		ListCell *lc = NULL;
		struct pg_result *pgresult = cdb_pgresults->pg_results[result_no];

		if (pgresult->extras == NULL)
			continue;

		Assert(pgresult->extraslen > sizeof(int));

		/*
		 * Process the stats for pg_class. We simply compute the maximum
		 * number of rel_tuples and rel_pages.
		 */
		pgclass_stats = (VPgClassStats *) pgresult->extras;
		foreach (lc, stats_context->updated_stats)
		{
			VPgClassStats *tmp_stats = (VPgClassStats *) lfirst(lc);

			if (tmp_stats->relid == pgclass_stats->relid)
			{
				tmp_stats->rel_pages += pgclass_stats->rel_pages;
				tmp_stats->rel_tuples += pgclass_stats->rel_tuples;
				tmp_stats->relallvisible += pgclass_stats->relallvisible;
				break;
			}
		}

		if (lc == NULL)
		{
			Assert(pgresult->extraslen == sizeof(VPgClassStats));

			old_context = MemoryContextSwitchTo(vac_context);
			pgclass_stats = palloc(sizeof(VPgClassStats));
			memcpy(pgclass_stats, pgresult->extras, pgresult->extraslen);

			stats_context->updated_stats =
				lappend(stats_context->updated_stats, pgclass_stats);
			MemoryContextSwitchTo(old_context);
		}
	}
}

/*
 * Update relpages/reltuples of all the relations in the list.
 */
static void
vac_update_relstats_from_list(List *updated_stats)
{
	ListCell *lc;

	/*
	 * This function is only called in the context of the QD, so let's be
	 * explicit about that given the assumptions taken.
	 */
	Assert(Gp_role == GP_ROLE_DISPATCH);

	foreach (lc, updated_stats)
	{
		VPgClassStats *stats = (VPgClassStats *) lfirst(lc);
		Relation	rel;

		rel = relation_open(stats->relid, AccessShareLock);

		if (GpPolicyIsReplicated(rel->rd_cdbpolicy))
		{
			stats->rel_pages = stats->rel_pages / rel->rd_cdbpolicy->numsegments;
			stats->rel_tuples = stats->rel_tuples / rel->rd_cdbpolicy->numsegments;
			stats->relallvisible = stats->relallvisible / rel->rd_cdbpolicy->numsegments;
		}

		/*
		 * Pass 'false' for isvacuum, so that the stats are
		 * actually updated.
		 */
		vac_update_relstats(rel,
							stats->rel_pages, stats->rel_tuples,
							stats->relallvisible,
							rel->rd_rel->relhasindex,
							InvalidTransactionId,
							InvalidMultiXactId,
							false,
							false /* isvacuum */);
		relation_close(rel, AccessShareLock);
	}
}<|MERGE_RESOLUTION|>--- conflicted
+++ resolved
@@ -466,13 +466,8 @@
 					PushActiveSnapshot(GetTransactionSnapshot());
 				}
 
-<<<<<<< HEAD
 				analyze_rel(vrel->oid, vrel->relation, params,
-							vrel->va_cols, in_outer_xact, vac_strategy);
-=======
-				analyze_rel(relid, relation, options, params,
-							va_cols, in_outer_xact, vac_strategy, NULL);
->>>>>>> 11e40e80
+							vrel->va_cols, in_outer_xact, vac_strategy, NULL);
 
 				if (use_own_xacts)
 				{
