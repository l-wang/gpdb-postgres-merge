--- conflicted
+++ resolved
@@ -2184,18 +2184,6 @@
 	/* Restore userid and security context */
 	SetUserIdAndSecContext(save_userid, save_sec_context);
 
-<<<<<<< HEAD
-=======
-	/* all done with this class, but hold lock until commit */
-	if (onerel)
-		relation_close(onerel, NoLock);
-
-	/*
-	 * Complete the transaction and free all temporary memory used.
-	 */
-	PopActiveSnapshot();
-	CommitTransactionCommand();
-
 #ifdef FAULT_INJECTOR
 	if (ao_vacuum_phase == VACOPT_AO_POST_CLEANUP_PHASE)
 	{
@@ -2207,7 +2195,6 @@
 	}
 #endif
 
->>>>>>> a7df6f9b
 	if (is_appendoptimized && ao_vacuum_phase == 0)
 	{
 		int orig_options = params->options;	
