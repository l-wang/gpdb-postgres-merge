/*-------------------------------------------------------------------------
 *
 * vacuum.c
 *	  The postgres vacuum cleaner.
 *
 * This file now includes only control and dispatch code for VACUUM and
 * ANALYZE commands.  Regular VACUUM is implemented in vacuumlazy.c,
 * ANALYZE in analyze.c, and VACUUM FULL is a variant of CLUSTER, handled
 * in cluster.c.
 *
 *
<<<<<<< HEAD
 * Portions Copyright (c) 2005-2010, Greenplum inc
 * Portions Copyright (c) 2012-Present Pivotal Software, Inc.
 * Portions Copyright (c) 1996-2012, PostgreSQL Global Development Group
=======
 * Portions Copyright (c) 1996-2013, PostgreSQL Global Development Group
>>>>>>> e472b921
 * Portions Copyright (c) 1994, Regents of the University of California
 *
 *
 * IDENTIFICATION
 *	  src/backend/commands/vacuum.c
 *
 *-------------------------------------------------------------------------
 */
#include "postgres.h"

#include <math.h>

#include "access/clog.h"
#include "access/genam.h"
#include "access/heapam.h"
<<<<<<< HEAD
#include "access/appendonlywriter.h"
#include "access/appendonlytid.h"
#include "access/visibilitymap.h"
#include "catalog/heap.h"
=======
#include "access/htup_details.h"
#include "access/multixact.h"
>>>>>>> e472b921
#include "access/transam.h"
#include "access/xact.h"
#include "access/appendonly_compaction.h"
#include "access/appendonly_visimap.h"
#include "access/aocs_compaction.h"
#include "catalog/catalog.h"
#include "catalog/namespace.h"
#include "catalog/pg_appendonly_fn.h"
#include "catalog/pg_database.h"
#include "catalog/pg_index.h"
#include "catalog/indexing.h"
#include "catalog/pg_namespace.h"
#include "commands/analyzeutils.h"
#include "commands/cluster.h"
#include "commands/tablecmds.h"
#include "commands/vacuum.h"
#include "cdb/cdbdisp_query.h"
#include "cdb/cdbpartition.h"
#include "cdb/cdbvars.h"
#include "cdb/cdbsrlz.h"
#include "cdb/cdbdispatchresult.h"      /* CdbDispatchResults */
#include "cdb/cdbappendonlyblockdirectory.h"
#include "lib/stringinfo.h"
#include "libpq/pqformat.h"             /* pq_beginmessage() etc. */
#include "miscadmin.h"
#include "pgstat.h"
#include "parser/parse_relation.h"
#include "postmaster/autovacuum.h"
#include "storage/bufmgr.h"
#include "storage/lmgr.h"
#include "storage/proc.h"
#include "storage/procarray.h"
#include "utils/acl.h"
#include "utils/fmgroids.h"
#include "utils/guc.h"
#include "utils/memutils.h"
#include "utils/snapmgr.h"
#include "utils/syscache.h"
#include "utils/tqual.h"

#include "access/distributedlog.h"
#include "catalog/pg_inherits_fn.h"
#include "libpq-fe.h"
#include "libpq-int.h"
#include "nodes/makefuncs.h"     /* makeRangeVar */
#include "pgstat.h"
#include "utils/faultinjector.h"
#include "utils/lsyscache.h"
#include "utils/pg_rusage.h"


/*
 * GUC parameters
 */
int			vacuum_freeze_min_age;
int			vacuum_freeze_table_age;


typedef struct VacuumStatsContext
{
	List	   *updated_stats;
} VacuumStatsContext;

/*
 * State information used during the (full)
 * vacuum of indexes on append-only tables
 */
typedef struct AppendOnlyIndexVacuumState
{
	AppendOnlyVisimap visiMap;
	AppendOnlyBlockDirectory blockDirectory;
	AppendOnlyBlockDirectoryEntry blockDirectoryEntry;
} AppendOnlyIndexVacuumState;

/* A few variables that don't seem worth passing around as parameters */
static MemoryContext vac_context = NULL;

static BufferAccessStrategy vac_strategy;

/* non-export function prototypes */
<<<<<<< HEAD
static List *get_rel_oids(Oid relid, VacuumStmt *vacstmt, int stmttype);
static void vac_truncate_clog(TransactionId frozenXID);
static bool vacuum_rel(Relation onerel, Oid relid, VacuumStmt *vacstmt, LOCKMODE lmode,
=======
static List *get_rel_oids(Oid relid, const RangeVar *vacrel);
static void vac_truncate_clog(TransactionId frozenXID, MultiXactId frozenMulti);
static bool vacuum_rel(Oid relid, VacuumStmt *vacstmt, bool do_toast,
>>>>>>> e472b921
		   bool for_wraparound);
static void scan_index(Relation indrel, double num_tuples,
					   bool check_stats, int elevel);
static bool appendonly_tid_reaped(ItemPointer itemptr, void *state);
static void dispatchVacuum(VacuumStmt *vacstmt, VacuumStatsContext *ctx);
static void vacuumStatement_Relation(VacuumStmt *vacstmt, Oid relid,
						 List *relations, BufferAccessStrategy bstrategy,
						 bool do_toast,
						 bool for_wraparound, bool isTopLevel);

static void
vacuum_rel_ao_phase(Relation onerel, Oid relid, VacuumStmt *vacstmt, LOCKMODE lmode,
					bool for_wraparound,
					List *compaction_insert_segno,
					List *compaction_segno,
					AOVacuumPhase phase);

static void
vacuum_combine_stats(VacuumStatsContext *stats_context,
					CdbPgResults* cdb_pgresults);

static void vacuum_appendonly_index(Relation indexRelation,
						AppendOnlyIndexVacuumState *vacuumIndexState,
						double rel_tuple_count, int elevel);

/*
 * Primary entry point for VACUUM and ANALYZE commands.
 *
 * relid is normally InvalidOid; if it is not, then it provides the relation
 * OID to be processed, and vacstmt->relation is ignored.  (The non-invalid
 * case is currently only used by autovacuum.)
 *
 * do_toast is passed as FALSE by autovacuum, because it processes TOAST
 * tables separately.
 *
 * for_wraparound is used by autovacuum to let us know when it's forcing
 * a vacuum for wraparound, which should not be auto-canceled.
 *
 * bstrategy is normally given as NULL, but in autovacuum it can be passed
 * in to use the same buffer strategy object across multiple vacuum() calls.
 *
 * isTopLevel should be passed down from ProcessUtility.
 *
 * It is the caller's responsibility that vacstmt and bstrategy
 * (if given) be allocated in a memory context that won't disappear
 * at transaction commit.
 */
void
vacuum(VacuumStmt *vacstmt, Oid relid, bool do_toast,
	   BufferAccessStrategy bstrategy, bool for_wraparound, bool isTopLevel)
{
	const char *stmttype;
	volatile bool in_outer_xact,
				use_own_xacts;
	List	   *vacuum_relations = NIL;
	List	   *analyze_relations = NIL;

	if ((vacstmt->options & VACOPT_VACUUM) &&
		(vacstmt->options & VACOPT_ROOTONLY))
		ereport(ERROR,
				(errcode(ERRCODE_SYNTAX_ERROR),
				 errmsg("ROOTPARTITION option cannot be used together with VACUUM, try ANALYZE ROOTPARTITION")));

	/* sanity checks on options */
	Assert(vacstmt->options & (VACOPT_VACUUM | VACOPT_ANALYZE));
	Assert((vacstmt->options & VACOPT_VACUUM) ||
		   !(vacstmt->options & (VACOPT_FULL | VACOPT_FREEZE)));
	Assert((vacstmt->options & VACOPT_ANALYZE) || vacstmt->va_cols == NIL);

	stmttype = (vacstmt->options & VACOPT_VACUUM) ? "VACUUM" : "ANALYZE";
	
	/*
	 * We cannot run VACUUM inside a user transaction block; if we were inside
	 * a transaction, then our commit- and start-transaction-command calls
	 * would not have the intended effect!	There are numerous other subtle
	 * dependencies on this, too.
	 *
	 * ANALYZE (without VACUUM) can run either way.
	 */
	if (vacstmt->options & VACOPT_VACUUM)
	{
		if (Gp_role == GP_ROLE_DISPATCH)
			PreventTransactionChain(isTopLevel, stmttype);
		in_outer_xact = false;
	}
	else
		in_outer_xact = IsInTransactionChain(isTopLevel);

	/*
	 * Send info about dead objects to the statistics collector, unless we are
	 * in autovacuum --- autovacuum.c does this for itself.
	 */
	if ((vacstmt->options & VACOPT_VACUUM) && !IsAutoVacuumWorkerProcess())
		pgstat_vacuum_stat();

	/*
	 * Create special memory context for cross-transaction storage.
	 *
	 * Since it is a child of PortalContext, it will go away eventually even
	 * if we suffer an error; there's no need for special abort cleanup logic.
	 */
	vac_context = AllocSetContextCreate(PortalContext,
										"Vacuum",
										ALLOCSET_DEFAULT_MINSIZE,
										ALLOCSET_DEFAULT_INITSIZE,
										ALLOCSET_DEFAULT_MAXSIZE);

	/*
	 * If caller didn't give us a buffer strategy object, make one in the
	 * cross-transaction memory context.
	 */
	if (bstrategy == NULL)
	{
		MemoryContext old_context = MemoryContextSwitchTo(vac_context);

		bstrategy = GetAccessStrategy(BAS_VACUUM);
		MemoryContextSwitchTo(old_context);
	}
	vac_strategy = bstrategy;

	/*
	 * Build list of relations to process, unless caller gave us one. (If we
	 * build one, we put it in vac_context for safekeeping.)
	 */

	/*
	 * Analyze on midlevel partition is not allowed directly so
	 * vacuum_relations and analyze_relations may be different.  In case of
	 * partitioned tables, vacuum_relation will contain all OIDs of the
	 * partitions of a partitioned table. However, analyze_relation will
	 * contain all the OIDs of partition of a partitioned table except midlevel
	 * partition unless GUC optimizer_analyze_midlevel_partition is set to on.
	 */
	if (vacstmt->options & VACOPT_VACUUM)
	{
		vacuum_relations = get_rel_oids(relid, vacstmt, VACOPT_VACUUM);
	}
	if (vacstmt->options & VACOPT_ANALYZE)
		analyze_relations = get_rel_oids(relid, vacstmt, VACOPT_ANALYZE);

	/*
	 * Decide whether we need to start/commit our own transactions.
	 *
	 * For VACUUM (with or without ANALYZE): always do so on the query
	 * dispatcher, so that we can release locks as soon as possible.  On the
	 * query executor we skip this and use the outer transaction when skipping
	 * two phase commit, as the expectation is that it will be a separate
	 * dispatch for every table to be vacuumed.
	 *
	 * For ANALYZE (no VACUUM): if inside a transaction block, we cannot
	 * start/commit our own transactions.  Also, there's no need to do so if
	 * only processing one relation.  For multiple relations when not within a
	 * transaction block, and also in an autovacuum worker, use own
	 * transactions so we can release locks sooner.
	 */
	if (vacstmt->options & VACOPT_VACUUM)
		if (Gp_role == GP_ROLE_EXECUTE && vacstmt->skip_twophase)
			use_own_xacts = false;
		else
			use_own_xacts = true;
	else
	{
		Assert(vacstmt->options & VACOPT_ANALYZE);
		if (IsAutoVacuumWorkerProcess())
			use_own_xacts = true;
		else if (in_outer_xact)
			use_own_xacts = false;
		else if (list_length(analyze_relations) > 1)
			use_own_xacts = true;
		else
			use_own_xacts = false;
	}

	/*
	 * vacuum_rel expects to be entered with no transaction active; it will
	 * start and commit its own transaction.  But we are called by an SQL
	 * command, and so we are executing inside a transaction already. We
	 * commit the transaction started in PostgresMain() here, and start
	 * another one before exiting to match the commit waiting for us back in
	 * PostgresMain().
	 */
	if (use_own_xacts)
	{
		/* ActiveSnapshot is not set by autovacuum */
		if (ActiveSnapshotSet())
			PopActiveSnapshot();

		/* matches the StartTransaction in PostgresMain() */
		if (Gp_role != GP_ROLE_EXECUTE)
			CommitTransactionCommand();
	}

	/* Turn vacuum cost accounting on or off */
	PG_TRY();
	{
		ListCell   *cur;

		VacuumCostActive = (VacuumCostDelay > 0);
		VacuumCostBalance = 0;
		VacuumPageHit = 0;
		VacuumPageMiss = 0;
		VacuumPageDirty = 0;

		if (vacstmt->options & VACOPT_VACUUM)
		{
			/*
			 * Loop to process each selected relation which needs to be
			 * vacuumed.
			 */
			foreach(cur, vacuum_relations)
			{
				Oid			relid = lfirst_oid(cur);

				vacuumStatement_Relation(vacstmt, relid, vacuum_relations, bstrategy, do_toast, for_wraparound, isTopLevel);
			}
		}

		if (vacstmt->options & VACOPT_ANALYZE)
		{
			/*
			 * If there are no partition tables in the database and ANALYZE
			 * ROOTPARTITION ALL is executed, report a WARNING as no root
			 * partitions are there to be analyzed
			 */
			if ((vacstmt->options & VACOPT_ROOTONLY) && NIL == analyze_relations && !vacstmt->relation)
			{
				ereport(NOTICE,
						(errmsg("there are no partitioned tables in database to ANALYZE ROOTPARTITION")));
			}

			/*
			 * Loop to process each selected relation which needs to be analyzed.
			 */
			foreach(cur, analyze_relations)
			{
				Oid			relid = lfirst_oid(cur);

				/*
				 * If using separate xacts, start one for analyze. Otherwise,
				 * we can use the outer transaction.
				 */
				if (use_own_xacts)
				{
					StartTransactionCommand();
					/* functions in indexes may want a snapshot set */
					PushActiveSnapshot(GetTransactionSnapshot());
				}

				analyze_rel(relid, vacstmt, vac_strategy);

				if (use_own_xacts)
				{
					PopActiveSnapshot();
					CommitTransactionCommand();
				}
			}
		}
	}
	PG_CATCH();
	{
		/* Make sure cost accounting is turned off after error */
		VacuumCostActive = false;
		PG_RE_THROW();
	}
	PG_END_TRY();

	/* Turn off vacuum cost accounting */
	VacuumCostActive = false;

	/*
	 * Finish up processing.
	 */
	if (use_own_xacts)
	{
		/* here, we are not in a transaction */

		StartTransactionCommand();
	}

	if ((vacstmt->options & VACOPT_VACUUM) && !IsAutoVacuumWorkerProcess())
	{
		/*
		 * Update pg_database.datfrozenxid, and truncate pg_clog if possible.
		 * (autovacuum.c does this for itself.)
		 */
		vac_update_datfrozenxid();
	}

	/*
	 * Clean up working storage --- note we must do this after
	 * StartTransactionCommand, else we might be trying to delete the active
	 * context!
	 */
	MemoryContextDelete(vac_context);
	vac_context = NULL;
}

/*
 * Assigns the compaction segment information.
 *
 * The segment to compact is returned in *compact_segno, and
 * the segment to move rows to, is returned in *insert_segno.
 */
static bool
vacuum_assign_compaction_segno(Relation onerel,
							   List *compactedSegmentFileList,
							   List *insertedSegmentFileList,
							   List **compactNowList,
							   int *insert_segno)
{
	List *new_compaction_list;
	bool is_drop;

	Assert(Gp_role != GP_ROLE_EXECUTE);
	Assert(RelationIsValid(onerel));
	Assert(RelationIsAppendOptimized(onerel));

	/*
	 * Assign a compaction segment num and insert segment num
	 * on master or on segment if in utility mode
	 */
	if (!gp_appendonly_compaction)
	{
		*insert_segno = -1;
		*compactNowList = NIL;
		return true;
	}

	if (HasSerializableBackends(false))
	{
		elog(LOG, "Skip compaction because of concurrent serializable transactions");
		return false;
	}

<<<<<<< HEAD
	new_compaction_list = SetSegnoForCompaction(onerel,
			compactedSegmentFileList, insertedSegmentFileList, &is_drop);
	if (new_compaction_list)
	{
		if (!is_drop)
		{
			*insert_segno = SetSegnoForCompactionInsert(onerel,
														new_compaction_list,
														compactedSegmentFileList,
														insertedSegmentFileList);
		}
		else
		{
			/*
			 * If we continue an aborted drop phase, we do not assign a real
			 * insert segment file.
			 */
			*insert_segno = APPENDONLY_COMPACTION_SEGNO_INVALID;
		}
		*compactNowList = new_compaction_list;
=======
		/*
		 * Since we don't take a lock here, the relation might be gone, or the
		 * RangeVar might no longer refer to the OID we look up here.  In the
		 * former case, VACUUM will do nothing; in the latter case, it will
		 * process the OID we looked up here, rather than the new one. Neither
		 * is ideal, but there's little practical alternative, since we're
		 * going to commit this transaction and begin a new one between now
		 * and then.
		 */
		relid = RangeVarGetRelid(vacrel, NoLock, false);
>>>>>>> e472b921

		elogif(Debug_appendonly_print_compaction, LOG,
				"Schedule compaction on AO table: "
				"compact segno list length %d, insert segno %d",
				list_length(new_compaction_list), *insert_segno);
		return true;
	}
	else
	{
<<<<<<< HEAD
		elog(DEBUG3, "No valid compact segno for relation %s (%d)",
				RelationGetRelationName(onerel),
				RelationGetRelid(onerel));
		return false;
	}
}

bool
vacuumStatement_IsTemporary(Relation onerel)
{
	bool bTemp = false;
	/* MPP-7576: don't track internal namespace tables */
	switch (RelationGetNamespace(onerel))
	{
		case PG_CATALOG_NAMESPACE:
			/* MPP-7773: don't track objects in system namespace
			 * if modifying system tables (eg during upgrade)
			 */
			if (allowSystemTableMods)
				bTemp = true;
			break;

		case PG_TOAST_NAMESPACE:
		case PG_BITMAPINDEX_NAMESPACE:
		case PG_AOSEGMENT_NAMESPACE:
			bTemp = true;
			break;
		default:
			break;
	}
=======
		/*
		 * Process all plain relations and materialized views listed in
		 * pg_class
		 */
		Relation	pgclass;
		HeapScanDesc scan;
		HeapTuple	tuple;
>>>>>>> e472b921

	/* MPP-7572: Don't track metadata if table in any
	 * temporary namespace
	 */
	if (!bTemp)
		bTemp = isAnyTempNamespace(RelationGetNamespace(onerel));
	return bTemp;
}

<<<<<<< HEAD
/*
 * Modify the Vacuum statement to vacuum an individual
 * relation. This ensures that only one relation will be
 * locked for vacuum, when the user issues a "vacuum <db>"
 * command, or a "vacuum <parent_partition_table>"
 * command.
 */
static void
vacuumStatement_AssignRelation(VacuumStmt *vacstmt, Oid relid, List *relations)
{
	if (list_length(relations) > 1 || vacstmt->relation == NULL)
	{
		char	*relname		= get_rel_name(relid);
		char	*namespace_name =
			get_namespace_name(get_rel_namespace(relid));
=======
		scan = heap_beginscan(pgclass, SnapshotNow, 0, NULL);
>>>>>>> e472b921

		if (relname == NULL)
		{
<<<<<<< HEAD
			elog(ERROR, "Relation name does not exist for relation with oid %d", relid);
			return;
=======
			Form_pg_class classForm = (Form_pg_class) GETSTRUCT(tuple);

			if (classForm->relkind != RELKIND_RELATION &&
				classForm->relkind != RELKIND_MATVIEW)
				continue;

			/* Make a relation list entry for this guy */
			oldcontext = MemoryContextSwitchTo(vac_context);
			oid_list = lappend_oid(oid_list, HeapTupleGetOid(tuple));
			MemoryContextSwitchTo(oldcontext);
>>>>>>> e472b921
		}

		if (namespace_name == NULL)
		{
			elog(ERROR, "Namespace does not exist for relation with oid %d", relid);
			return;
		}

		/* XXX: dispatch OID than name */
		vacstmt->relation = makeRangeVar(namespace_name, relname, -1);
	}
}

/*
 * Processing of the vacuumStatement for given relid.
 *
 * The function is called by vacuumStatement once for each relation to vacuum.
 * In order to connect QD and QE work for vacuum, we employ a little
 * complicated mechanism here; we separate one relation vacuum process
 * to a separate steps, depending on the type of storage (heap/AO),
 * and perform each step in separate transactions, so that QD can open
 * a distributed transaction and embrace QE work inside it.  As opposed to
 * old postgres code, where one transaction is opened and closed for each
 * auxiliary relation, here a transaction processes them as a set starting
 * from the base relation.  This is the entry point of one base relation,
 * and QD makes some decision what kind of stage we perform, and tells it
 * to QE with vacstmt fields through dispatch.
 *
 * For heap VACUUM we disable two-phase commit, because we do not actually make
 * any logical changes to the tables. Even if a VACUUM transaction fails on one
 * of the QE segments, it should not matter, because the data has not logically
 * changed on disk. VACUUM FULL and lazy vacuum are both completed in one
 * transaction.
 *
 * AO compaction is rather complicated.  There are four phases.
 *   - prepare phase
 *   - compaction phase
 *   - drop phase
 *   - cleanup phase
 * Out of these, compaction and drop phase might repeat multiple times.
 * We go through the list of available segment files by looking up catalog,
 * and perform a compaction operation, which appends the whole segfile
 * to another available one, if the source segfile looks to be dirty enough.
 * If we find such one and perform compaction, the next step is drop. In
 * order to allow concurrent read it is required for the drop phase to
 * be a separate transaction.  We mark the segfile as an awaiting-drop
 * in the catalog, and the drop phase actually drops the segfile from the
 * disk.  There are some cases where we cannot drop the segfile immediately,
 * in which case we just skip it and leave the catalog to have awaiting-drop
 * state for this segfile.  Aside from the compaction and drop phases, the
 * rest is much simpler.  The prepare phase is to truncate unnecessary
 * blocks after the logical EOF, and the cleanup phase does normal heap
 * vacuum on auxiliary relations (toast, aoseg, block directory, visimap,)
 * as well as updating stats info in catalog.  Keep in mind that if the
 * vacuum is full, we need the same two steps as the heap base relation
 * case.  So cleanup phase in AO may consume two transactions.
 *
 * While executing these multiple transactions, we acquire a session
 * lock across transactions, in order to keep concurrent work on the
 * same relation away.  It doesn't look intuitive, though, if you look
 * at QE work, because from its perspective it is always one step, therefore
 * there is no session lock technically (we actually acquire and release
 * it as it's harmless.)  Session lock doesn't work here, because QE
 * is under a distributed transaction and we haven't supported session
 * lock recording in transaction prepare.  This should be ok as far as
 * we are dealing with user table, because other MPP work also tries
 * to take a relation lock, which would conflict with this vacuum work
 * on master.  Be careful with catalog tables, because we take locks on
 * them and release soon much before the end of transaction.  That means
 * QE still needs to deal with concurrent work well.
 */
<<<<<<< HEAD
static void
vacuumStatement_Relation(VacuumStmt *vacstmt, Oid relid,
						 List *relations, BufferAccessStrategy bstrategy,
						 bool do_toast, bool for_wraparound, bool isTopLevel)
=======
void
vacuum_set_xid_limits(int freeze_min_age,
					  int freeze_table_age,
					  bool sharedRel,
					  TransactionId *oldestXmin,
					  TransactionId *freezeLimit,
					  TransactionId *freezeTableLimit,
					  MultiXactId *multiXactFrzLimit)
>>>>>>> e472b921
{
	LOCKMODE			lmode = NoLock;
	Relation			onerel;
	LockRelId			onerelid;
	MemoryContext oldcontext;

	oldcontext = MemoryContextSwitchTo(vac_context);

	vacstmt = copyObject(vacstmt);
	/* VACUUM, without ANALYZE */
	vacstmt->options &= ~VACOPT_ANALYZE;
	vacstmt->options |= VACOPT_VACUUM;
	vacstmt->va_cols = NIL;		/* A plain VACUUM cannot list columns */

	MemoryContextSwitchTo(oldcontext);

	/*
	 * For each iteration we start/commit our own transactions,
	 * so that we can release resources such as locks and memories,
	 * and we can also safely perform non-transactional work
	 * along with transactional work. If we are a query executor and skipping
	 * a two phase commit, the expectation is that we will vacuum one relation
	 * per dispatch, so we can use the outer transaction for this instead.
	 */
	if (Gp_role != GP_ROLE_EXECUTE || !vacstmt->skip_twophase)
		StartTransactionCommand();

	/*
	 * Functions in indexes may want a snapshot set. Also, setting
	 * a snapshot ensures that RecentGlobalXmin is kept truly recent.
	 */
	PushActiveSnapshot(GetTransactionSnapshot());

	/*
	 * Determine the type of lock we want --- hard exclusive lock for a FULL
	 * vacuum, but just ShareUpdateExclusiveLock for concurrent vacuum. Either
	 * way, we can be sure that no other backend is vacuuming the same table.
	 * For analyze, we use ShareUpdateExclusiveLock.
	 */
	if (vacstmt->appendonly_phase == AOVAC_DROP)
	{
		Assert(Gp_role == GP_ROLE_EXECUTE);
		lmode = AccessExclusiveLock;

	}
	else if (!(vacstmt->options & VACOPT_VACUUM))
		lmode = ShareUpdateExclusiveLock;
	else
		lmode = (vacstmt->options & VACOPT_FULL) ? AccessExclusiveLock : ShareUpdateExclusiveLock;

	/*
	 * Open the relation and get the appropriate lock on it.
	 *
	 * There's a race condition here: the rel may have gone away since the
	 * last time we saw it.  If so, we don't need to vacuum it.
	 */
	onerel = try_relation_open(relid, lmode, false /* dontwait */);
	if (!onerel)
	{
		PopActiveSnapshot();
		CommitTransactionCommand();
		return;
	}

	/*
	 * Check permissions.
	 *
	 * We allow the user to vacuum a table if he is superuser, the table
	 * owner, or the database owner (but in the latter case, only if it's not
	 * a shared relation).	pg_class_ownercheck includes the superuser case.
	 *
	 * Note we choose to treat permissions failure as a WARNING and keep
	 * trying to vacuum the rest of the DB --- is this appropriate?
	 */
	if (!(pg_class_ownercheck(RelationGetRelid(onerel), GetUserId()) ||
		  (pg_database_ownercheck(MyDatabaseId, GetUserId()) && !onerel->rd_rel->relisshared)))
	{
		if (Gp_role != GP_ROLE_EXECUTE)
		{
			if (onerel->rd_rel->relisshared)
				ereport(WARNING,
						(errmsg("skipping \"%s\" --- only superuser can vacuum it",
								RelationGetRelationName(onerel))));
			else if (onerel->rd_rel->relnamespace == PG_CATALOG_NAMESPACE)
				ereport(WARNING,
						(errmsg("skipping \"%s\" --- only superuser or database owner can vacuum it",
								RelationGetRelationName(onerel))));
			else
				ereport(WARNING,
						(errmsg("skipping \"%s\" --- only table or database owner can vacuum it",
								RelationGetRelationName(onerel))));
		}
		relation_close(onerel, lmode);
		PopActiveSnapshot();
		CommitTransactionCommand();
		return;
	}

	/*
	 * Check that it's a plain table; we used to do this in get_rel_oids() but
	 * seems safer to check after we've locked the relation.
	 */
	if ((onerel->rd_rel->relkind != RELKIND_RELATION &&
		 onerel->rd_rel->relkind != RELKIND_AOSEGMENTS &&
		 onerel->rd_rel->relkind != RELKIND_TOASTVALUE &&
		 onerel->rd_rel->relkind != RELKIND_AOBLOCKDIR &&
		 onerel->rd_rel->relkind != RELKIND_AOVISIMAP) ||
		RelationIsExternal(onerel))
	{
		ereport(WARNING,
				(errmsg("skipping \"%s\" --- cannot vacuum indexes, views or external tables",
						RelationGetRelationName(onerel))));
		relation_close(onerel, lmode);
		PopActiveSnapshot();
		CommitTransactionCommand();
		return;
	}

	/*
	 * Silently ignore tables that are temp tables of other backends ---
	 * trying to vacuum these will lead to great unhappiness, since their
	 * contents are probably not up-to-date on disk.  (We don't throw a
	 * warning here; it would just lead to chatter during a database-wide
	 * VACUUM.)
	 */
	if (isOtherTempNamespace(RelationGetNamespace(onerel)))
	{
		relation_close(onerel, lmode);
		PopActiveSnapshot();
		CommitTransactionCommand();
		return;
	}

	/*
	 * Get a session-level lock too. This will protect our access to the
	 * relation across multiple transactions, so that we can vacuum the
	 * relation's TOAST table (if any) secure in the knowledge that no one is
	 * deleting the parent relation.
	 *
	 * NOTE: this cannot block, even if someone else is waiting for access,
	 * because the lock manager knows that both lock requests are from the
	 * same process.
	 */
	onerelid = onerel->rd_lockInfo.lockRelId;
	LockRelationIdForSession(&onerelid, lmode);

	oldcontext = MemoryContextSwitchTo(vac_context);
	vacuumStatement_AssignRelation(vacstmt, relid, relations);
	MemoryContextSwitchTo(oldcontext);

	if (RelationIsHeap(onerel) || Gp_role == GP_ROLE_EXECUTE)
	{
		/* skip two-phase commit on heap table VACUUM */
		if (Gp_role == GP_ROLE_DISPATCH)
			vacstmt->skip_twophase = true;

		if (vacstmt->appendonly_phase == AOVAC_DROP)
		{
			SIMPLE_FAULT_INJECTOR(VacuumRelationOpenRelationDuringDropPhase);
		}

		vacuum_rel(onerel, relid, vacstmt, lmode, for_wraparound);
		onerel = NULL;
	}
	else
	{
		List	   *compactedSegmentFileList = NIL;
		List	   *insertedSegmentFileList = NIL;

		vacstmt->appendonly_compaction_segno = NIL;
		vacstmt->appendonly_compaction_insert_segno = NIL;
		vacstmt->appendonly_relation_empty = false;
		vacstmt->skip_twophase = false;

		/*
		 * 1. Prepare phase
		 */
<<<<<<< HEAD
		vacuum_rel_ao_phase(onerel, relid, vacstmt, lmode, for_wraparound,
							NIL,
							NIL,
							AOVAC_PREPARE);
		onerel = NULL;
=======
		freezetable = freeze_table_age;
		if (freezetable < 0)
			freezetable = vacuum_freeze_table_age;
		freezetable = Min(freezetable, autovacuum_freeze_max_age * 0.95);
		Assert(freezetable >= 0);
>>>>>>> e472b921

		/*
		 * Loop between compaction and drop phases, until there is nothing more left
		 * to do for this relation.
		 */
		for (;;)
		{
			List	   *compactNowList = NIL;
			int			insertSegNo = -1;

<<<<<<< HEAD
			if (gp_appendonly_compaction)
			{
				/*
				 * 2. Compaction phase
				 */
				StartTransactionCommand();
				PushActiveSnapshot(GetTransactionSnapshot());
				onerel = try_relation_open(relid, lmode, false /* dontwait */);

				/* Chose a source and destination segfile for compaction. */
				if (!vacuum_assign_compaction_segno(onerel,
													compactedSegmentFileList,
													insertedSegmentFileList,
													&compactNowList,
													&insertSegNo))
				{
					/*
					 * There is nothing left to do for this relation. Proceed to
					 * the cleanup phase.
					 */
					break;
				}

				oldcontext = MemoryContextSwitchTo(vac_context);

				compactNowList = list_copy(compactNowList);

				compactedSegmentFileList =
					list_union_int(compactedSegmentFileList, compactNowList);
				insertedSegmentFileList =
					lappend_int(insertedSegmentFileList, insertSegNo);

				MemoryContextSwitchTo(oldcontext);

				vacuum_rel_ao_phase(onerel, relid, vacstmt, lmode, for_wraparound,
									list_make1_int(insertSegNo),
									compactNowList,
									AOVAC_COMPACT);
				onerel = NULL;
			}

			/*
			 * 3. Drop phase
			 */

			StartTransactionCommand();
			PushActiveSnapshot(GetTransactionSnapshot());

			/*
			 * Upgrade to AccessExclusiveLock from SharedAccessExclusive here
			 * before doing the drops. We set the dontwait flag here to
			 * prevent deadlock scenarios such as a concurrent transaction
			 * holding AccessShareLock and then upgrading to ExclusiveLock to
			 * run DELETE/UPDATE while VACUUM is waiting here for
			 * AccessExclusiveLock.
			 *
			 * Skipping when we are not able to upgrade to AccessExclusivelock
			 * can be an issue though because it is possible to accumulate a
			 * large amount of segfiles marked AOSEG_STATE_AWAITING_DROP.
			 * However, we do not expect this to happen too frequently such
			 * that all segfiles are marked.
			 */
			SIMPLE_FAULT_INJECTOR(VacuumRelationOpenRelationDuringDropPhase);
			onerel = try_relation_open(relid, AccessExclusiveLock, true /* dontwait */);

			if (!RelationIsValid(onerel))
			{
				/* Couldn't get AccessExclusiveLock. */
				PopActiveSnapshot();
				CommitTransactionCommand();

				/*
				 * Skip performing DROP and continue with other segfiles in
				 * case they have crossed threshold and need to be compacted
				 * or marked as AOSEG_STATE_AWAITING_DROP. To ensure that
				 * vacuum decreases the age for appendonly tables even if drop
				 * phase is getting skipped, perform cleanup phase when done
				 * iterating through all segfiles so that the relfrozenxid
				 * value is updated correctly in pg_class.
				 */
				continue;
			}

			if (HasSerializableBackends(false))
			{
				/*
				 * Checking at this point is safe because
				 * any serializable transaction that could start afterwards
				 * will already see the state with AWAITING_DROP. We
				 * have only to deal with transactions that started before
				 * our transaction.
				 *
				 * We immediatelly get the next relation. There is no
				 * reason to stay in this relation. Actually, all
				 * other ao relation will skip the compaction step.
				 */
				elogif(Debug_appendonly_print_compaction, LOG,
					   "Skipping freeing compacted append-only segment file "
					   "because of concurrent serializable transaction");

				DeregisterSegnoForCompactionDrop(relid, compactNowList);
				break;
			}

			elogif(Debug_appendonly_print_compaction, LOG,
				   "Dispatch drop transaction on append-only relation %s",
				   RelationGetRelationName(onerel));

			/* Perform the DROP phase */
			RegisterSegnoForCompactionDrop(relid, compactNowList);

			vacuum_rel_ao_phase(onerel, relid, vacstmt, lmode, for_wraparound,
								NIL,	/* insert segno */
								compactNowList,
								AOVAC_DROP);
			onerel = NULL;

			if (!gp_appendonly_compaction)
				break;
		}

		/*
		 * 4. Cleanup phase.
		 *
		 * This vacuums all the auxiliary tables, like TOAST, AO segment tables etc.
		 *
		 * We can skip this, if we didn't compact anything. XXX: Really? Shouldn't we
		 * still process the aux tables?
		 */
		if (list_length(compactedSegmentFileList) > 0)
		{
			/* Provide the list of all compacted segment numbers with it */
			vacuum_rel_ao_phase(onerel, relid, vacstmt, lmode, for_wraparound,
								insertedSegmentFileList,
								compactedSegmentFileList,
								AOVAC_CLEANUP);
			onerel = NULL;
		}
	}

	if (lmode != NoLock)
	{
		UnlockRelationIdForSession(&onerelid, lmode);
	}

	if (Gp_role == GP_ROLE_DISPATCH)
	{
		/*
		 * We need some transaction to update the catalog.  We could do
		 * it on the outer vacuumStatement, but it is useful to track
		 * relation by relation.
		 */
		//if (!istemp) // FIXME
		{
			char *vsubtype = ""; /* NOFULL */
			bool		start_xact = false;

			if (!onerel)
			{
				StartTransactionCommand();
				start_xact = true;
			}

			if (IsAutoVacuumWorkerProcess())
				vsubtype = "AUTO";
			else
			{
				if ((vacstmt->options & VACOPT_FULL) &&
					(0 == vacstmt->freeze_min_age))
					vsubtype = "FULL FREEZE";
				else if ((vacstmt->options & VACOPT_FULL))
					vsubtype = "FULL";
				else if (0 == vacstmt->freeze_min_age)
					vsubtype = "FREEZE";
			}
			MetaTrackUpdObject(RelationRelationId,
							   relid,
							   GetUserId(),
							   "VACUUM",
							   vsubtype);
			if (start_xact)
				CommitTransactionCommand();
		}
	}

	if (onerel)
	{
		relation_close(onerel, NoLock);
		PopActiveSnapshot();
		CommitTransactionCommand();
	}
}

/*
 * Build a list of Oids for each relation to be processed
 *
 * The list is built in vac_context so that it will survive across our
 * per-relation transactions.
 *
 * 'stmttype' is either VACOPT_VACUUM or VACOPT_ANALYZE, to indicate
 * whether we should fetch the list for VACUUM or ANALYZE. It's
 * passed as a separate argument, so that the caller can build
 * separate lists for a combined "VACUUM ANALYZE".
 */
static List *
get_rel_oids(Oid relid, VacuumStmt *vacstmt, int stmttype)
{
	List	   *oid_list = NIL;
	MemoryContext oldcontext;

	Assert(stmttype == VACOPT_VACUUM || stmttype == VACOPT_ANALYZE);

	/* OID supplied by VACUUM's caller? */
	if (OidIsValid(relid))
	{
		oldcontext = MemoryContextSwitchTo(vac_context);
		oid_list = lappend_oid(oid_list, relid);
		MemoryContextSwitchTo(oldcontext);
	}
	else if (vacstmt->relation)
	{
		if (stmttype == VACOPT_VACUUM)
		{
			/* Process a specific relation */
			Oid			relid;
			List	   *prels = NIL;

			/*
			 * Since we don't take a lock here, the relation might be gone, or the
			 * RangeVar might no longer refer to the OID we look up here.  In the
			 * former case, VACUUM will do nothing; in the latter case, it will
			 * process the OID we looked up here, rather than the new one.
			 * Neither is ideal, but there's little practical alternative, since
			 * we're going to commit this transaction and begin a new one between
			 * now and then.
			 */
			relid = RangeVarGetRelid(vacstmt->relation, NoLock, false);

			if (rel_is_partitioned(relid))
			{
				PartitionNode *pn;

				pn = get_parts(relid, 0, 0, false, true /*includesubparts*/);

				prels = all_partition_relids(pn);
			}
			else if (rel_is_child_partition(relid))
			{
				/* get my children */
				prels = find_all_inheritors(relid, NoLock, NULL);
			}

			/* Make a relation list entry for this relation */
			oldcontext = MemoryContextSwitchTo(vac_context);
			oid_list = lappend_oid(oid_list, relid);
			oid_list = list_concat_unique_oid(oid_list, prels);
			MemoryContextSwitchTo(oldcontext);
		}
		else
		{
			oldcontext = MemoryContextSwitchTo(vac_context);
			/**
			 * ANALYZE one relation (optionally, a list of columns).
			 */
			Oid relationOid = InvalidOid;

			relationOid = RangeVarGetRelid(vacstmt->relation, NoLock, false);
			PartStatus ps = rel_part_status(relationOid);

			if (ps != PART_STATUS_ROOT && (vacstmt->options & VACOPT_ROOTONLY))
			{
				ereport(WARNING,
						(errmsg("skipping \"%s\" --- cannot analyze a non-root partition using ANALYZE ROOTPARTITION",
								get_rel_name(relationOid))));
			}
			else if (ps == PART_STATUS_ROOT)
			{
				PartitionNode *pn = get_parts(relationOid, 0 /*level*/ ,
											  0 /*parent*/, false /* inctemplate */, true /*includesubparts*/);
				Assert(pn);
				if (!(vacstmt->options & VACOPT_ROOTONLY))
				{
					oid_list = all_leaf_partition_relids(pn); /* all leaves */

					if (optimizer_analyze_midlevel_partition)
					{
						oid_list = list_concat(oid_list, all_interior_partition_relids(pn)); /* interior partitions */
					}
				}
				oid_list = lappend_oid(oid_list, relationOid); /* root partition */
			}
			else if (ps == PART_STATUS_LEAF)
			{
				Oid root_rel_oid = rel_partition_get_master(relationOid);
				oid_list = list_make1_oid(relationOid);

				List *va_root_attnums = NIL;
				if (vacstmt->va_cols != NIL)
				{
					ListCell *lc;
					int i;
					foreach(lc, vacstmt->va_cols)
					{
						char	   *col = strVal(lfirst(lc));

						i = get_attnum(root_rel_oid, col);
						if (i == InvalidAttrNumber)
							ereport(ERROR,
									(errcode(ERRCODE_UNDEFINED_COLUMN),
									 errmsg("column \"%s\" of relation \"%s\" does not exist",
											col, get_rel_name(root_rel_oid))));
						va_root_attnums = lappend_int(va_root_attnums, i);
					}
				}
				else
				{
					Relation onerel = RelationIdGetRelation(root_rel_oid);
					int attr_cnt = onerel->rd_att->natts;
					for (int i = 1; i <= attr_cnt; i++)
					{
						Form_pg_attribute attr = onerel->rd_att->attrs[i-1];
						if (attr->attisdropped)
							continue;
						va_root_attnums = lappend_int(va_root_attnums, i);
					}
					RelationClose(onerel);
				}
				if(leaf_parts_analyzed(root_rel_oid, relationOid, va_root_attnums))
					oid_list = lappend_oid(oid_list, root_rel_oid);
			}
			else if (ps == PART_STATUS_INTERIOR) /* analyze an interior partition directly */
			{
				/* disable analyzing mid-level partitions directly since the users are encouraged
				 * to work with the root partition only. To gather stats on mid-level partitions
				 * (for Orca's use), the user should run ANALYZE or ANALYZE ROOTPARTITION on the
				 * root level with optimizer_analyze_midlevel_partition GUC set to ON.
				 * Planner uses the stats on leaf partitions, so it's unnecessary to collect stats on
				 * midlevel partitions.
				 */
				ereport(WARNING,
						(errmsg("skipping \"%s\" --- cannot analyze a mid-level partition. "
								"Please run ANALYZE on the root partition table.",
								get_rel_name(relationOid))));
			}
			else
			{
				oid_list = list_make1_oid(relationOid);
			}
			MemoryContextSwitchTo(oldcontext);
		}
	}
	else
	{
		/* Process all plain relations listed in pg_class */
		Relation	pgclass;
		HeapScanDesc scan;
		HeapTuple	tuple;
		ScanKeyData key;
		Oid candidateOid;

		ScanKeyInit(&key,
					Anum_pg_class_relkind,
					BTEqualStrategyNumber, F_CHAREQ,
					CharGetDatum(RELKIND_RELATION));

		pgclass = heap_open(RelationRelationId, AccessShareLock);

		scan = heap_beginscan(pgclass, SnapshotNow, 1, &key);

		while ((tuple = heap_getnext(scan, ForwardScanDirection)) != NULL)
		{
			Form_pg_class classForm = (Form_pg_class) GETSTRUCT(tuple);

			/*
			 * Don't include non-vacuum-able relations:
			 *   - External tables
			 *   - Foreign tables
			 *   - etc.
			 */
			if (classForm->relkind == RELKIND_RELATION && (
					classForm->relstorage == RELSTORAGE_EXTERNAL ||
					classForm->relstorage == RELSTORAGE_FOREIGN  ||
					classForm->relstorage == RELSTORAGE_VIRTUAL))
				continue;

			/* Make a relation list entry for this guy */
			candidateOid = HeapTupleGetOid(tuple);

			/* Skip non root partition tables if ANALYZE ROOTPARTITION ALL is executed */
			if ((vacstmt->options & VACOPT_ROOTONLY) && !rel_is_partitioned(candidateOid))
			{
				continue;
			}

			// skip mid-level partition tables if we have disabled collecting statistics for them
			PartStatus ps = rel_part_status(candidateOid);
			if (!optimizer_analyze_midlevel_partition && ps == PART_STATUS_INTERIOR)
			{
				continue;
			}

			oldcontext = MemoryContextSwitchTo(vac_context);
			oid_list = lappend_oid(oid_list, candidateOid);
			MemoryContextSwitchTo(oldcontext);
		}

		heap_endscan(scan);
		heap_close(pgclass, AccessShareLock);
	}

	return oid_list;
}

/*
 * vacuum_set_xid_limits() -- compute oldest-Xmin and freeze cutoff points
 */
void
vacuum_set_xid_limits(int freeze_min_age,
					  int freeze_table_age,
					  bool sharedRel,
					  TransactionId *oldestXmin,
					  TransactionId *freezeLimit,
					  TransactionId *freezeTableLimit)
{
	int			freezemin;
	TransactionId limit;
	TransactionId safeLimit;

	/*
	 * We can always ignore processes running lazy vacuum.	This is because we
	 * use these values only for deciding which tuples we must keep in the
	 * tables.	Since lazy vacuum doesn't write its XID anywhere, it's safe to
	 * ignore it.  In theory it could be problematic to ignore lazy vacuums in
	 * a full vacuum, but keep in mind that only one vacuum process can be
	 * working on a particular table at any time, and that each vacuum is
	 * always an independent transaction.
	 */
	*oldestXmin = GetOldestXmin(sharedRel, true);

	Assert(TransactionIdIsNormal(*oldestXmin));

	/*
	 * Determine the minimum freeze age to use: as specified by the caller, or
	 * vacuum_freeze_min_age, but in any case not more than half
	 * autovacuum_freeze_max_age, so that autovacuums to prevent XID
	 * wraparound won't occur too frequently.
	 */
	freezemin = freeze_min_age;
	if (freezemin < 0)
		freezemin = vacuum_freeze_min_age;
	freezemin = Min(freezemin, autovacuum_freeze_max_age / 2);
	Assert(freezemin >= 0);

	/*
	 * Compute the cutoff XID, being careful not to generate a "permanent" XID
	 */
	limit = *oldestXmin - freezemin;
	if (!TransactionIdIsNormal(limit))
		limit = FirstNormalTransactionId;

	/*
	 * If oldestXmin is very far back (in practice, more than
	 * autovacuum_freeze_max_age / 2 XIDs old), complain and force a minimum
	 * freeze age of zero.
	 */
	safeLimit = ReadNewTransactionId() - autovacuum_freeze_max_age;
	if (!TransactionIdIsNormal(safeLimit))
		safeLimit = FirstNormalTransactionId;

	if (TransactionIdPrecedes(limit, safeLimit))
	{
		ereport(WARNING,
				(errmsg("oldest xmin is far in the past"),
				 errhint("Close open transactions soon to avoid wraparound problems.")));
		limit = *oldestXmin;
	}

	*freezeLimit = limit;

	if (freezeTableLimit != NULL)
	{
		int			freezetable;

		/*
		 * Determine the table freeze age to use: as specified by the caller,
		 * or vacuum_freeze_table_age, but in any case not more than
		 * autovacuum_freeze_max_age * 0.95, so that if you have e.g nightly
		 * VACUUM schedule, the nightly VACUUM gets a chance to freeze tuples
		 * before anti-wraparound autovacuum is launched.
		 */
		freezetable = freeze_min_age;
		if (freezetable < 0)
			freezetable = vacuum_freeze_table_age;
		freezetable = Min(freezetable, autovacuum_freeze_max_age * 0.95);
		Assert(freezetable >= 0);

		/*
		 * Compute the cutoff XID, being careful not to generate a "permanent"
		 * XID.
		 */
		limit = ReadNewTransactionId() - freezetable;
		if (!TransactionIdIsNormal(limit))
			limit = FirstNormalTransactionId;

		*freezeTableLimit = limit;
	}
}
=======
		*freezeTableLimit = limit;
	}
>>>>>>> e472b921

	if (multiXactFrzLimit != NULL)
	{
		MultiXactId mxLimit;

		/*
		 * simplistic multixactid freezing: use the same freezing policy as
		 * for Xids
		 */
		mxLimit = GetOldestMultiXactId() - freezemin;
		if (mxLimit < FirstMultiXactId)
			mxLimit = FirstMultiXactId;

		*multiXactFrzLimit = mxLimit;
	}
}

/*
 * vac_estimate_reltuples() -- estimate the new value for pg_class.reltuples
 *
 *		If we scanned the whole relation then we should just use the count of
 *		live tuples seen; but if we did not, we should not trust the count
 *		unreservedly, especially not in VACUUM, which may have scanned a quite
 *		nonrandom subset of the table.	When we have only partial information,
 *		we take the old value of pg_class.reltuples as a measurement of the
 *		tuple density in the unscanned pages.
 *
 *		This routine is shared by VACUUM and ANALYZE.
 */
double
vac_estimate_reltuples(Relation relation, bool is_analyze,
					   BlockNumber total_pages,
					   BlockNumber scanned_pages,
					   double scanned_tuples)
{
	BlockNumber old_rel_pages = relation->rd_rel->relpages;
	double		old_rel_tuples = relation->rd_rel->reltuples;
	double		old_density;
	double		new_density;
	double		multiplier;
	double		updated_density;

	/* If we did scan the whole table, just use the count as-is */
	if (scanned_pages >= total_pages)
		return scanned_tuples;

	/*
	 * If scanned_pages is zero but total_pages isn't, keep the existing value
	 * of reltuples.  (Note: callers should avoid updating the pg_class
	 * statistics in this situation, since no new information has been
	 * provided.)
	 */
	if (scanned_pages == 0)
		return old_rel_tuples;

	/*
	 * If old value of relpages is zero, old density is indeterminate; we
	 * can't do much except scale up scanned_tuples to match total_pages.
	 */
	if (old_rel_pages == 0)
		return floor((scanned_tuples / scanned_pages) * total_pages + 0.5);

	/*
	 * Okay, we've covered the corner cases.  The normal calculation is to
	 * convert the old measurement to a density (tuples per page), then update
	 * the density using an exponential-moving-average approach, and finally
	 * compute reltuples as updated_density * total_pages.
	 *
	 * For ANALYZE, the moving average multiplier is just the fraction of the
	 * table's pages we scanned.  This is equivalent to assuming that the
	 * tuple density in the unscanned pages didn't change.  Of course, it
	 * probably did, if the new density measurement is different. But over
	 * repeated cycles, the value of reltuples will converge towards the
	 * correct value, if repeated measurements show the same new density.
	 *
	 * For VACUUM, the situation is a bit different: we have looked at a
	 * nonrandom sample of pages, but we know for certain that the pages we
	 * didn't look at are precisely the ones that haven't changed lately.
	 * Thus, there is a reasonable argument for doing exactly the same thing
	 * as for the ANALYZE case, that is use the old density measurement as the
	 * value for the unscanned pages.
	 *
	 * This logic could probably use further refinement.
	 */
	old_density = old_rel_tuples / old_rel_pages;
	new_density = scanned_tuples / scanned_pages;
	multiplier = (double) scanned_pages / (double) total_pages;
	updated_density = old_density + (new_density - old_density) * multiplier;
	return floor(updated_density * total_pages + 0.5);
}


/*
 * Update relpages/reltuples of all the relations in the list.
 */
static void
vac_update_relstats_from_list(List *updated_stats)
{
	ListCell *lc;

	foreach (lc, updated_stats)
	{
		VPgClassStats *stats = (VPgClassStats *) lfirst(lc);
		Relation	rel;

		rel = relation_open(stats->relid, AccessShareLock);

		if (GpPolicyIsReplicated(rel->rd_cdbpolicy))
		{
			stats->rel_pages = stats->rel_pages / getgpsegmentCount();
			stats->rel_tuples = stats->rel_tuples / getgpsegmentCount();
			stats->relallvisible = stats->relallvisible / getgpsegmentCount();
		}

		/*
		 * Pass 'false' for isvacuum, so that the stats are
		 * actually updated.
		 */
		vac_update_relstats(rel,
							stats->rel_pages, stats->rel_tuples,
							stats->relallvisible,
							rel->rd_rel->relhasindex, InvalidTransactionId,
							false /* isvacuum */);
		relation_close(rel, AccessShareLock);
	}
}

/*
 *	vac_update_relstats() -- update statistics for one relation
 *
 *		Update the whole-relation statistics that are kept in its pg_class
 *		row.  There are additional stats that will be updated if we are
 *		doing ANALYZE, but we always update these stats.  This routine works
 *		for both index and heap relation entries in pg_class.
 *
 *		We violate transaction semantics here by overwriting the rel's
 *		existing pg_class tuple with the new values.  This is reasonably
 *		safe since the new values are correct whether or not this transaction
 *		commits.  The reason for this is that if we updated these tuples in
 *		the usual way, vacuuming pg_class itself wouldn't work very well ---
 *		by the time we got done with a vacuum cycle, most of the tuples in
 *		pg_class would've been obsoleted.  Of course, this only works for
 *		fixed-size never-null columns, but these are.
 *
 *		Another reason for doing it this way is that when we are in a lazy
 *		VACUUM and have PROC_IN_VACUUM set, we mustn't do any updates ---
 *		somebody vacuuming pg_class might think they could delete a tuple
 *		marked with xmin = our xid.
 *
 *		Note another assumption: that two VACUUMs/ANALYZEs on a table can't
 *		run in parallel, nor can VACUUM/ANALYZE run in parallel with a
 *		schema alteration such as adding an index, rule, or trigger.  Otherwise
 *		our updates of relhasindex etc might overwrite uncommitted updates.
 *
 *		This routine is shared by VACUUM and ANALYZE.
 */
void
vac_update_relstats(Relation relation,
					BlockNumber num_pages, double num_tuples,
					BlockNumber num_all_visible_pages,
<<<<<<< HEAD
					bool hasindex, TransactionId frozenxid, bool isvacuum)
=======
					bool hasindex, TransactionId frozenxid,
					MultiXactId minmulti)
>>>>>>> e472b921
{
	Oid			relid = RelationGetRelid(relation);
	Relation	rd;
	HeapTuple	ctup;
	Form_pg_class pgcform;
	bool		dirty;

	Assert(relid != InvalidOid);

	/*
	 * In GPDB, all the data is stored in the segments, and the
	 * relpages/reltuples in the master reflect the sum of the values in
	 * all the segments. In VACUUM, don't overwrite relpages/reltuples with
	 * the values we counted in the QD node itself. We will dispatch the
	 * VACUUM to the segments after processing the QD node, and we will
	 * update relpages/reltuples then.
	 *
	 * Update stats for system tables normally, though (it'd better say
	 * "non-distributed" tables than system relations here, but for now
	 * it's effectively the same.)
	 */
	if (!IsSystemRelation(relation) && isvacuum)
	{
		if (Gp_role == GP_ROLE_DISPATCH)
		{
			num_pages = relation->rd_rel->relpages;
			num_tuples = relation->rd_rel->reltuples;
			num_all_visible_pages = relation->rd_rel->relallvisible;
		}
		else if (Gp_role == GP_ROLE_EXECUTE)
		{
			/*
			 * CDB: Build a special message, to send the number of tuples
			 * and the number of pages in pg_class located at QEs through
			 * the dispatcher.
			 */
			StringInfoData buf;
			VPgClassStats stats;

			pq_beginmessage(&buf, 'y');
			pq_sendstring(&buf, "VACUUM");
			stats.relid = RelationGetRelid(relation);
			stats.rel_pages = num_pages;
			stats.rel_tuples = num_tuples;
			stats.relallvisible = num_all_visible_pages;
			pq_sendint(&buf, sizeof(VPgClassStats), sizeof(int));
			pq_sendbytes(&buf, (char *) &stats, sizeof(VPgClassStats));
			pq_endmessage(&buf);
		}
	}

	/*
	 * We need a way to distinguish these 2 cases:
	 * a) ANALYZEd/VACUUMed table is empty
	 * b) Table has never been ANALYZEd/VACUUMed
	 * To do this, in case (a), we set relPages = 1. For case (b), relPages = 0.
	 */
	if (num_pages < 1.0)
	{
		Assert(num_tuples < 1.0);
		num_pages = 1.0;
	}

	/*
	 * update number of tuples and number of pages in pg_class
	 */
	rd = heap_open(RelationRelationId, RowExclusiveLock);

	/* Fetch a copy of the tuple to scribble on */
	ctup = SearchSysCacheCopy1(RELOID, ObjectIdGetDatum(relid));
	if (!HeapTupleIsValid(ctup))
		elog(ERROR, "pg_class entry for relid %u vanished during vacuuming",
			 relid);
	pgcform = (Form_pg_class) GETSTRUCT(ctup);

	/* Apply required updates, if any, to copied tuple */

	dirty = false;
	if (pgcform->relpages != (int32) num_pages)
	{
		pgcform->relpages = (int32) num_pages;
		dirty = true;
	}
	if (pgcform->reltuples != (float4) num_tuples)
	{
		pgcform->reltuples = (float4) num_tuples;
		dirty = true;
	}
	if (pgcform->relallvisible != (int32) num_all_visible_pages)
	{
		pgcform->relallvisible = (int32) num_all_visible_pages;
		dirty = true;
	}
	if (pgcform->relhasindex != hasindex)
	{
		pgcform->relhasindex = hasindex;
		dirty = true;
	}

	elog(DEBUG2, "Vacuum oid=%u pages=%d tuples=%f",
		 relid, pgcform->relpages, pgcform->reltuples);
	/*
	 * If we have discovered that there are no indexes, then there's no
	 * primary key either.	This could be done more thoroughly...
	 */
	if (pgcform->relhaspkey && !hasindex)
	{
		pgcform->relhaspkey = false;
		dirty = true;
	}

	/* We also clear relhasrules and relhastriggers if needed */
	if (pgcform->relhasrules && relation->rd_rules == NULL)
	{
		pgcform->relhasrules = false;
		dirty = true;
	}
	if (pgcform->relhastriggers && relation->trigdesc == NULL)
	{
		pgcform->relhastriggers = false;
		dirty = true;
	}

	/*
	 * relfrozenxid should never go backward.  Caller can pass
	 * InvalidTransactionId if it has no new data.
	 */
	if (TransactionIdIsNormal(frozenxid) &&
		TransactionIdIsValid(pgcform->relfrozenxid) &&
		TransactionIdPrecedes(pgcform->relfrozenxid, frozenxid))
	{
		pgcform->relfrozenxid = frozenxid;
		dirty = true;
	}

	/* relminmxid must never go backward, either */
	if (MultiXactIdIsValid(minmulti) &&
		MultiXactIdPrecedes(pgcform->relminmxid, minmulti))
	{
		pgcform->relminmxid = minmulti;
		dirty = true;
	}

	/* If anything changed, write out the tuple. */
	if (dirty)
		heap_inplace_update(rd, ctup);

	heap_close(rd, RowExclusiveLock);
}


/*
 *	vac_update_datfrozenxid() -- update pg_database.datfrozenxid for our DB
 *
 *		Update pg_database's datfrozenxid entry for our database to be the
 *		minimum of the pg_class.relfrozenxid values.
 *
 *		Similarly, update our datfrozenmulti to be the minimum of the
 *		pg_class.relfrozenmulti values.
 *
 *		If we are able to advance either pg_database value, also try to
 *		truncate pg_clog and pg_multixact.
 *
 *		We violate transaction semantics here by overwriting the database's
 *		existing pg_database tuple with the new value.	This is reasonably
 *		safe since the new value is correct whether or not this transaction
 *		commits.  As with vac_update_relstats, this avoids leaving dead tuples
 *		behind after a VACUUM.
 */
void
vac_update_datfrozenxid(void)
{
	HeapTuple	tuple;
	Form_pg_database dbform;
	Relation	relation;
	SysScanDesc scan;
	HeapTuple	classTup;
	TransactionId newFrozenXid;
	MultiXactId newFrozenMulti;
	bool		dirty = false;

	/*
	 * Initialize the "min" calculation with GetOldestXmin, which is a
	 * reasonable approximation to the minimum relfrozenxid for not-yet-
	 * committed pg_class entries for new tables; see AddNewRelationTuple().
<<<<<<< HEAD
	 * Se we cannot produce a wrong minimum by starting with this.
	 *
	 * GPDB: Use GetLocalOldestXmin here, rather than GetOldestXmin. We don't
	 * want to include effects of distributed transactions in this. If a
	 * database's datfrozenxid is past the oldest XID as determined by
	 * distributed transactions, we will nevertheless never encounter such
	 * XIDs on disk.
=======
	 * So we cannot produce a wrong minimum by starting with this.
>>>>>>> e472b921
	 */
	newFrozenXid = GetLocalOldestXmin(true, true);

	/*
	 * Similarly, initialize the MultiXact "min" with the value that would be
	 * used on pg_class for new tables.  See AddNewRelationTuple().
	 */
	newFrozenMulti = GetOldestMultiXactId();

	/*
	 * We must seqscan pg_class to find the minimum Xid, because there is no
	 * index that can help us here.
	 */
	relation = heap_open(RelationRelationId, AccessShareLock);

	scan = systable_beginscan(relation, InvalidOid, false,
							  SnapshotNow, 0, NULL);

	while ((classTup = systable_getnext(scan)) != NULL)
	{
		Form_pg_class classForm = (Form_pg_class) GETSTRUCT(classTup);

<<<<<<< HEAD
		if (!TransactionIdIsValid(classForm->relfrozenxid))
			continue;

		Assert(TransactionIdIsNormal(classForm->relfrozenxid));
		/*
		 * Don't know partition parent or not here but passing false is perfect
		 * for assertion, as valid relfrozenxid means it shouldn't be parent.
		 */
		Assert(should_have_valid_relfrozenxid(classForm->relkind,
											  classForm->relstorage, false));
=======
		/*
		 * Only consider heap and TOAST tables (anything else should have
		 * InvalidTransactionId in relfrozenxid anyway.)
		 */
		if (classForm->relkind != RELKIND_RELATION &&
			classForm->relkind != RELKIND_MATVIEW &&
			classForm->relkind != RELKIND_TOASTVALUE)
			continue;

		Assert(TransactionIdIsNormal(classForm->relfrozenxid));
		Assert(MultiXactIdIsValid(classForm->relminmxid));
>>>>>>> e472b921

		if (TransactionIdPrecedes(classForm->relfrozenxid, newFrozenXid))
			newFrozenXid = classForm->relfrozenxid;

		if (MultiXactIdPrecedes(classForm->relminmxid, newFrozenMulti))
			newFrozenMulti = classForm->relminmxid;
	}

	/* we're done with pg_class */
	systable_endscan(scan);
	heap_close(relation, AccessShareLock);

	Assert(TransactionIdIsNormal(newFrozenXid));
	Assert(MultiXactIdIsValid(newFrozenMulti));

	/* Now fetch the pg_database tuple we need to update. */
	relation = heap_open(DatabaseRelationId, RowExclusiveLock);

	/* Fetch a copy of the tuple to scribble on */
	tuple = SearchSysCacheCopy1(DATABASEOID, ObjectIdGetDatum(MyDatabaseId));
	if (!HeapTupleIsValid(tuple))
		elog(ERROR, "could not find tuple for database %u", MyDatabaseId);
	dbform = (Form_pg_database) GETSTRUCT(tuple);

	/*
	 * Don't allow datfrozenxid to go backward (probably can't happen anyway);
	 * and detect the common case where it doesn't go forward either.
	 */
	if (TransactionIdPrecedes(dbform->datfrozenxid, newFrozenXid))
	{
		dbform->datfrozenxid = newFrozenXid;
		dirty = true;
	}

	/* ditto */
	if (MultiXactIdPrecedes(dbform->datminmxid, newFrozenMulti))
	{
		dbform->datminmxid = newFrozenMulti;
		dirty = true;
	}

	if (dirty)
	{
		heap_inplace_update(relation, tuple);
		SIMPLE_FAULT_INJECTOR(VacuumUpdateDatFrozenXid);
	}

	heap_freetuple(tuple);
	heap_close(relation, RowExclusiveLock);

	/*
	 * If we were able to advance datfrozenxid, see if we can truncate
	 * pg_clog. Also do it if the shared XID-wrap-limit info is stale, since
	 * this action will update that too.
	 */
	if (dirty || ForceTransactionIdLimitUpdate())
		vac_truncate_clog(newFrozenXid, newFrozenMulti);
}


/*
 *	vac_truncate_clog() -- attempt to truncate the commit log
 *
 *		Scan pg_database to determine the system-wide oldest datfrozenxid,
 *		and use it to truncate the transaction commit log (pg_clog).
 *		Also update the XID wrap limit info maintained by varsup.c.
 *
 *		The passed XID is simply the one I just wrote into my pg_database
 *		entry.	It's used to initialize the "min" calculation.
 *
 *		This routine is only invoked when we've managed to change our
 *		DB's datfrozenxid entry, or we found that the shared XID-wrap-limit
 *		info is stale.
 */
static void
vac_truncate_clog(TransactionId frozenXID, MultiXactId frozenMulti)
{
	TransactionId myXID = GetCurrentTransactionId();
	Relation	relation;
	HeapScanDesc scan;
	HeapTuple	tuple;
	Oid			oldestxid_datoid;
	Oid			oldestmulti_datoid;
	bool		frozenAlreadyWrapped = false;

	/* init oldest datoids to sync with my frozen values */
	oldestxid_datoid = MyDatabaseId;
	oldestmulti_datoid = MyDatabaseId;

	/*
	 * Scan pg_database to compute the minimum datfrozenxid
	 *
	 * Note: we need not worry about a race condition with new entries being
	 * inserted by CREATE DATABASE.  Any such entry will have a copy of some
	 * existing DB's datfrozenxid, and that source DB cannot be ours because
	 * of the interlock against copying a DB containing an active backend.
	 * Hence the new entry will not reduce the minimum.  Also, if two VACUUMs
	 * concurrently modify the datfrozenxid's of different databases, the
	 * worst possible outcome is that pg_clog is not truncated as aggressively
	 * as it could be.
	 */
	relation = heap_open(DatabaseRelationId, AccessShareLock);

	scan = heap_beginscan(relation, SnapshotNow, 0, NULL);

	while ((tuple = heap_getnext(scan, ForwardScanDirection)) != NULL)
	{
		Form_pg_database dbform = (Form_pg_database) GETSTRUCT(tuple);

		Assert(TransactionIdIsNormal(dbform->datfrozenxid));
		Assert(MultiXactIdIsValid(dbform->datminmxid));

		if (TransactionIdPrecedes(myXID, dbform->datfrozenxid))
			frozenAlreadyWrapped = true;
		else if (TransactionIdPrecedes(dbform->datfrozenxid, frozenXID))
		{
			frozenXID = dbform->datfrozenxid;
			oldestxid_datoid = HeapTupleGetOid(tuple);
		}

		if (MultiXactIdPrecedes(dbform->datminmxid, frozenMulti))
		{
			frozenMulti = dbform->datminmxid;
			oldestmulti_datoid = HeapTupleGetOid(tuple);
		}
	}

	heap_endscan(scan);

	heap_close(relation, AccessShareLock);

	/*
	 * Do not truncate CLOG if we seem to have suffered wraparound already;
	 * the computed minimum XID might be bogus.  This case should now be
	 * impossible due to the defenses in GetNewTransactionId, but we keep the
	 * test anyway.
	 */
	if (frozenAlreadyWrapped)
	{
		ereport(WARNING,
				(errmsg("some databases have not been vacuumed in over 2 billion transactions"),
				 errdetail("You might have already suffered transaction-wraparound data loss.")));
		return;
	}

	/* Truncate CLOG and Multi to the oldest computed value */
	TruncateCLOG(frozenXID);
	TruncateMultiXact(frozenMulti);

	/*
	 * Update the wrap limit for GetNewTransactionId and creation of new
	 * MultiXactIds.  Note: these functions will also signal the postmaster
	 * for an(other) autovac cycle if needed.	XXX should we avoid possibly
	 * signalling twice?
	 */
	SetTransactionIdLimit(frozenXID, oldestxid_datoid);
	MultiXactAdvanceOldest(frozenMulti, oldestmulti_datoid);
}

static void
vacuum_rel_ao_phase(Relation onerel, Oid relid, VacuumStmt *vacstmt, LOCKMODE lmode,
					bool for_wraparound,
					List *compaction_insert_segno,
					List *compaction_segno,
					AOVacuumPhase phase)
{
	vacstmt->appendonly_compaction_insert_segno = compaction_insert_segno;
	vacstmt->appendonly_compaction_segno = compaction_segno;
	vacstmt->appendonly_phase = phase;

	vacuum_rel(onerel, relid, vacstmt, lmode, for_wraparound);
}


/*
 *	vacuum_rel() -- vacuum one heap relation
 *
 *		Doing one heap at a time incurs extra overhead, since we need to
 *		check that the heap exists again just before we vacuum it.	The
 *		reason that we do this is so that vacuuming can be spread across
 *		many small transactions.  Otherwise, two-phase locking would require
 *		us to lock the entire database during one pass of the vacuum cleaner.
 *
 * GPDB: On entry, we should already hold a session-level lock on the table.
 * If 'onerel' is valid, then we should also hold an appropriate regular lock on
 * the table, and have a transaction open.
 * On exit, the 'onere' will be closed, and the transaction is closed.
 */
static bool
vacuum_rel(Relation onerel, Oid relid, VacuumStmt *vacstmt, LOCKMODE lmode,
		   bool for_wraparound)
{
	Oid			toast_relid;
	Oid			aoseg_relid = InvalidOid;
	Oid         aoblkdir_relid = InvalidOid;
	Oid         aovisimap_relid = InvalidOid;
	RangeVar	*toast_rangevar = NULL;
	RangeVar	*aoseg_rangevar = NULL;
	RangeVar	*aoblkdir_rangevar = NULL;
	RangeVar	*aovisimap_rangevar = NULL;
	bool		is_heap;
	Oid			save_userid;
	int			save_sec_context;
	int			save_nestlevel;
	MemoryContext oldcontext;

	if (!onerel)
	{
		/*
		 * For each iteration we start/commit our own transactions,
		 * so that we can release resources such as locks and memories,
		 * and we can also safely perform non-transactional work
		 * along with transactional work.
		 */
		StartTransactionCommand();

		/*
		 * Functions in indexes may want a snapshot set. Also, setting
		 * a snapshot ensures that RecentGlobalXmin is kept truly recent.
		 */
		PushActiveSnapshot(GetTransactionSnapshot());

		if (!(vacstmt->options & VACOPT_FULL))
		{
			/*
			 * PostgreSQL does this:
			 * During a lazy VACUUM we can set the PROC_IN_VACUUM flag, which lets other
			 * concurrent VACUUMs know that they can ignore this one while
			 * determining their OldestXmin.  (The reason we don't set it during a
			 * full VACUUM is exactly that we may have to run user- defined
			 * functions for functional indexes, and we want to make sure that if
			 * they use the snapshot set above, any tuples it requires can't get
			 * removed from other tables.  An index function that depends on the
			 * contents of other tables is arguably broken, but we won't break it
			 * here by violating transaction semantics.)
			 *
			 * GPDB doesn't use PROC_IN_VACUUM, as lazy vacuum for bitmap
			 * indexed tables performs reindex causing updates to pg_class
			 * tuples for index entries.
			 *
			 * We also set the VACUUM_FOR_WRAPAROUND flag, which is passed down
			 * by autovacuum; it's used to avoid cancelling a vacuum that was
			 * invoked in an emergency.
			 *
			 * Note: this flag remains set until CommitTransaction or
			 * AbortTransaction.  We don't want to clear it until we reset
			 * MyProc->xid/xmin, else OldestXmin might appear to go backwards,
			 * which is probably Not Good.
			 */
			LWLockAcquire(ProcArrayLock, LW_EXCLUSIVE);
#if 0 /* Upstream code not applicable to GPDB */
			MyProc->vacuumFlags |= PROC_IN_VACUUM;
#endif
			if (for_wraparound)
				MyPgXact->vacuumFlags |= PROC_VACUUM_FOR_WRAPAROUND;
			LWLockRelease(ProcArrayLock);
		}

		/*
		 * Check for user-requested abort.	Note we want this to be inside a
		 * transaction, so xact.c doesn't issue useless WARNING.
		 */
		CHECK_FOR_INTERRUPTS();

		/*
		 * Open the relation and get the appropriate lock on it.
		 *
		 * There's a race condition here: the rel may have gone away since the
		 * last time we saw it.  If so, we don't need to vacuum it.
		 *
		 * If we've been asked not to wait for the relation lock, acquire it first
		 * in non-blocking mode, before calling try_relation_open().
		 */
		if (!(vacstmt->options & VACOPT_NOWAIT))
			onerel = try_relation_open(relid, lmode, false /* nowait */);
		else if (ConditionalLockRelationOid(relid, lmode))
			onerel = try_relation_open(relid, NoLock, false /* nowait */);
		else
		{
			onerel = NULL;
			if (IsAutoVacuumWorkerProcess() && Log_autovacuum_min_duration >= 0)
				ereport(LOG,
						(errcode(ERRCODE_LOCK_NOT_AVAILABLE),
						 errmsg("skipping vacuum of \"%s\" --- lock not available",
								vacstmt->relation->relname)));
		}

		if (!onerel)
		{
			PopActiveSnapshot();
			CommitTransactionCommand();
			return false;
		}
	}

	/*
	 * Check permissions.
	 *
	 * We allow the user to vacuum a table if he is superuser, the table
	 * owner, or the database owner (but in the latter case, only if it's not
	 * a shared relation).	pg_class_ownercheck includes the superuser case.
	 *
	 * Note we choose to treat permissions failure as a WARNING and keep
	 * trying to vacuum the rest of the DB --- is this appropriate?
	 */
	if (!(pg_class_ownercheck(RelationGetRelid(onerel), GetUserId()) ||
		  (pg_database_ownercheck(MyDatabaseId, GetUserId()) && !onerel->rd_rel->relisshared)))
	{
		if (Gp_role != GP_ROLE_EXECUTE)
		{
			if (onerel->rd_rel->relisshared)
				ereport(WARNING,
						(errmsg("skipping \"%s\" --- only superuser can vacuum it",
								RelationGetRelationName(onerel))));
			else if (onerel->rd_rel->relnamespace == PG_CATALOG_NAMESPACE)
				ereport(WARNING,
						(errmsg("skipping \"%s\" --- only superuser or database owner can vacuum it",
								RelationGetRelationName(onerel))));
			else
				ereport(WARNING,
						(errmsg("skipping \"%s\" --- only table or database owner can vacuum it",
								RelationGetRelationName(onerel))));
		}
		relation_close(onerel, lmode);
		PopActiveSnapshot();
		CommitTransactionCommand();
		return false;
	}

	/*
	 * Check that it's a plain table; we used to do this in get_rel_oids() but
	 * seems safer to check after we've locked the relation.
	 */
<<<<<<< HEAD
	if ((onerel->rd_rel->relkind != RELKIND_RELATION &&
		 onerel->rd_rel->relkind != RELKIND_TOASTVALUE &&
		 onerel->rd_rel->relkind != RELKIND_AOSEGMENTS &&
		 onerel->rd_rel->relkind != RELKIND_AOBLOCKDIR &&
		 onerel->rd_rel->relkind != RELKIND_AOVISIMAP)
		|| RelationIsExternal(onerel))
=======
	if (onerel->rd_rel->relkind != RELKIND_RELATION &&
		onerel->rd_rel->relkind != RELKIND_MATVIEW &&
		onerel->rd_rel->relkind != RELKIND_TOASTVALUE)
>>>>>>> e472b921
	{
		ereport(WARNING,
				(errmsg("skipping \"%s\" --- cannot vacuum non-tables or special system tables",
						RelationGetRelationName(onerel))));
		relation_close(onerel, lmode);
		PopActiveSnapshot();
		CommitTransactionCommand();
		return false;
	}

	/*
	 * Silently ignore tables that are temp tables of other backends ---
	 * trying to vacuum these will lead to great unhappiness, since their
	 * contents are probably not up-to-date on disk.  (We don't throw a
	 * warning here; it would just lead to chatter during a database-wide
	 * VACUUM.)
	 */
	if (isOtherTempNamespace(RelationGetNamespace(onerel)))
	{
		relation_close(onerel, lmode);
		PopActiveSnapshot();
		CommitTransactionCommand();
		return false;
	}

	/*
	 * Remember the relation's TOAST and AO segments relations for later
	 */
	toast_relid = onerel->rd_rel->reltoastrelid;
	is_heap = RelationIsHeap(onerel);
	oldcontext = MemoryContextSwitchTo(vac_context);
	toast_rangevar = makeRangeVar(get_namespace_name(get_rel_namespace(toast_relid)),
								  get_rel_name(toast_relid),
								  -1);
	MemoryContextSwitchTo(oldcontext);


	if (!is_heap)
	{
		Assert(RelationIsAppendOptimized(onerel));
		GetAppendOnlyEntryAuxOids(RelationGetRelid(onerel), SnapshotNow,
								  &aoseg_relid,
								  &aoblkdir_relid, NULL,
								  &aovisimap_relid, NULL);
		oldcontext = MemoryContextSwitchTo(vac_context);
		aoseg_rangevar = makeRangeVar(get_namespace_name(get_rel_namespace(aoseg_relid)),
									  get_rel_name(aoseg_relid),
									  -1);
		aoblkdir_rangevar = makeRangeVar(get_namespace_name(get_rel_namespace(aoblkdir_relid)),
										 get_rel_name(aoblkdir_relid),
										 -1);
		aovisimap_rangevar = makeRangeVar(get_namespace_name(get_rel_namespace(aovisimap_relid)),
										  get_rel_name(aovisimap_relid),
										  -1);
		MemoryContextSwitchTo(oldcontext);
		vacstmt->appendonly_relation_empty =
				AppendOnlyCompaction_IsRelationEmpty(onerel);
	}

	/*
	 * Switch to the table owner's userid, so that any index functions are run
	 * as that user.  Also lock down security-restricted operations and
	 * arrange to make GUC variable changes local to this command.
	 */
	GetUserIdAndSecContext(&save_userid, &save_sec_context);
	SetUserIdAndSecContext(onerel->rd_rel->relowner,
						   save_sec_context | SECURITY_RESTRICTED_OPERATION);
	save_nestlevel = NewGUCNestLevel();


	/*
	 * If we are in the dispatch mode, dispatch this modified
	 * vacuum statement to QEs, and wait for them to finish.
	 */
	if (Gp_role == GP_ROLE_DISPATCH)
	{
		int 		i, nindexes;
		bool 		has_bitmap = false;
		Relation   *i_rel = NULL;

		vac_open_indexes(onerel, AccessShareLock, &nindexes, &i_rel);
		if (i_rel != NULL)
		{
			for (i = 0; i < nindexes; i++)
			{
				if (RelationIsBitmapIndex(i_rel[i]))
				{
					has_bitmap = true;
					break;
				}
			}
		}
		vac_close_indexes(nindexes, i_rel, AccessShareLock);

		/*
		 * We have to acquire a ShareLock for the relation which has bitmap
		 * indexes, since reindex is used later. Otherwise, concurrent
		 * vacuum and inserts may cause deadlock. MPP-5960
		 */
		if (has_bitmap)
			LockRelation(onerel, ShareLock);
	}

	/*
	 * Do the actual work --- either FULL or "lazy" vacuum
	 *
	 * Append-only relations don't support, nor need, a FULL vacuum, so perform
	 * a lazy vacuum instead, even if FULL was requested. Note that we have
	 * already locked the table, and if FULL was requested, we got an
	 * AccessExclusiveLock. Therefore, FULL isn't exactly the same as non-FULL
	 * on AO tables.
	 */
	if (is_heap && (vacstmt->options & VACOPT_FULL))
	{
		Oid			relid = RelationGetRelid(onerel);

		/* close relation before vacuuming, but hold lock until commit */
		relation_close(onerel, NoLock);
		onerel = NULL;

		/* VACUUM FULL is now a variant of CLUSTER; see cluster.c */
		cluster_rel(relid, InvalidOid, false,
					(vacstmt->options & VACOPT_VERBOSE) != 0,
					true /* printError */,
					vacstmt->freeze_min_age, vacstmt->freeze_table_age);

		if (Gp_role == GP_ROLE_DISPATCH)
		{
			VacuumStatsContext stats_context;

			stats_context.updated_stats = NIL;
			/*
			 * Revert back to original userid before dispatching vacuum to QEs.
			 * Dispatcher includes CurrentUserId in the serialized dispatch
			 * command (see buildGpQueryString()).  QEs assume this userid
			 * before starting to execute the dispatched command.  If the
			 * original userid has superuser privileges and owner of the table
			 * being vacuumed does not, and if the command is dispatched with
			 * owner's userid, it may lead to spurious permission denied error
			 * on QE even when a super user is running the vacuum.
			 */
			SetUserIdAndSecContext(
								   save_userid,
								   save_sec_context | SECURITY_RESTRICTED_OPERATION);
			dispatchVacuum(vacstmt, &stats_context);
		}
	}
	else
	{
		lazy_vacuum_rel(onerel, vacstmt, vac_strategy);

		if (Gp_role == GP_ROLE_DISPATCH)
		{
			VacuumStatsContext stats_context;

			stats_context.updated_stats = NIL;
			SetUserIdAndSecContext(
								   save_userid,
								   save_sec_context | SECURITY_RESTRICTED_OPERATION);
			dispatchVacuum(vacstmt, &stats_context);
			vac_update_relstats_from_list(stats_context.updated_stats);
		}
	}

	/* Roll back any GUC changes executed by index functions */
	AtEOXact_GUC(false, save_nestlevel);

	/* Restore userid and security context */
	SetUserIdAndSecContext(save_userid, save_sec_context);

	/*
	 * Update ao master tupcount the hard way after the compaction and
	 * after the drop.
	 */
	if (Gp_role == GP_ROLE_DISPATCH && vacstmt->appendonly_compaction_segno &&
		RelationIsAppendOptimized(onerel))
	{
		if (vacstmt->appendonly_phase == AOVAC_COMPACT)
		{
			/* In the compact phase, we need to update the information of the segment file we inserted into */
			if (list_length(vacstmt->appendonly_compaction_insert_segno) == 1 &&
				linitial_int(vacstmt->appendonly_compaction_insert_segno) == APPENDONLY_COMPACTION_SEGNO_INVALID)
			{
				/* this was a "pseudo" compaction phase. */
			}
			else
				UpdateMasterAosegTotalsFromSegments(onerel, SnapshotNow, vacstmt->appendonly_compaction_insert_segno, 0);
		}
		else if (vacstmt->appendonly_phase == AOVAC_DROP)
		{
			/* In the drop phase, we need to update the information of the compacted segment file(s) */
			UpdateMasterAosegTotalsFromSegments(onerel, SnapshotNow, vacstmt->appendonly_compaction_segno, 0);
		}
	}

	/* all done with this class, but hold lock until commit */
	if (onerel)
		relation_close(onerel, NoLock);

	/*
	 * Complete the transaction and free all temporary memory used.
	 */
	PopActiveSnapshot();
	/*
	 * Transaction commit is always executed on QD.
	 */
	if (Gp_role != GP_ROLE_EXECUTE)
		CommitTransactionCommand();

	/*
	 * If the relation has a secondary toast rel, vacuum that too while we
	 * still hold the session lock on the master table.  We do this in
	 * cleanup phase when it's AO table or in prepare phase if it's an
	 * empty AO table.
	 */
	if (Gp_role == GP_ROLE_DISPATCH && (is_heap ||
		(!is_heap && (vacstmt->appendonly_phase == AOVAC_CLEANUP ||
					  vacstmt->appendonly_relation_empty))))
	{
		if (toast_relid != InvalidOid && toast_rangevar != NULL)
		{
			VacuumStmt *vacstmt_toast = makeNode(VacuumStmt);
			vacstmt_toast->options = vacstmt->options;
			vacstmt_toast->freeze_min_age = vacstmt->freeze_min_age;
			vacstmt_toast->freeze_table_age = vacstmt->freeze_table_age;
			vacstmt_toast->skip_twophase = vacstmt->skip_twophase;

			vacstmt_toast->relation = toast_rangevar;
			vacuum_rel(NULL, toast_relid, vacstmt_toast, lmode, for_wraparound);
		}
	}

	/*
	 * If an AO/CO table is empty on a segment,
	 * vacstmt->appendonly_relation_empty will get set to true even in the
	 * compaction phase. In such a case, we end up updating the auxiliary
	 * tables and try to vacuum them all in the same transaction. This causes
	 * the auxiliary relation to not get vacuumed and it generates a notice to
	 * the user saying that transaction is already in progress. Hence we want
	 * to vacuum the auxliary relations only in cleanup phase or if we are in
	 * the prepare phase and the AO/CO table is empty.
	 *
	 * We alter the vacuum statement here since the AO auxiliary tables
	 * vacuuming will be dispatched to the primaries.
	 */
	if (Gp_role == GP_ROLE_DISPATCH &&
		(vacstmt->appendonly_phase == AOVAC_CLEANUP ||
		 (vacstmt->appendonly_relation_empty &&
		  vacstmt->appendonly_phase == AOVAC_PREPARE)))
	{
		VacuumStmt *vacstmt_ao_aux = makeNode(VacuumStmt);
		vacstmt_ao_aux->options = vacstmt->options;
		vacstmt_ao_aux->freeze_min_age = vacstmt->freeze_min_age;
		vacstmt_ao_aux->freeze_table_age = vacstmt->freeze_table_age;

		/* do the same for an AO segments table, if any */
		if (aoseg_relid != InvalidOid && aoseg_rangevar != NULL)
		{
			vacstmt_ao_aux->relation = aoseg_rangevar;
			vacuum_rel(NULL, aoseg_relid, vacstmt_ao_aux, lmode, for_wraparound);
		}

		/* do the same for an AO block directory table, if any */
		if (aoblkdir_relid != InvalidOid && aoblkdir_rangevar != NULL)
		{
			vacstmt_ao_aux->relation = aoblkdir_rangevar;
			vacuum_rel(NULL, aoblkdir_relid, vacstmt_ao_aux, lmode, for_wraparound);
		}

		/* do the same for an AO visimap, if any */
		if (aovisimap_relid != InvalidOid && aovisimap_rangevar != NULL)
		{
			vacstmt_ao_aux->relation = aovisimap_rangevar;
			vacuum_rel(NULL, aovisimap_relid, vacstmt_ao_aux, lmode, for_wraparound);
		}
	}

	/* Report that we really did it. */
	return true;
}


/****************************************************************************
 *																			*
 *			Code for VACUUM FULL (only)										*
 *																			*
 ****************************************************************************
 */

static bool vacuum_appendonly_index_should_vacuum(Relation aoRelation,
		VacuumStmt *vacstmt,
		AppendOnlyIndexVacuumState *vacuumIndexState, double *rel_tuple_count)
{
	int64 hidden_tupcount;
	FileSegTotals *totals;

	Assert(RelationIsAppendOptimized(aoRelation));

	if(Gp_role == GP_ROLE_DISPATCH)
	{
		if (rel_tuple_count)
		{
			*rel_tuple_count = 0.0;
		}
		return false;
	}

	if(RelationIsAoRows(aoRelation))
	{
		totals = GetSegFilesTotals(aoRelation, SnapshotNow);
	}
	else
	{
		Assert(RelationIsAoCols(aoRelation));
		totals = GetAOCSSSegFilesTotals(aoRelation, SnapshotNow);
	}
	hidden_tupcount = AppendOnlyVisimap_GetRelationHiddenTupleCount(&vacuumIndexState->visiMap);

	if(rel_tuple_count)
	{
		*rel_tuple_count = (double)(totals->totaltuples - hidden_tupcount);
		Assert((*rel_tuple_count) > -1.0);
	}

	pfree(totals);

	if(hidden_tupcount > 0 || (vacstmt->options & VACOPT_FULL))
	{
		return true;
	}
	return false;
}

/*
 * vacuum_appendonly_indexes()
 *
 * Perform a vacuum on all indexes of an append-only relation.
 *
 * The page and tuplecount information in vacrelstats are used, the
 * nindex value is set by this function.
 *
 * It returns the number of indexes on the relation.
 */
int
vacuum_appendonly_indexes(Relation aoRelation, VacuumStmt *vacstmt)
{
	int reindex_count = 1;
	int i;
	Relation   *Irel;
	int			nindexes;
	AppendOnlyIndexVacuumState vacuumIndexState;
	FileSegInfo **segmentFileInfo = NULL; /* Might be a casted AOCSFileSegInfo */
	int totalSegfiles;

	Assert(RelationIsAppendOptimized(aoRelation));
	Assert(vacstmt);

	memset(&vacuumIndexState, 0, sizeof(vacuumIndexState));

	elogif (Debug_appendonly_print_compaction, LOG,
			"Vacuum indexes for append-only relation %s",
			RelationGetRelationName(aoRelation));

	/* Now open all indexes of the relation */
	if ((vacstmt->options & VACOPT_FULL))
		vac_open_indexes(aoRelation, AccessExclusiveLock, &nindexes, &Irel);
	else
		vac_open_indexes(aoRelation, RowExclusiveLock, &nindexes, &Irel);

	if (RelationIsAoRows(aoRelation))
	{
		segmentFileInfo = GetAllFileSegInfo(aoRelation, SnapshotNow, &totalSegfiles);
	}
	else
	{
		Assert(RelationIsAoCols(aoRelation));
		segmentFileInfo = (FileSegInfo **)GetAllAOCSFileSegInfo(aoRelation, SnapshotNow, &totalSegfiles);
	}

	AppendOnlyVisimap_Init(
			&vacuumIndexState.visiMap,
			aoRelation->rd_appendonly->visimaprelid,
			aoRelation->rd_appendonly->visimapidxid,
			AccessShareLock,
			SnapshotNow);

	AppendOnlyBlockDirectory_Init_forSearch(&vacuumIndexState.blockDirectory,
			SnapshotNow,
			segmentFileInfo,
			totalSegfiles,
			aoRelation,
			1,
			RelationIsAoCols(aoRelation),
			NULL);

	/* Clean/scan index relation(s) */
	if (Irel != NULL)
	{
		double rel_tuple_count = 0.0;
		int			elevel;

		/* just scan indexes to update statistic */
		if (vacstmt->options & VACOPT_VERBOSE)
			elevel = INFO;
		else
			elevel = DEBUG2;

		if (vacuum_appendonly_index_should_vacuum(aoRelation, vacstmt,
					&vacuumIndexState, &rel_tuple_count))
		{
			Assert(rel_tuple_count > -1.0);

			for (i = 0; i < nindexes; i++)
			{
				vacuum_appendonly_index(Irel[i], &vacuumIndexState,
										rel_tuple_count,
										elevel);
			}
			reindex_count++;
		}
		else
		{
			for (i = 0; i < nindexes; i++)
				scan_index(Irel[i], rel_tuple_count, true, elevel);
		}
	}

	AppendOnlyVisimap_Finish(&vacuumIndexState.visiMap, AccessShareLock);
	AppendOnlyBlockDirectory_End_forSearch(&vacuumIndexState.blockDirectory);

	if (segmentFileInfo)
	{
		if (RelationIsAoRows(aoRelation))
		{
			FreeAllSegFileInfo(segmentFileInfo, totalSegfiles);
		}
		else
		{
			FreeAllAOCSSegFileInfo((AOCSFileSegInfo **)segmentFileInfo, totalSegfiles);
		}
		pfree(segmentFileInfo);
	}

	vac_close_indexes(nindexes, Irel, NoLock);
	return nindexes;
}


/* GPDB_91_MERGE_FIXME: 'amindexnulls' is gone. Do we need this function anymore? */
#if 0
/*
 * Is an index partial (ie, could it contain fewer tuples than the heap?)
 */
static bool
vac_is_partial_index(Relation indrel)
{
	/*
	 * If the index's AM doesn't support nulls, it's partial for our purposes
	 */
	if (!indrel->rd_am->amindexnulls)
		return true;

	/* Otherwise, look to see if there's a partial-index predicate */
	if (!heap_attisnull(indrel->rd_indextuple, Anum_pg_index_indpred))
		return true;

	return false;
}
#endif

/*
 *	scan_index() -- scan one index relation to update pg_class statistics.
 *
 * We use this when we have no deletions to do.
 */
static void
scan_index(Relation indrel, double num_tuples, bool check_stats, int elevel)
{
	IndexBulkDeleteResult *stats;
	IndexVacuumInfo ivinfo;
	PGRUsage	ru0;

	pg_rusage_init(&ru0);

	ivinfo.index = indrel;
	ivinfo.analyze_only = false;
	ivinfo.estimated_count = false;
	ivinfo.message_level = elevel;
	ivinfo.num_heap_tuples = num_tuples;
	ivinfo.strategy = vac_strategy;

	stats = index_vacuum_cleanup(&ivinfo, NULL);

	if (!stats)
		return;

	/*
	 * Now update statistics in pg_class, but only if the index says the count
	 * is accurate.
	 */
	if (!stats->estimated_count)
		vac_update_relstats(indrel,
							stats->num_pages, stats->num_index_tuples,
							visibilitymap_count(indrel),
							false, InvalidTransactionId,
							true /* isvacuum */);

	ereport(elevel,
			(errmsg("index \"%s\" now contains %.0f row versions in %u pages",
					RelationGetRelationName(indrel),
					stats->num_index_tuples,
					stats->num_pages),
	errdetail("%u index pages have been deleted, %u are currently reusable.\n"
			  "%s.",
			  stats->pages_deleted, stats->pages_free,
			  pg_rusage_show(&ru0))));

	/* GPDB_91_MERGE_FIXME: vac_is_partial_index() doesn't work. Do we need this sanity check? */
#if 0 	
	/*
	 * Check for tuple count mismatch.	If the index is partial, then it's OK
	 * for it to have fewer tuples than the heap; else we got trouble.
	 */
	if (check_stats &&
		!stats->estimated_count &&
		stats->num_index_tuples != num_tuples)
	{
		if (stats->num_index_tuples > num_tuples ||
			!vac_is_partial_index(indrel))
			ereport(WARNING,
					(errmsg("index \"%s\" contains %.0f row versions, but table contains %.0f row versions",
							RelationGetRelationName(indrel),
							stats->num_index_tuples, num_tuples),
					 errhint("Rebuild the index with REINDEX.")));
	}
#endif

	pfree(stats);
}

/*
 * Vacuums an index on an append-only table.
 *
 * This is called after an append-only segment file compaction to move
 * all tuples from the compacted segment files.
 * The segmentFileList is an
 */
static void
vacuum_appendonly_index(Relation indexRelation,
						AppendOnlyIndexVacuumState *vacuumIndexState,
						double rel_tuple_count,
						int elevel)
{
	Assert(RelationIsValid(indexRelation));
	Assert(vacuumIndexState);

	IndexBulkDeleteResult *stats;
	IndexVacuumInfo ivinfo;
	PGRUsage	ru0;

	pg_rusage_init(&ru0);

	ivinfo.index = indexRelation;
	ivinfo.message_level = elevel;
	ivinfo.num_heap_tuples = rel_tuple_count;
	ivinfo.strategy = vac_strategy;

	/* Do bulk deletion */
	stats = index_bulk_delete(&ivinfo, NULL, appendonly_tid_reaped,
			(void *) vacuumIndexState);

	/* Do post-VACUUM cleanup */
	stats = index_vacuum_cleanup(&ivinfo, stats);

	if (!stats)
		return;

	/*
	 * Now update statistics in pg_class, but only if the index says the count
	 * is accurate.
	 */
	if (!stats->estimated_count)
		vac_update_relstats(indexRelation,
							stats->num_pages, stats->num_index_tuples,
							visibilitymap_count(indexRelation),
							false, InvalidTransactionId,
							true /* isvacuum */);

	ereport(elevel,
			(errmsg("index \"%s\" now contains %.0f row versions in %u pages",
					RelationGetRelationName(indexRelation),
					stats->num_index_tuples,
					stats->num_pages),
			 errdetail("%.0f index row versions were removed.\n"
			 "%u index pages have been deleted, %u are currently reusable.\n"
					   "%s.",
					   stats->tuples_removed,
					   stats->pages_deleted, stats->pages_free,
					   pg_rusage_show(&ru0))));

	pfree(stats);

}

static bool
appendonly_tid_reapded_check_block_directory(AppendOnlyIndexVacuumState* vacuumState,
		AOTupleId* aoTupleId)
{
	if (vacuumState->blockDirectory.currentSegmentFileNum ==
			AOTupleIdGet_segmentFileNum(aoTupleId) &&
			AppendOnlyBlockDirectoryEntry_RangeHasRow(&vacuumState->blockDirectoryEntry,
				AOTupleIdGet_rowNum(aoTupleId)))
	{
		return true;
	}

	if (!AppendOnlyBlockDirectory_GetEntry(&vacuumState->blockDirectory,
		aoTupleId,
		0,
		&vacuumState->blockDirectoryEntry))
	{
		return false;
	}
	return (vacuumState->blockDirectory.currentSegmentFileNum ==
			AOTupleIdGet_segmentFileNum(aoTupleId) &&
			AppendOnlyBlockDirectoryEntry_RangeHasRow(&vacuumState->blockDirectoryEntry,
				AOTupleIdGet_rowNum(aoTupleId)));
}

/*
 * appendonly_tid_reaped()
 *
 * Is a particular tid for an appendonly reaped?
 * state should contain an integer list of all compacted
 * segment files.
 *
 * This has the right signature to be an IndexBulkDeleteCallback.
 */
static bool
appendonly_tid_reaped(ItemPointer itemptr, void *state)
{
	AOTupleId* aoTupleId;
	AppendOnlyIndexVacuumState* vacuumState;
	bool reaped;

	Assert(itemptr);
	Assert(state);

	aoTupleId = (AOTupleId *)itemptr;
	vacuumState = (AppendOnlyIndexVacuumState *)state;

	reaped = !appendonly_tid_reapded_check_block_directory(vacuumState,
			aoTupleId);
	if (!reaped)
	{
		/* Also check visi map */
		reaped = !AppendOnlyVisimap_IsVisible(&vacuumState->visiMap,
		aoTupleId);
	}

	elogif(Debug_appendonly_print_compaction, DEBUG3,
			"Index vacuum %s %d",
			AOTupleIdToString(aoTupleId), reaped);
	return reaped;
}

/*
 * Open all the vacuumable indexes of the given relation, obtaining the
 * specified kind of lock on each.	Return an array of Relation pointers for
 * the indexes into *Irel, and the number of indexes into *nindexes.
 *
 * We consider an index vacuumable if it is marked insertable (IndexIsReady).
 * If it isn't, probably a CREATE INDEX CONCURRENTLY command failed early in
 * execution, and what we have is too corrupt to be processable.  We will
 * vacuum even if the index isn't indisvalid; this is important because in a
 * unique index, uniqueness checks will be performed anyway and had better not
 * hit dangling index pointers.
 */
void
vac_open_indexes(Relation relation, LOCKMODE lockmode,
				 int *nindexes, Relation **Irel)
{
	List	   *indexoidlist;
	ListCell   *indexoidscan;
	int			i;

	Assert(lockmode != NoLock);

	indexoidlist = RelationGetIndexList(relation);

	/* allocate enough memory for all indexes */
	i = list_length(indexoidlist);

	if (i > 0)
		*Irel = (Relation *) palloc(i * sizeof(Relation));
	else
		*Irel = NULL;

	/* collect just the ready indexes */
	i = 0;
	foreach(indexoidscan, indexoidlist)
	{
		Oid			indexoid = lfirst_oid(indexoidscan);
		Relation	indrel;

		indrel = index_open(indexoid, lockmode);
		if (IndexIsReady(indrel->rd_index))
			(*Irel)[i++] = indrel;
		else
			index_close(indrel, lockmode);
	}

	*nindexes = i;

	list_free(indexoidlist);
}

/*
 * Release the resources acquired by vac_open_indexes.	Optionally release
 * the locks (say NoLock to keep 'em).
 */
void
vac_close_indexes(int nindexes, Relation *Irel, LOCKMODE lockmode)
{
	if (Irel == NULL)
		return;

	while (nindexes--)
	{
		Relation	ind = Irel[nindexes];

		index_close(ind, lockmode);
	}
	pfree(Irel);
}

/*
 * vacuum_delay_point --- check for interrupts and cost-based delay.
 *
 * This should be called in each major loop of VACUUM processing,
 * typically once per page processed.
 */
void
vacuum_delay_point(void)
{
	/* Always check for interrupts */
	CHECK_FOR_INTERRUPTS();

	/* Nap if appropriate */
	if (VacuumCostActive && !InterruptPending &&
		VacuumCostBalance >= VacuumCostLimit)
	{
		int			msec;

		msec = VacuumCostDelay * VacuumCostBalance / VacuumCostLimit;
		if (msec > VacuumCostDelay * 4)
			msec = VacuumCostDelay * 4;

		pg_usleep(msec * 1000L);

		VacuumCostBalance = 0;

		/* update balance values for workers */
		AutoVacuumUpdateDelay();

		/* Might have gotten an interrupt while sleeping */
		CHECK_FOR_INTERRUPTS();
	}
}

/*
 * Dispatch a Vacuum command.
 */
static void
dispatchVacuum(VacuumStmt *vacstmt, VacuumStatsContext *ctx)
{
	CdbPgResults cdb_pgresults;

	int flags = DF_CANCEL_ON_ERROR | DF_WITH_SNAPSHOT;

	/* should these be marked volatile ? */

	Assert(Gp_role == GP_ROLE_DISPATCH);
	Assert(vacstmt);
	Assert(vacstmt->options & VACOPT_VACUUM);
	Assert(!(vacstmt->options & VACOPT_ANALYZE));

	if (!vacstmt->skip_twophase)
		flags |= DF_NEED_TWO_PHASE;

	/* XXX: Some kinds of VACUUM assign a new relfilenode. bitmap indexes maybe? */
	CdbDispatchUtilityStatement((Node *) vacstmt, flags,
								GetAssignedOidsForDispatch(),
								&cdb_pgresults);

	vacuum_combine_stats(ctx, &cdb_pgresults);

	cdbdisp_clearCdbPgResults(&cdb_pgresults);
}

/*
 * vacuum_combine_stats
 * This function combine the stats information sent by QEs to generate
 * the final stats for QD relations.
 *
 * Note that the mirrorResults is ignored by this function.
 */
static void
vacuum_combine_stats(VacuumStatsContext *stats_context, CdbPgResults* cdb_pgresults)
{
	int result_no;

	Assert(Gp_role == GP_ROLE_DISPATCH);

	if (cdb_pgresults == NULL || cdb_pgresults->numResults <= 0)
		return;

	/*
	 * Process the dispatch results from the primary. Note that the QE
	 * processes also send back the new stats info, such as stats on
	 * pg_class, for the relevant table and its
	 * indexes. We parse this information, and compute the final stats
	 * for the QD.
	 *
	 * For pg_class stats, we compute the maximum number of tuples and
	 * maximum number of pages after processing the stats from each QE.
	 *
	 */
	for(result_no = 0; result_no < cdb_pgresults->numResults; result_no++)
	{

		VPgClassStats *pgclass_stats = NULL;
		ListCell *lc = NULL;
		struct pg_result *pgresult = cdb_pgresults->pg_results[result_no];

		if (pgresult->extras == NULL)
			continue;

		Assert(pgresult->extraslen > sizeof(int));

		/*
		 * Process the stats for pg_class. We simple compute the maximum
		 * number of rel_tuples and rel_pages.
		 */
		pgclass_stats = (VPgClassStats *) pgresult->extras;
		foreach (lc, stats_context->updated_stats)
		{
			VPgClassStats *tmp_stats = (VPgClassStats *) lfirst(lc);

			if (tmp_stats->relid == pgclass_stats->relid)
			{
				tmp_stats->rel_pages += pgclass_stats->rel_pages;
				tmp_stats->rel_tuples += pgclass_stats->rel_tuples;
				tmp_stats->relallvisible += pgclass_stats->relallvisible;
				break;
			}
		}

		if (lc == NULL)
		{
			Assert(pgresult->extraslen == sizeof(VPgClassStats));

			pgclass_stats = palloc(sizeof(VPgClassStats));
			memcpy(pgclass_stats, pgresult->extras, pgresult->extraslen);

			stats_context->updated_stats =
					lappend(stats_context->updated_stats, pgclass_stats);
		}
	}
}<|MERGE_RESOLUTION|>--- conflicted
+++ resolved
@@ -9,13 +9,9 @@
  * in cluster.c.
  *
  *
-<<<<<<< HEAD
  * Portions Copyright (c) 2005-2010, Greenplum inc
  * Portions Copyright (c) 2012-Present Pivotal Software, Inc.
- * Portions Copyright (c) 1996-2012, PostgreSQL Global Development Group
-=======
  * Portions Copyright (c) 1996-2013, PostgreSQL Global Development Group
->>>>>>> e472b921
  * Portions Copyright (c) 1994, Regents of the University of California
  *
  *
@@ -31,15 +27,11 @@
 #include "access/clog.h"
 #include "access/genam.h"
 #include "access/heapam.h"
-<<<<<<< HEAD
 #include "access/appendonlywriter.h"
 #include "access/appendonlytid.h"
 #include "access/visibilitymap.h"
-#include "catalog/heap.h"
-=======
 #include "access/htup_details.h"
 #include "access/multixact.h"
->>>>>>> e472b921
 #include "access/transam.h"
 #include "access/xact.h"
 #include "access/appendonly_compaction.h"
@@ -81,6 +73,8 @@
 #include "utils/tqual.h"
 
 #include "access/distributedlog.h"
+#include "catalog/heap.h"
+#include "catalog/oid_dispatch.h"
 #include "catalog/pg_inherits_fn.h"
 #include "libpq-fe.h"
 #include "libpq-int.h"
@@ -120,15 +114,9 @@
 static BufferAccessStrategy vac_strategy;
 
 /* non-export function prototypes */
-<<<<<<< HEAD
 static List *get_rel_oids(Oid relid, VacuumStmt *vacstmt, int stmttype);
-static void vac_truncate_clog(TransactionId frozenXID);
+static void vac_truncate_clog(TransactionId frozenXID, MultiXactId frozenMulti);
 static bool vacuum_rel(Relation onerel, Oid relid, VacuumStmt *vacstmt, LOCKMODE lmode,
-=======
-static List *get_rel_oids(Oid relid, const RangeVar *vacrel);
-static void vac_truncate_clog(TransactionId frozenXID, MultiXactId frozenMulti);
-static bool vacuum_rel(Oid relid, VacuumStmt *vacstmt, bool do_toast,
->>>>>>> e472b921
 		   bool for_wraparound);
 static void scan_index(Relation indrel, double num_tuples,
 					   bool check_stats, int elevel);
@@ -463,7 +451,6 @@
 		return false;
 	}
 
-<<<<<<< HEAD
 	new_compaction_list = SetSegnoForCompaction(onerel,
 			compactedSegmentFileList, insertedSegmentFileList, &is_drop);
 	if (new_compaction_list)
@@ -484,18 +471,6 @@
 			*insert_segno = APPENDONLY_COMPACTION_SEGNO_INVALID;
 		}
 		*compactNowList = new_compaction_list;
-=======
-		/*
-		 * Since we don't take a lock here, the relation might be gone, or the
-		 * RangeVar might no longer refer to the OID we look up here.  In the
-		 * former case, VACUUM will do nothing; in the latter case, it will
-		 * process the OID we looked up here, rather than the new one. Neither
-		 * is ideal, but there's little practical alternative, since we're
-		 * going to commit this transaction and begin a new one between now
-		 * and then.
-		 */
-		relid = RangeVarGetRelid(vacrel, NoLock, false);
->>>>>>> e472b921
 
 		elogif(Debug_appendonly_print_compaction, LOG,
 				"Schedule compaction on AO table: "
@@ -505,7 +480,6 @@
 	}
 	else
 	{
-<<<<<<< HEAD
 		elog(DEBUG3, "No valid compact segno for relation %s (%d)",
 				RelationGetRelationName(onerel),
 				RelationGetRelid(onerel));
@@ -536,15 +510,6 @@
 		default:
 			break;
 	}
-=======
-		/*
-		 * Process all plain relations and materialized views listed in
-		 * pg_class
-		 */
-		Relation	pgclass;
-		HeapScanDesc scan;
-		HeapTuple	tuple;
->>>>>>> e472b921
 
 	/* MPP-7572: Don't track metadata if table in any
 	 * temporary namespace
@@ -554,7 +519,6 @@
 	return bTemp;
 }
 
-<<<<<<< HEAD
 /*
  * Modify the Vacuum statement to vacuum an individual
  * relation. This ensures that only one relation will be
@@ -570,27 +534,11 @@
 		char	*relname		= get_rel_name(relid);
 		char	*namespace_name =
 			get_namespace_name(get_rel_namespace(relid));
-=======
-		scan = heap_beginscan(pgclass, SnapshotNow, 0, NULL);
->>>>>>> e472b921
 
 		if (relname == NULL)
 		{
-<<<<<<< HEAD
 			elog(ERROR, "Relation name does not exist for relation with oid %d", relid);
 			return;
-=======
-			Form_pg_class classForm = (Form_pg_class) GETSTRUCT(tuple);
-
-			if (classForm->relkind != RELKIND_RELATION &&
-				classForm->relkind != RELKIND_MATVIEW)
-				continue;
-
-			/* Make a relation list entry for this guy */
-			oldcontext = MemoryContextSwitchTo(vac_context);
-			oid_list = lappend_oid(oid_list, HeapTupleGetOid(tuple));
-			MemoryContextSwitchTo(oldcontext);
->>>>>>> e472b921
 		}
 
 		if (namespace_name == NULL)
@@ -662,21 +610,10 @@
  * them and release soon much before the end of transaction.  That means
  * QE still needs to deal with concurrent work well.
  */
-<<<<<<< HEAD
 static void
 vacuumStatement_Relation(VacuumStmt *vacstmt, Oid relid,
 						 List *relations, BufferAccessStrategy bstrategy,
 						 bool do_toast, bool for_wraparound, bool isTopLevel)
-=======
-void
-vacuum_set_xid_limits(int freeze_min_age,
-					  int freeze_table_age,
-					  bool sharedRel,
-					  TransactionId *oldestXmin,
-					  TransactionId *freezeLimit,
-					  TransactionId *freezeTableLimit,
-					  MultiXactId *multiXactFrzLimit)
->>>>>>> e472b921
 {
 	LOCKMODE			lmode = NoLock;
 	Relation			onerel;
@@ -779,15 +716,20 @@
 	 * Check that it's a plain table; we used to do this in get_rel_oids() but
 	 * seems safer to check after we've locked the relation.
 	 */
+	/*
+	 * GPDB_93_MERGE_FIXME: this is the same test we have in vacuum_rel. Can we
+	 * get rid of the redundancy?
+	 */
 	if ((onerel->rd_rel->relkind != RELKIND_RELATION &&
+		 onerel->rd_rel->relkind != RELKIND_MATVIEW &&
+		 onerel->rd_rel->relkind != RELKIND_TOASTVALUE &&
 		 onerel->rd_rel->relkind != RELKIND_AOSEGMENTS &&
-		 onerel->rd_rel->relkind != RELKIND_TOASTVALUE &&
 		 onerel->rd_rel->relkind != RELKIND_AOBLOCKDIR &&
-		 onerel->rd_rel->relkind != RELKIND_AOVISIMAP) ||
-		RelationIsExternal(onerel))
+		 onerel->rd_rel->relkind != RELKIND_AOVISIMAP)
+		|| RelationIsExternal(onerel))
 	{
 		ereport(WARNING,
-				(errmsg("skipping \"%s\" --- cannot vacuum indexes, views or external tables",
+				(errmsg("skipping \"%s\" --- cannot vacuum non-tables or special system tables",
 						RelationGetRelationName(onerel))));
 		relation_close(onerel, lmode);
 		PopActiveSnapshot();
@@ -854,19 +796,11 @@
 		/*
 		 * 1. Prepare phase
 		 */
-<<<<<<< HEAD
 		vacuum_rel_ao_phase(onerel, relid, vacstmt, lmode, for_wraparound,
 							NIL,
 							NIL,
 							AOVAC_PREPARE);
 		onerel = NULL;
-=======
-		freezetable = freeze_table_age;
-		if (freezetable < 0)
-			freezetable = vacuum_freeze_table_age;
-		freezetable = Min(freezetable, autovacuum_freeze_max_age * 0.95);
-		Assert(freezetable >= 0);
->>>>>>> e472b921
 
 		/*
 		 * Loop between compaction and drop phases, until there is nothing more left
@@ -877,7 +811,6 @@
 			List	   *compactNowList = NIL;
 			int			insertSegNo = -1;
 
-<<<<<<< HEAD
 			if (gp_appendonly_compaction)
 			{
 				/*
@@ -1109,10 +1042,10 @@
 			 * Since we don't take a lock here, the relation might be gone, or the
 			 * RangeVar might no longer refer to the OID we look up here.  In the
 			 * former case, VACUUM will do nothing; in the latter case, it will
-			 * process the OID we looked up here, rather than the new one.
-			 * Neither is ideal, but there's little practical alternative, since
-			 * we're going to commit this transaction and begin a new one between
-			 * now and then.
+			 * process the OID we looked up here, rather than the new one. Neither
+			 * is ideal, but there's little practical alternative, since we're
+			 * going to commit this transaction and begin a new one between now
+			 * and then.
 			 */
 			relid = RangeVarGetRelid(vacstmt->relation, NoLock, false);
 
@@ -1231,21 +1164,18 @@
 	}
 	else
 	{
-		/* Process all plain relations listed in pg_class */
+		/*
+		 * Process all plain relations and materialized views listed in
+		 * pg_class
+		 */
 		Relation	pgclass;
 		HeapScanDesc scan;
 		HeapTuple	tuple;
-		ScanKeyData key;
 		Oid candidateOid;
 
-		ScanKeyInit(&key,
-					Anum_pg_class_relkind,
-					BTEqualStrategyNumber, F_CHAREQ,
-					CharGetDatum(RELKIND_RELATION));
-
 		pgclass = heap_open(RelationRelationId, AccessShareLock);
 
-		scan = heap_beginscan(pgclass, SnapshotNow, 1, &key);
+		scan = heap_beginscan(pgclass, SnapshotNow, 0, NULL);
 
 		while ((tuple = heap_getnext(scan, ForwardScanDirection)) != NULL)
 		{
@@ -1257,10 +1187,12 @@
 			 *   - Foreign tables
 			 *   - etc.
 			 */
-			if (classForm->relkind == RELKIND_RELATION && (
-					classForm->relstorage == RELSTORAGE_EXTERNAL ||
-					classForm->relstorage == RELSTORAGE_FOREIGN  ||
-					classForm->relstorage == RELSTORAGE_VIRTUAL))
+			if (classForm->relkind != RELKIND_RELATION &&
+				classForm->relkind != RELKIND_MATVIEW)
+				continue;
+			if (classForm->relstorage == RELSTORAGE_EXTERNAL ||
+				classForm->relstorage == RELSTORAGE_FOREIGN  ||
+				classForm->relstorage == RELSTORAGE_VIRTUAL)
 				continue;
 
 			/* Make a relation list entry for this guy */
@@ -1300,7 +1232,8 @@
 					  bool sharedRel,
 					  TransactionId *oldestXmin,
 					  TransactionId *freezeLimit,
-					  TransactionId *freezeTableLimit)
+					  TransactionId *freezeTableLimit,
+					  MultiXactId *multiXactFrzLimit)
 {
 	int			freezemin;
 	TransactionId limit;
@@ -1368,7 +1301,7 @@
 		 * VACUUM schedule, the nightly VACUUM gets a chance to freeze tuples
 		 * before anti-wraparound autovacuum is launched.
 		 */
-		freezetable = freeze_min_age;
+		freezetable = freeze_table_age;
 		if (freezetable < 0)
 			freezetable = vacuum_freeze_table_age;
 		freezetable = Min(freezetable, autovacuum_freeze_max_age * 0.95);
@@ -1384,11 +1317,6 @@
 
 		*freezeTableLimit = limit;
 	}
-}
-=======
-		*freezeTableLimit = limit;
-	}
->>>>>>> e472b921
 
 	if (multiXactFrzLimit != NULL)
 	{
@@ -1510,7 +1438,9 @@
 		vac_update_relstats(rel,
 							stats->rel_pages, stats->rel_tuples,
 							stats->relallvisible,
-							rel->rd_rel->relhasindex, InvalidTransactionId,
+							rel->rd_rel->relhasindex,
+							InvalidTransactionId,
+							InvalidMultiXactId,
 							false /* isvacuum */);
 		relation_close(rel, AccessShareLock);
 	}
@@ -1549,12 +1479,8 @@
 vac_update_relstats(Relation relation,
 					BlockNumber num_pages, double num_tuples,
 					BlockNumber num_all_visible_pages,
-<<<<<<< HEAD
-					bool hasindex, TransactionId frozenxid, bool isvacuum)
-=======
 					bool hasindex, TransactionId frozenxid,
-					MultiXactId minmulti)
->>>>>>> e472b921
+					MultiXactId minmulti, bool isvacuum)
 {
 	Oid			relid = RelationGetRelid(relation);
 	Relation	rd;
@@ -1740,17 +1666,13 @@
 	 * Initialize the "min" calculation with GetOldestXmin, which is a
 	 * reasonable approximation to the minimum relfrozenxid for not-yet-
 	 * committed pg_class entries for new tables; see AddNewRelationTuple().
-<<<<<<< HEAD
-	 * Se we cannot produce a wrong minimum by starting with this.
+	 * So we cannot produce a wrong minimum by starting with this.
 	 *
 	 * GPDB: Use GetLocalOldestXmin here, rather than GetOldestXmin. We don't
 	 * want to include effects of distributed transactions in this. If a
 	 * database's datfrozenxid is past the oldest XID as determined by
 	 * distributed transactions, we will nevertheless never encounter such
 	 * XIDs on disk.
-=======
-	 * So we cannot produce a wrong minimum by starting with this.
->>>>>>> e472b921
 	 */
 	newFrozenXid = GetLocalOldestXmin(true, true);
 
@@ -1773,30 +1695,17 @@
 	{
 		Form_pg_class classForm = (Form_pg_class) GETSTRUCT(classTup);
 
-<<<<<<< HEAD
 		if (!TransactionIdIsValid(classForm->relfrozenxid))
 			continue;
 
 		Assert(TransactionIdIsNormal(classForm->relfrozenxid));
+		Assert(MultiXactIdIsValid(classForm->relminmxid));
 		/*
 		 * Don't know partition parent or not here but passing false is perfect
 		 * for assertion, as valid relfrozenxid means it shouldn't be parent.
 		 */
 		Assert(should_have_valid_relfrozenxid(classForm->relkind,
 											  classForm->relstorage, false));
-=======
-		/*
-		 * Only consider heap and TOAST tables (anything else should have
-		 * InvalidTransactionId in relfrozenxid anyway.)
-		 */
-		if (classForm->relkind != RELKIND_RELATION &&
-			classForm->relkind != RELKIND_MATVIEW &&
-			classForm->relkind != RELKIND_TOASTVALUE)
-			continue;
-
-		Assert(TransactionIdIsNormal(classForm->relfrozenxid));
-		Assert(MultiXactIdIsValid(classForm->relminmxid));
->>>>>>> e472b921
 
 		if (TransactionIdPrecedes(classForm->relfrozenxid, newFrozenXid))
 			newFrozenXid = classForm->relfrozenxid;
@@ -2130,18 +2039,13 @@
 	 * Check that it's a plain table; we used to do this in get_rel_oids() but
 	 * seems safer to check after we've locked the relation.
 	 */
-<<<<<<< HEAD
 	if ((onerel->rd_rel->relkind != RELKIND_RELATION &&
+		 onerel->rd_rel->relkind != RELKIND_MATVIEW &&
 		 onerel->rd_rel->relkind != RELKIND_TOASTVALUE &&
 		 onerel->rd_rel->relkind != RELKIND_AOSEGMENTS &&
 		 onerel->rd_rel->relkind != RELKIND_AOBLOCKDIR &&
 		 onerel->rd_rel->relkind != RELKIND_AOVISIMAP)
 		|| RelationIsExternal(onerel))
-=======
-	if (onerel->rd_rel->relkind != RELKIND_RELATION &&
-		onerel->rd_rel->relkind != RELKIND_MATVIEW &&
-		onerel->rd_rel->relkind != RELKIND_TOASTVALUE)
->>>>>>> e472b921
 	{
 		ereport(WARNING,
 				(errmsg("skipping \"%s\" --- cannot vacuum non-tables or special system tables",
@@ -2646,7 +2550,9 @@
 		vac_update_relstats(indrel,
 							stats->num_pages, stats->num_index_tuples,
 							visibilitymap_count(indrel),
-							false, InvalidTransactionId,
+							false,
+							InvalidTransactionId,
+							InvalidMultiXactId,
 							true /* isvacuum */);
 
 	ereport(elevel,
@@ -2727,7 +2633,9 @@
 		vac_update_relstats(indexRelation,
 							stats->num_pages, stats->num_index_tuples,
 							visibilitymap_count(indexRelation),
-							false, InvalidTransactionId,
+							false,
+							InvalidTransactionId,
+							InvalidMultiXactId,
 							true /* isvacuum */);
 
 	ereport(elevel,
