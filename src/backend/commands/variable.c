/*-------------------------------------------------------------------------
 *
 * variable.c
 *		Routines for handling specialized SET variables.
 *
 *
 * Portions Copyright (c) 1996-2009, PostgreSQL Global Development Group
 * Portions Copyright (c) 1994, Regents of the University of California
 *
 *
 * IDENTIFICATION
<<<<<<< HEAD
 *	  $PostgreSQL: pgsql/src/backend/commands/variable.c,v 1.125.2.1 2009/09/03 22:08:22 tgl Exp $
=======
 *	  $PostgreSQL: pgsql/src/backend/commands/variable.c,v 1.127 2008/03/26 18:48:59 alvherre Exp $
>>>>>>> f260edb1
 *
 *-------------------------------------------------------------------------
 */

#include "postgres.h"

#include <ctype.h>

#include "access/xact.h"
#include "catalog/pg_authid.h"
#include "commands/variable.h"
#include "miscadmin.h"
#include "utils/acl.h"
#include "utils/builtins.h"
#include "utils/syscache.h"
#include "utils/snapmgr.h"
#include "mb/pg_wchar.h"

/*
 * DATESTYLE
 */

/*
 * assign_datestyle: GUC assign_hook for datestyle
 */
const char *
assign_datestyle(const char *value, bool doit, GucSource source)
{
	int			newDateStyle = DateStyle;
	int			newDateOrder = DateOrder;
	bool		have_style = false;
	bool		have_order = false;
	bool		ok = true;
	char	   *rawstring;
	char	   *result;
	List	   *elemlist;
	ListCell   *l;

	/* Need a modifiable copy of string */
	rawstring = pstrdup(value);

	/* Parse string into list of identifiers */
	if (!SplitIdentifierString(rawstring, ',', &elemlist))
	{
		/* syntax error in list */
		pfree(rawstring);
		list_free(elemlist);
		ereport(GUC_complaint_elevel(source),
				(errcode(ERRCODE_INVALID_PARAMETER_VALUE),
				 errmsg("invalid list syntax for parameter \"datestyle\"")));
		return NULL;
	}

	foreach(l, elemlist)
	{
		char	   *tok = (char *) lfirst(l);

		/* Ugh. Somebody ought to write a table driven version -- mjl */

		if (pg_strcasecmp(tok, "ISO") == 0)
		{
			if (have_style && newDateStyle != USE_ISO_DATES)
				ok = false;		/* conflicting styles */
			newDateStyle = USE_ISO_DATES;
			have_style = true;
		}
		else if (pg_strcasecmp(tok, "SQL") == 0)
		{
			if (have_style && newDateStyle != USE_SQL_DATES)
				ok = false;		/* conflicting styles */
			newDateStyle = USE_SQL_DATES;
			have_style = true;
		}
		else if (pg_strncasecmp(tok, "POSTGRES", 8) == 0)
		{
			if (have_style && newDateStyle != USE_POSTGRES_DATES)
				ok = false;		/* conflicting styles */
			newDateStyle = USE_POSTGRES_DATES;
			have_style = true;
		}
		else if (pg_strcasecmp(tok, "GERMAN") == 0)
		{
			if (have_style && newDateStyle != USE_GERMAN_DATES)
				ok = false;		/* conflicting styles */
			newDateStyle = USE_GERMAN_DATES;
			have_style = true;
			/* GERMAN also sets DMY, unless explicitly overridden */
			if (!have_order)
				newDateOrder = DATEORDER_DMY;
		}
		else if (pg_strcasecmp(tok, "YMD") == 0)
		{
			if (have_order && newDateOrder != DATEORDER_YMD)
				ok = false;		/* conflicting orders */
			newDateOrder = DATEORDER_YMD;
			have_order = true;
		}
		else if (pg_strcasecmp(tok, "DMY") == 0 ||
				 pg_strncasecmp(tok, "EURO", 4) == 0)
		{
			if (have_order && newDateOrder != DATEORDER_DMY)
				ok = false;		/* conflicting orders */
			newDateOrder = DATEORDER_DMY;
			have_order = true;
		}
		else if (pg_strcasecmp(tok, "MDY") == 0 ||
				 pg_strcasecmp(tok, "US") == 0 ||
				 pg_strncasecmp(tok, "NONEURO", 7) == 0)
		{
			if (have_order && newDateOrder != DATEORDER_MDY)
				ok = false;		/* conflicting orders */
			newDateOrder = DATEORDER_MDY;
			have_order = true;
		}
		else if (pg_strcasecmp(tok, "DEFAULT") == 0)
		{
			/*
			 * Easiest way to get the current DEFAULT state is to fetch the
			 * DEFAULT string from guc.c and recursively parse it.
			 *
			 * We can't simply "return assign_datestyle(...)" because we need
			 * to handle constructs like "DEFAULT, ISO".
			 */
			int			saveDateStyle = DateStyle;
			int			saveDateOrder = DateOrder;
			const char *subval;

			subval = assign_datestyle(GetConfigOptionResetString("datestyle"),
									  true, source);
			if (!have_style)
				newDateStyle = DateStyle;
			if (!have_order)
				newDateOrder = DateOrder;
			DateStyle = saveDateStyle;
			DateOrder = saveDateOrder;
			if (!subval)
			{
				ok = false;
				break;
			}
			/* Here we know that our own return value is always malloc'd */
			/* when doit is true */
			free((char *) subval);
		}
		else
		{
			ereport(GUC_complaint_elevel(source),
					(errcode(ERRCODE_INVALID_PARAMETER_VALUE),
					 errmsg("unrecognized \"datestyle\" key word: \"%s\"",
							tok)));
			ok = false;
			break;
		}
	}

	pfree(rawstring);
	list_free(elemlist);

	if (!ok)
	{
		ereport(GUC_complaint_elevel(source),
				(errcode(ERRCODE_INVALID_PARAMETER_VALUE),
				 errmsg("conflicting \"datestyle\" specifications")));
		return NULL;
	}

	/*
	 * If we aren't going to do the assignment, just return OK indicator.
	 */
	if (!doit)
		return value;

	/*
	 * Prepare the canonical string to return.	GUC wants it malloc'd.
	 */
	result = (char *) malloc(32);
	if (!result)
		return NULL;

	switch (newDateStyle)
	{
		case USE_ISO_DATES:
			strcpy(result, "ISO");
			break;
		case USE_SQL_DATES:
			strcpy(result, "SQL");
			break;
		case USE_GERMAN_DATES:
			strcpy(result, "German");
			break;
		default:
			strcpy(result, "Postgres");
			break;
	}
	switch (newDateOrder)
	{
		case DATEORDER_YMD:
			strcat(result, ", YMD");
			break;
		case DATEORDER_DMY:
			strcat(result, ", DMY");
			break;
		default:
			strcat(result, ", MDY");
			break;
	}

	/*
	 * Finally, it's safe to assign to the global variables; the assignment
	 * cannot fail now.
	 */
	DateStyle = newDateStyle;
	DateOrder = newDateOrder;

	return result;
}


/*
 * TIMEZONE
 */

/*
 * assign_timezone: GUC assign_hook for timezone
 */
const char *
assign_timezone(const char *value, bool doit, GucSource source)
{
	char	   *result;
	char	   *endptr;
	double		hours;

	/*
	 * Check for INTERVAL 'foo'
	 */
	if (pg_strncasecmp(value, "interval", 8) == 0)
	{
		const char *valueptr = value;
		char	   *val;
		Interval   *interval;

		valueptr += 8;
		while (isspace((unsigned char) *valueptr))
			valueptr++;
		if (*valueptr++ != '\'')
			return NULL;
		val = pstrdup(valueptr);
		/* Check and remove trailing quote */
		endptr = strchr(val, '\'');
		if (!endptr || endptr[1] != '\0')
		{
			pfree(val);
			return NULL;
		}
		*endptr = '\0';

		/*
		 * Try to parse it.  XXX an invalid interval format will result in
		 * ereport(ERROR), which is not desirable for GUC.  We did what we
		 * could to guard against this in flatten_set_variable_args, but a
		 * string coming in from postgresql.conf might contain anything.
		 */
		interval = DatumGetIntervalP(DirectFunctionCall3(interval_in,
														 CStringGetDatum(val),
												ObjectIdGetDatum(InvalidOid),
														 Int32GetDatum(-1)));

		pfree(val);
		if (interval->month != 0)
		{
			ereport(GUC_complaint_elevel(source),
					(errcode(ERRCODE_INVALID_PARAMETER_VALUE),
					 errmsg("invalid interval value for time zone: month not allowed")));
			pfree(interval);
			return NULL;
		}
		if (interval->day != 0)
		{
			ereport(GUC_complaint_elevel(source),
					(errcode(ERRCODE_INVALID_PARAMETER_VALUE),
					 errmsg("invalid interval value for time zone: day not allowed")));
			pfree(interval);
			return NULL;
		}
		if (doit)
		{
			/* Here we change from SQL to Unix sign convention */
#ifdef HAVE_INT64_TIMESTAMP
			CTimeZone = -(interval->time / USECS_PER_SEC);
#else
			CTimeZone = -interval->time;
#endif

			HasCTZSet = true;
		}
		pfree(interval);
	}
	else
	{
		/*
		 * Try it as a numeric number of hours (possibly fractional).
		 */
		hours = strtod(value, &endptr);
		if (endptr != value && *endptr == '\0')
		{
			if (doit)
			{
				/* Here we change from SQL to Unix sign convention */
				CTimeZone = -hours * SECS_PER_HOUR;
				HasCTZSet = true;
			}
		}
		else if (pg_strcasecmp(value, "UNKNOWN") == 0)
		{
			/*
			 * UNKNOWN is the value shown as the "default" for TimeZone in
			 * guc.c.  We interpret it as being a complete no-op; we don't
			 * change the timezone setting.  Note that if there is a known
			 * timezone setting, we will return that name rather than UNKNOWN
			 * as the canonical spelling.
			 *
			 * During GUC initialization, since the timezone library isn't set
			 * up yet, pg_get_timezone_name will return NULL and we will leave
			 * the setting as UNKNOWN.	If this isn't overridden from the
			 * config file then pg_timezone_initialize() will eventually
			 * select a default value from the environment.
			 */
			if (doit)
			{
				const char *curzone = pg_get_timezone_name(session_timezone);

				if (curzone)
					value = curzone;
			}
		}
		else
		{
			/*
			 * Otherwise assume it is a timezone name, and try to load it.
			 */
			pg_tz	   *new_tz;

			new_tz = pg_tzset(value);

			if (!new_tz)
			{
				ereport(GUC_complaint_elevel(source),
						(errcode(ERRCODE_INVALID_PARAMETER_VALUE),
						 errmsg("unrecognized time zone name: \"%s\"",
								value)));
				return NULL;
			}

			if (!tz_acceptable(new_tz))
			{
				ereport(GUC_complaint_elevel(source),
						(errcode(ERRCODE_INVALID_PARAMETER_VALUE),
					   errmsg("time zone \"%s\" appears to use leap seconds",
							  value),
					errdetail("PostgreSQL does not support leap seconds.")));
				return NULL;
			}

			if (doit)
			{
				/* Save the changed TZ */
				session_timezone = new_tz;
				HasCTZSet = false;
			}
		}
	}

	/*
	 * If we aren't going to do the assignment, just return OK indicator.
	 */
	if (!doit)
		return value;

	/*
	 * Prepare the canonical string to return.	GUC wants it malloc'd.
	 */
	if (HasCTZSet)
	{
		result = (char *) malloc(64);
		if (!result)
			return NULL;
		snprintf(result, 64, "%.5f",
				 (double) (-CTimeZone) / (double) SECS_PER_HOUR);
	}
	else
		result = strdup(value);

	return result;
}

/*
 * show_timezone: GUC show_hook for timezone
 */
const char *
show_timezone(void)
{
	const char *tzn;

	if (HasCTZSet)
	{
		Interval	interval;

		interval.month = 0;
		interval.day = 0;
#ifdef HAVE_INT64_TIMESTAMP
		interval.time = -(CTimeZone * USECS_PER_SEC);
#else
		interval.time = -CTimeZone;
#endif

		tzn = DatumGetCString(DirectFunctionCall1(interval_out,
											  IntervalPGetDatum(&interval)));
	}
	else
		tzn = pg_get_timezone_name(session_timezone);

	if (tzn != NULL)
		return tzn;

	return "unknown";
}


/*
 * LOG_TIMEZONE
 *
 * For log_timezone, we don't support the interval-based methods of setting a
 * zone, which are only there for SQL spec compliance not because they're
 * actually useful.
 */

/*
 * assign_log_timezone: GUC assign_hook for log_timezone
 */
const char *
assign_log_timezone(const char *value, bool doit, GucSource source)
{
	char	   *result;

	if (pg_strcasecmp(value, "UNKNOWN") == 0)
	{
		/*
		 * UNKNOWN is the value shown as the "default" for log_timezone in
		 * guc.c.  We interpret it as being a complete no-op; we don't change
		 * the timezone setting.  Note that if there is a known timezone
		 * setting, we will return that name rather than UNKNOWN as the
		 * canonical spelling.
		 *
		 * During GUC initialization, since the timezone library isn't set up
		 * yet, pg_get_timezone_name will return NULL and we will leave the
		 * setting as UNKNOWN.	If this isn't overridden from the config file
		 * then pg_timezone_initialize() will eventually select a default
		 * value from the environment.
		 */
		if (doit)
		{
			const char *curzone = pg_get_timezone_name(log_timezone);

			if (curzone)
				value = curzone;
		}
	}
	else
	{
		/*
		 * Otherwise assume it is a timezone name, and try to load it.
		 */
		pg_tz	   *new_tz;

		new_tz = pg_tzset(value);

		if (!new_tz)
		{
			ereport(GUC_complaint_elevel(source),
					(errcode(ERRCODE_INVALID_PARAMETER_VALUE),
					 errmsg("unrecognized time zone name: \"%s\"",
							value)));
			return NULL;
		}

		if (!tz_acceptable(new_tz))
		{
			ereport(GUC_complaint_elevel(source),
					(errcode(ERRCODE_INVALID_PARAMETER_VALUE),
					 errmsg("time zone \"%s\" appears to use leap seconds",
							value),
					 errdetail("PostgreSQL does not support leap seconds.")));
			return NULL;
		}

		if (doit)
		{
			/* Save the changed TZ */
			log_timezone = new_tz;
		}
	}

	/*
	 * If we aren't going to do the assignment, just return OK indicator.
	 */
	if (!doit)
		return value;

	/*
	 * Prepare the canonical string to return.	GUC wants it malloc'd.
	 */
	result = strdup(value);

	return result;
}

/*
 * show_log_timezone: GUC show_hook for log_timezone
 */
const char *
show_log_timezone(void)
{
	const char *tzn;

	tzn = pg_get_timezone_name(log_timezone);

	if (tzn != NULL)
		return tzn;

	return "unknown";
}


/*
 * SET TRANSACTION ISOLATION LEVEL
 */

const char *
assign_XactIsoLevel(const char *value, bool doit, GucSource source)
{
	int			newXactIsoLevel;

	if (strcmp(value, "serializable") == 0)
	{
		newXactIsoLevel = XACT_SERIALIZABLE;
	}
	else if (strcmp(value, "repeatable read") == 0)
	{
		if (doit)
			elog(ERROR, "Greenplum Database does not support REPEATABLE READ transactions.");

		newXactIsoLevel = XACT_REPEATABLE_READ;
	}
	else if (strcmp(value, "read committed") == 0)
	{
		newXactIsoLevel = XACT_READ_COMMITTED;
	}
	else if (strcmp(value, "read uncommitted") == 0)
	{
		newXactIsoLevel = XACT_READ_UNCOMMITTED;
	}
	else if (strcmp(value, "default") == 0)
	{
		newXactIsoLevel = DefaultXactIsoLevel;
	}
	else
		return NULL;

	/* source == PGC_S_OVERRIDE means do it anyway, eg at xact abort */
	if (source != PGC_S_OVERRIDE &&
			newXactIsoLevel != XactIsoLevel && IsTransactionState())
	{
		if (SerializableSnapshot != NULL)
		{
			if (source >= PGC_S_INTERACTIVE)
				ereport(ERROR,
						(errcode(ERRCODE_ACTIVE_SQL_TRANSACTION),
						 errmsg("SET TRANSACTION ISOLATION LEVEL must be called before any query")));
		}
		if (IsSubTransaction())
		{
			if (source >= PGC_S_INTERACTIVE)
				ereport(ERROR,
						(errcode(ERRCODE_ACTIVE_SQL_TRANSACTION),
						 errmsg("SET TRANSACTION ISOLATION LEVEL must not be called in a subtransaction")));
			/* source == PGC_S_OVERRIDE means do it anyway, eg at xact abort */
		}
	}

	if (doit)
		XactIsoLevel = newXactIsoLevel;

	return value;
}

const char *
show_XactIsoLevel(void)
{
	switch (XactIsoLevel)
	{
		case XACT_READ_UNCOMMITTED:
			return "read uncommitted";
		case XACT_READ_COMMITTED:
			return "read committed";
		case XACT_REPEATABLE_READ:
			return "repeatable read";
		case XACT_SERIALIZABLE:
			return "serializable";
		default:
			return "bogus";
	}
}


/*
 * Random number seed
 */

bool
assign_random_seed(double value, bool doit, GucSource source)
{
	/* Can't really roll back on error, so ignore non-interactive setting */
	if (doit && source >= PGC_S_INTERACTIVE)
		DirectFunctionCall1(setseed, Float8GetDatum(value));
	return true;
}

const char *
show_random_seed(void)
{
	return "unavailable";
}


/*
 * encoding handling functions
 */

const char *
assign_client_encoding(const char *value, bool doit, GucSource source)
{
	int			encoding;

	encoding = pg_valid_client_encoding(value);
	if (encoding < 0)
		return NULL;

	/*
	 * Note: if we are in startup phase then SetClientEncoding may not be able
	 * to really set the encoding.	In this case we will assume that the
	 * encoding is okay, and InitializeClientEncoding() will fix things once
	 * initialization is complete.
	 */
	if (SetClientEncoding(encoding, doit) < 0)
	{
		ereport(GUC_complaint_elevel(source),
				(errcode(ERRCODE_FEATURE_NOT_SUPPORTED),
				 errmsg("conversion between %s and %s is not supported",
						value, GetDatabaseEncodingName())));
		return NULL;
	}
	return value;
}


/*
 * SET SESSION AUTHORIZATION
 *
 * When resetting session auth after an error, we can't expect to do catalog
 * lookups.  Hence, the stored form of the value must provide a numeric oid
 * that can be re-used directly.  We store the string in the form of
 * NAMEDATALEN 'x's, followed by T or F to indicate superuserness, followed
 * by the numeric oid, followed by a comma, followed by the role name.
 * This cannot be confused with a plain role name because of the NAMEDATALEN
 * limit on names, so we can tell whether we're being passed an initial
 * role name or a saved/restored value.  (NOTE: we rely on guc.c to have
 * properly truncated any incoming value, but not to truncate already-stored
 * values.	See GUC_IS_NAME processing.)
 */
extern char *session_authorization_string;		/* in guc.c */

const char *
assign_session_authorization(const char *value, bool doit, GucSource source)
{
	Oid			roleid = InvalidOid;
	bool		is_superuser = false;
	const char *actual_rolename = NULL;
	char	   *result;

	if (strspn(value, "x") == NAMEDATALEN &&
		(value[NAMEDATALEN] == 'T' || value[NAMEDATALEN] == 'F'))
	{
		/* might be a saved userid string */
		Oid			savedoid;
		char	   *endptr;

		savedoid = (Oid) strtoul(value + NAMEDATALEN + 1, &endptr, 10);

		if (endptr != value + NAMEDATALEN + 1 && *endptr == ',')
		{
			/* syntactically valid, so break out the data */
			roleid = savedoid;
			is_superuser = (value[NAMEDATALEN] == 'T');
			actual_rolename = endptr + 1;
		}
	}

	if (roleid == InvalidOid)
	{
		/* not a saved ID, so look it up */
		HeapTuple	roleTup;

		if (!IsTransactionState())
		{
			/*
			 * Can't do catalog lookups, so fail.  The upshot of this is that
			 * session_authorization cannot be set in postgresql.conf, which
			 * seems like a good thing anyway.
			 */
			return NULL;
		}

		roleTup = SearchSysCache(AUTHNAME,
								 PointerGetDatum(value),
								 0, 0, 0);
		if (!HeapTupleIsValid(roleTup))
		{
			ereport(GUC_complaint_elevel(source),
					(errcode(ERRCODE_UNDEFINED_OBJECT),
					 errmsg("role \"%s\" does not exist", value)));
			return NULL;
		}

		roleid = HeapTupleGetOid(roleTup);
		is_superuser = ((Form_pg_authid) GETSTRUCT(roleTup))->rolsuper;
		actual_rolename = value;

		ReleaseSysCache(roleTup);
	}

	if (doit)
		SetSessionAuthorization(roleid, is_superuser);

	result = (char *) malloc(NAMEDATALEN + 32 + strlen(actual_rolename));
	if (!result)
		return NULL;

	memset(result, 'x', NAMEDATALEN);

	sprintf(result + NAMEDATALEN, "%c%u,%s",
			is_superuser ? 'T' : 'F',
			roleid,
			actual_rolename);

	return result;
}

const char *
show_session_authorization(void)
{
	/*
	 * Extract the user name from the stored string; see
	 * assign_session_authorization
	 */
	const char *value = session_authorization_string;
	Oid			savedoid;
	char	   *endptr;

	/* If session_authorization hasn't been set in this process, return "" */
	if (value == NULL || value[0] == '\0')
		return "";

	Assert(strspn(value, "x") == NAMEDATALEN &&
		   (value[NAMEDATALEN] == 'T' || value[NAMEDATALEN] == 'F'));

	savedoid = (Oid) strtoul(value + NAMEDATALEN + 1, &endptr, 10);

	Assert(endptr != value + NAMEDATALEN + 1 && *endptr == ',');

	return endptr + 1;
}


/*
 * SET ROLE
 *
 * When resetting session auth after an error, we can't expect to do catalog
 * lookups.  Hence, the stored form of the value must provide a numeric oid
 * that can be re-used directly.  We implement this exactly like SET
 * SESSION AUTHORIZATION.
 *
 * The SQL spec requires "SET ROLE NONE" to unset the role, so we hardwire
 * a translation of "none" to InvalidOid.
 */
extern char *role_string;		/* in guc.c */

const char *
assign_role(const char *value, bool doit, GucSource source)
{
	Oid			roleid = InvalidOid;
	bool		is_superuser = false;
	const char *actual_rolename = value;
	char	   *result;

	if (strspn(value, "x") == NAMEDATALEN &&
		(value[NAMEDATALEN] == 'T' || value[NAMEDATALEN] == 'F'))
	{
		/* might be a saved userid string */
		Oid			savedoid;
		char	   *endptr;

		savedoid = (Oid) strtoul(value + NAMEDATALEN + 1, &endptr, 10);

		if (endptr != value + NAMEDATALEN + 1 && *endptr == ',')
		{
			/* syntactically valid, so break out the data */
			roleid = savedoid;
			is_superuser = (value[NAMEDATALEN] == 'T');
			actual_rolename = endptr + 1;
		}
	}

	if (roleid == InvalidOid &&
		strcmp(actual_rolename, "none") != 0)
	{
		/* not a saved ID, so look it up */
		HeapTuple	roleTup;

		if (!IsTransactionState())
		{
			/*
			 * Can't do catalog lookups, so fail.  The upshot of this is that
			 * role cannot be set in postgresql.conf, which seems like a good
			 * thing anyway.
			 */
			return NULL;
		}

		roleTup = SearchSysCache(AUTHNAME,
								 PointerGetDatum(value),
								 0, 0, 0);
		if (!HeapTupleIsValid(roleTup))
		{
			ereport(GUC_complaint_elevel(source),
					(errcode(ERRCODE_UNDEFINED_OBJECT),
					 errmsg("role \"%s\" does not exist", value)));
			return NULL;
		}

		roleid = HeapTupleGetOid(roleTup);
		is_superuser = ((Form_pg_authid) GETSTRUCT(roleTup))->rolsuper;

		ReleaseSysCache(roleTup);

		/*
		 * Verify that session user is allowed to become this role
		 */
		if (!is_member_of_role(GetSessionUserId(), roleid))
		{
			ereport(GUC_complaint_elevel(source),
					(errcode(ERRCODE_INSUFFICIENT_PRIVILEGE),
					 errmsg("permission denied to set role \"%s\"",
							value)));
			return NULL;
		}
	}

	if (doit)
		SetCurrentRoleId(roleid, is_superuser);

	result = (char *) malloc(NAMEDATALEN + 32 + strlen(actual_rolename));
	if (!result)
		return NULL;

	memset(result, 'x', NAMEDATALEN);

	sprintf(result + NAMEDATALEN, "%c%u,%s",
			is_superuser ? 'T' : 'F',
			roleid,
			actual_rolename);

	return result;
}

const char *
show_role(void)
{
	/*
	 * Extract the role name from the stored string; see assign_role
	 */
	const char *value = role_string;
	Oid			savedoid;
	char	   *endptr;

	/* This special case only applies if no SET ROLE has been done */
	if (value == NULL || strcmp(value, "none") == 0)
		return "none";

	Assert(strspn(value, "x") == NAMEDATALEN &&
		   (value[NAMEDATALEN] == 'T' || value[NAMEDATALEN] == 'F'));

	savedoid = (Oid) strtoul(value + NAMEDATALEN + 1, &endptr, 10);

	Assert(endptr != value + NAMEDATALEN + 1 && *endptr == ',');

	/*
	 * Check that the stored string still matches the effective setting, else
	 * return "none".  This is a kluge to deal with the fact that SET SESSION
	 * AUTHORIZATION logically resets SET ROLE to NONE, but we cannot set the
	 * GUC role variable from assign_session_authorization (because we haven't
	 * got enough info to call set_config_option).
	 */
	if (savedoid != GetCurrentRoleId())
		return "none";

	return endptr + 1;
}<|MERGE_RESOLUTION|>--- conflicted
+++ resolved
@@ -9,11 +9,7 @@
  *
  *
  * IDENTIFICATION
-<<<<<<< HEAD
- *	  $PostgreSQL: pgsql/src/backend/commands/variable.c,v 1.125.2.1 2009/09/03 22:08:22 tgl Exp $
-=======
  *	  $PostgreSQL: pgsql/src/backend/commands/variable.c,v 1.127 2008/03/26 18:48:59 alvherre Exp $
->>>>>>> f260edb1
  *
  *-------------------------------------------------------------------------
  */
