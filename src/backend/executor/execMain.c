/*-------------------------------------------------------------------------
 *
 * execMain.c
 *	  top level executor interface routines
 *
 * INTERFACE ROUTINES
 *	ExecutorStart()
 *	ExecutorRun()
 *	ExecutorEnd()
 *
 *	The old ExecutorMain() has been replaced by ExecutorStart(),
 *	ExecutorRun() and ExecutorEnd()
 *
 *	These three procedures are the external interfaces to the executor.
 *	In each case, the query descriptor is required as an argument.
 *
 *	ExecutorStart() must be called at the beginning of execution of any
 *	query plan and ExecutorEnd() should always be called at the end of
 *	execution of a plan.
 *
 *	ExecutorRun accepts direction and count arguments that specify whether
 *	the plan is to be executed forwards, backwards, and for how many tuples.
 *
 * Portions Copyright (c) 2005-2010, Greenplum inc
 * Portions Copyright (c) 2012-Present Pivotal Software, Inc.
 * Portions Copyright (c) 1996-2009, PostgreSQL Global Development Group
 * Portions Copyright (c) 1994, Regents of the University of California
 *
 *
 * IDENTIFICATION
 *	  $PostgreSQL: pgsql/src/backend/executor/execMain.c,v 1.311 2008/07/26 19:15:35 tgl Exp $
 *
 *-------------------------------------------------------------------------
 */
#include "postgres.h"
#include "gpmon/gpmon.h"

#include "access/heapam.h"
#include "access/aosegfiles.h"
#include "access/appendonlywriter.h"
#include "access/fileam.h"
#include "access/reloptions.h"
#include "access/transam.h"
#include "access/xact.h"
#include "catalog/heap.h"
#include "catalog/namespace.h"
#include "catalog/pg_tablespace.h"
#include "catalog/toasting.h"
#include "catalog/aoseg.h"
#include "catalog/aoblkdir.h"
#include "catalog/aovisimap.h"
#include "catalog/catalog.h"
#include "catalog/pg_attribute_encoding.h"
#include "catalog/pg_type.h"
#include "cdb/cdbpartition.h"
#include "commands/tablecmds.h" /* XXX: temp for get_parts() */
#include "commands/tablespace.h"
#include "commands/trigger.h"
#include "executor/execDML.h"
#include "executor/execdebug.h"
#include "executor/execUtils.h"
#include "executor/instrument.h"
#include "executor/nodeSubplan.h"
#include "libpq/pqformat.h"
#include "miscadmin.h"
#include "nodes/makefuncs.h" /* temporary */
#include "nodes/nodeFuncs.h"
#include "optimizer/clauses.h"
#include "parser/parse_clause.h"
#include "parser/parsetree.h"
#include "storage/bufmgr.h"
#include "storage/lmgr.h"
#include "storage/smgr.h"
#include "utils/acl.h"
#include "utils/builtins.h"
#include "utils/lsyscache.h"
#include "utils/memutils.h"
#include "utils/snapmgr.h"
#include "utils/tqual.h"

#include "utils/ps_status.h"
#include "utils/snapmgr.h"
#include "utils/typcache.h"
#include "utils/workfile_mgr.h"
#include "utils/faultinjector.h"

#include "catalog/pg_statistic.h"
#include "catalog/pg_class.h"

#include "tcop/tcopprot.h"

#include "cdb/cdbappendonlyam.h"
#include "cdb/cdbaocsam.h"
#include "cdb/cdbdisp_query.h"
#include "cdb/cdbdispatchresult.h"
#include "cdb/cdbexplain.h"             /* cdbexplain_sendExecStats() */
#include "cdb/cdbplan.h"
#include "cdb/cdbsrlz.h"
#include "cdb/cdbsubplan.h"
#include "cdb/cdbvars.h"
#include "cdb/ml_ipc.h"
#include "cdb/cdbmotion.h"
#include "cdb/cdbtm.h"
#include "cdb/cdboidsync.h"
#include "cdb/cdbmirroredbufferpool.h"
#include "cdb/cdbpersistentstore.h"
#include "cdb/cdbpersistentfilesysobj.h"
#include "cdb/cdbllize.h"
#include "cdb/memquota.h"
#include "cdb/cdbtargeteddispatch.h"

extern bool cdbpathlocus_querysegmentcatalogs;


/* Hook for plugins to get control in ExecutorRun() */
ExecutorRun_hook_type ExecutorRun_hook = NULL;

typedef struct evalPlanQual
{
	Index		rti;
	EState	   *estate;
	PlanState  *planstate;
	struct evalPlanQual *next;	/* stack of active PlanQual plans */
	struct evalPlanQual *free;	/* list of free PlanQual plans */
} evalPlanQual;

/* decls for local routines only used within this module */
static void InitPlan(QueryDesc *queryDesc, int eflags);
static void ExecCheckPlanOutput(Relation resultRel, List *targetList);
static void ExecEndPlan(PlanState *planstate, EState *estate);
static TupleTableSlot *ExecutePlan(EState *estate, PlanState *planstate,
			CmdType operation,
			long numberTuples,
			ScanDirection direction,
			DestReceiver *dest);
static void ExecSelect(TupleTableSlot *slot,
		   DestReceiver *dest, EState *estate);

static TupleTableSlot *EvalPlanQualNext(EState *estate);
static void EndEvalPlanQual(EState *estate);
static void ExecCheckXactReadOnly(PlannedStmt *plannedstmt);
static void EvalPlanQualStart(evalPlanQual *epq, EState *estate,
				  evalPlanQual *priorepq);
static void EvalPlanQualStop(evalPlanQual *epq);
static void OpenIntoRel(QueryDesc *queryDesc);
static void CloseIntoRel(QueryDesc *queryDesc);
static void intorel_startup(DestReceiver *self, int operation, TupleDesc typeinfo);
static void intorel_receive(TupleTableSlot *slot, DestReceiver *self);
static void intorel_shutdown(DestReceiver *self);
static void intorel_destroy(DestReceiver *self);

static void FillSliceTable(EState *estate, PlannedStmt *stmt);

void ExecCheckRTPerms(List *rangeTable);
void ExecCheckRTEPerms(RangeTblEntry *rte);

/*
 * For a partitioned insert target only:  
 * This type represents an entry in the per-part hash table stored at
 * estate->es_partition_state->result_partition_hash.   The table maps 
 * part OID -> ResultRelInfo and avoids repeated calculation of the
 * result information.
 */
typedef struct ResultPartHashEntry 
{
	Oid targetid; /* OID of part relation */
	int offset; /* Index ResultRelInfo in es_result_partitions */
} ResultPartHashEntry;


typedef struct CopyDirectDispatchToSliceContext
{
	plan_tree_base_prefix	base; /* Required prefix for plan_tree_walker/mutator */
	EState					*estate; /* EState instance */
} CopyDirectDispatchToSliceContext;

static bool CopyDirectDispatchFromPlanToSliceTableWalker( Node *node, CopyDirectDispatchToSliceContext *context);

static void
CopyDirectDispatchToSlice( Plan *ddPlan, int sliceId, CopyDirectDispatchToSliceContext *context)
{
	EState	*estate = context->estate;
	Slice *slice = (Slice *)list_nth(estate->es_sliceTable->slices, sliceId);

	Assert( ! slice->directDispatch.isDirectDispatch );	/* should not have been set by some other process */
	Assert(ddPlan != NULL);

	if ( ddPlan->directDispatch.isDirectDispatch)
	{
		slice->directDispatch.isDirectDispatch = true;
		slice->directDispatch.contentIds = list_copy(ddPlan->directDispatch.contentIds);
	}
}

static bool
CopyDirectDispatchFromPlanToSliceTableWalker( Node *node, CopyDirectDispatchToSliceContext *context)
{
	int sliceId = -1;
	Plan *ddPlan = NULL;

	if (node == NULL)
		return false;

	if (IsA(node, Motion))
	{
		Motion *motion = (Motion *) node;

		ddPlan = (Plan*)node;
		sliceId = motion->motionID;
	}

	if (ddPlan != NULL)
	{
		CopyDirectDispatchToSlice(ddPlan, sliceId, context);
	}
	return plan_tree_walker(node, CopyDirectDispatchFromPlanToSliceTableWalker, context);
}

static void
CopyDirectDispatchFromPlanToSliceTable(PlannedStmt *stmt, EState *estate)
{
	CopyDirectDispatchToSliceContext context;
	exec_init_plan_tree_base(&context.base, stmt);
	context.estate = estate;
	CopyDirectDispatchToSlice( stmt->planTree, 0, &context);
	CopyDirectDispatchFromPlanToSliceTableWalker((Node *) stmt->planTree, &context);
}

/* ----------------------------------------------------------------
 *		ExecutorStart
 *
 *		This routine must be called at the beginning of any execution of any
 *		query plan
 *
 * Takes a QueryDesc previously created by CreateQueryDesc (it's not real
 * clear why we bother to separate the two functions, but...).	The tupDesc
 * field of the QueryDesc is filled in to describe the tuples that will be
 * returned, and the internal fields (estate and planstate) are set up.
 *
 * eflags contains flag bits as described in executor.h.
 *
 * NB: the CurrentMemoryContext when this is called will become the parent
 * of the per-query context used for this Executor invocation.
 *
 * MPP: In here we take care of setting up all the necessary items that
 * will be needed to service the query, such as setting up interconnect,
 * and dispatching the query. Any other items in the future
 * must be added here.
 * ----------------------------------------------------------------
 */
void
ExecutorStart(QueryDesc *queryDesc, int eflags)
{
	EState	   *estate;
	MemoryContext oldcontext;
	GpExecIdentity exec_identity;
	bool		shouldDispatch;
	bool		needDtxTwoPhase;
	QueryDispatchDesc *ddesc;

	/* sanity checks: queryDesc must not be started already */
	Assert(queryDesc != NULL);
	Assert(queryDesc->estate == NULL);
	Assert(queryDesc->plannedstmt != NULL);

	PlannedStmt *plannedStmt = queryDesc->plannedstmt;

	if (MEMORY_OWNER_TYPE_Undefined == plannedStmt->memoryAccountId)
	{
		plannedStmt->memoryAccountId = MemoryAccounting_CreateAccount(0, MEMORY_OWNER_TYPE_EXECUTOR);
	}

	START_MEMORY_ACCOUNT(plannedStmt->memoryAccountId);

	Assert(queryDesc->plannedstmt->intoPolicy == NULL
		   || queryDesc->plannedstmt->intoPolicy->ptype == POLICYTYPE_PARTITIONED);

	/**
	 * Perfmon related stuff.
	 */
	if (gp_enable_gpperfmon
		&& Gp_role == GP_ROLE_DISPATCH
		&& queryDesc->gpmon_pkt)
	{
		gpmon_qlog_query_start(queryDesc->gpmon_pkt);
	}

	/**
	 * Distribute memory to operators.
	 */
	if (Gp_role == GP_ROLE_DISPATCH)
	{
		if (!IsResManagerMemoryPolicyNone() &&
			LogResManagerMemory())
		{
			elog(GP_RESMANAGER_MEMORY_LOG_LEVEL, "query requested %.0fKB of memory",
				 (double) queryDesc->plannedstmt->query_mem / 1024.0);
		}

		/**
		 * There are some statements that do not go through the resource queue, so we cannot
		 * put in a strong assert here. Someday, we should fix resource queues.
		 */
		if (queryDesc->plannedstmt->query_mem > 0)
		{
			switch(*gp_resmanager_memory_policy)
			{
				case RESMANAGER_MEMORY_POLICY_AUTO:
					PolicyAutoAssignOperatorMemoryKB(queryDesc->plannedstmt,
													 queryDesc->plannedstmt->query_mem);
					break;
				case RESMANAGER_MEMORY_POLICY_EAGER_FREE:
					PolicyEagerFreeAssignOperatorMemoryKB(queryDesc->plannedstmt,
														  queryDesc->plannedstmt->query_mem);
					break;
				default:
					Assert(IsResManagerMemoryPolicyNone());
					break;
			}
		}
	}

	/*
	 * If the transaction is read-only, we need to check if any writes are
	 * planned to non-temporary tables.  EXPLAIN is considered read-only.
	 */
	if ((XactReadOnly || Gp_role == GP_ROLE_DISPATCH) && !(eflags & EXEC_FLAG_EXPLAIN_ONLY))
		ExecCheckXactReadOnly(queryDesc->plannedstmt);

	/*
	 * Build EState, switch into per-query memory context for startup.
	 */
	estate = CreateExecutorState();
	queryDesc->estate = estate;

	oldcontext = MemoryContextSwitchTo(estate->es_query_cxt);

	/**
	 * Attached the plannedstmt from queryDesc
	 */
	estate->es_plannedstmt = queryDesc->plannedstmt;

	/*
	 * Fill in parameters, if any, from queryDesc
	 */
	estate->es_param_list_info = queryDesc->params;

	if (queryDesc->plannedstmt->nParamExec > 0)
		estate->es_param_exec_vals = (ParamExecData *)
			palloc0(queryDesc->plannedstmt->nParamExec * sizeof(ParamExecData));

	/*
	 * If non-read-only query, set the command ID to mark output tuples with
	 */
	switch (queryDesc->operation)
	{
		case CMD_SELECT:
			/* SELECT INTO and SELECT FOR UPDATE/SHARE need to mark tuples */
			if (queryDesc->plannedstmt->intoClause != NULL ||
				queryDesc->plannedstmt->rowMarks != NIL)
				estate->es_output_cid = GetCurrentCommandId(true);
			break;

		case CMD_INSERT:
		case CMD_DELETE:
		case CMD_UPDATE:
			estate->es_output_cid = GetCurrentCommandId(true);
			break;

		default:
			elog(ERROR, "unrecognized operation code: %d",
				 (int) queryDesc->operation);
			break;
	}

	/*
	 * Copy other important information into the EState
	 */
	estate->es_snapshot = RegisterSnapshot(queryDesc->snapshot);
	estate->es_crosscheck_snapshot = RegisterSnapshot(queryDesc->crosscheck_snapshot);
	estate->es_instrument = queryDesc->doInstrument;
	estate->showstatctx = queryDesc->showstatctx;

	/*
	 * Shared input info is needed when ROLE_EXECUTE or sequential plan
	 */
	estate->es_sharenode = (List **) palloc0(sizeof(List *));

	/*
	 * Initialize the motion layer for this query.
	 *
	 * NOTE: need to be in estate->es_query_cxt before the call.
	 */
	initMotionLayerStructs((MotionLayerState **)&estate->motionlayer_context);

	/* Reset workfile disk full flag */
	WorkfileDiskspace_SetFull(false /* isFull */);
	/* Initialize per-query resource (diskspace) tracking */
	WorkfileQueryspace_InitEntry(gp_session_id, gp_command_count);

	/*
	 * Handling of the Slice table depends on context.
	 */
	if (Gp_role == GP_ROLE_DISPATCH && queryDesc->plannedstmt->planTree->dispatch == DISPATCH_PARALLEL)
	{
		ddesc = makeNode(QueryDispatchDesc);
		queryDesc->ddesc = ddesc;

		if (queryDesc->dest->mydest == DestIntoRel)
			queryDesc->ddesc->validate_reloptions = false;
		else
			queryDesc->ddesc->validate_reloptions = true;

		/*
		 * If this is an extended query (normally cursor or bind/exec) - before
		 * starting the portal, we need to make sure that the shared snapshot is
		 * already set by a writer gang, or the cursor query readers will
		 * timeout waiting for one that may not exist (in some cases). Therefore
		 * we insert a small hack here and dispatch a SET query that will do it
		 * for us. (This is also done in performOpenCursor() for the simple
		 * query protocol).
		 *
		 * MPP-7504/MPP-7448: We also call this down inside the dispatcher after
		 * the pre-dispatch evaluator has run.
		 */
		if (queryDesc->extended_query)
		{
			verify_shared_snapshot_ready();
		}

		/* Set up blank slice table to be filled in during InitPlan. */
		InitSliceTable(estate, queryDesc->plannedstmt->nMotionNodes, queryDesc->plannedstmt->nInitPlans);

		/**
		 * Copy direct dispatch decisions out of the plan and into the slice table.  Must be done after slice table is built.
		 * Note that this needs to happen whether or not the plan contains direct dispatch decisions. This
		 * is because the direct dispatch partially forgets some of the decisions it has taken.
		 **/
		if (gp_enable_direct_dispatch)
		{
			CopyDirectDispatchFromPlanToSliceTable(queryDesc->plannedstmt, estate );
		}

		/* Pass EXPLAIN ANALYZE flag to qExecs. */
		estate->es_sliceTable->doInstrument = queryDesc->doInstrument;

		/* set our global sliceid variable for elog. */
		currentSliceId = LocallyExecutingSliceIndex(estate);

		/* Determine OIDs for into relation, if any */
		if (queryDesc->plannedstmt->intoClause != NULL)
		{
			IntoClause *intoClause = queryDesc->plannedstmt->intoClause;
			Oid         reltablespace;

			cdb_sync_oid_to_segments();

			/* MPP-10329 - must always dispatch the tablespace */
			if (intoClause->tableSpaceName)
			{
				reltablespace = get_tablespace_oid(intoClause->tableSpaceName, false);
				ddesc->intoTableSpaceName = intoClause->tableSpaceName;
			}
			else
			{
				reltablespace = GetDefaultTablespace(intoClause->rel->istemp);

				/* Need the real tablespace id for dispatch */
				if (!OidIsValid(reltablespace))
					reltablespace = MyDatabaseTableSpace;

				ddesc->intoTableSpaceName = get_tablespace_name(reltablespace);
			}
		}
	}
	else if (Gp_role == GP_ROLE_EXECUTE)
	{
		ddesc = queryDesc->ddesc;

		/* qDisp should have sent us a slice table via MPPEXEC */
		if (ddesc && ddesc->sliceTable != NULL)
		{
			SliceTable *sliceTable;
			Slice	   *slice;

			sliceTable = queryDesc->ddesc->sliceTable;
			Assert(IsA(sliceTable, SliceTable));
			slice = (Slice *)list_nth(sliceTable->slices, sliceTable->localSlice);
			Assert(IsA(slice, Slice));

			estate->es_sliceTable = sliceTable;
			estate->es_cursorPositions = queryDesc->ddesc->cursorPositions;

			estate->currentSliceIdInPlan = slice->rootIndex;
			estate->currentExecutingSliceId = slice->rootIndex;

			/* set our global sliceid variable for elog. */
			currentSliceId = LocallyExecutingSliceIndex(estate);

			/* Should we collect statistics for EXPLAIN ANALYZE? */
			estate->es_instrument = sliceTable->doInstrument;
			queryDesc->doInstrument = sliceTable->doInstrument;
		}

		/* InitPlan() will acquire locks by walking the entire plan
		 * tree -- we'd like to avoid acquiring the locks until
		 * *after* we've set up the interconnect */
		if (queryDesc->plannedstmt->nMotionNodes > 0)
		{
			int			i;

			PG_TRY();
			{
				for (i=1; i <= queryDesc->plannedstmt->nMotionNodes; i++)
				{
					InitMotionLayerNode(estate->motionlayer_context, i);
				}

				estate->es_interconnect_is_setup = true;

				Assert(!estate->interconnect_context);
				SetupInterconnect(estate);

				SIMPLE_FAULT_INJECTOR(QEGotSnapshotAndInterconnect);
				Assert(estate->interconnect_context);
			}
			PG_CATCH();
			{
				mppExecutorCleanup(queryDesc);
				PG_RE_THROW();
			}
			PG_END_TRY();
		}
	}

	/*
	 * We don't eliminate aliens if we don't have an MPP plan
	 * or we are executing on master.
	 *
	 * TODO: eliminate aliens even on master, if not EXPLAIN ANALYZE
	 */
	estate->eliminateAliens = execute_pruned_plan && queryDesc->plannedstmt->nMotionNodes > 0 && Gp_segment != -1;

	/*
	 * Assign a Motion Node to every Plan Node. This makes it
	 * easy to identify which slice any Node belongs to
	 */
	AssignParentMotionToPlanNodes(queryDesc->plannedstmt);

	/* If the interconnect has been set up; we need to catch any
	 * errors to shut it down -- so we have to wrap InitPlan in a PG_TRY() block. */
	PG_TRY();
	{
		/*
		 * Initialize the plan state tree
		 */
		Assert(CurrentMemoryContext == estate->es_query_cxt);
		InitPlan(queryDesc, eflags);

		Assert(queryDesc->planstate);

		if (Gp_role == GP_ROLE_DISPATCH &&
			queryDesc->plannedstmt->planTree->dispatch == DISPATCH_PARALLEL)
		{
			/* Assign gang descriptions to the root slices of the slice forest. */
			InitRootSlices(queryDesc);

			if (!(eflags & EXEC_FLAG_EXPLAIN_ONLY))
			{
				/*
				 * Since we intend to execute the plan, inventory the slice tree,
				 * allocate gangs, and associate them with slices.
				 *
				 * For now, always use segment 'gp_singleton_segindex' for
				 * singleton gangs.
				 *
				 * On return, gangs have been allocated and CDBProcess lists have
				 * been filled in in the slice table.)
				 */
				AssignGangs(queryDesc);
			}
		}

#ifdef USE_ASSERT_CHECKING
		AssertSliceTableIsValid((struct SliceTable *) estate->es_sliceTable, queryDesc->plannedstmt);
#endif

		if (Debug_print_slice_table && Gp_role == GP_ROLE_DISPATCH)
			elog_node_display(DEBUG3, "slice table", estate->es_sliceTable, true);

		/*
		 * If we're running as a QE and there's a slice table in our queryDesc,
		 * then we need to finish the EState setup we prepared for back in
		 * CdbExecQuery.
		 */
		if (Gp_role == GP_ROLE_EXECUTE && estate->es_sliceTable != NULL)
		{
			MotionState *motionstate = NULL;

			/*
			 * Note that, at this point on a QE, the estate is setup (based on the
			 * slice table transmitted from the QD via MPPEXEC) so that fields
			 * es_sliceTable, cur_root_idx and es_cur_slice_idx are correct for
			 * the QE.
			 *
			 * If responsible for a non-root slice, arrange to enter the plan at the
			 * slice's sending Motion node rather than at the top.
			 */
			if (LocallyExecutingSliceIndex(estate) != RootSliceIndex(estate))
			{
				motionstate = getMotionState(queryDesc->planstate, LocallyExecutingSliceIndex(estate));
				Assert(motionstate != NULL && IsA(motionstate, MotionState));

				/* Patch Motion node so it looks like a top node. */
				motionstate->ps.plan->nMotionNodes = estate->es_sliceTable->nMotions;
			}

			if (Debug_print_slice_table)
				elog_node_display(DEBUG3, "slice table", estate->es_sliceTable, true);

			if (gp_log_interconnect >= GPVARS_VERBOSITY_DEBUG)
				elog(DEBUG1, "seg%d executing slice%d under root slice%d",
					 Gp_segment,
					 LocallyExecutingSliceIndex(estate),
					 RootSliceIndex(estate));
		}

		/*
		 * Are we going to dispatch this plan parallel?  Only if we're running as
		 * a QD and the plan is a parallel plan.
		 */
		if (Gp_role == GP_ROLE_DISPATCH &&
			queryDesc->plannedstmt->planTree->dispatch == DISPATCH_PARALLEL &&
			!(eflags & EXEC_FLAG_EXPLAIN_ONLY))
		{
			shouldDispatch = true;
		}
		else
		{
			shouldDispatch = false;
		}

		/*
		 * if in dispatch mode, time to serialize plan and query
		 * trees, and fire off cdb_exec command to each of the qexecs
		 */
		if (shouldDispatch)
		{
			/*
			 * MPP-2869: preprocess_initplans() may
			 * dispatch. (interacted with MPP-2859, which caused an
			 * initPlan to do a write which should have happened in
			 * main body of query) We need to call
			 * ExecutorSaysTransactionDoesWrites() before any dispatch
			 * work for this query.
			 */
			needDtxTwoPhase = ExecutorSaysTransactionDoesWrites();
			dtmPreCommand("ExecutorStart", "(none)", queryDesc->plannedstmt,
						  needDtxTwoPhase, true /* wantSnapshot */, queryDesc->extended_query );

			queryDesc->ddesc->sliceTable = estate->es_sliceTable;

			queryDesc->ddesc->oidAssignments = GetAssignedOidsForDispatch();

			/*
			 * First, see whether we need to pre-execute any initPlan subplans.
			 */
			if (queryDesc->plannedstmt->nParamExec > 0)
			{
				preprocess_initplans(queryDesc);

				/*
				 * Copy the values of the preprocessed subplans to the
				 * external parameters.
				 */
				queryDesc->params = addRemoteExecParamsToParamList(queryDesc->plannedstmt,
																   queryDesc->params,
																   queryDesc->estate->es_param_exec_vals);
			}

			/*
			 * This call returns after launching the threads that send the
			 * plan to the appropriate segdbs.  It does not wait for them to
			 * finish unless an error is detected before all slices have been
			 * dispatched.
			 */
			CdbDispatchPlan(queryDesc, needDtxTwoPhase, true, estate->dispatcherState);
		}

		/*
		 * Get executor identity (who does the executor serve). we can assume
		 * Forward scan direction for now just for retrieving the identity.
		 */
		if (!(eflags & EXEC_FLAG_EXPLAIN_ONLY))
			exec_identity = getGpExecIdentity(queryDesc, ForwardScanDirection, estate);
		else
			exec_identity = GP_IGNORE;

		/* non-root on QE */
		if (exec_identity == GP_NON_ROOT_ON_QE)
		{
			MotionState *motionState = getMotionState(queryDesc->planstate, LocallyExecutingSliceIndex(estate));

			Assert(motionState);

			Assert(IsA(motionState->ps.plan, Motion));

			/* update the connection information, if needed */
			if (((PlanState *) motionState)->plan->nMotionNodes > 0)
			{
				ExecUpdateTransportState((PlanState *)motionState,
										 estate->interconnect_context);
			}
		}
		else if (exec_identity == GP_ROOT_SLICE)
		{
			/* Run a root slice. */
			if (queryDesc->planstate != NULL &&
				queryDesc->planstate->plan->nMotionNodes > 0 && !estate->es_interconnect_is_setup)
			{
				estate->es_interconnect_is_setup = true;

				Assert(!estate->interconnect_context);
				SetupInterconnect(estate);
				Assert(estate->interconnect_context);
			}
			if (estate->es_interconnect_is_setup)
			{
				ExecUpdateTransportState(queryDesc->planstate,
										 estate->interconnect_context);
			}
		}
		else if (exec_identity != GP_IGNORE)
		{
			/* should never happen */
			Assert(!"unsupported parallel execution strategy");
		}

		if(estate->es_interconnect_is_setup)
			Assert(estate->interconnect_context != NULL);

	}
	PG_CATCH();
	{
		mppExecutorCleanup(queryDesc);
		PG_RE_THROW();
	}
	PG_END_TRY();

	if (DEBUG1 >= log_min_messages)
	{
		char		msec_str[32];
		switch (check_log_duration(msec_str, false))
		{
			case 1:
			case 2:
				ereport(LOG, (errmsg("duration to ExecutorStart end: %s ms", msec_str)));
				break;
		}
	}

	END_MEMORY_ACCOUNT();

	MemoryContextSwitchTo(oldcontext);
}

/* ----------------------------------------------------------------
 *		ExecutorRun
 *
 *		This is the main routine of the executor module. It accepts
 *		the query descriptor from the traffic cop and executes the
 *		query plan.
 *
 *		ExecutorStart must have been called already.
 *
 *		If direction is NoMovementScanDirection then nothing is done
 *		except to start up/shut down the destination.  Otherwise,
 *		we retrieve up to 'count' tuples in the specified direction.
 *
 *		Note: count = 0 is interpreted as no portal limit, i.e., run to
 *		completion.
 *
 *		We provide a function hook variable that lets loadable plugins
 *		get control when ExecutorRun is called.  Such a plugin would
 *		normally call standard_ExecutorRun().
 *
 *		MPP: In here we must ensure to only run the plan and not call
 *		any setup/teardown items (unless in a CATCH block).
 *
 * ----------------------------------------------------------------
 */
TupleTableSlot *
ExecutorRun(QueryDesc *queryDesc,
			ScanDirection direction, long count)
{
	TupleTableSlot *result;

	if (ExecutorRun_hook)
		result = (*ExecutorRun_hook) (queryDesc, direction, count);
	else
		result = standard_ExecutorRun(queryDesc, direction, count);
	return result;
}

TupleTableSlot *
standard_ExecutorRun(QueryDesc *queryDesc,
					 ScanDirection direction, long count)
{
	EState	   *estate;
	CmdType		operation;
	DestReceiver *dest;
	bool		sendTuples;
	TupleTableSlot *result = NULL;
	MemoryContext oldcontext;
	/*
	 * NOTE: Any local vars that are set in the PG_TRY block and examined in the
	 * PG_CATCH block should be declared 'volatile'. (setjmp shenanigans)
	 */
	Slice              *currentSlice;
	GpExecIdentity		exec_identity;

	/* sanity checks */
	Assert(queryDesc != NULL);

	estate = queryDesc->estate;

	Assert(estate != NULL);

	Assert(NULL != queryDesc->plannedstmt && MEMORY_OWNER_TYPE_Undefined != queryDesc->plannedstmt->memoryAccountId);

	START_MEMORY_ACCOUNT(queryDesc->plannedstmt->memoryAccountId);

	/*
	 * Switch into per-query memory context
	 */
	oldcontext = MemoryContextSwitchTo(estate->es_query_cxt);

	/*
     * CDB: Update global slice id for log messages.
     */
    currentSlice = getCurrentSlice(estate, LocallyExecutingSliceIndex(estate));
    if (currentSlice)
    {
        if (Gp_role == GP_ROLE_EXECUTE ||
            sliceRunsOnQD(currentSlice))
            currentSliceId = currentSlice->sliceIndex;
    }

	/*
	 * extract information from the query descriptor and the query feature.
	 */
	operation = queryDesc->operation;
	dest = queryDesc->dest;

	/*
	 * startup tuple receiver, if we will be emitting tuples
	 */
	estate->es_processed = 0;
	estate->es_lastoid = InvalidOid;

	sendTuples = (queryDesc->tupDesc != NULL &&
				  (operation == CMD_SELECT ||
				   queryDesc->plannedstmt->returningLists));

	if (sendTuples)
		(*dest->rStartup) (dest, operation, queryDesc->tupDesc);

	/*
	 * Need a try/catch block here so that if an ereport is called from
	 * within ExecutePlan, we can clean up by calling CdbCheckDispatchResult.
	 * This cleans up the asynchronous commands running through the threads launched from
	 * CdbDispatchCommand.
	 */
	PG_TRY();
	{
		/*
		 * Run the plan locally.  There are three ways;
		 *
		 * 1. Do nothing
		 * 2. Run a root slice
		 * 3. Run a non-root slice on a QE.
		 *
		 * Here we decide what is our identity -- root slice, non-root
		 * on QE or other (in which case we do nothing), and then run
		 * the plan if required. For more information see
		 * getGpExecIdentity() in execUtils.
		 */
		exec_identity = getGpExecIdentity(queryDesc, direction, estate);

		if (exec_identity == GP_IGNORE)
		{
			result = NULL;
		}
		else if (exec_identity == GP_NON_ROOT_ON_QE)
		{
			/*
			 * Run a non-root slice on a QE.
			 *
			 * Since the top Plan node is a (Sending) Motion, run the plan
			 * forward to completion. The plan won't return tuples locally
			 * (tuples go out over the interconnect), so the destination is
			 * uninteresting.  The command type should be SELECT, however, to
			 * avoid other sorts of DML processing..
			 *
			 * This is the center of slice plan activity -- here we arrange to
			 * blunder into the middle of the plan rather than entering at the
			 * root.
			 */

			MotionState *motionState = getMotionState(queryDesc->planstate, LocallyExecutingSliceIndex(estate));

			Assert(motionState);

			result = ExecutePlan(estate,
								 (PlanState *) motionState,
								 CMD_SELECT,
								 0,
								 ForwardScanDirection,
								 dest);
		}
		else if (exec_identity == GP_ROOT_SLICE)
		{
			/*
			 * Run a root slice
			 * It corresponds to the "normal" path through the executor
			 * in that we enter the plan at the top and count on the
			 * motion nodes at the fringe of the top slice to return
			 * without ever calling nodes below them.
			 */
			result = ExecutePlan(estate,
								 queryDesc->planstate,
								 operation,
								 count,
								 direction,
								 dest);
		}
		else
		{
			/* should never happen */
			Assert(!"undefined parallel execution strategy");
		}

		/*
		 * if result is null we got end-of-stream. We need to mark it
		 * since with a cursor end-of-stream will only be received with
		 * the fetch that returns the last tuple. ExecutorEnd needs to
		 * know if EOS was received in order to do the right cleanup.
		 */
		if(result == NULL)
			estate->es_got_eos = true;
    }
	PG_CATCH();
	{
        /* If EXPLAIN ANALYZE, let qExec try to return stats to qDisp. */
        if (estate->es_sliceTable &&
            estate->es_sliceTable->doInstrument &&
            Gp_role == GP_ROLE_EXECUTE)
        {
            PG_TRY();
            {
                cdbexplain_sendExecStats(queryDesc);
            }
            PG_CATCH();
            {
                /* Close down interconnect etc. */
				mppExecutorCleanup(queryDesc);
		        PG_RE_THROW();
            }
            PG_END_TRY();
        }

        /* Close down interconnect etc. */
		mppExecutorCleanup(queryDesc);
		PG_RE_THROW();
	}
	PG_END_TRY();

	/*
	 * shutdown tuple receiver, if we started it
	 */
	if (sendTuples)
		(*dest->rShutdown) (dest);

	MemoryContextSwitchTo(oldcontext);
	END_MEMORY_ACCOUNT();

	return result;
}

/* ----------------------------------------------------------------
 *		ExecutorEnd
 *
 *		This routine must be called at the end of execution of any
 *		query plan
 * ----------------------------------------------------------------
 */
void
ExecutorEnd(QueryDesc *queryDesc)
{
	EState	   *estate;
	MemoryContext oldcontext;

	/* sanity checks */
	Assert(queryDesc != NULL);

	estate = queryDesc->estate;

	Assert(estate != NULL);

	Assert(NULL != queryDesc->plannedstmt && MEMORY_OWNER_TYPE_Undefined != queryDesc->plannedstmt->memoryAccountId);

	START_MEMORY_ACCOUNT(queryDesc->plannedstmt->memoryAccountId);

	if (DEBUG1 >= log_min_messages)
	{
		char		msec_str[32];
		switch (check_log_duration(msec_str, false))
		{
			case 1:
			case 2:
				ereport(LOG, (errmsg("duration to ExecutorEnd starting: %s ms", msec_str)));
				break;
		}
	}

	if (gp_partitioning_dynamic_selection_log &&
		estate->dynamicTableScanInfo != NULL &&
		estate->dynamicTableScanInfo->numScans > 0)
	{
		for (int scanNo = 0; scanNo < estate->dynamicTableScanInfo->numScans; scanNo++)
		{
			dumpDynamicTableScanPidIndex(estate, scanNo);
		}
	}

	/*
	 * Switch into per-query memory context to run ExecEndPlan
	 */
	oldcontext = MemoryContextSwitchTo(estate->es_query_cxt);

    /*
     * If EXPLAIN ANALYZE, qExec returns stats to qDisp now.
     */
    if (estate->es_sliceTable &&
        estate->es_sliceTable->doInstrument &&
        Gp_role == GP_ROLE_EXECUTE)
        cdbexplain_sendExecStats(queryDesc);

	/*
	 * if needed, collect mpp dispatch results and tear down
	 * all mpp specific resources (interconnect, seq server).
	 */
	PG_TRY();
	{
		mppExecutorFinishup(queryDesc);
	}
	PG_CATCH();
	{
		/*
		 * we got an error. do all the necessary cleanup.
		 */
		mppExecutorCleanup(queryDesc);

		/*
		 * Remove our own query's motion layer.
		 */
		RemoveMotionLayer(estate->motionlayer_context, true);

		/*
		 * Release EState and per-query memory context.
		 */
		FreeExecutorState(estate);

		PG_RE_THROW();
	}
	PG_END_TRY();

    /*
     * If normal termination, let each operator clean itself up.
     * Otherwise don't risk it... an error might have left some
     * structures in an inconsistent state.
     */
	ExecEndPlan(queryDesc->planstate, estate);

	WorkfileQueryspace_ReleaseEntry();

	/*
	 * Release any gangs we may have assigned.
	 */
	if (Gp_role == GP_ROLE_DISPATCH && queryDesc->plannedstmt->planTree->dispatch == DISPATCH_PARALLEL)
		ReleaseGangs(queryDesc);

	/*
	 * Remove our own query's motion layer.
	 */
	RemoveMotionLayer(estate->motionlayer_context, true);

	/*
	 * Close the SELECT INTO relation if any
	 */
	if (estate->es_select_into)
		CloseIntoRel(queryDesc);

	/* do away with our snapshots */
	UnregisterSnapshot(estate->es_snapshot);
	UnregisterSnapshot(estate->es_crosscheck_snapshot);

	/*
	 * Must switch out of context before destroying it
	 */
	MemoryContextSwitchTo(oldcontext);

	queryDesc->es_processed = estate->es_processed;
	queryDesc->es_lastoid = estate->es_lastoid;

	/*
	 * Release EState and per-query memory context
	 */
	FreeExecutorState(estate);
	
	/**
	 * Perfmon related stuff.
	 */
	if (gp_enable_gpperfmon 
			&& Gp_role == GP_ROLE_DISPATCH
			&& queryDesc->gpmon_pkt)
	{			
		gpmon_qlog_query_end(queryDesc->gpmon_pkt);
		queryDesc->gpmon_pkt = NULL;
	}

	/* Reset queryDesc fields that no longer point to anything */
	queryDesc->tupDesc = NULL;
	queryDesc->estate = NULL;
	queryDesc->planstate = NULL;
	if (DEBUG1 >= log_min_messages)
	{
		char		msec_str[32];
		switch (check_log_duration(msec_str, false))
		{
			case 1:
			case 2:
				ereport(LOG, (errmsg("duration to ExecutorEnd end: %s ms", msec_str)));
				break;
		}
	}
	END_MEMORY_ACCOUNT();

	ReportOOMConsumption();
}

/* ----------------------------------------------------------------
 *		ExecutorRewind
 *
 *		This routine may be called on an open queryDesc to rewind it
 *		to the start.
 * ----------------------------------------------------------------
 */
void
ExecutorRewind(QueryDesc *queryDesc)
{
	EState	   *estate;
	MemoryContext oldcontext;

	/* sanity checks */
	Assert(queryDesc != NULL);

	estate = queryDesc->estate;

	Assert(estate != NULL);

	Assert(NULL != queryDesc->plannedstmt && MEMORY_OWNER_TYPE_Undefined != queryDesc->plannedstmt->memoryAccountId);

	START_MEMORY_ACCOUNT(queryDesc->plannedstmt->memoryAccountId);

	/* It's probably not sensible to rescan updating queries */
	Assert(queryDesc->operation == CMD_SELECT);

	/*
	 * Switch into per-query memory context
	 */
	oldcontext = MemoryContextSwitchTo(estate->es_query_cxt);

	/*
	 * rescan plan
	 */
	ExecReScan(queryDesc->planstate, NULL);

	MemoryContextSwitchTo(oldcontext);

	END_MEMORY_ACCOUNT();
}


/*
 * ExecCheckRTPerms
 *		Check access permissions for all relations listed in a range table.
 */
void
ExecCheckRTPerms(List *rangeTable)
{
	ListCell   *l;

	foreach(l, rangeTable)
	{
		ExecCheckRTEPerms((RangeTblEntry *) lfirst(l));
	}
}

/*
 * ExecCheckRTEPerms
 *		Check access permissions for a single RTE.
 */
void
ExecCheckRTEPerms(RangeTblEntry *rte)
{
	AclMode		requiredPerms;
	Oid			relOid;
	Oid			userid;

	/*
	 * Only plain-relation RTEs need to be checked here.  Function RTEs are
	 * checked by init_fcache when the function is prepared for execution.
	 * Join, subquery, and special RTEs need no checks.
	 */
	if (rte->rtekind != RTE_RELATION)
		return;

	/*
	 * No work if requiredPerms is empty.
	 */
	requiredPerms = rte->requiredPerms;
	if (requiredPerms == 0)
		return;

	relOid = rte->relid;

	/*
	 * userid to check as: current user unless we have a setuid indication.
	 *
	 * Note: GetUserId() is presently fast enough that there's no harm in
	 * calling it separately for each RTE.	If that stops being true, we could
	 * call it once in ExecCheckRTPerms and pass the userid down from there.
	 * But for now, no need for the extra clutter.
	 */
	userid = rte->checkAsUser ? rte->checkAsUser : GetUserId();

	/*
	 * We must have *all* the requiredPerms bits, so use aclmask not aclcheck.
	 */
	if (pg_class_aclmask(relOid, userid, requiredPerms, ACLMASK_ALL)
		!= requiredPerms)
	{
		/*
		 * If the table is a partition, return an error message that includes
		 * the name of the parent table.
		 */
		const char *rel_name = get_rel_name_partition(relOid);
		aclcheck_error(ACLCHECK_NO_PRIV, ACL_KIND_CLASS, rel_name);
	}
}

/*
 * This function is used to check if the current statement will perform any writes.
 * It is used to enforce:
 *  (1) read-only mode (both fts and transcation isolation level read only)
 *      as well as
 *  (2) to keep track of when a distributed transaction becomes
 *      "dirty" and will require 2pc.
 Check that the query does not imply any writes to non-temp tables.
 */
static void
ExecCheckXactReadOnly(PlannedStmt *plannedstmt)
{
	ListCell   *l;
    int         rti;
    bool		changesTempTables = false;

	/*
	 * CREATE TABLE AS or SELECT INTO?
	 *
	 * XXX should we allow this if the destination is temp?
	 */
	if (plannedstmt->intoClause != NULL)
	{
		Assert(plannedstmt->intoClause->rel);
		if (plannedstmt->intoClause->rel->istemp)
			changesTempTables = true;
		else
			goto fail;
	}

	/* Fail if write permissions are requested on any non-temp table */
    rti = 0;
	foreach(l, plannedstmt->rtable)
	{
		RangeTblEntry *rte = (RangeTblEntry *) lfirst(l);

		rti++;

		if (rte->rtekind != RTE_RELATION)
			continue;

		if ((rte->requiredPerms & (~ACL_SELECT)) == 0)
			continue;

		if (isTempNamespace(get_rel_namespace(rte->relid)))
		{
			changesTempTables = true;
			continue;
		}

        /* CDB: Allow SELECT FOR SHARE/UPDATE *
         *
         */
        if ((rte->requiredPerms & ~(ACL_SELECT | ACL_SELECT_FOR_UPDATE)) == 0)
        {
        	ListCell   *cell;
        	bool foundRTI = false;

        	foreach(cell, plannedstmt->rowMarks)
			{
				RowMarkClause *rmc = lfirst(cell);
				if( rmc->rti == rti )
				{
					foundRTI = true;
					break;
				}
			}

			if (foundRTI)
				continue;
        }

		goto fail;
	}
	if (changesTempTables)
		ExecutorMarkTransactionDoesWrites();
	return;

fail:
	if (XactReadOnly)
		ereport(ERROR,
				(errcode(ERRCODE_READ_ONLY_SQL_TRANSACTION),
				 errmsg("transaction is read-only")));
	else
		ExecutorMarkTransactionDoesWrites();
}

/*
 * BuildPartitionNodeFromRoot
 *   Build PartitionNode for the root partition of a given partition oid.
 */
static PartitionNode *
BuildPartitionNodeFromRoot(Oid relid)
{
	PartitionNode *partitionNode = NULL;
	
	if (rel_is_child_partition(relid))
	{
		relid = rel_partition_get_master(relid);
	}

	partitionNode = RelationBuildPartitionDescByOid(relid, false /* inctemplate */);

	return partitionNode;
}

/*
 * createPartitionAccessMethods
 *   Create a PartitionAccessMethods object.
 *
 * Note that the memory context for the access method is not set at this point. It will
 * be set during execution.
 */
static PartitionAccessMethods *
createPartitionAccessMethods(int numLevels)
{
	PartitionAccessMethods *accessMethods = palloc(sizeof(PartitionAccessMethods));;
	accessMethods->partLevels = numLevels;
	accessMethods->amstate = palloc0(numLevels * sizeof(void *));
	accessMethods->part_cxt = NULL;

	return accessMethods;
}

/*
 * createPartitionState
 *   Create a PartitionState object.
 *
 * Note that the memory context for the access method is not set at this point. It will
 * be set during execution.
 */
PartitionState *
createPartitionState(PartitionNode *partsAndRules,
					 int resultPartSize)
{
	Assert(partsAndRules != NULL);
	
	PartitionState *partitionState = makeNode(PartitionState);
	partitionState->accessMethods = createPartitionAccessMethods(num_partition_levels(partsAndRules));
	partitionState->max_partition_attr = max_partition_attr(partsAndRules);
	partitionState->result_partition_array_size = resultPartSize;

	return partitionState;
}

/*
 * InitializeResultRelations
 *   Initialize result relation relevant information
 *
 * CDB: Note that we need this info even if we aren't the slice that will be doing
 * the actual updating, since it's where we learn things, such as if the row needs to
 * contain OIDs or not.
 */
static void
InitializeResultRelations(PlannedStmt *plannedstmt, EState *estate, CmdType operation)
{
	List	   *rangeTable = estate->es_range_table;
	ListCell   *l;
	LOCKMODE    lockmode;
	List	   *resultRelations = plannedstmt->resultRelations;
	int			numResultRelations = list_length(resultRelations);
	ResultRelInfo *resultRelInfos;
	ResultRelInfo *resultRelInfo;

	/*
	 * MPP-2879: The QEs don't pass their MPPEXEC statements through
	 * the parse (where locks would ordinarily get acquired). So we
	 * need to take some care to pick them up here (otherwise we get
	 * some very strange interactions with QE-local operations (vacuum?
	 * utility-mode ?)).
	 *
	 * NOTE: There is a comment in lmgr.c which reads forbids use of
	 * heap_open/relation_open with "NoLock" followed by use of
	 * RelationOidLock/RelationLock with a stronger lock-mode:
	 * RelationOidLock/RelationLock expect a relation to already be
	 * locked.
	 *
	 * But we also need to serialize CMD_UPDATE && CMD_DELETE to preserve
	 * order on mirrors.
	 *
	 * So we're going to ignore the "NoLock" issue above.
	 */
	/* CDB: we must promote locks for UPDATE and DELETE operations. */
	lockmode = (Gp_role != GP_ROLE_EXECUTE || Gp_is_writer) ? RowExclusiveLock : NoLock;
	
	Assert(plannedstmt != NULL && estate != NULL);

	if (plannedstmt->resultRelations)
	{
		resultRelInfos = (ResultRelInfo *)
			palloc(numResultRelations * sizeof(ResultRelInfo));
		resultRelInfo = resultRelInfos;
		foreach(l, resultRelations)
		{
			Index		resultRelationIndex = lfirst_int(l);
			Oid			resultRelationOid;
			Relation	resultRelation;

			resultRelationOid = getrelid(resultRelationIndex, rangeTable);
			if (operation == CMD_UPDATE || operation == CMD_DELETE)
			{
				resultRelation = CdbOpenRelation(resultRelationOid,
													 lockmode,
													 false, /* noWait */
													 NULL); /* lockUpgraded */
			}
			else
			{
				resultRelation = heap_open(resultRelationOid, lockmode);
			}
			InitResultRelInfo(resultRelInfo,
							  resultRelation,
							  resultRelationIndex,
							  operation,
							  estate->es_instrument);
			
			resultRelInfo++;
		}
		estate->es_result_relations = resultRelInfos;
		estate->es_num_result_relations = numResultRelations;
		/* Initialize to first or only result rel */
		estate->es_result_relation_info = resultRelInfos;
	}
	else
	{
		/*
		 * if no result relation, then set state appropriately
		 */
		estate->es_result_relations = NULL;
		estate->es_num_result_relations = 0;
		estate->es_result_relation_info = NULL;
		estate->es_result_partitions = NULL;
		estate->es_result_aosegnos = NIL;

		return;
	}

	/*
	 * In some occasions when inserting data into a target relations we
	 * need to pass some specific information from the QD to the QEs.
	 * we do this information exchange here, via the parseTree. For now
	 * this is used for partitioned and append-only tables.
	 */
	
	if (Gp_role == GP_ROLE_EXECUTE)
	{
		estate->es_result_partitions = plannedstmt->result_partitions;
		estate->es_result_aosegnos = plannedstmt->result_aosegnos;
	}
	else
	{
		List 	*all_relids = NIL;
		Oid		 relid = getrelid(linitial_int(plannedstmt->resultRelations), rangeTable);

		if (rel_is_child_partition(relid))
		{
			relid = rel_partition_get_master(relid);
		}

		estate->es_result_partitions = BuildPartitionNodeFromRoot(relid);
		
		/*
		 * list all the relids that may take part in this insert operation
		 */
		all_relids = lappend_oid(all_relids, relid);
		all_relids = list_concat(all_relids,
								 all_partition_relids(estate->es_result_partitions));
		
        /* 
         * We also assign a segno for a deletion operation.
         * That segno will later be touched to ensure a correct
         * incremental backup.
         */
		estate->es_result_aosegnos = assignPerRelSegno(all_relids);

		plannedstmt->result_partitions = estate->es_result_partitions;
		plannedstmt->result_aosegnos = estate->es_result_aosegnos;
		
		/* Set any QD resultrels segno, just in case. The QEs set their own in ExecInsert(). */
        int relno = 0;
        ResultRelInfo* relinfo;
        for (relno = 0; relno < numResultRelations; relno ++)
        {
            relinfo = &(resultRelInfos[relno]);
            ResultRelInfoSetSegno(relinfo, estate->es_result_aosegnos);
        }
	}
	
	estate->es_partition_state = NULL;
	if (estate->es_result_partitions)
	{
		estate->es_partition_state = createPartitionState(estate->es_result_partitions,
														  estate->es_num_result_relations);
	}
}

/*
 * InitializeQueryPartsMetadata
 *   Initialize partitioning metadata for all partitions involved in the query.
 */
static void
InitializeQueryPartsMetadata(PlannedStmt *plannedstmt, EState *estate)
{
	Assert(plannedstmt != NULL && estate != NULL);
	
	if (plannedstmt->queryPartOids == NIL)
	{
		plannedstmt->queryPartsMetadata = NIL;
		return;
	}

	if (Gp_role != GP_ROLE_EXECUTE)
	{
		/*
		 * Non-QEs populate the partitioning metadata for all
		 * relevant partitions in the query.
		 */
		plannedstmt->queryPartsMetadata = NIL;
		ListCell *lc = NULL;
		foreach (lc, plannedstmt->queryPartOids)
		{
			Oid relid = (Oid)lfirst_oid(lc);
			PartitionNode *partitionNode = BuildPartitionNodeFromRoot(relid);
			Assert(partitionNode != NULL);
			plannedstmt->queryPartsMetadata =
				lappend(plannedstmt->queryPartsMetadata, partitionNode);
		}
	}
	
	/* Populate the partitioning metadata to EState */
	Assert(estate->dynamicTableScanInfo != NULL);
	
	MemoryContext oldContext = MemoryContextSwitchTo(estate->es_query_cxt);
	
	ListCell *lc = NULL;
	foreach(lc, plannedstmt->queryPartsMetadata)
	{
		PartitionNode *partsAndRules = (PartitionNode *)lfirst(lc);
		
		PartitionMetadata *metadata = palloc(sizeof(PartitionMetadata));
		metadata->partsAndRules = partsAndRules;
		Assert(metadata->partsAndRules != NULL);
		metadata->accessMethods = createPartitionAccessMethods(num_partition_levels(metadata->partsAndRules));
		estate->dynamicTableScanInfo->partsMetadata =
			lappend(estate->dynamicTableScanInfo->partsMetadata, metadata);
	}
	
	MemoryContextSwitchTo(oldContext);
}

/*
 * InitializePartsMetadata
 *   Initialize partitioning metadata for the given partitioned table oid
 */
List *
InitializePartsMetadata(Oid rootOid)
{
	PartitionMetadata *metadata = palloc(sizeof(PartitionMetadata));
	metadata->partsAndRules = BuildPartitionNodeFromRoot(rootOid);
	Assert(metadata->partsAndRules != NULL);

	metadata->accessMethods = createPartitionAccessMethods(num_partition_levels(metadata->partsAndRules));
	return list_make1(metadata);
}

/* ----------------------------------------------------------------
 *		InitPlan
 *
 *		Initializes the query plan: open files, allocate storage
 *		and start up the rule manager
 * ----------------------------------------------------------------
 */
static void
InitPlan(QueryDesc *queryDesc, int eflags)
{
	CmdType		operation = queryDesc->operation;
	PlannedStmt *plannedstmt = queryDesc->plannedstmt;
	Plan	   *plan = plannedstmt->planTree;
	List	   *rangeTable = plannedstmt->rtable;
	EState	   *estate = queryDesc->estate;
	PlanState  *planstate;
	TupleDesc	tupType;
	ListCell   *l;
	bool		shouldDispatch = Gp_role == GP_ROLE_DISPATCH && plannedstmt->planTree->dispatch == DISPATCH_PARALLEL;

	Assert(plannedstmt->intoPolicy == NULL
		   || plannedstmt->intoPolicy->ptype == POLICYTYPE_PARTITIONED);

	if (DEBUG1 >= log_min_messages)
	{
		char msec_str[32];
		switch (check_log_duration(msec_str, false))
		{
			case 1:
			case 2:
				ereport(LOG, (errmsg("duration to InitPlan start: %s ms", msec_str)));
				break;
			default:
				/* do nothing */
				break;
		}
	}

	/*
	 * Do permissions checks.
	 */
	if (operation != CMD_SELECT ||
		(Gp_role != GP_ROLE_EXECUTE &&
		 !(shouldDispatch && cdbpathlocus_querysegmentcatalogs)))
	{
		ExecCheckRTPerms(rangeTable);
	}
	else
	{
		/*
		 * We don't check the rights here, so we can query pg_statistic even if we are a non-privileged user.
		 * This shouldn't cause a problem, because "cdbpathlocus_querysegmentcatalogs" can only be true if we
		 * are doing special catalog queries for ANALYZE.  Otherwise, the QD will execute the normal access right
		 * check.  This does open a security hole, as it's possible for a hacker to connect to a segdb with GP_ROLE_EXECUTE,
		 * (at least, in theory, although it isn't easy) and then do a query.  But all they can see is
		 * pg_statistic and pg_class, and pg_class is normally readable by everyone.
		 */

		ListCell *lc = NULL;

		foreach(lc, rangeTable)
		{
			RangeTblEntry *rte = lfirst(lc);

			if (rte->rtekind != RTE_RELATION)
				continue;

			if (rte->requiredPerms == 0)
				continue;

			/*
			 * Ignore access rights check on pg_statistic and pg_class, so
			 * the QD can retrieve the statistics from the QEs.
			 */
			if (rte->relid != StatisticRelationId && rte->relid != RelationRelationId)
			{
				ExecCheckRTEPerms(rte);
			}
		}
	}

	/*
	 * initialize the node's execution state
	 */
	estate->es_range_table = rangeTable;

	/*
	 * initialize result relation stuff
	 *
	 * CDB: Note that we need this info even if we aren't the slice that will be doing
	 * the actual updating, since it's where we learn things, such as if the row needs to
	 * contain OIDs or not.
	 */
	InitializeResultRelations(plannedstmt, estate, operation);

	/*
	 * If there are partitions involved in the query, initialize partitioning metadata.
	 */
	InitializeQueryPartsMetadata(plannedstmt, estate);

	/*
	 * set the number of partition selectors for every dynamic scan id
	 */
	estate->dynamicTableScanInfo->numSelectorsPerScanId = plannedstmt->numSelectorsPerScanId;

	/*
	 * Detect whether we're doing SELECT INTO.  If so, set the es_into_oids
	 * flag appropriately so that the plan tree will be initialized with the
	 * correct tuple descriptors.  (Other SELECT INTO stuff comes later.)
	 */
	estate->es_select_into = false;
	if (operation == CMD_SELECT && plannedstmt->intoClause != NULL)
	{
		estate->es_select_into = true;
		estate->es_into_oids = interpretOidsOption(plannedstmt->intoClause->options);
	}

	/*
	 * Have to lock relations selected FOR UPDATE/FOR SHARE before we
	 * initialize the plan tree, else we'd be doing a lock upgrade. While we
	 * are at it, build the ExecRowMark list.
	 */
	estate->es_rowMarks = NIL;
	foreach(l, plannedstmt->rowMarks)
	{
		RowMarkClause *rc = (RowMarkClause *) lfirst(l);
		Oid			relid = getrelid(rc->rti, rangeTable);
		Relation	relation;
		LOCKMODE    lockmode;
		bool        lockUpgraded;
		ExecRowMark *erm;

        /* CDB: On QD, lock whole table in S or X mode, if distributed. */
		lockmode = rc->forUpdate ? RowExclusiveLock : RowShareLock;
		relation = CdbOpenRelation(relid, lockmode, rc->noWait, &lockUpgraded);
		if (lockUpgraded)
		{
            heap_close(relation, NoLock);
            continue;
        }

		/*
		 * Check that relation is a legal target for marking.
		 *
		 * In most cases parser and/or planner should have noticed this
		 * already, but they don't cover all cases.
		 */
		switch (relation->rd_rel->relkind)
		{
			case RELKIND_RELATION:
				/* OK */
				break;
			case RELKIND_SEQUENCE:
				/* Must disallow this because we don't vacuum sequences */
				ereport(ERROR,
						(errcode(ERRCODE_WRONG_OBJECT_TYPE),
						 errmsg("cannot lock rows in sequence \"%s\"",
								RelationGetRelationName(relation))));
				break;
			case RELKIND_TOASTVALUE:
				/* This will be disallowed in 9.1, but for now OK */
				break;
			case RELKIND_VIEW:
				/* Should not get here */
				ereport(ERROR,
						(errcode(ERRCODE_WRONG_OBJECT_TYPE),
						 errmsg("cannot lock rows in view \"%s\"",
								RelationGetRelationName(relation))));
				break;
			default:
				ereport(ERROR,
						(errcode(ERRCODE_WRONG_OBJECT_TYPE),
						 errmsg("cannot lock rows in relation \"%s\"",
								RelationGetRelationName(relation))));
				break;
		}

		erm = (ExecRowMark *) palloc(sizeof(ExecRowMark));
		erm->relation = relation;
		erm->rti = rc->rti;
		erm->forUpdate = rc->forUpdate;
		erm->noWait = rc->noWait;
		/* We'll set up ctidAttno below */
		erm->ctidAttNo = InvalidAttrNumber;
		estate->es_rowMarks = lappend(estate->es_rowMarks, erm);
	}

	/*
	 * Initialize the executor's tuple table.  Also, if it's not a SELECT,
	 * set up a tuple table slot for use for trigger output tuples.
	 */
	estate->es_tupleTable = NIL;
	if (operation != CMD_SELECT)
		estate->es_trig_tuple_slot = ExecInitExtraTupleSlot(estate);

	/* mark EvalPlanQual not active */
	estate->es_plannedstmt = plannedstmt;
	estate->es_evalPlanQual = NULL;
	estate->es_evTupleNull = NULL;
	estate->es_evTuple = NULL;
	estate->es_useEvalPlan = false;

	/*
	 * Initialize the slice table.
	 */
	if (Gp_role == GP_ROLE_DISPATCH)
		FillSliceTable(estate, plannedstmt);

	/*
	 * Initialize private state information for each SubPlan.  We must do this
	 * before running ExecInitNode on the main query tree, since
	 * ExecInitSubPlan expects to be able to find these entries.
	 */
	Assert(estate->es_subplanstates == NIL);
	Bitmapset *locallyExecutableSubplans = NULL;
	Plan *start_plan_node = plannedstmt->planTree;

	/*
	 * If eliminateAliens is true then we extract the local Motion node
	 * and subplans for our current slice. This enables us to call ExecInitNode
	 * for only a subset of the plan tree.
	 */
	if (estate->eliminateAliens)
	{
		Motion *m = findSenderMotion(plannedstmt, LocallyExecutingSliceIndex(estate));

		/*
		 * We may not have any motion in the current slice, e.g., in insert query
		 * the root may not have any motion.
		 */
		if (NULL != m)
		{
			start_plan_node = (Plan *) m;
		}
		/* Compute SubPlans' root plan nodes for SubPlans reachable from this plan root */
		locallyExecutableSubplans = getLocallyExecutableSubplans(plannedstmt, start_plan_node);
	}

	int subplan_idx = 0;
	foreach(l, plannedstmt->subplans)
	{
		PlanState  *subplanstate = NULL;
		int			sp_eflags = 0;

		/*
		 * Initialize only the subplans that are reachable from our local slice.
		 * If alien elimination is not turned on, then all subplans are considered
		 * reachable.
		 */
		if (!estate->eliminateAliens || bms_is_member(subplan_idx, locallyExecutableSubplans))
		{
			/*
			 * A subplan will never need to do BACKWARD scan nor MARK/RESTORE.
			 *
			 * GPDB: We always set the REWIND flag, to delay eagerfree.
			 */
			sp_eflags = eflags & EXEC_FLAG_EXPLAIN_ONLY;
			sp_eflags |= EXEC_FLAG_REWIND;

			Plan	   *subplan = (Plan *) lfirst(l);
			subplanstate = ExecInitNode(subplan, estate, sp_eflags);
		}

		estate->es_subplanstates = lappend(estate->es_subplanstates, subplanstate);

		++subplan_idx;
	}

	/* No more use for locallyExecutableSubplans */
	bms_free(locallyExecutableSubplans);

	/* Extract all precomputed parameters from init plans */
	ExtractParamsFromInitPlans(plannedstmt, plannedstmt->planTree, estate);

	/*
	 * Initialize the private state information for all the nodes in the query
	 * tree.  This opens files, allocates storage and leaves us ready to start
	 * processing tuples.
	 */
	planstate = ExecInitNode(start_plan_node, estate, eflags);

	queryDesc->planstate = planstate;

	Assert(queryDesc->planstate);

	if (RootSliceIndex(estate) != LocallyExecutingSliceIndex(estate))
		return;
	
	/*
	 * Get the tuple descriptor describing the type of tuples to return. (this
	 * is especially important if we are creating a relation with "SELECT
	 * INTO")
	 */
	tupType = ExecGetResultType(planstate);

	/*
	 * Initialize the junk filter if needed.  SELECT and INSERT queries need a
	 * filter if there are any junk attrs in the tlist.  UPDATE and
	 * DELETE always need a filter, since there's always a junk 'ctid'
	 * attribute present --- no need to look first.
	 *
	 * This section of code is also a convenient place to verify that the
	 * output of an INSERT or UPDATE matches the target table(s).
	 */
	{
		bool		junk_filter_needed = false;
		ListCell   *tlist;

		switch (operation)
		{
			case CMD_SELECT:
			case CMD_INSERT:
				foreach(tlist, plan->targetlist)
				{
					TargetEntry *tle = (TargetEntry *) lfirst(tlist);

					if (tle->resjunk)
					{
						junk_filter_needed = true;
						break;
					}
				}
				break;
			case CMD_UPDATE:
			case CMD_DELETE:
				junk_filter_needed = true;
				break;
			default:
				break;
		}

		if (junk_filter_needed)
		{
			/*
			 * If there are multiple result relations, each one needs its own
			 * junk filter.  Note this is only possible for UPDATE/DELETE, so
			 * we can't be fooled by some needing a filter and some not.
			 */
			if (list_length(plannedstmt->resultRelations) > 1)
			{
				List *appendplans;
				int			as_nplans;
				ResultRelInfo *resultRelInfo;
				ListCell *lc;

				/* Top plan had better be an Append here. */
				Assert(IsA(plannedstmt->planTree, Append));
				Assert(((Append *) plannedstmt->planTree)->isTarget);
				Assert(IsA(planstate, AppendState));
				appendplans = ((Append *) plannedstmt->planTree)->appendplans;
				as_nplans = list_length(appendplans);
				Assert(as_nplans == estate->es_num_result_relations);
				resultRelInfo = estate->es_result_relations;
				foreach(lc, appendplans)
				{
					Plan  *subplan = (Plan *)lfirst(lc);
					JunkFilter *j;

					if (operation == CMD_UPDATE && PLANGEN_PLANNER == plannedstmt->planGen)
						ExecCheckPlanOutput(resultRelInfo->ri_RelationDesc,
											subplan->targetlist);

					j = ExecInitJunkFilter(subplan->targetlist,
								   resultRelInfo->ri_RelationDesc->rd_att->tdhasoid,
							       ExecInitExtraTupleSlot(estate));
					/*
					 * Since it must be UPDATE/DELETE, there had better be a
					 * "ctid" junk attribute in the tlist ... but ctid could
					 * be at a different resno for each result relation. We
					 * look up the ctid resnos now and save them in the
					 * junkfilters.
					 */
					j->jf_junkAttNo = ExecFindJunkAttribute(j, "ctid");
					if (!AttributeNumberIsValid(j->jf_junkAttNo))
						elog(ERROR, "could not find junk ctid column");
					resultRelInfo->ri_junkFilter = j;
					resultRelInfo++;
				}

				/*
				 * Set active junkfilter too; at this point ExecInitAppend has
				 * already selected an active result relation...
				 */
				estate->es_junkFilter =
					estate->es_result_relation_info->ri_junkFilter;

				/*
				 * We currently can't support rowmarks in this case, because
				 * the associated junk CTIDs might have different resnos in
				 * different subplans.
				 */
				if (estate->es_rowMarks)
					ereport(ERROR,
							(errcode(ERRCODE_FEATURE_NOT_SUPPORTED),
							 errmsg("SELECT FOR UPDATE/SHARE is not supported within a query with multiple result relations")));
			}
			else
			{

				/* Normal case with just one JunkFilter */
				JunkFilter *j;

				if (PLANGEN_PLANNER == plannedstmt->planGen && (operation == CMD_INSERT || operation == CMD_UPDATE))
					ExecCheckPlanOutput(estate->es_result_relation_info->ri_RelationDesc,
										planstate->plan->targetlist);

				j = ExecInitJunkFilter(planstate->plan->targetlist,
						       tupType->tdhasoid,
						       ExecInitExtraTupleSlot(estate));
				estate->es_junkFilter = j;
				if (estate->es_result_relation_info)
					estate->es_result_relation_info->ri_junkFilter = j;

				if (operation == CMD_SELECT)
				{
					/* For SELECT, want to return the cleaned tuple type */
					tupType = j->jf_cleanTupType;
				}
				else if (operation == CMD_UPDATE || operation == CMD_DELETE)
				{
					/* For UPDATE/DELETE, find the ctid junk attr now */
					j->jf_junkAttNo = ExecFindJunkAttribute(j, "ctid");
					if (!AttributeNumberIsValid(j->jf_junkAttNo))
						elog(ERROR, "could not find junk ctid column");
				}

				/* For SELECT FOR UPDATE/SHARE, find the ctid attrs now */
				foreach(l, estate->es_rowMarks)
				{
					ExecRowMark *erm = (ExecRowMark *) lfirst(l);
					char		resname[32];

					/* CDB: CTIDs were not fetched for distributed relation. */
					Relation relation = erm->relation;
					if (relation->rd_cdbpolicy &&
						relation->rd_cdbpolicy->ptype == POLICYTYPE_PARTITIONED)
						continue;

					snprintf(resname, sizeof(resname), "ctid%u", erm->rti);
					erm->ctidAttNo = ExecFindJunkAttribute(j, resname);
					if (!AttributeNumberIsValid(erm->ctidAttNo))
						elog(ERROR, "could not find junk \"%s\" column",
							 resname);
				}
			}
		}
		else
		{
			/* The planner requires that top node of the target list has the same
			 * number of columns than the output relation. This is not a requirement
			 * of the Optimizer. */
			if (operation == CMD_INSERT
					&& plannedstmt->planGen == PLANGEN_PLANNER)
			{
				ExecCheckPlanOutput(estate->es_result_relation_info->ri_RelationDesc,
									planstate->plan->targetlist);
			}

			estate->es_junkFilter = NULL;
			/*
			 * In Postgres the optimizer (planner) would add a junk
			 * TID column for each table in the rowMarks. And the
			 * executor will lock the tuples when executing the
			 * root node in the plan.
			 *
			 * The below check seems dormant even in Postgres: to
			 * actually cover the `elog(ERROR)`, the code path
			 * needs to have
			 *   1. No junk TID columns
			 *   2. A non-empty rowMarks list
			 *
			 * In Postgres the above conditions are all-or-nothing.
			 * So the check feels more like an `Assert` rather than
			 * an `elog(ERROR)`, and it seems to be dead code.
			 *
			 * In Greenplum, the above condition does not hold.
			 * Greenplum has a different (but compliant)
			 * implementation, where we place a lock on each table
			 * in the rowMarks.  Consequently, we do *not* generate
			 * the junk column in the plan (except for tables that
			 * are only on the master). See preprocess_targetlist
			 * in preptlist.c This is reasonable because the root
			 * node is most likely executing in a different slice
			 * from the leaf nodes (which are most likely SCAN's):
			 * by the time a (hypothetical) TID reaches the root
			 * node, there's no guarantee that the tuple has not
			 * passed through a motion node, hence it makes no
			 * sense locking it.
			 */
#if 0
			if (estate->es_rowMarks)
				elog(ERROR, "SELECT FOR UPDATE/SHARE, but no junk columns");
#endif
		}
	}

	/*
	 * Initialize RETURNING projections if needed.
	 */
	if (plannedstmt->returningLists)
	{
		TupleTableSlot *slot;
		ExprContext *econtext;
		ResultRelInfo *resultRelInfo;

		/*
		 * We set QueryDesc.tupDesc to be the RETURNING rowtype in this case.
		 * We assume all the sublists will generate the same output tupdesc.
		 */
		tupType = ExecTypeFromTL((List *) linitial(plannedstmt->returningLists),
								 false);

		/* Set up a slot for the output of the RETURNING projection(s) */
		slot = ExecInitExtraTupleSlot(estate);
		ExecSetSlotDescriptor(slot, tupType);
		/* Need an econtext too */
		econtext = CreateExprContext(estate);

		/*
		 * Build a projection for each result rel.	Note that any SubPlans in
		 * the RETURNING lists get attached to the topmost plan node.
		 */
		Assert(list_length(plannedstmt->returningLists) == estate->es_num_result_relations);
		resultRelInfo = estate->es_result_relations;
		foreach(l, plannedstmt->returningLists)
		{
			List	   *rlist = (List *) lfirst(l);
			List	   *rliststate;

			rliststate = (List *) ExecInitExpr((Expr *) rlist, planstate);
			resultRelInfo->ri_projectReturning =
				ExecBuildProjectionInfo(rliststate, econtext, slot,
									 resultRelInfo->ri_RelationDesc->rd_att);
			resultRelInfo++;
		}
	}

	queryDesc->tupDesc = tupType;

	/*
	 * If doing SELECT INTO, initialize the "into" relation.  We must wait
	 * till now so we have the "clean" result tuple type to create the new
	 * table from.
	 *
	 * If EXPLAIN, skip creating the "into" relation.
	 */
	if (estate->es_select_into && !(eflags & EXEC_FLAG_EXPLAIN_ONLY) &&
			/* Only create the table if root slice */
	        (Gp_role != GP_ROLE_EXECUTE || Gp_is_writer) )
		OpenIntoRel(queryDesc);


	if (DEBUG1 >= log_min_messages)
			{
				char		msec_str[32];
				switch (check_log_duration(msec_str, false))
				{
					case 1:
					case 2:
						ereport(LOG, (errmsg("duration to InitPlan end: %s ms", msec_str)));
						break;
				}
			}
}

/*
 * Initialize ResultRelInfo data for one result relation
 */
void
InitResultRelInfo(ResultRelInfo *resultRelInfo,
				  Relation resultRelationDesc,
				  Index resultRelationIndex,
				  CmdType operation,
				  bool doInstrument)
{
	/*
	 * Check valid relkind ... parser and/or planner should have noticed this
	 * already, but let's make sure.
	 */
	switch (resultRelationDesc->rd_rel->relkind)
	{
		case RELKIND_RELATION:
			/* OK */
			break;
		case RELKIND_SEQUENCE:
			ereport(ERROR,
					(errcode(ERRCODE_WRONG_OBJECT_TYPE),
					 errmsg("cannot change sequence \"%s\"",
							RelationGetRelationName(resultRelationDesc))));
			break;
		case RELKIND_TOASTVALUE:
			ereport(ERROR,
					(errcode(ERRCODE_WRONG_OBJECT_TYPE),
					 errmsg("cannot change TOAST relation \"%s\"",
							RelationGetRelationName(resultRelationDesc))));
			break;
		case RELKIND_AOSEGMENTS:
			if (!allowSystemTableModsDML)
				ereport(ERROR,
						(errcode(ERRCODE_WRONG_OBJECT_TYPE),
						 errmsg("cannot change AO segment listing relation \"%s\"",
								RelationGetRelationName(resultRelationDesc))));
			break;
		case RELKIND_AOBLOCKDIR:
			if (!allowSystemTableModsDML)
				ereport(ERROR,
						(errcode(ERRCODE_WRONG_OBJECT_TYPE),
						 errmsg("cannot change AO block directory relation \"%s\"",
								RelationGetRelationName(resultRelationDesc))));
			break;
		case RELKIND_AOVISIMAP:
			if (!allowSystemTableModsDML)
				ereport(ERROR,
						(errcode(ERRCODE_WRONG_OBJECT_TYPE),
						 errmsg("cannot change AO visibility map relation \"%s\"",
								RelationGetRelationName(resultRelationDesc))));
			break;

		case RELKIND_VIEW:
			ereport(ERROR,
					(errcode(ERRCODE_WRONG_OBJECT_TYPE),
					 errmsg("cannot change view \"%s\"",
							RelationGetRelationName(resultRelationDesc))));
			break;
		default:
			ereport(ERROR,
					(errcode(ERRCODE_WRONG_OBJECT_TYPE),
					 errmsg("cannot change relation \"%s\"",
							RelationGetRelationName(resultRelationDesc))));
			break;
	}

	/* OK, fill in the node */
	MemSet(resultRelInfo, 0, sizeof(ResultRelInfo));
	resultRelInfo->type = T_ResultRelInfo;
	resultRelInfo->ri_RangeTableIndex = resultRelationIndex;
	resultRelInfo->ri_RelationDesc = resultRelationDesc;
	resultRelInfo->ri_NumIndices = 0;
	resultRelInfo->ri_IndexRelationDescs = NULL;
	resultRelInfo->ri_IndexRelationInfo = NULL;
	/* make a copy so as not to depend on relcache info not changing... */
	resultRelInfo->ri_TrigDesc = CopyTriggerDesc(resultRelationDesc->trigdesc);
	if (resultRelInfo->ri_TrigDesc)
	{
		int			n = resultRelInfo->ri_TrigDesc->numtriggers;

		resultRelInfo->ri_TrigFunctions = (FmgrInfo *)
			palloc0(n * sizeof(FmgrInfo));
		if (doInstrument)
			resultRelInfo->ri_TrigInstrument = InstrAlloc(n);
		else
			resultRelInfo->ri_TrigInstrument = NULL;
	}
	else
	{
		resultRelInfo->ri_TrigFunctions = NULL;
		resultRelInfo->ri_TrigInstrument = NULL;
	}
	resultRelInfo->ri_ConstraintExprs = NULL;
	resultRelInfo->ri_junkFilter = NULL;
	resultRelInfo->ri_projectReturning = NULL;
	resultRelInfo->ri_aoInsertDesc = NULL;
	resultRelInfo->ri_aocsInsertDesc = NULL;
	resultRelInfo->ri_extInsertDesc = NULL;
	resultRelInfo->ri_deleteDesc = NULL;
	resultRelInfo->ri_updateDesc = NULL;
	resultRelInfo->ri_aosegno = InvalidFileSegNumber;

	/*
	 * If there are indices on the result relation, open them and save
	 * descriptors in the result relation info, so that we can add new index
	 * entries for the tuples we add/update.  We need not do this for a
	 * DELETE, however, since deletion doesn't affect indexes.
	 */
	if (Gp_role != GP_ROLE_EXECUTE || Gp_is_writer) /* only needed by the root slice who will do the actual updating */
	{
		if (resultRelationDesc->rd_rel->relhasindex &&
			operation != CMD_DELETE)
			ExecOpenIndices(resultRelInfo);
	}
}

/*
 * ResultRelInfoSetSegno
 *
 * based on a list of relid->segno mapping, look for our own resultRelInfo
 * relid in the mapping and find the segfile number that this resultrel should
 * use if it is inserting into an AO relation. for any non AO relation this is
 * irrelevant and will return early.
 *
 * Note that we rely on the fact that the caller has a well constructed mapping
 * and that it includes all the relids of *any* AO relation that may insert
 * data during this transaction. For non partitioned tables the mapping list
 * will have only one element - our table. for partitioning it may have
 * multiple (depending on how many partitions are AO).
 *
 */
void
ResultRelInfoSetSegno(ResultRelInfo *resultRelInfo, List *mapping)
{
   	ListCell *relid_to_segno;
   	bool	  found = false;

	/* only relevant for AO relations */
	if(!relstorage_is_ao(RelinfoGetStorage(resultRelInfo)))
		return;

	Assert(mapping);
	Assert(resultRelInfo->ri_RelationDesc);

   	/* lookup the segfile # to write into, according to my relid */

   	foreach(relid_to_segno, mapping)
   	{
		SegfileMapNode *n = (SegfileMapNode *)lfirst(relid_to_segno);
		Oid myrelid = RelationGetRelid(resultRelInfo->ri_RelationDesc);
		if(n->relid == myrelid)
		{
			Assert(n->segno != InvalidFileSegNumber);
			resultRelInfo->ri_aosegno = n->segno;

			elogif(Debug_appendonly_print_insert, LOG,
				"Appendonly: setting pre-assigned segno %d in result "
				"relation with relid %d", n->segno, n->relid);

			found = true;
		}
	}

	Assert(found);
}

/*
 *		ExecGetTriggerResultRel
 *
 * Get a ResultRelInfo for a trigger target relation.  Most of the time,
 * triggers are fired on one of the result relations of the query, and so
 * we can just return a member of the es_result_relations array.  (Note: in
 * self-join situations there might be multiple members with the same OID;
 * if so it doesn't matter which one we pick.)  However, it is sometimes
 * necessary to fire triggers on other relations; this happens mainly when an
 * RI update trigger queues additional triggers on other relations, which will
 * be processed in the context of the outer query.	For efficiency's sake,
 * we want to have a ResultRelInfo for those triggers too; that can avoid
 * repeated re-opening of the relation.  (It also provides a way for EXPLAIN
 * ANALYZE to report the runtimes of such triggers.)  So we make additional
 * ResultRelInfo's as needed, and save them in es_trig_target_relations.
 */
ResultRelInfo *
ExecGetTriggerResultRel(EState *estate, Oid relid)
{
	ResultRelInfo *rInfo;
	int			nr;
	ListCell   *l;
	Relation	rel;
	MemoryContext oldcontext;

	/* First, search through the query result relations */
	rInfo = estate->es_result_relations;
	nr = estate->es_num_result_relations;
	while (nr > 0)
	{
		if (RelationGetRelid(rInfo->ri_RelationDesc) == relid)
			return rInfo;
		rInfo++;
		nr--;
	}
	/* Nope, but maybe we already made an extra ResultRelInfo for it */
	foreach(l, estate->es_trig_target_relations)
	{
		rInfo = (ResultRelInfo *) lfirst(l);
		if (RelationGetRelid(rInfo->ri_RelationDesc) == relid)
			return rInfo;
	}
	/* Nope, so we need a new one */

	/*
	 * Open the target relation's relcache entry.  We assume that an
	 * appropriate lock is still held by the backend from whenever the trigger
	 * event got queued, so we need take no new lock here.
	 */
	rel = heap_open(relid, NoLock);

	/*
	 * Make the new entry in the right context.  Currently, we don't need any
	 * index information in ResultRelInfos used only for triggers, so tell
	 * InitResultRelInfo it's a DELETE.
	 */
	oldcontext = MemoryContextSwitchTo(estate->es_query_cxt);
	rInfo = makeNode(ResultRelInfo);
	InitResultRelInfo(rInfo,
					  rel,
					  0,		/* dummy rangetable index */
					  CMD_DELETE,
					  estate->es_instrument);
	estate->es_trig_target_relations =
		lappend(estate->es_trig_target_relations, rInfo);
	MemoryContextSwitchTo(oldcontext);

	return rInfo;
}

/*
 *		ExecContextForcesOids
 *
 * This is pretty grotty: when doing INSERT, UPDATE, or SELECT INTO,
 * we need to ensure that result tuples have space for an OID iff they are
 * going to be stored into a relation that has OIDs.  In other contexts
 * we are free to choose whether to leave space for OIDs in result tuples
 * (we generally don't want to, but we do if a physical-tlist optimization
 * is possible).  This routine checks the plan context and returns TRUE if the
 * choice is forced, FALSE if the choice is not forced.  In the TRUE case,
 * *hasoids is set to the required value.
 *
 * One reason this is ugly is that all plan nodes in the plan tree will emit
 * tuples with space for an OID, though we really only need the topmost node
 * to do so.  However, node types like Sort don't project new tuples but just
 * return their inputs, and in those cases the requirement propagates down
 * to the input node.  Eventually we might make this code smart enough to
 * recognize how far down the requirement really goes, but for now we just
 * make all plan nodes do the same thing if the top level forces the choice.
 *
 * We assume that estate->es_result_relation_info is already set up to
 * describe the target relation.  Note that in an UPDATE that spans an
 * inheritance tree, some of the target relations may have OIDs and some not.
 * We have to make the decisions on a per-relation basis as we initialize
 * each of the child plans of the topmost Append plan.
 *
 * SELECT INTO is even uglier, because we don't have the INTO relation's
 * descriptor available when this code runs; we have to look aside at a
 * flag set by InitPlan().
 */
bool
ExecContextForcesOids(PlanState *planstate, bool *hasoids)
{
	if (planstate->state->es_select_into)
	{
		*hasoids = planstate->state->es_into_oids;
		return true;
	}
	else
	{
		ResultRelInfo *ri = planstate->state->es_result_relation_info;

		if (ri != NULL)
		{
			Relation	rel = ri->ri_RelationDesc;

			if (rel != NULL)
			{
				*hasoids = rel->rd_rel->relhasoids;
				return true;
			}
		}
	}

	return false;
}

void
SendAOTupCounts(EState *estate)
{
	/*
	 * If we're inserting into partitions, send tuple counts for
	 * AO tables back to the QD.
	 */
	if (Gp_role == GP_ROLE_EXECUTE && estate->es_result_partitions)
	{
		StringInfoData buf;
		ResultRelInfo *resultRelInfo;
		int aocount = 0;
		int i;

		resultRelInfo = estate->es_result_relations;
		for (i = 0; i < estate->es_num_result_relations; i++)
		{
			if (relstorage_is_ao(RelinfoGetStorage(resultRelInfo)))
				aocount++;

			resultRelInfo++;
		}


		if (aocount)
		{
			if (Debug_appendonly_print_insert)
				ereport(LOG,(errmsg("QE sending tuple counts of %d partitioned "
									"AO relations... ", aocount)));

			pq_beginmessage(&buf, 'o');
			pq_sendint(&buf, aocount, 4);

			resultRelInfo = estate->es_result_relations;
			for (i = 0; i < estate->es_num_result_relations; i++)
			{
				if (relstorage_is_ao(RelinfoGetStorage(resultRelInfo)))
				{
					Oid relid = RelationGetRelid(resultRelInfo->ri_RelationDesc);
					uint64 tupcount = resultRelInfo->ri_aoprocessed;

					pq_sendint(&buf, relid, 4);
					pq_sendint64(&buf, tupcount);

					if (Debug_appendonly_print_insert)
						ereport(LOG,(errmsg("sent tupcount " INT64_FORMAT " for "
											"relation %d", tupcount, relid)));

				}
				resultRelInfo++;
			}
			pq_endmessage(&buf);
		}
	}

}
/* ----------------------------------------------------------------
 *		ExecEndPlan
 *
 *		Cleans up the query plan -- closes files and frees up storage
 *
 * NOTE: we are no longer very worried about freeing storage per se
 * in this code; FreeExecutorState should be guaranteed to release all
 * memory that needs to be released.  What we are worried about doing
 * is closing relations and dropping buffer pins.  Thus, for example,
 * tuple tables must be cleared or dropped to ensure pins are released.
 * ----------------------------------------------------------------
 */
void
ExecEndPlan(PlanState *planstate, EState *estate)
{
	ResultRelInfo *resultRelInfo;
	int			i;
	ListCell   *l;

	/*
	 * shut down any PlanQual processing we were doing
	 */
	if (estate->es_evalPlanQual != NULL)
		EndEvalPlanQual(estate);

	if (planstate != NULL)
		ExecEndNode(planstate);

	/*
	 * for subplans too
	 */
	foreach(l, estate->es_subplanstates)
	{
		PlanState  *subplanstate = (PlanState *) lfirst(l);
		if (subplanstate != NULL)
		{
			ExecEndNode(subplanstate);
		}
	}

	/*
	 * destroy the executor's tuple table.  Actually we only care about
	 * releasing buffer pins and tupdesc refcounts; there's no need to
	 * pfree the TupleTableSlots, since the containing memory context
	 * is about to go away anyway.
	 */
	ExecResetTupleTable(estate->es_tupleTable, false);

	/* Report how many tuples we may have inserted into AO tables */
	SendAOTupCounts(estate);

	/*
	 * close the result relation(s) if any, but hold locks until xact commit.
	 */
	resultRelInfo = estate->es_result_relations;
	for (i = 0; i < estate->es_num_result_relations; i++)
	{
		/* end (flush) the INSERT operation in the access layer */
		if (resultRelInfo->ri_aoInsertDesc)
			appendonly_insert_finish(resultRelInfo->ri_aoInsertDesc);
		if (resultRelInfo->ri_aocsInsertDesc)
			aocs_insert_finish(resultRelInfo->ri_aocsInsertDesc);
		if (resultRelInfo->ri_extInsertDesc)
			external_insert_finish(resultRelInfo->ri_extInsertDesc);

		if (resultRelInfo->ri_deleteDesc != NULL)
		{
			if (RelationIsAoRows(resultRelInfo->ri_RelationDesc))
				appendonly_delete_finish(resultRelInfo->ri_deleteDesc);
			else
			{
				Assert(RelationIsAoCols(resultRelInfo->ri_RelationDesc));
				aocs_delete_finish(resultRelInfo->ri_deleteDesc);
			}
			resultRelInfo->ri_deleteDesc = NULL;
		}
		if (resultRelInfo->ri_updateDesc != NULL)
		{
			if (RelationIsAoRows(resultRelInfo->ri_RelationDesc))
				appendonly_update_finish(resultRelInfo->ri_updateDesc);
			else
			{
				Assert(RelationIsAoCols(resultRelInfo->ri_RelationDesc));
				aocs_update_finish(resultRelInfo->ri_updateDesc);
			}
			resultRelInfo->ri_updateDesc = NULL;
		}
		
		if (resultRelInfo->ri_resultSlot)
		{
			Assert(resultRelInfo->ri_resultSlot->tts_tupleDescriptor);
			ReleaseTupleDesc(resultRelInfo->ri_resultSlot->tts_tupleDescriptor);
			ExecClearTuple(resultRelInfo->ri_resultSlot);
		}

		if (resultRelInfo->ri_PartitionParent)
			relation_close(resultRelInfo->ri_PartitionParent, AccessShareLock);

		/* Close indices and then the relation itself */
		ExecCloseIndices(resultRelInfo);
		heap_close(resultRelInfo->ri_RelationDesc, NoLock);
		resultRelInfo++;
	}

	/*
	 * likewise close any trigger target relations
	 */
	foreach(l, estate->es_trig_target_relations)
	{
		resultRelInfo = (ResultRelInfo *) lfirst(l);
		/* Close indices and then the relation itself */
		ExecCloseIndices(resultRelInfo);
		heap_close(resultRelInfo->ri_RelationDesc, NoLock);
	}

	/*
	 * close any relations selected FOR UPDATE/FOR SHARE, again keeping locks
	 */
	foreach(l, estate->es_rowMarks)
	{
		ExecRowMark *erm = lfirst(l);

		heap_close(erm->relation, NoLock);
	}
}

/*
 * Verify that the tuples to be produced by INSERT or UPDATE match the
 * target relation's rowtype
 *
 * We do this to guard against stale plans.  If plan invalidation is
 * functioning properly then we should never get a failure here, but better
 * safe than sorry.  Note that this is called after we have obtained lock
 * on the target rel, so the rowtype can't change underneath us.
 *
 * The plan output is represented by its targetlist, because that makes
 * handling the dropped-column case easier.
 */
static void
ExecCheckPlanOutput(Relation resultRel, List *targetList)
{
	TupleDesc	resultDesc = RelationGetDescr(resultRel);
	int			attno = 0;
	ListCell   *lc;

	/*
	 * Don't do this during dispatch because the plan is not suitable
	 * structured to meet these tests
	 */
	if (Gp_role == GP_ROLE_DISPATCH)
		return;

	foreach(lc, targetList)
	{
		TargetEntry *tle = (TargetEntry *) lfirst(lc);
		Form_pg_attribute attr;

		if (tle->resjunk)
			continue;			/* ignore junk tlist items */

		if (attno >= resultDesc->natts)
			ereport(ERROR,
					(errcode(ERRCODE_DATATYPE_MISMATCH),
					 errmsg("table row type and query-specified row type do not match"),
					 errdetail("Query has too many columns.")));
		attr = resultDesc->attrs[attno++];

		if (!attr->attisdropped)
		{
			/* Normal case: demand type match */
			if (exprType((Node *) tle->expr) != attr->atttypid)
				ereport(ERROR,
						(errcode(ERRCODE_DATATYPE_MISMATCH),
						 errmsg("table row type and query-specified row type do not match"),
						 errdetail("Table has type %s at ordinal position %d, but query expects %s.",
								   format_type_be(attr->atttypid),
								   attno,
								   format_type_be(exprType((Node *) tle->expr)))));
		}
		else
		{
			/*
			 * For a dropped column, we can't check atttypid (it's likely 0).
			 * In any case the planner has most likely inserted an INT4 null.
			 * What we insist on is just *some* NULL constant.
			 */
			if (!IsA(tle->expr, Const) ||
				!((Const *) tle->expr)->constisnull)
				ereport(ERROR,
						(errcode(ERRCODE_DATATYPE_MISMATCH),
						 errmsg("table row type and query-specified row type do not match"),
						 errdetail("Query provides a value for a dropped column at ordinal position %d.",
								   attno)));
		}
	}
	if (attno != resultDesc->natts)
		ereport(ERROR,
				(errcode(ERRCODE_DATATYPE_MISMATCH),
				 errmsg("table row type and query-specified row type do not match"),
				 errdetail("Query has too few columns.")));
}


/* ----------------------------------------------------------------
 *		ExecutePlan
 *
 *		processes the query plan to retrieve 'numberTuples' tuples in the
 *		direction specified.
 *
 *		Retrieves all tuples if numberTuples is 0
 *
 *		result is either a slot containing the last tuple in the case
 *		of a SELECT or NULL otherwise.
 *
 * Note: the ctid attribute is a 'junk' attribute that is removed before the
 * user can see it
 * ----------------------------------------------------------------
 */
static TupleTableSlot *
ExecutePlan(EState *estate,
			PlanState *planstate,
			CmdType operation,
			long numberTuples,
			ScanDirection direction,
			DestReceiver *dest)
{
	JunkFilter *junkfilter;
	TupleTableSlot *planSlot;
	TupleTableSlot *slot;
	ItemPointer tupleid = NULL;
	ItemPointerData tuple_ctid;
	long		current_tuple_count;
	TupleTableSlot *result;

	/*
	 * initialize local variables
	 */
	current_tuple_count = 0;
	result = NULL;

	/*
	 * Set the direction.
	 */
	estate->es_direction = direction;

	/*
	 * Process BEFORE EACH STATEMENT triggers
	 */
if (Gp_role != GP_ROLE_EXECUTE || Gp_is_writer)
{
	switch (operation)
	{
		case CMD_UPDATE:
			ExecBSUpdateTriggers(estate, estate->es_result_relation_info);
			break;
		case CMD_DELETE:
			ExecBSDeleteTriggers(estate, estate->es_result_relation_info);
			break;
		case CMD_INSERT:
			ExecBSInsertTriggers(estate, estate->es_result_relation_info);
			break;
		default:
			/* do nothing */
			break;
	}
}

	/*
	 * Make sure slice dependencies are met
	 */
	ExecSliceDependencyNode(planstate);

	/*
	 * Loop until we've processed the proper number of tuples from the plan.
	 */

	for (;;)
	{
		/* Reset the per-output-tuple exprcontext */
		ResetPerTupleExprContext(estate);

		/*
		 * Execute the plan and obtain a tuple
		 */
lnext:	;
		if (estate->es_useEvalPlan)
		{
			planSlot = EvalPlanQualNext(estate);
			if (TupIsNull(planSlot))
				planSlot = ExecProcNode(planstate);
		}
		else
			planSlot = ExecProcNode(planstate);

		/*
		 * if the tuple is null, then we assume there is nothing more to
		 * process so we just return null...
		 */
		if (TupIsNull(planSlot))
		{
			result = NULL;
			break;
		}

		/* ORCA plans of UPDATES/DELETES/INSERTS are handled elsewhere. */
		if (estate->es_plannedstmt->planGen != PLANGEN_PLANNER && operation != CMD_SELECT)
			goto executed;

		slot = planSlot;

		/*
		 * If we have a junk filter, then project a new tuple with the junk
		 * removed.
		 *
		 * Store this new "clean" tuple in the junkfilter's resultSlot.
		 * (Formerly, we stored it back over the "dirty" tuple, which is WRONG
		 * because that tuple slot has the wrong descriptor.)
		 *
		 * But first, extract all the junk information we need.
		 */
		if ((junkfilter = estate->es_junkFilter) != NULL)
		{
			/*
			 * Process any FOR UPDATE or FOR SHARE locking requested.
			 */
			if (estate->es_rowMarks != NIL)
			{
				ListCell   *l;

		lmark:	;
				foreach(l, estate->es_rowMarks)
				{
					ExecRowMark *erm = lfirst(l);
					Datum		datum;
					bool		isNull;
					HeapTupleData tuple;
					Buffer		buffer;
					ItemPointerData update_ctid;
					TransactionId update_xmax;
					TupleTableSlot *newSlot;
					LockTupleMode lockmode;
					HTSU_Result test;

					/* CDB: CTIDs were not fetched for distributed relation. */
					Relation relation = erm->relation;
					if (relation->rd_cdbpolicy &&
						relation->rd_cdbpolicy->ptype == POLICYTYPE_PARTITIONED)
						continue;

					datum = ExecGetJunkAttribute(slot,
												 erm->ctidAttNo,
												 &isNull);
					/* shouldn't ever get a null result... */
					if (isNull)
						elog(ERROR, "ctid is NULL");

					tuple.t_self = *((ItemPointer) DatumGetPointer(datum));

					if (erm->forUpdate)
						lockmode = LockTupleExclusive;
					else
						lockmode = LockTupleShared;

					test = heap_lock_tuple(erm->relation, &tuple, &buffer,
										   &update_ctid, &update_xmax,
										   estate->es_output_cid,
										   lockmode,
										   (erm->noWait ? LockTupleNoWait : LockTupleWait));
					ReleaseBuffer(buffer);
					switch (test)
					{
						case HeapTupleSelfUpdated:
							/* treat it as deleted; do not process */
							goto lnext;

						case HeapTupleMayBeUpdated:
							break;

						case HeapTupleUpdated:
							if (IsXactIsoLevelSerializable)
								ereport(ERROR,
								 (errcode(ERRCODE_T_R_SERIALIZATION_FAILURE),
								  errmsg("could not serialize access due to concurrent update")));
							if (!ItemPointerEquals(&update_ctid,
												   &tuple.t_self))
							{
								/* updated, so look at updated version */
								newSlot = EvalPlanQual(estate,
													   erm->rti,
													   &update_ctid,
													   update_xmax);
								if (!TupIsNull(newSlot))
								{
									slot = planSlot = newSlot;
									estate->es_useEvalPlan = true;
									goto lmark;
								}
							}

							/*
							 * if tuple was deleted or PlanQual failed for
							 * updated tuple - we must not return this tuple!
							 */
							goto lnext;

						default:
							elog(ERROR, "unrecognized heap_lock_tuple status: %u",
								 test);
							return NULL;
					}
				}
			}

			/*
			 * extract the 'ctid' junk attribute.
			 */
			if (operation == CMD_UPDATE || operation == CMD_DELETE)
			{
				Datum		datum;
				bool		isNull;

				datum = ExecGetJunkAttribute(slot, junkfilter->jf_junkAttNo,
											 &isNull);
				/* shouldn't ever get a null result... */
				if (isNull)
					elog(ERROR, "ctid is NULL");

				tupleid = (ItemPointer) DatumGetPointer(datum);
				tuple_ctid = *tupleid;	/* make sure we don't free the ctid!! */
				tupleid = &tuple_ctid;
			}

			/*
			 * Create a new "clean" tuple with all junk attributes removed. We
			 * don't need to do this for DELETE, however (there will in fact
			 * be no non-junk attributes in a DELETE!)
			 */
			if (operation != CMD_DELETE)
				slot = ExecFilterJunk(junkfilter, slot);
		}

		if (operation != CMD_SELECT && Gp_role == GP_ROLE_EXECUTE && !Gp_is_writer)
		{
			elog(ERROR, "INSERT/UPDATE/DELETE must be executed by a writer segworker group");
		}

		/*
		 * Based on the operation, a tuple is either
		 * returned it to the user (SELECT) or inserted, deleted, or updated.
		 */
		switch (operation)
		{
			case CMD_SELECT:
				ExecSelect(slot, dest, estate);
				result = slot;
				break;

			case CMD_INSERT:
				ExecInsert(slot, dest, estate, PLANGEN_PLANNER, false /* isUpdate */);
				result = NULL;
				break;

			case CMD_DELETE:
				ExecDelete(tupleid, planSlot, dest, estate, PLANGEN_PLANNER, false /* isUpdate */);
				result = NULL;
				break;

			case CMD_UPDATE:
				ExecUpdate(slot, tupleid, planSlot, dest, estate);
				result = NULL;
				break;

			default:
				elog(ERROR, "unrecognized operation code: %d",
					 (int) operation);
				result = NULL;
				break;
		}

		/*
		 * check our tuple count.. if we've processed the proper number then
		 * quit, else loop again and process more tuples.  Zero numberTuples
		 * means no limit.
		 */
	executed:
		current_tuple_count++;
		if (numberTuples && numberTuples == current_tuple_count)
			break;
	}

	/*
	 * Process AFTER EACH STATEMENT triggers
	 */
if (Gp_role != GP_ROLE_EXECUTE || Gp_is_writer)
{
	switch (operation)
	{
		case CMD_UPDATE:
			ExecASUpdateTriggers(estate, estate->es_result_relation_info);
			break;
		case CMD_DELETE:
			ExecASDeleteTriggers(estate, estate->es_result_relation_info);
			break;
		case CMD_INSERT:
			ExecASInsertTriggers(estate, estate->es_result_relation_info);
			break;
		default:
			/* do nothing */
			break;
	}
}

	/*
	 * here, result is either a slot containing a tuple in the case of a
	 * SELECT or NULL otherwise.
	 */
	return result;
}

/* ----------------------------------------------------------------
 *		ExecSelect
 *
 *		SELECTs are easy.. we just pass the tuple to the appropriate
 *		output function.
 * ----------------------------------------------------------------
 */
static void
ExecSelect(TupleTableSlot *slot,
		   DestReceiver *dest,
		   EState *estate)
{
	(*dest->receiveSlot) (slot, dest);
	(estate->es_processed)++;
}

/* ----------------------------------------------------------------
 *		ExecInsert
 *
 *		INSERTs are trickier.. we have to insert the tuple into
 *		the base relation and insert appropriate tuples into the
 *		index relations.
 *		Insert can be part of an update operation when
 *		there is a preceding SplitUpdate node. 
 * ----------------------------------------------------------------
 */
void
ExecInsert(TupleTableSlot *slot,
		   DestReceiver *dest,
		   EState *estate,
		   PlanGenerator planGen,
		   bool isUpdate)
{
	ResultRelInfo *resultRelInfo;
	Relation	resultRelationDesc;
	Oid			newId;

	bool		rel_is_heap = false;
	bool 		rel_is_aorows = false;
	bool		rel_is_aocols = false;
	bool		rel_is_external = false;
	ItemPointerData lastTid;
	Oid			tuple_oid = InvalidOid;

	/*
	 * get information on the (current) result relation
	 */
	if (estate->es_result_partitions)
	{
		resultRelInfo = slot_get_partition(slot, estate);

		/* Check whether the user provided the correct leaf part only if required */
		if (!dml_ignore_target_partition_check)
		{
			Assert(NULL != estate->es_result_partitions->part &&
					NULL != resultRelInfo->ri_RelationDesc);

			List *resultRelations = estate->es_plannedstmt->resultRelations;
			/*
			 * Only inheritance can generate multiple result relations and inheritance
			 * is not compatible with partitions. As we are in inserting in partitioned
			 * table, we should not have more than one resultRelation
			 */
			Assert(list_length(resultRelations) == 1);
			/* We only have one resultRelations entry where the user originally intended to insert */
			int rteIdxForUserRel = linitial_int(resultRelations);
			Assert (rteIdxForUserRel > 0);
			Oid userProvidedRel = InvalidOid;

			if (1 == rteIdxForUserRel)
			{
				/* Optimization for typical case */
				userProvidedRel = ((RangeTblEntry *) estate->es_plannedstmt->rtable->head->data.ptr_value)->relid;
			}
			else
			{
				userProvidedRel = getrelid(rteIdxForUserRel, estate->es_plannedstmt->rtable);
			}

			/* Error out if user provides a leaf partition that does not match with our calculated partition */
			if (userProvidedRel != estate->es_result_partitions->part->parrelid &&
				userProvidedRel != resultRelInfo->ri_RelationDesc->rd_id)
			{
				ereport(ERROR,
						(errcode(ERRCODE_CHECK_VIOLATION),
						 errmsg("Trying to insert row into wrong partition"),
						 errdetail("Expected partition: %s, provided partition: %s",
							resultRelInfo->ri_RelationDesc->rd_rel->relname.data,
							estate->es_result_relation_info->ri_RelationDesc->rd_rel->relname.data)));
			}
		}
		estate->es_result_relation_info = resultRelInfo;
	}
	else
	{
		resultRelInfo = estate->es_result_relation_info;
	}

	Assert (!resultRelInfo->ri_projectReturning);

	resultRelationDesc = resultRelInfo->ri_RelationDesc;

	rel_is_heap = RelationIsHeap(resultRelationDesc);
	rel_is_aocols = RelationIsAoCols(resultRelationDesc);
	rel_is_aorows = RelationIsAoRows(resultRelationDesc);
	rel_is_external = RelationIsExternal(resultRelationDesc);

	/*
	 * Prepare the right kind of "insert desc".
	 */
	if (rel_is_aorows)
	{
		if (resultRelInfo->ri_aoInsertDesc == NULL)
		{
			/* Set the pre-assigned fileseg number to insert into */
			ResultRelInfoSetSegno(resultRelInfo, estate->es_result_aosegnos);

			resultRelInfo->ri_aoInsertDesc =
				appendonly_insert_init(resultRelationDesc,
									   resultRelInfo->ri_aosegno,
									   false);
		}
	}
	else if (rel_is_aocols)
	{
		if (resultRelInfo->ri_aocsInsertDesc == NULL)
		{
			ResultRelInfoSetSegno(resultRelInfo, estate->es_result_aosegnos);
			resultRelInfo->ri_aocsInsertDesc = aocs_insert_init(resultRelationDesc, 
																resultRelInfo->ri_aosegno, false);
		}
	}
	else if (rel_is_external)
	{
		if (resultRelInfo->ri_extInsertDesc == NULL)
			resultRelInfo->ri_extInsertDesc = external_insert_init(resultRelationDesc);
	}

	/*
	 * If the result relation has OIDs, force the tuple's OID to zero so that
	 * heap_insert will assign a fresh OID.  Usually the OID already will be
	 * zero at this point, but there are corner cases where the plan tree can
	 * return a tuple extracted literally from some table with the same
	 * rowtype.
	 *
	 * XXX if we ever wanted to allow users to assign their own OIDs to new
	 * rows, this'd be the place to do it.  For the moment, we make a point
	 * of doing this before calling triggers, so that a user-supplied trigger
	 * could hack the OID if desired.
	 *
	 * GPDB: In PostgreSQL, here we set the Oid in the HeapTuple, which is a
	 * local copy at this point. But in GPDB, we don't materialize the tuple
	 * yet, because we might need a MemTuple or a HeapTuple depending on
	 * what kind of a table this is (or neither for an AOCS table, since
	 * aocs_insert() works directly off the slot). So we keep the Oid in a
	 * local variable for now, and only set it in the tuple just before the
	 * call to heap/appendonly/external_insert().
	 */
	if (resultRelationDesc->rd_rel->relhasoids)
	{
		tuple_oid = InvalidOid;

		/*
		 * But if this is really an UPDATE, try to preserve the old OID.
		 */
		if (isUpdate)
		{
			GenericTuple gtuple;

			gtuple = ExecFetchSlotGenericTuple(slot, false);

			if (!is_memtuple(gtuple))
				tuple_oid = HeapTupleGetOid((HeapTuple) gtuple);
			else
			{
				if (resultRelInfo->ri_aoInsertDesc)
					tuple_oid = MemTupleGetOid((MemTuple) gtuple,
											   resultRelInfo->ri_aoInsertDesc->mt_bind);
			}
		}
	}

	slot = reconstructMatchingTupleSlot(slot, resultRelInfo);

	if (rel_is_external &&
		estate->es_result_partitions &&
		estate->es_result_partitions->part->parrelid != 0)
	{
		ereport(ERROR,
				(errcode(ERRCODE_FEATURE_NOT_SUPPORTED),
				 errmsg("Insert into external partitions not supported.")));
	}

	Assert(slot != NULL);

	/* BEFORE ROW INSERT Triggers */
	if (resultRelInfo->ri_TrigDesc &&
		resultRelInfo->ri_TrigDesc->n_before_row[TRIGGER_EVENT_INSERT] > 0 &&
		!isUpdate)
	{
		HeapTuple	newtuple;
		HeapTuple	tuple;

		tuple = ExecMaterializeSlot(slot);

<<<<<<< HEAD
		if (resultRelationDesc->rd_rel->relhasoids)
			HeapTupleSetOid(tuple, tuple_oid);

=======
>>>>>>> a59d8338
		newtuple = ExecBRInsertTriggers(estate, resultRelInfo, tuple);

		if (newtuple == NULL)	/* "do nothing" */
			return;

		if (newtuple != tuple)	/* modified by Trigger(s) */
		{
			/*
			 * Put the modified tuple into a slot for convenience of routines
			 * below.  We assume the tuple was allocated in per-tuple memory
			 * context, and therefore will go away by itself. The tuple table
			 * slot should not try to clear it.
			 */
			TupleTableSlot *newslot = estate->es_trig_tuple_slot;

			if (newslot->tts_tupleDescriptor != slot->tts_tupleDescriptor)
				ExecSetSlotDescriptor(newslot, slot->tts_tupleDescriptor);
			ExecStoreHeapTuple(newtuple, newslot, InvalidBuffer, false);
			newslot->tts_tableOid = slot->tts_tableOid; /* for constraints */
			slot = newslot;
			tuple = newtuple;

			/*
			 * since we keep the OID in a separate variable, also update that,
			 * in case the trigger set it.
			 */
			if (resultRelationDesc->rd_rel->relhasoids)
				tuple_oid = HeapTupleGetOid(newtuple);
		}
	}

	/*
	 * Check the constraints of the tuple
	 */
	if (resultRelationDesc->rd_att->constr)
		ExecConstraints(resultRelInfo, slot, estate);

	/*
	 * insert the tuple
	 *
	 * Note: heap_insert returns the tid (location) of the new tuple in the
	 * t_self field.
	 *
	 * NOTE: for append-only relations we use the append-only access methods.
	 */
	if (rel_is_aorows)
	{
		MemTuple	mtuple;

		if (resultRelInfo->ri_aoInsertDesc == NULL)
		{
			/* Set the pre-assigned fileseg number to insert into */
			ResultRelInfoSetSegno(resultRelInfo, estate->es_result_aosegnos);

			resultRelInfo->ri_aoInsertDesc =
				appendonly_insert_init(resultRelationDesc,
									   resultRelInfo->ri_aosegno,
									   false);
		}

		mtuple = ExecFetchSlotMemTuple(slot, false);
		newId = appendonly_insert(resultRelInfo->ri_aoInsertDesc, mtuple, tuple_oid, (AOTupleId *) &lastTid);
	}
	else if (rel_is_aocols)
	{
		if (resultRelInfo->ri_aocsInsertDesc == NULL)
		{
			ResultRelInfoSetSegno(resultRelInfo, estate->es_result_aosegnos);
			resultRelInfo->ri_aocsInsertDesc = aocs_insert_init(resultRelationDesc, 
																resultRelInfo->ri_aosegno, false);
		}

		newId = aocs_insert(resultRelInfo->ri_aocsInsertDesc, slot);
		lastTid = *slot_get_ctid(slot);
	}
	else if (rel_is_external)
	{
		/* Writable external table */
		HeapTuple tuple;

		if (resultRelInfo->ri_extInsertDesc == NULL)
			resultRelInfo->ri_extInsertDesc = external_insert_init(resultRelationDesc);

		/*
		 * get the heap tuple out of the tuple table slot, making sure we have a
		 * writable copy. (external_insert() can scribble on the tuple)
		 */
		tuple = ExecMaterializeSlot(slot);
		if (resultRelationDesc->rd_rel->relhasoids)
			HeapTupleSetOid(tuple, tuple_oid);

		newId = external_insert(resultRelInfo->ri_extInsertDesc, tuple);
		ItemPointerSetInvalid(&lastTid);
	}
	else
	{
		HeapTuple tuple;

		Insist(rel_is_heap);

		/*
		 * get the heap tuple out of the tuple table slot, making sure we have a
		 * writable copy. (heap_insert() will scribble on the tuple)
		 */
		tuple = ExecMaterializeSlot(slot);
		if (resultRelationDesc->rd_rel->relhasoids)
			HeapTupleSetOid(tuple, tuple_oid);

		newId = heap_insert(resultRelationDesc,
							tuple,
							estate->es_output_cid,
							true, true, GetCurrentTransactionId());
		lastTid = tuple->t_self;
	}

	(estate->es_processed)++;
	(resultRelInfo->ri_aoprocessed)++;
	estate->es_lastoid = newId;
	setLastTid(&lastTid);

	slot->tts_tableOid = RelationGetRelid(resultRelationDesc);

	/*
	 * insert index entries for tuple
	 */
	if (resultRelInfo->ri_NumIndices > 0)
		ExecInsertIndexTuples(slot, &lastTid, estate, false);

	/* AFTER ROW INSERT Triggers */
	if (resultRelInfo->ri_TrigDesc &&
		resultRelInfo->ri_TrigDesc->n_after_row[TRIGGER_EVENT_INSERT] > 0 &&
		!isUpdate)
	{
		HeapTuple tuple = ExecMaterializeSlot(slot);

		Assert(planGen == PLANGEN_PLANNER);

		ExecARInsertTriggers(estate, resultRelInfo, tuple);
	}
}

/* ----------------------------------------------------------------
 *		ExecDelete
 *
 *		DELETE is like UPDATE, except that we delete the tuple and no
 *		index modifications are needed.
 *		DELETE can be part of an update operation when
 *		there is a preceding SplitUpdate node. 
 *
 * ----------------------------------------------------------------
 */
void
ExecDelete(ItemPointer tupleid,
		   TupleTableSlot *planSlot,
		   DestReceiver *dest,
		   EState *estate,
		   PlanGenerator planGen,
		   bool isUpdate)
{
	ResultRelInfo *resultRelInfo;
	Relation	resultRelationDesc;
	HTSU_Result result;
	ItemPointerData update_ctid;
	TransactionId update_xmax = InvalidTransactionId;

	/*
	 * get information on the (current) result relation
	 */
	if (estate->es_result_partitions && planGen == PLANGEN_OPTIMIZER)
	{
		Assert(estate->es_result_partitions->part->parrelid);

#ifdef USE_ASSERT_CHECKING
		Oid parent = estate->es_result_partitions->part->parrelid;
#endif

		/* Obtain part for current tuple. */
		resultRelInfo = slot_get_partition(planSlot, estate);
		estate->es_result_relation_info = resultRelInfo;

#ifdef USE_ASSERT_CHECKING
		Oid part = RelationGetRelid(resultRelInfo->ri_RelationDesc);
#endif

		Assert(parent != part);
	}
	else
	{
		resultRelInfo = estate->es_result_relation_info;
	}
	resultRelationDesc = resultRelInfo->ri_RelationDesc;

	Assert (!resultRelInfo->ri_projectReturning);

	if (planGen == PLANGEN_PLANNER)
	{
		/* BEFORE ROW DELETE Triggers */
		if (resultRelInfo->ri_TrigDesc &&
			resultRelInfo->ri_TrigDesc->n_before_row[TRIGGER_EVENT_DELETE] > 0)
		{
			bool		dodelete;

			dodelete = ExecBRDeleteTriggers(estate, resultRelInfo, tupleid);

			if (!dodelete)			/* "do nothing" */
				return;
		}
	}

	bool isHeapTable = RelationIsHeap(resultRelationDesc);
	bool isAORowsTable = RelationIsAoRows(resultRelationDesc);
	bool isAOColsTable = RelationIsAoCols(resultRelationDesc);
	bool isExternalTable = RelationIsExternal(resultRelationDesc);

	if (isExternalTable && estate->es_result_partitions && 
		estate->es_result_partitions->part->parrelid != 0)
	{
		ereport(ERROR,
			(errcode(ERRCODE_FEATURE_NOT_SUPPORTED),
			errmsg("Delete from external partitions not supported.")));			
		return;
	}
	/*
	 * delete the tuple
	 *
	 * Note: if es_crosscheck_snapshot isn't InvalidSnapshot, we check that
	 * the row to be deleted is visible to that snapshot, and throw a can't-
	 * serialize error if not.	This is a special-case behavior needed for
	 * referential integrity updates in serializable transactions.
	 */
ldelete:;
	if (isHeapTable)
	{
		result = heap_delete(resultRelationDesc, tupleid,
						 &update_ctid, &update_xmax,
						 estate->es_output_cid,
						 estate->es_crosscheck_snapshot,
						 true /* wait for commit */ );
	}
	else if (isAORowsTable)
	{
		if (IsXactIsoLevelSerializable)
		{
			if (!isUpdate)
				ereport(ERROR,
					   (errcode(ERRCODE_FEATURE_NOT_SUPPORTED),
						errmsg("Deletes on append-only tables are not supported in serializable transactions.")));		
			else
				ereport(ERROR,
					   (errcode(ERRCODE_FEATURE_NOT_SUPPORTED),
						errmsg("Updates on append-only tables are not supported in serializable transactions.")));	
		}

		if (resultRelInfo->ri_deleteDesc == NULL)
		{
			resultRelInfo->ri_deleteDesc = 
				appendonly_delete_init(resultRelationDesc, GetActiveSnapshot());
		}

		AOTupleId* aoTupleId = (AOTupleId*)tupleid;
		result = appendonly_delete(resultRelInfo->ri_deleteDesc, aoTupleId);
	} 
	else if (isAOColsTable)
	{
		if (IsXactIsoLevelSerializable)
		{
			if (!isUpdate)
				ereport(ERROR,
					   (errcode(ERRCODE_FEATURE_NOT_SUPPORTED),
						errmsg("Deletes on append-only tables are not supported in serializable transactions.")));		
			else
				ereport(ERROR,
					   (errcode(ERRCODE_FEATURE_NOT_SUPPORTED),
						errmsg("Updates on append-only tables are not supported in serializable transactions.")));		
		}

		if (resultRelInfo->ri_deleteDesc == NULL)
		{
			resultRelInfo->ri_deleteDesc = 
				aocs_delete_init(resultRelationDesc);
		}

		AOTupleId* aoTupleId = (AOTupleId*)tupleid;
		result = aocs_delete(resultRelInfo->ri_deleteDesc, aoTupleId);
	}
	else
	{
		Insist(0);
	}
	switch (result)
	{
		case HeapTupleSelfUpdated:
			/* already deleted by self; nothing to do */

			/*
			 * In an scenario in which R(a,b) and S(a,b) have 
			 *        R               S
			 *    ________         ________
			 *     (1, 1)           (1, 2)
			 *                      (1, 7)
 			 *
   			 *  An update query such as:
 			 *   UPDATE R SET a = S.b  FROM S WHERE R.b = S.a;
 			 *   
 			 *  will have an non-deterministic output. The tuple in R 
			 * can be updated to (2,1) or (7,1).
 			 * Since the introduction of SplitUpdate, these queries will 
			 * send multiple requests to delete the same tuple. Therefore, 
			 * in order to avoid a non-deterministic output, 
			 * an error is reported in such scenario.
 			 */
			if (isUpdate)
			{

				ereport(ERROR,
					(errcode(ERRCODE_IN_FAILED_SQL_TRANSACTION ),
					errmsg("multiple updates to a row by the same query is not allowed")));
			}

			return;

		case HeapTupleMayBeUpdated:
			break;

		case HeapTupleUpdated:
			if (IsXactIsoLevelSerializable)
				ereport(ERROR,
						(errcode(ERRCODE_T_R_SERIALIZATION_FAILURE),
						 errmsg("could not serialize access due to concurrent update")));
			else if (!ItemPointerEquals(tupleid, &update_ctid))
			{
				TupleTableSlot *epqslot;

				Assert(update_xmax != InvalidTransactionId);

				epqslot = EvalPlanQual(estate,
									   resultRelInfo->ri_RangeTableIndex,
									   &update_ctid,
									   update_xmax);
				if (!TupIsNull(epqslot))
				{
					*tupleid = update_ctid;
					goto ldelete;
				}
			}
			/* tuple already deleted; nothing to do */
			return;

		default:
			elog(ERROR, "unrecognized heap_delete status: %u", result);
			return;
	}

	if (!isUpdate)
	{
		(estate->es_processed)++;
		/*
		 * To notify master if tuples deleted or not, to update mod_count.
		 */
		(resultRelInfo->ri_aoprocessed)++;
	}

	/*
	 * Note: Normally one would think that we have to delete index tuples
	 * associated with the heap tuple now...
	 *
	 * ... but in POSTGRES, we have no need to do this because VACUUM will
	 * take care of it later.  We can't delete index tuples immediately
	 * anyway, since the tuple is still visible to other transactions.
	 */

	if (!(isAORowsTable || isAOColsTable) && planGen == PLANGEN_PLANNER)
	{
		/* AFTER ROW DELETE Triggers */
		ExecARDeleteTriggers(estate, resultRelInfo, tupleid);
	}
}


/*
 * Check if the tuple being updated will stay in the same part and throw ERROR
 * if not.  This check is especially necessary for default partition that has
 * no constraint on it.  partslot is the tuple being updated, and
 * resultRelInfo is the target relation of this update.  Call this only
 * estate has valid es_result_partitions.
 */
static void
checkPartitionUpdate(EState *estate, TupleTableSlot *partslot,
					 ResultRelInfo *resultRelInfo)
{
	Relation	resultRelationDesc = resultRelInfo->ri_RelationDesc;
	AttrNumber	max_attr;
	Datum	   *values = NULL;
	bool	   *nulls = NULL;
	TupleDesc	tupdesc = NULL;
	Oid			parentRelid;
	Oid			targetid;

	Assert(estate->es_partition_state != NULL &&
		   estate->es_partition_state->accessMethods != NULL);
	if (!estate->es_partition_state->accessMethods->part_cxt)
		estate->es_partition_state->accessMethods->part_cxt =
			GetPerTupleExprContext(estate)->ecxt_per_tuple_memory;

	Assert(PointerIsValid(estate->es_result_partitions));

	/*
	 * As opposed to INSERT, resultRelation here is the same child part
	 * as scan origin.  However, the partition selection is done with the
	 * parent partition's attribute numbers, so if this result (child) part
	 * has physically-different attribute numbers due to dropped columns,
	 * we should map the child attribute numbers to the parent's attribute
	 * numbers to perform the partition selection.
	 * EState doesn't have the parent relation information at the moment,
	 * so we have to do a hard job here by opening it and compare the
	 * tuple descriptors.  If we find we need to map attribute numbers,
	 * max_partition_attr could also be bogus for this child part,
	 * so we end up materializing the whole columns using slot_getallattrs().
	 * The purpose of this code is just to prevent the tuple from
	 * incorrectly staying in default partition that has no constraint
	 * (parts with constraint will throw an error if the tuple is changing
	 * partition keys to out of part value anyway.)  It's a bit overkill
	 * to do this complicated logic just for this purpose, which is necessary
	 * with our current partitioning design, but I hope some day we can
	 * change this so that we disallow phyisically-different tuple descriptor
	 * across partition.
	 */
	parentRelid = estate->es_result_partitions->part->parrelid;

	/*
	 * I don't believe this is the case currently, but we check the parent relid
	 * in case the updating partition has changed since the last time we opened it.
	 */
	if (resultRelInfo->ri_PartitionParent &&
		parentRelid != RelationGetRelid(resultRelInfo->ri_PartitionParent))
	{
		resultRelInfo->ri_PartCheckTupDescMatch = 0;
		if (resultRelInfo->ri_PartCheckMap != NULL)
			pfree(resultRelInfo->ri_PartCheckMap);
		if (resultRelInfo->ri_PartitionParent)
			relation_close(resultRelInfo->ri_PartitionParent, AccessShareLock);
	}

	/*
	 * Check this at the first pass only to avoid repeated catalog access.
	 */
	if (resultRelInfo->ri_PartCheckTupDescMatch == 0 &&
		parentRelid != RelationGetRelid(resultRelInfo->ri_RelationDesc))
	{
		Relation	parentRel;
		TupleDesc	resultTupdesc, parentTupdesc;

		/*
		 * We are on a child part, let's see the tuple descriptor looks like
		 * the parent's one.  Probably this won't cause deadlock because
		 * DML should have opened the parent table with appropriate lock.
		 */
		parentRel = relation_open(parentRelid, AccessShareLock);
		resultTupdesc = RelationGetDescr(resultRelationDesc);
		parentTupdesc = RelationGetDescr(parentRel);
		if (!equalTupleDescs(resultTupdesc, parentTupdesc, false))
		{
			AttrMap		   *map;
			MemoryContext	oldcontext;

			/* Tuple looks different.  Construct attribute mapping. */
			oldcontext = MemoryContextSwitchTo(estate->es_query_cxt);
			map_part_attrs(resultRelationDesc, parentRel, &map, true);
			MemoryContextSwitchTo(oldcontext);

			/* And save it for later use. */
			resultRelInfo->ri_PartCheckMap = map;

			resultRelInfo->ri_PartCheckTupDescMatch = -1;
		}
		else
			resultRelInfo->ri_PartCheckTupDescMatch = 1;

		resultRelInfo->ri_PartitionParent = parentRel;
		/* parentRel will be closed as part of ResultRelInfo cleanup */
	}

	if (resultRelInfo->ri_PartCheckMap != NULL)
	{
		Datum	   *parent_values;
		bool	   *parent_nulls;
		Relation	parentRel = resultRelInfo->ri_PartitionParent;
		TupleDesc	parentTupdesc;
		AttrMap	   *map;

		Assert(parentRel != NULL);
		parentTupdesc = RelationGetDescr(parentRel);

		/*
		 * We need to map the attribute numbers to parent's one, to
		 * select the would-be destination relation, since all partition
		 * rules are based on the parent relation's tuple descriptor.
		 * max_partition_attr can be bogus as well, so don't use it.
		 */
		slot_getallattrs(partslot);
		values = slot_get_values(partslot);
		nulls = slot_get_isnull(partslot);
		parent_values = palloc(parentTupdesc->natts * sizeof(Datum));
		parent_nulls = palloc0(parentTupdesc->natts * sizeof(bool));

		map = resultRelInfo->ri_PartCheckMap;
		reconstructTupleValues(map, values, nulls, partslot->tts_tupleDescriptor->natts,
							   parent_values, parent_nulls, parentTupdesc->natts);

		/* Now we have values/nulls in parent's view. */
		values = parent_values;
		nulls = parent_nulls;
		tupdesc = RelationGetDescr(parentRel);
	}
	else
	{
		/*
		 * map == NULL means we can just fetch values/nulls from the
		 * current slot.
		 */
		Assert(nulls == NULL && tupdesc == NULL);
		max_attr = estate->es_partition_state->max_partition_attr;
		slot_getsomeattrs(partslot, max_attr);
		/* values/nulls pointing to partslot's array. */
		values = slot_get_values(partslot);
		nulls = slot_get_isnull(partslot);
		tupdesc = partslot->tts_tupleDescriptor;
	}

	/* And select the destination relation that this tuple would go to. */
	targetid = selectPartition(estate->es_result_partitions, values,
							   nulls, tupdesc,
							   estate->es_partition_state->accessMethods);

	/* Free up if we allocated mapped attributes. */
	if (values != slot_get_values(partslot))
	{
		Assert(nulls != slot_get_isnull(partslot));
		pfree(values);
		pfree(nulls);
	}

	if (!OidIsValid(targetid))
		ereport(ERROR,
				(errcode(ERRCODE_NO_PARTITION_FOR_PARTITIONING_KEY),
				 errmsg("no partition for partitioning key")));

	if (RelationGetRelid(resultRelationDesc) != targetid)
		ereport(ERROR,
				(errcode(ERRCODE_FEATURE_NOT_SUPPORTED),
				 errmsg("moving tuple from partition \"%s\" to "
						"partition \"%s\" not supported",
						get_rel_name(RelationGetRelid(resultRelationDesc)),
						get_rel_name(targetid))));
}

/* ----------------------------------------------------------------
 *		ExecUpdate
 *
 *		note: we can't run UPDATE queries with transactions
 *		off because UPDATEs are actually INSERTs and our
 *		scan will mistakenly loop forever, updating the tuple
 *		it just inserted..	This should be fixed but until it
 *		is, we don't want to get stuck in an infinite loop
 *		which corrupts your database..
 * ----------------------------------------------------------------
 */
void
ExecUpdate(TupleTableSlot *slot,
		   ItemPointer tupleid,
		   TupleTableSlot *planSlot,
		   DestReceiver *dest,
		   EState *estate)
{
	ResultRelInfo *resultRelInfo;
	Relation	resultRelationDesc;
	HTSU_Result result;
	ItemPointerData update_ctid;
	TransactionId update_xmax = InvalidTransactionId;
	ItemPointerData lastTid;
	bool		wasHotUpdate;

	/*
	 * abort the operation if not running transactions
	 */
	if (IsBootstrapProcessingMode())
		elog(ERROR, "cannot UPDATE during bootstrap");

	/*
	 * get information on the (current) result relation
	 */
	resultRelInfo = estate->es_result_relation_info;
	resultRelationDesc = resultRelInfo->ri_RelationDesc;

	bool		rel_is_heap = RelationIsHeap(resultRelationDesc);
	bool 		rel_is_aorows = RelationIsAoRows(resultRelationDesc);
	bool		rel_is_aocols = RelationIsAoCols(resultRelationDesc);
	bool		rel_is_external = RelationIsExternal(resultRelationDesc);

	if (rel_is_external &&
		estate->es_result_partitions &&
		estate->es_result_partitions->part->parrelid != 0)
	{
		ereport(ERROR,
				(errcode(ERRCODE_FEATURE_NOT_SUPPORTED),
				 errmsg("Update external partitions not supported.")));
	}

	/*
	 * get the heap tuple out of the tuple table slot, making sure we have a
	 * writable copy
	 */


	if (rel_is_aorows || rel_is_aocols)
	{
		/*
		 * It is necessary to reconstruct a logically compatible tuple to
		 * a physically compatible tuple.  The slot's tuple descriptor comes
		 * from the projection target list, which doesn't indicate dropped
		 * columns, and MemTuple cannot deal with cases without converting
		 * the target list back into the original relation's tuple desc.
		 */
		slot = reconstructMatchingTupleSlot(slot, resultRelInfo);
	}

	/* see if this update would move the tuple to a different partition */
	if (estate->es_result_partitions)
		checkPartitionUpdate(estate, slot, resultRelInfo);

	/* BEFORE ROW UPDATE Triggers */
	if (resultRelInfo->ri_TrigDesc &&
		resultRelInfo->ri_TrigDesc->n_before_row[TRIGGER_EVENT_UPDATE] > 0)
	{
		slot = ExecBRUpdateTriggers(estate, resultRelInfo,
									tupleid, slot);

		if (slot == NULL)		/* "do nothing" */
			return;
	}

	/*
	 * Check the constraints of the tuple
	 *
	 * If we generate a new candidate tuple after EvalPlanQual testing, we
	 * must loop back here and recheck constraints.  (We don't need to redo
	 * triggers, however.  If there are any BEFORE triggers then trigger.c
	 * will have done heap_lock_tuple to lock the correct tuple, so there's no
	 * need to do them again.)
	 */
lreplace:;
	if (resultRelationDesc->rd_att->constr)
		ExecConstraints(resultRelInfo, slot, estate);

	if (!GpPersistent_IsPersistentRelation(resultRelationDesc->rd_id))
	{
		/*
		 * Normal UPDATE path.
		 */

		/*
		 * replace the heap tuple
		 *
		 * Note: if es_crosscheck_snapshot isn't InvalidSnapshot, we check that
		 * the row to be updated is visible to that snapshot, and throw a can't-
		 * serialize error if not.	This is a special-case behavior needed for
		 * referential integrity updates in serializable transactions.
		 */
		if (rel_is_heap)
		{
			HeapTuple tuple;

			tuple = ExecMaterializeSlot(slot);

			result = heap_update(resultRelationDesc, tupleid, tuple,
							 &update_ctid, &update_xmax,
							 estate->es_output_cid,
							 estate->es_crosscheck_snapshot,
							 true /* wait for commit */ );
			lastTid = tuple->t_self;
			wasHotUpdate = HeapTupleIsHeapOnly(tuple) != 0;
		}
		else if (rel_is_aorows)
		{
			MemTuple mtuple;

			if (IsXactIsoLevelSerializable)
			{
				ereport(ERROR,
					(errcode(ERRCODE_FEATURE_NOT_SUPPORTED),
					errmsg("Updates on append-only tables are not supported in serializable transactions.")));
			}

			if (resultRelInfo->ri_updateDesc == NULL)
			{
				ResultRelInfoSetSegno(resultRelInfo, estate->es_result_aosegnos);
				resultRelInfo->ri_updateDesc = (AppendOnlyUpdateDesc)
					appendonly_update_init(resultRelationDesc, GetActiveSnapshot(), resultRelInfo->ri_aosegno);
			}

			mtuple = ExecFetchSlotMemTuple(slot, false);

			result = appendonly_update(resultRelInfo->ri_updateDesc,
									   mtuple, (AOTupleId *) tupleid, (AOTupleId *) &lastTid);
			wasHotUpdate = false;
		}
		else if (rel_is_aocols)
		{
			if (IsXactIsoLevelSerializable)
			{
				ereport(ERROR,
					(errcode(ERRCODE_FEATURE_NOT_SUPPORTED),
					errmsg("Updates on append-only tables are not supported in serializable transactions.")));
			}

			if (resultRelInfo->ri_updateDesc == NULL)
			{
				ResultRelInfoSetSegno(resultRelInfo, estate->es_result_aosegnos);
				resultRelInfo->ri_updateDesc = (AppendOnlyUpdateDesc)
					aocs_update_init(resultRelationDesc, resultRelInfo->ri_aosegno);
			}
			result = aocs_update(resultRelInfo->ri_updateDesc,
								 slot, (AOTupleId *) tupleid, (AOTupleId *) &lastTid);
			wasHotUpdate = false;
		}
		else
		{
			elog(ERROR, "invalid relation type");
		}

		switch (result)
		{
			case HeapTupleSelfUpdated:
				/* already deleted by self; nothing to do */
				return;

			case HeapTupleMayBeUpdated:
				break;

			case HeapTupleUpdated:
				if (IsXactIsoLevelSerializable)
					ereport(ERROR,
							(errcode(ERRCODE_T_R_SERIALIZATION_FAILURE),
							 errmsg("could not serialize access due to concurrent update")));
				else if (!ItemPointerEquals(tupleid, &update_ctid))
				{
					TupleTableSlot *epqslot;

					Assert(update_xmax != InvalidTransactionId);

					epqslot = EvalPlanQual(estate,
										   resultRelInfo->ri_RangeTableIndex,
										   &update_ctid,
										   update_xmax);
					if (!TupIsNull(epqslot))
					{
						*tupleid = update_ctid;
						slot = ExecFilterJunk(estate->es_junkFilter, epqslot);
						goto lreplace;
					}
				}
				/* tuple already deleted; nothing to do */
				return;

			default:
				elog(ERROR, "unrecognized heap_update status: %u", result);
				return;
		}
	}
	else
	{
		HeapTuple persistentTuple;

		/*
		 * Persistent metadata path.
		 */
		persistentTuple = ExecMaterializeSlot(slot);
		persistentTuple->t_self = *tupleid;

		frozen_heap_inplace_update(resultRelationDesc, persistentTuple);
		wasHotUpdate = false;
	}

	(estate->es_processed)++;
	(resultRelInfo->ri_aoprocessed)++;

	/*
	 * Note: instead of having to update the old index tuples associated with
	 * the heap tuple, all we do is form and insert new index tuples. This is
	 * because UPDATEs are actually DELETEs and INSERTs, and index tuple
	 * deletion is done later by VACUUM (see notes in ExecDelete).	All we do
	 * here is insert new index tuples.  -cim 9/27/89
	 */

	/*
	 * insert index entries for tuple
	 *
	 * Note: heap_update returns the tid (location) of the new tuple in the
	 * t_self field.
	 *
	 * If it's a HOT update, we mustn't insert new index entries.
	 */
	if (resultRelInfo->ri_NumIndices > 0 && !wasHotUpdate)
		ExecInsertIndexTuples(slot, &lastTid, estate, false);

	/* AFTER ROW UPDATE Triggers */
	if (resultRelInfo->ri_TrigDesc &&
		resultRelInfo->ri_TrigDesc->n_after_row[TRIGGER_EVENT_UPDATE] > 0 &&
		rel_is_heap)
	{
		HeapTuple tuple = ExecMaterializeSlot(slot);

		ExecARUpdateTriggers(estate, resultRelInfo, tupleid, tuple);
	}
}

/*
 * ExecRelCheck --- check that tuple meets constraints for result relation
 */
static const char *
ExecRelCheck(ResultRelInfo *resultRelInfo,
			 TupleTableSlot *slot, EState *estate)
{
	Relation	rel = resultRelInfo->ri_RelationDesc;
	int			ncheck = rel->rd_att->constr->num_check;
	ConstrCheck *check = rel->rd_att->constr->check;
	ExprContext *econtext;
	MemoryContext oldContext;
	List	   *qual;
	int			i;

	/*
	 * If first time through for this result relation, build expression
	 * nodetrees for rel's constraint expressions.  Keep them in the per-query
	 * memory context so they'll survive throughout the query.
	 */
	if (resultRelInfo->ri_ConstraintExprs == NULL)
	{
		oldContext = MemoryContextSwitchTo(estate->es_query_cxt);
		resultRelInfo->ri_ConstraintExprs =
			(List **) palloc(ncheck * sizeof(List *));
		for (i = 0; i < ncheck; i++)
		{
			/* ExecQual wants implicit-AND form */
			qual = make_ands_implicit(stringToNode(check[i].ccbin));
			resultRelInfo->ri_ConstraintExprs[i] = (List *)
				ExecPrepareExpr((Expr *) qual, estate);
		}
		MemoryContextSwitchTo(oldContext);
	}

	/*
	 * We will use the EState's per-tuple context for evaluating constraint
	 * expressions (creating it if it's not already there).
	 */
	econtext = GetPerTupleExprContext(estate);

	/* Arrange for econtext's scan tuple to be the tuple under test */
	econtext->ecxt_scantuple = slot;

	/* And evaluate the constraints */
	for (i = 0; i < ncheck; i++)
	{
		qual = resultRelInfo->ri_ConstraintExprs[i];

		/*
		 * NOTE: SQL92 specifies that a NULL result from a constraint
		 * expression is not to be treated as a failure.  Therefore, tell
		 * ExecQual to return TRUE for NULL.
		 */
		if (!ExecQual(qual, econtext, true))
			return check[i].ccname;
	}

	/* NULL result means no error */
	return NULL;
}

void
ExecConstraints(ResultRelInfo *resultRelInfo,
				TupleTableSlot *slot, EState *estate)
{
	Relation	rel = resultRelInfo->ri_RelationDesc;
	TupleConstr *constr = rel->rd_att->constr;

	Assert(constr);

	if (constr->has_not_null)
	{
		int			natts = rel->rd_att->natts;
		int			attrChk;

		for (attrChk = 1; attrChk <= natts; attrChk++)
		{
			if (rel->rd_att->attrs[attrChk - 1]->attnotnull &&
				slot_attisnull(slot, attrChk))
				ereport(ERROR,
						(errcode(ERRCODE_NOT_NULL_VIOLATION),
						 errmsg("null value in column \"%s\" violates not-null constraint",
						NameStr(rel->rd_att->attrs[attrChk - 1]->attname))));
		}
	}

	if (constr->num_check > 0)
	{
		const char *failed;

		if ((failed = ExecRelCheck(resultRelInfo, slot, estate)) != NULL)
			ereport(ERROR,
					(errcode(ERRCODE_CHECK_VIOLATION),
					 errmsg("new row for relation \"%s\" violates check constraint \"%s\"",
							RelationGetRelationName(rel), failed)));
	}
}

/*
 * Check a modified tuple to see if we want to process its updated version
 * under READ COMMITTED rules.
 *
 * See backend/executor/README for some info about how this works.
 *
 *	estate - executor state data
 *	rti - rangetable index of table containing tuple
 *	*tid - t_ctid from the outdated tuple (ie, next updated version)
 *	priorXmax - t_xmax from the outdated tuple
 *
 * *tid is also an output parameter: it's modified to hold the TID of the
 * latest version of the tuple (note this may be changed even on failure)
 *
 * Returns a slot containing the new candidate update/delete tuple, or
 * NULL if we determine we shouldn't process the row.
 */
TupleTableSlot *
EvalPlanQual(EState *estate, Index rti,
			 ItemPointer tid, TransactionId priorXmax)
{
	evalPlanQual *epq;
	EState	   *epqstate;
	Relation	relation;
	HeapTupleData tuple;
	HeapTuple	copyTuple = NULL;
	SnapshotData SnapshotDirty;
	bool		endNode;

	Assert(rti != 0);

	/*
	 * find relation containing target tuple
	 */
	if (estate->es_result_relation_info != NULL &&
		estate->es_result_relation_info->ri_RangeTableIndex == rti)
		relation = estate->es_result_relation_info->ri_RelationDesc;
	else
	{
		ListCell   *l;

		relation = NULL;
		foreach(l, estate->es_rowMarks)
		{
			if (((ExecRowMark *) lfirst(l))->rti == rti)
			{
				relation = ((ExecRowMark *) lfirst(l))->relation;
				break;
			}
		}
		if (relation == NULL)
			elog(ERROR, "could not find RowMark for RT index %u", rti);
	}

	/*
	 * fetch tid tuple
	 *
	 * Loop here to deal with updated or busy tuples
	 */
	InitDirtySnapshot(SnapshotDirty);
	tuple.t_self = *tid;
	for (;;)
	{
		Buffer		buffer;

		if (heap_fetch(relation, &SnapshotDirty, &tuple, &buffer, true, NULL))
		{
			/*
			 * If xmin isn't what we're expecting, the slot must have been
			 * recycled and reused for an unrelated tuple.	This implies that
			 * the latest version of the row was deleted, so we need do
			 * nothing.  (Should be safe to examine xmin without getting
			 * buffer's content lock, since xmin never changes in an existing
			 * tuple.)
			 */
			if (!TransactionIdEquals(HeapTupleHeaderGetXmin(tuple.t_data),
									 priorXmax))
			{
				ReleaseBuffer(buffer);
				return NULL;
			}

			/* otherwise xmin should not be dirty... */
			if (TransactionIdIsValid(SnapshotDirty.xmin))
				elog(ERROR, "t_xmin is uncommitted in tuple to be updated");

			/*
			 * If tuple is being updated by other transaction then we have to
			 * wait for its commit/abort.
			 */
			if (TransactionIdIsValid(SnapshotDirty.xmax))
			{
				ReleaseBuffer(buffer);
				XactLockTableWait(SnapshotDirty.xmax);
				continue;		/* loop back to repeat heap_fetch */
			}

			/*
			 * If tuple was inserted by our own transaction, we have to check
			 * cmin against es_output_cid: cmin >= current CID means our
			 * command cannot see the tuple, so we should ignore it.  Without
			 * this we are open to the "Halloween problem" of indefinitely
			 * re-updating the same tuple. (We need not check cmax because
			 * HeapTupleSatisfiesDirty will consider a tuple deleted by our
			 * transaction dead, regardless of cmax.)  We just checked that
			 * priorXmax == xmin, so we can test that variable instead of
			 * doing HeapTupleHeaderGetXmin again.
			 */
			if (TransactionIdIsCurrentTransactionId(priorXmax) &&
				HeapTupleHeaderGetCmin(tuple.t_data) >= estate->es_output_cid)
			{
				ReleaseBuffer(buffer);
				return NULL;
			}

			/*
			 * We got tuple - now copy it for use by recheck query.
			 */
			copyTuple = heap_copytuple(&tuple);
			ReleaseBuffer(buffer);
			break;
		}

		/*
		 * If the referenced slot was actually empty, the latest version of
		 * the row must have been deleted, so we need do nothing.
		 */
		if (tuple.t_data == NULL)
		{
			ReleaseBuffer(buffer);
			return NULL;
		}

		/*
		 * As above, if xmin isn't what we're expecting, do nothing.
		 */
		if (!TransactionIdEquals(HeapTupleHeaderGetXmin(tuple.t_data),
								 priorXmax))
		{
			ReleaseBuffer(buffer);
			return NULL;
		}

		/*
		 * If we get here, the tuple was found but failed SnapshotDirty.
		 * Assuming the xmin is either a committed xact or our own xact (as it
		 * certainly should be if we're trying to modify the tuple), this must
		 * mean that the row was updated or deleted by either a committed xact
		 * or our own xact.  If it was deleted, we can ignore it; if it was
		 * updated then chain up to the next version and repeat the whole
		 * test.
		 *
		 * As above, it should be safe to examine xmax and t_ctid without the
		 * buffer content lock, because they can't be changing.
		 */
		if (ItemPointerEquals(&tuple.t_self, &tuple.t_data->t_ctid))
		{
			/* deleted, so forget about it */
			ReleaseBuffer(buffer);
			return NULL;
		}

		/* updated, so look at the updated row */
		tuple.t_self = tuple.t_data->t_ctid;
		/* updated row should have xmin matching this xmax */
		priorXmax = HeapTupleHeaderGetXmax(tuple.t_data);
		ReleaseBuffer(buffer);
		/* loop back to fetch next in chain */
	}

	/*
	 * For UPDATE/DELETE we have to return tid of actual row we're executing
	 * PQ for.
	 */
	*tid = tuple.t_self;

	/*
	 * Need to run a recheck subquery.	Find or create a PQ stack entry.
	 */
	epq = estate->es_evalPlanQual;
	endNode = true;

	if (epq != NULL && epq->rti == 0)
	{
		/* Top PQ stack entry is idle, so re-use it */
		Assert(!(estate->es_useEvalPlan) && epq->next == NULL);
		epq->rti = rti;
		endNode = false;
	}

	/*
	 * If this is request for another RTE - Ra, - then we have to check wasn't
	 * PlanQual requested for Ra already and if so then Ra' row was updated
	 * again and we have to re-start old execution for Ra and forget all what
	 * we done after Ra was suspended. Cool? -:))
	 */
	if (epq != NULL && epq->rti != rti &&
		epq->estate->es_evTuple[rti - 1] != NULL)
	{
		do
		{
			evalPlanQual *oldepq;

			/* stop execution */
			EvalPlanQualStop(epq);
			/* pop previous PlanQual from the stack */
			oldepq = epq->next;
			Assert(oldepq && oldepq->rti != 0);
			/* push current PQ to freePQ stack */
			oldepq->free = epq;
			epq = oldepq;
			estate->es_evalPlanQual = epq;
		} while (epq->rti != rti);
	}

	/*
	 * If we are requested for another RTE then we have to suspend execution
	 * of current PlanQual and start execution for new one.
	 */
	if (epq == NULL || epq->rti != rti)
	{
		/* try to reuse plan used previously */
		evalPlanQual *newepq = (epq != NULL) ? epq->free : NULL;

		if (newepq == NULL)		/* first call or freePQ stack is empty */
		{
			newepq = (evalPlanQual *) palloc0(sizeof(evalPlanQual));
			newepq->free = NULL;
			newepq->estate = NULL;
			newepq->planstate = NULL;
		}
		else
		{
			/* recycle previously used PlanQual */
			Assert(newepq->estate == NULL);
			epq->free = NULL;
		}
		/* push current PQ to the stack */
		newepq->next = epq;
		epq = newepq;
		estate->es_evalPlanQual = epq;
		epq->rti = rti;
		endNode = false;
	}

	Assert(epq->rti == rti);

	/*
	 * Ok - we're requested for the same RTE.  Unfortunately we still have to
	 * end and restart execution of the plan, because ExecReScan wouldn't
	 * ensure that upper plan nodes would reset themselves.  We could make
	 * that work if insertion of the target tuple were integrated with the
	 * Param mechanism somehow, so that the upper plan nodes know that their
	 * children's outputs have changed.
	 *
	 * Note that the stack of free evalPlanQual nodes is quite useless at the
	 * moment, since it only saves us from pallocing/releasing the
	 * evalPlanQual nodes themselves.  But it will be useful once we implement
	 * ReScan instead of end/restart for re-using PlanQual nodes.
	 */
	if (endNode)
	{
		/* stop execution */
		EvalPlanQualStop(epq);
	}

	/*
	 * Initialize new recheck query.
	 *
	 * Note: if we were re-using PlanQual plans via ExecReScan, we'd need to
	 * instead copy down changeable state from the top plan (including
	 * es_result_relation_info, es_junkFilter) and reset locally changeable
	 * state in the epq (including es_param_exec_vals, es_evTupleNull).
	 */
	EvalPlanQualStart(epq, estate, epq->next);

	/*
	 * free old RTE' tuple, if any, and store target tuple where relation's
	 * scan node will see it
	 */
	epqstate = epq->estate;
	if (epqstate->es_evTuple[rti - 1] != NULL)
		heap_freetuple(epqstate->es_evTuple[rti - 1]);
	epqstate->es_evTuple[rti - 1] = copyTuple;

	return EvalPlanQualNext(estate);
}

static TupleTableSlot *
EvalPlanQualNext(EState *estate)
{
	evalPlanQual *epq = estate->es_evalPlanQual;
	MemoryContext oldcontext;
	TupleTableSlot *slot;

	Assert(epq->rti != 0);

lpqnext:;
	oldcontext = MemoryContextSwitchTo(epq->estate->es_query_cxt);
	slot = ExecProcNode(epq->planstate);
	MemoryContextSwitchTo(oldcontext);

	/*
	 * No more tuples for this PQ. Continue previous one.
	 */
	if (TupIsNull(slot))
	{
		evalPlanQual *oldepq;

		/* stop execution */
		EvalPlanQualStop(epq);
		/* pop old PQ from the stack */
		oldepq = epq->next;
		if (oldepq == NULL)
		{
			/* this is the first (oldest) PQ - mark as free */
			epq->rti = 0;
			estate->es_useEvalPlan = false;
			/* and continue Query execution */
			return NULL;
		}
		Assert(oldepq->rti != 0);
		/* push current PQ to freePQ stack */
		oldepq->free = epq;
		epq = oldepq;
		estate->es_evalPlanQual = epq;
		goto lpqnext;
	}

	return slot;
}

static void
EndEvalPlanQual(EState *estate)
{
	evalPlanQual *epq = estate->es_evalPlanQual;

	if (epq->rti == 0)			/* plans already shutdowned */
	{
		Assert(epq->next == NULL);
		return;
	}

	for (;;)
	{
		evalPlanQual *oldepq;

		/* stop execution */
		EvalPlanQualStop(epq);
		/* pop old PQ from the stack */
		oldepq = epq->next;
		if (oldepq == NULL)
		{
			/* this is the first (oldest) PQ - mark as free */
			epq->rti = 0;
			estate->es_useEvalPlan = false;
			break;
		}
		Assert(oldepq->rti != 0);
		/* push current PQ to freePQ stack */
		oldepq->free = epq;
		epq = oldepq;
		estate->es_evalPlanQual = epq;
	}
}

/*
 * Start execution of one level of PlanQual.
 *
 * This is a cut-down version of ExecutorStart(): we copy some state from
 * the top-level estate rather than initializing it fresh.
 */
static void
EvalPlanQualStart(evalPlanQual *epq, EState *estate, evalPlanQual *priorepq)
{
	EState	   *epqstate;
	int			rtsize;
	MemoryContext oldcontext;
	ListCell   *l;

	rtsize = list_length(estate->es_range_table);

	epq->estate = epqstate = CreateExecutorState();

	oldcontext = MemoryContextSwitchTo(epqstate->es_query_cxt);

	/*
	 * The epqstates share the top query's copy of unchanging state such as
	 * the snapshot, rangetable, result-rel info, and external Param info.
	 * They need their own copies of local state, including a tuple table,
	 * es_param_exec_vals, etc.
	 */
	epqstate->es_direction = ForwardScanDirection;
	epqstate->es_snapshot = estate->es_snapshot;
	epqstate->es_crosscheck_snapshot = estate->es_crosscheck_snapshot;
	epqstate->es_range_table = estate->es_range_table;
	epqstate->es_output_cid = estate->es_output_cid;
	epqstate->es_result_relations = estate->es_result_relations;
	epqstate->es_num_result_relations = estate->es_num_result_relations;
	epqstate->es_result_relation_info = estate->es_result_relation_info;
	epqstate->es_junkFilter = estate->es_junkFilter;
	/* es_trig_target_relations must NOT be copied */
	epqstate->es_param_list_info = estate->es_param_list_info;
	if (estate->es_plannedstmt->nParamExec > 0)
		epqstate->es_param_exec_vals = (ParamExecData *)
			palloc0(estate->es_plannedstmt->nParamExec * sizeof(ParamExecData));
	epqstate->es_rowMarks = estate->es_rowMarks;
	epqstate->es_instrument = estate->es_instrument;
	epqstate->es_select_into = estate->es_select_into;
	epqstate->es_into_oids = estate->es_into_oids;
	epqstate->es_plannedstmt = estate->es_plannedstmt;

	/*
	 * Each epqstate must have its own es_evTupleNull state, but all the stack
	 * entries share es_evTuple state.	This allows sub-rechecks to inherit
	 * the value being examined by an outer recheck.
	 */
	epqstate->es_evTupleNull = (bool *) palloc0(rtsize * sizeof(bool));
	if (priorepq == NULL)
		/* first PQ stack entry */
		epqstate->es_evTuple = (HeapTuple *)
			palloc0(rtsize * sizeof(HeapTuple));
	else
		/* later stack entries share the same storage */
		epqstate->es_evTuple = priorepq->estate->es_evTuple;

	/*
	 * Each epqstate also has its own tuple table.
	 */
	epqstate->es_tupleTable = NIL;

	/*
	 * Initialize private state information for each SubPlan.  We must do this
	 * before running ExecInitNode on the main query tree, since
	 * ExecInitSubPlan expects to be able to find these entries.
	 */
	Assert(epqstate->es_subplanstates == NIL);
	foreach(l, estate->es_plannedstmt->subplans)
	{
		Plan	   *subplan = (Plan *) lfirst(l);
		PlanState  *subplanstate;

		subplanstate = ExecInitNode(subplan, epqstate, 0);

		epqstate->es_subplanstates = lappend(epqstate->es_subplanstates,
											 subplanstate);
	}

	/*
	 * Initialize the private state information for all the nodes in the query
	 * tree.  This opens files, allocates storage and leaves us ready to start
	 * processing tuples.
	 */
	epq->planstate = ExecInitNode(estate->es_plannedstmt->planTree, epqstate, 0);

	MemoryContextSwitchTo(oldcontext);
}

/*
 * End execution of one level of PlanQual.
 *
 * This is a cut-down version of ExecutorEnd(); basically we want to do most
 * of the normal cleanup, but *not* close result relations (which we are
 * just sharing from the outer query).	We do, however, have to close any
 * trigger target relations that got opened, since those are not shared.
 */
static void
EvalPlanQualStop(evalPlanQual *epq)
{
	EState	   *epqstate = epq->estate;
	MemoryContext oldcontext;
	ListCell   *l;

	oldcontext = MemoryContextSwitchTo(epqstate->es_query_cxt);

	ExecEndNode(epq->planstate);

	foreach(l, epqstate->es_subplanstates)
	{
		PlanState  *subplanstate = (PlanState *) lfirst(l);

		ExecEndNode(subplanstate);
	}

	/* throw away the per-epqstate tuple table completely */
	ExecResetTupleTable(epqstate->es_tupleTable, true);
	epqstate->es_tupleTable = NIL;

	if (epqstate->es_evTuple[epq->rti - 1] != NULL)
	{
		heap_freetuple(epqstate->es_evTuple[epq->rti - 1]);
		epqstate->es_evTuple[epq->rti - 1] = NULL;
	}

	foreach(l, epqstate->es_trig_target_relations)
	{
		ResultRelInfo *resultRelInfo = (ResultRelInfo *) lfirst(l);

		/* Close indices and then the relation itself */
		ExecCloseIndices(resultRelInfo);
		heap_close(resultRelInfo->ri_RelationDesc, NoLock);
	}

	MemoryContextSwitchTo(oldcontext);

	/*
	 * Reset the sharing fields of this EState with main query's EState
	 * to NULL before calling FreeExecutorState, to avoid duplicate cleanup.
	 * This should be symmetric to the setup in EvalPlanQualStart().
	 */
	epqstate->es_snapshot = NULL;
	epqstate->es_crosscheck_snapshot = NULL;
	epqstate->es_range_table = NIL;
	epqstate->es_result_relations = NULL;
	epqstate->es_result_relation_info = NULL;
	epqstate->es_junkFilter = NULL;
	epqstate->es_param_list_info = NULL;
	epqstate->es_rowMarks = NIL;
	epqstate->es_plannedstmt = NULL;

	FreeExecutorState(epqstate);

	epq->estate = NULL;
	epq->planstate = NULL;
}

/*
 * ExecGetActivePlanTree --- get the active PlanState tree from a QueryDesc
 *
 * Ordinarily this is just the one mentioned in the QueryDesc, but if we
 * are looking at a row returned by the EvalPlanQual machinery, we need
 * to look at the subsidiary state instead.
 */
PlanState *
ExecGetActivePlanTree(QueryDesc *queryDesc)
{
	EState	   *estate = queryDesc->estate;

	if (estate && estate->es_useEvalPlan && estate->es_evalPlanQual != NULL)
		return estate->es_evalPlanQual->planstate;
	else
		return queryDesc->planstate;
}


/*
 * OpenIntoRel --- actually create the SELECT INTO target relation
 *
 * This also replaces QueryDesc->dest with the special DestReceiver for
 * SELECT INTO.  We assume that the correct result tuple type has already
 * been placed in queryDesc->tupDesc.
 */
static void
OpenIntoRel(QueryDesc *queryDesc)
{
	IntoClause *into = queryDesc->plannedstmt->intoClause;
	EState	   *estate = queryDesc->estate;
	Relation	intoRelationDesc;
	char	   *intoName;
	char		relkind = RELKIND_RELATION;
	char		relstorage;
	Oid			namespaceId;
	Oid			tablespaceId;
	Datum		reloptions;
	StdRdOptions *stdRdOptions;
	AclResult	aclresult;
	Oid			intoRelationId;
	TupleDesc	tupdesc;
	DR_intorel *myState;
	char	   *intoTableSpaceName;
    GpPolicy   *targetPolicy;
	bool		bufferPoolBulkLoad;
	bool		validate_reloptions;

	RelFileNode relFileNode;
	
	ItemPointerData persistentTid;
	int64			persistentSerialNum;
	
	targetPolicy = queryDesc->plannedstmt->intoPolicy;

	Assert(into);

	/*
	 * XXX This code needs to be kept in sync with DefineRelation().
	 * Maybe we should try to use that function instead.
	 */

	/*
	 * Check consistency of arguments
	 */
	if (into->onCommit != ONCOMMIT_NOOP && !into->rel->istemp)
		ereport(ERROR,
				(errcode(ERRCODE_INVALID_TABLE_DEFINITION),
				 errmsg("ON COMMIT can only be used on temporary tables")));

	/*
	 * Security check: disallow creating temp tables from security-restricted
	 * code.  This is needed because calling code might not expect untrusted
	 * tables to appear in pg_temp at the front of its search path.
	 */
	if (into->rel->istemp && InSecurityRestrictedOperation())
		ereport(ERROR,
				(errcode(ERRCODE_INSUFFICIENT_PRIVILEGE),
				 errmsg("cannot create temporary table within security-restricted operation")));

	/*
	 * Find namespace to create in, check its permissions
	 */
	intoName = into->rel->relname;
	namespaceId = RangeVarGetCreationNamespace(into->rel);

	aclresult = pg_namespace_aclcheck(namespaceId, GetUserId(),
									  ACL_CREATE);
	if (aclresult != ACLCHECK_OK)
		aclcheck_error(aclresult, ACL_KIND_NAMESPACE,
					   get_namespace_name(namespaceId));

	/*
	 * Select tablespace to use.  If not specified, use default tablespace
	 * (which may in turn default to database's default).
	 *
	 * In PostgreSQL, we resolve default tablespace here. In GPDB, that's
	 * done earlier, because we need to dispatch the final tablespace name,
	 * after resolving any defaults, to the segments. (Otherwise, we would
	 * rely on the assumption that default_tablespace GUC is kept in sync
	 * in all segment connections. That actually seems to be the case, as of
	 * this writing, but better to not rely on it.) So usually, we already
	 * have the fully-resolved tablespace name stashed in queryDesc->ddesc->
	 * intoTableSpaceName. In the dispatcher, we filled it in earlier, and
	 * in executor nodes, we received it from the dispatcher along with the
	 * query. In utility mode, however, queryDesc->ddesc is not set at all,
	 * and we follow the PostgreSQL codepath, resolving the defaults here.
	 */
	if (queryDesc->ddesc)
		intoTableSpaceName = queryDesc->ddesc->intoTableSpaceName;
	else
		intoTableSpaceName = into->tableSpaceName;

	if (intoTableSpaceName)
	{
		tablespaceId = get_tablespace_oid(intoTableSpaceName, false);
	}
	else
	{
		tablespaceId = GetDefaultTablespace(into->rel->istemp);
		/* note InvalidOid is OK in this case */
	}

	/* Check permissions except when using the database's default space */
	if (OidIsValid(tablespaceId) && tablespaceId != MyDatabaseTableSpace)
	{
		AclResult	aclresult;

		aclresult = pg_tablespace_aclcheck(tablespaceId, GetUserId(),
										   ACL_CREATE);

		if (aclresult != ACLCHECK_OK)
			aclcheck_error(aclresult, ACL_KIND_TABLESPACE,
						   get_tablespace_name(tablespaceId));
	}

	/* In all cases disallow placing user relations in pg_global */
	if (tablespaceId == GLOBALTABLESPACE_OID)
		ereport(ERROR,
		        (errcode(ERRCODE_INVALID_PARAMETER_VALUE),
		         errmsg("only shared relations can be placed in pg_global tablespace")));

	/* Parse and validate any reloptions */
	reloptions = transformRelOptions((Datum) 0,
									 into->options,
									 true,
									 false);

	/* get the relstorage (heap or AO tables) */
	if (queryDesc->ddesc)
		validate_reloptions = queryDesc->ddesc->validate_reloptions;
	else
		validate_reloptions = true;

	stdRdOptions = (StdRdOptions*) heap_reloptions(relkind, reloptions, validate_reloptions);
	if(stdRdOptions->appendonly)
		relstorage = stdRdOptions->columnstore ? RELSTORAGE_AOCOLS : RELSTORAGE_AOROWS;
	else
		relstorage = RELSTORAGE_HEAP;

	/* Copy the tupdesc because heap_create_with_catalog modifies it */
	tupdesc = CreateTupleDescCopy(queryDesc->tupDesc);

	/*
	 * We can skip WAL-logging the insertions for FileRep on segments, but not on
	 * master since we are using the old WAL based physical replication.
	 *
	 * GPDP does not support PITR.
	 */
	bufferPoolBulkLoad = 
		(relstorage_is_buffer_pool(relstorage) ?
									XLog_CanBypassWal() : false);

	/* Now we can actually create the new relation */
	intoRelationId = heap_create_with_catalog(intoName,
											  namespaceId,
											  tablespaceId,
											  InvalidOid,
											  GetUserId(),
											  tupdesc,
											  NIL,
											  /* relam */ InvalidOid,
											  relkind,
											  relstorage,
											  false,
											  true,
											  bufferPoolBulkLoad,
											  0,
											  into->onCommit,
											  targetPolicy,  	/* MPP */
											  reloptions,
											  allowSystemTableModsDDL,
											  /* valid_opts */ !validate_reloptions,
						 					  &persistentTid,
						 					  &persistentSerialNum);

	FreeTupleDesc(tupdesc);

	/*
	 * Advance command counter so that the newly-created relation's catalog
	 * tuples will be visible to heap_open.
	 */
	CommandCounterIncrement();

	/*
	 * If necessary, create a TOAST table for the new relation, or an Append
	 * Only segment table. Note that AlterTableCreateXXXTable ends with
	 * CommandCounterIncrement(), so that the new tables will be visible for
	 * insertion.
	 */
	AlterTableCreateToastTable(intoRelationId, false);
	AlterTableCreateAoSegTable(intoRelationId, false);
	AlterTableCreateAoVisimapTable(intoRelationId, false);

    /* don't create AO block directory here, it'll be created when needed */
	/*
	 * And open the constructed table for writing.
	 */
	intoRelationDesc = heap_open(intoRelationId, AccessExclusiveLock);
	
	/*
	 * Add column encoding entries based on the WITH clause.
	 *
	 * NOTE:  we could also do this expansion during parse analysis, by
	 * expanding the IntoClause options field into some attr_encodings field
	 * (cf. CreateStmt and transformCreateStmt()). As it stands, there's no real
	 * benefit for doing that from a code complexity POV. In fact, it would mean
	 * more code. If, however, we supported column encoding syntax during CTAS,
	 * it would be a good time to relocate this code.
	 */
	AddDefaultRelationAttributeOptions(intoRelationDesc,
									   into->options);

	/*
	 * Now replace the query's DestReceiver with one for SELECT INTO
	 */
	queryDesc->dest = CreateDestReceiver(DestIntoRel, NULL);
	myState = (DR_intorel *) queryDesc->dest;
	Assert(myState->pub.mydest == DestIntoRel);
	myState->estate = estate;

	/*
	 * We can skip WAL-logging the insertions, unless PITR is in use.
	 */
	myState->use_wal = XLogArchivingActive();
	myState->rel = intoRelationDesc;

	/* use_wal off requires rd_targblock be initially invalid */
	Assert(intoRelationDesc->rd_targblock == InvalidBlockNumber);

	myState->is_bulkload = bufferPoolBulkLoad;

	myState->bulkloadinfo = (struct MirroredBufferPoolBulkLoadInfo *) palloc0(sizeof(MirroredBufferPoolBulkLoadInfo));

	relFileNode.spcNode = tablespaceId;
	relFileNode.dbNode = MyDatabaseId;
	relFileNode.relNode = intoRelationId;
	if (myState->is_bulkload)
	{
		MirroredBufferPool_BeginBulkLoad(
								&relFileNode,
								&persistentTid,
								persistentSerialNum,
								myState->bulkloadinfo);
	}
	else
	{
		/*
		 * Save this information for tracing in CloseIntoRel.
		 */
		myState->bulkloadinfo->relFileNode = relFileNode;
		myState->bulkloadinfo->persistentTid = persistentTid;
		myState->bulkloadinfo->persistentSerialNum = persistentSerialNum;

		if (Debug_persistent_print)
		{
			elog(Persistent_DebugPrintLevel(),
				 "OpenIntoRel %u/%u/%u: not bypassing the WAL -- not using bulk load, persistent serial num " INT64_FORMAT ", TID %s",
				 relFileNode.spcNode,
				 relFileNode.dbNode,
				 relFileNode.relNode,
				 persistentSerialNum,
				 ItemPointerToString(&persistentTid));
		}
	}
}

/*
 * CloseIntoRel --- clean up SELECT INTO at ExecutorEnd time
 */
static void
CloseIntoRel(QueryDesc *queryDesc)
{
	DR_intorel *myState = (DR_intorel *) queryDesc->dest;

	/* Partition with SELECT INTO is not supported */
	Assert(!PointerIsValid(queryDesc->estate->es_result_partitions));

	/* OpenIntoRel might never have gotten called */
	if (myState && myState->pub.mydest == DestIntoRel && myState->rel)
	{
		Relation	rel = myState->rel;

		/* APPEND_ONLY is closed in the intorel_shutdown */
		if (!(RelationIsAoRows(rel) || RelationIsAoCols(rel)))
		{
			int32 numOfBlocks;

			/* If we skipped using WAL, must heap_sync before commit */
			if (myState->is_bulkload)
			{
				FlushRelationBuffers(rel);
				/* FlushRelationBuffers will have opened rd_smgr */
				smgrimmedsync(rel->rd_smgr);
			}

			if (PersistentStore_IsZeroTid(&myState->last_heap_tid))
				numOfBlocks = 0;
			else
				numOfBlocks = ItemPointerGetBlockNumber(&myState->last_heap_tid) + 1;

			if (myState->is_bulkload)
			{
				bool mirrorDataLossOccurred;

				/*
				 * We may have to catch-up the mirror since bulk loading of data is
				 * ignored by resynchronize.
				 */
				while (true)
				{
					bool bulkLoadFinished;

					bulkLoadFinished = 
						MirroredBufferPool_EvaluateBulkLoadFinish(
									myState->bulkloadinfo);

					if (bulkLoadFinished)
					{
						/*
						 * The flush was successful to the mirror (or the mirror is
						 * not configured).
						 *
						 * We have done a state-change from 'Bulk Load Create Pending'
						 * to 'Create Pending'.
						 */
						break;
					}

					/*
					 * Copy primary data to mirror and flush.
					 */
					MirroredBufferPool_CopyToMirror(
							&myState->bulkloadinfo->relFileNode,
							rel->rd_rel->relname.data,
							&myState->bulkloadinfo->persistentTid,
							myState->bulkloadinfo->persistentSerialNum,
							myState->bulkloadinfo->mirrorDataLossTrackingState,
							myState->bulkloadinfo->mirrorDataLossTrackingSessionNum,
							numOfBlocks,
							&mirrorDataLossOccurred);
				}
			}
			else
			{
				if (Debug_persistent_print)
				{
					elog(Persistent_DebugPrintLevel(),
						 "CloseIntoRel %u/%u/%u: did not bypass the WAL -- did not use bulk load, persistent serial num " INT64_FORMAT ", TID %s",
						 myState->bulkloadinfo->relFileNode.spcNode,
						 myState->bulkloadinfo->relFileNode.dbNode,
						 myState->bulkloadinfo->relFileNode.relNode,
						 myState->bulkloadinfo->persistentSerialNum,
						 ItemPointerToString(&myState->bulkloadinfo->persistentTid));
				}
			}
		}

		/* close rel, but keep lock until commit */
		heap_close(rel, NoLock);

		myState->rel = NULL;
	}
}

/*
 * CreateIntoRelDestReceiver -- create a suitable DestReceiver object
 *
 * Since CreateDestReceiver doesn't accept the parameters we'd need,
 * we just leave the private fields zeroed here.  OpenIntoRel will
 * fill them in.
 */
DestReceiver *
CreateIntoRelDestReceiver(void)
{
	DR_intorel *self = (DR_intorel *) palloc0(sizeof(DR_intorel));

	self->pub.receiveSlot = intorel_receive;
	self->pub.rStartup = intorel_startup;
	self->pub.rShutdown = intorel_shutdown;
	self->pub.rDestroy = intorel_destroy;
	self->pub.mydest = DestIntoRel;

	self->estate = NULL;
	self->ao_insertDesc = NULL;
	self->aocs_ins = NULL;

	return (DestReceiver *) self;
}

/*
 * intorel_startup --- executor startup
 */
static void
intorel_startup(DestReceiver *self, int operation, TupleDesc typeinfo)
{
	/* no-op */
}

/*
 * intorel_receive --- receive one tuple
 */
static void
intorel_receive(TupleTableSlot *slot, DestReceiver *self)
{
	DR_intorel *myState = (DR_intorel *) self;
	Relation	into_rel = myState->rel;

	Assert(myState->estate->es_result_partitions == NULL);

	if (RelationIsAoRows(into_rel))
	{
		MemTuple	tuple = ExecCopySlotMemTuple(slot);
		AOTupleId	aoTupleId;

		if (myState->ao_insertDesc == NULL)
			myState->ao_insertDesc = appendonly_insert_init(into_rel, RESERVED_SEGNO, false);

		appendonly_insert(myState->ao_insertDesc, tuple, InvalidOid, &aoTupleId);
		pfree(tuple);
	}
	else if (RelationIsAoCols(into_rel))
	{
		if(myState->aocs_ins == NULL)
			myState->aocs_ins = aocs_insert_init(into_rel, RESERVED_SEGNO, false);

		aocs_insert(myState->aocs_ins, slot);
	}
	else
	{
		HeapTuple	tuple;

		/*
		 * get the heap tuple out of the tuple table slot, making sure we have a
		 * writable copy
		 */
		tuple = ExecMaterializeSlot(slot);

		/*
		 * force assignment of new OID (see comments in ExecInsert)
		 */
		if (myState->rel->rd_rel->relhasoids)
			HeapTupleSetOid(tuple, InvalidOid);

		heap_insert(into_rel,
					tuple,
					myState->estate->es_output_cid,
					myState->is_bulkload,
					false, /* never any point in using FSM */
					GetCurrentTransactionId());

		myState->last_heap_tid = tuple->t_self;
	}

	/* We know this is a newly created relation, so there are no indexes */
}

/*
 * intorel_shutdown --- executor end
 */
static void
intorel_shutdown(DestReceiver *self)
{
	/* If target was append only, finalise */
	DR_intorel *myState = (DR_intorel *) self;
	Relation	into_rel = myState->rel;


	if (RelationIsAoRows(into_rel) && myState->ao_insertDesc)
		appendonly_insert_finish(myState->ao_insertDesc);
	else if (RelationIsAoCols(into_rel) && myState->aocs_ins)
        aocs_insert_finish(myState->aocs_ins);
}

/*
 * intorel_destroy --- release DestReceiver object
 */
static void
intorel_destroy(DestReceiver *self)
{
	pfree(self);
}

/*
 * Calculate the part to use for the given key, then find or calculate
 * and cache required information about that part in the hash table
 * anchored in estate.
 * 
 * Return a pointer to the information, an entry in the table
 * estate->es_result_relations.  Note that the first entry in this
 * table is for the partitioned table itself and that the entire table
 * may be reallocated, changing the addresses of its entries.  
 *
 * Thus, it is important to avoid holding long-lived pointers to 
 * table entries (such as the pointer returned from this function).
 */
static ResultRelInfo *
get_part(EState *estate, Datum *values, bool *isnull, TupleDesc tupdesc)
{
	ResultRelInfo *resultRelInfo;
	Oid targetid;
	bool found;
	ResultPartHashEntry *entry;

	/* add a short term memory context if one wasn't assigned already */
	Assert(estate->es_partition_state != NULL &&
		estate->es_partition_state->accessMethods != NULL);
	if (!estate->es_partition_state->accessMethods->part_cxt)
		estate->es_partition_state->accessMethods->part_cxt =
			GetPerTupleExprContext(estate)->ecxt_per_tuple_memory;

	targetid = selectPartition(estate->es_result_partitions, values,
							   isnull, tupdesc, estate->es_partition_state->accessMethods);

	if (!OidIsValid(targetid))
		ereport(ERROR,
				(errcode(ERRCODE_NO_PARTITION_FOR_PARTITIONING_KEY),
				 errmsg("no partition for partitioning key")));

	if (estate->es_partition_state->result_partition_hash == NULL)
	{
		HASHCTL ctl;
		long num_buckets;

		/* reasonable assumption? */
		num_buckets =
			list_length(all_partition_relids(estate->es_result_partitions));
		num_buckets /= num_partition_levels(estate->es_result_partitions);

		ctl.keysize = sizeof(Oid);
		ctl.entrysize = sizeof(*entry);
		ctl.hash = oid_hash;

		estate->es_partition_state->result_partition_hash =
			hash_create("Partition Result Relation Hash",
						num_buckets,
						&ctl,
						HASH_ELEM | HASH_FUNCTION);
	}

	entry = hash_search(estate->es_partition_state->result_partition_hash,
						&targetid,
						HASH_ENTER,
						&found);

	if (found)
	{
		resultRelInfo = estate->es_result_relations;
		resultRelInfo += entry->offset;
		Assert(RelationGetRelid(resultRelInfo->ri_RelationDesc) == targetid);
	}
	else
	{
		int result_array_size =
			estate->es_partition_state->result_partition_array_size;
		int natts;
		Relation	resultRelation;

		if (estate->es_num_result_relations + 1 >= result_array_size)
		{
			int32 sz = result_array_size * 2;

			/* we shouldn't be able to overflow */
			Insist((int)sz > result_array_size);

			estate->es_result_relation_info = estate->es_result_relations =
					(ResultRelInfo *)repalloc(estate->es_result_relations,
										 	  sz * sizeof(ResultRelInfo));
			estate->es_partition_state->result_partition_array_size = (int)sz;
		}

		resultRelInfo = estate->es_result_relations;
		natts = resultRelInfo->ri_RelationDesc->rd_att->natts; /* in base relation */
		resultRelInfo += estate->es_num_result_relations;
		entry->offset = estate->es_num_result_relations;

		estate->es_num_result_relations++;

		resultRelation = heap_open(targetid, RowExclusiveLock);
		InitResultRelInfo(resultRelInfo,
						  resultRelation,
						  1,
						  CMD_INSERT,
						  estate->es_instrument);
		
		map_part_attrs(estate->es_result_relations->ri_RelationDesc, 
					   resultRelInfo->ri_RelationDesc,
					   &(resultRelInfo->ri_partInsertMap),
					   TRUE); /* throw on error, so result not needed */

		if (resultRelInfo->ri_partInsertMap)
			resultRelInfo->ri_partSlot = 
				MakeSingleTupleTableSlot(resultRelInfo->ri_RelationDesc->rd_att);
	}
	return resultRelInfo;
}

ResultRelInfo *
values_get_partition(Datum *values, bool *nulls, TupleDesc tupdesc,
					 EState *estate)
{
	ResultRelInfo *relinfo;

	Assert(PointerIsValid(estate->es_result_partitions));

	relinfo = get_part(estate, values, nulls, tupdesc);

	return relinfo;
}

/*
 * Find the partition we want and get the ResultRelInfo for the
 * partition.
 */
ResultRelInfo *
slot_get_partition(TupleTableSlot *slot, EState *estate)
{
	ResultRelInfo *resultRelInfo;
	AttrNumber max_attr;
	Datum *values;
	bool *nulls;

	Assert(PointerIsValid(estate->es_result_partitions));

	max_attr = estate->es_partition_state->max_partition_attr;

	slot_getsomeattrs(slot, max_attr);
	values = slot_get_values(slot);
	nulls = slot_get_isnull(slot);

	resultRelInfo = get_part(estate, values, nulls, slot->tts_tupleDescriptor);

	return resultRelInfo;
}

/* Wrap an attribute map (presumably from base partitioned table to part
 * as created by map_part_attrs in execMain.c) with an AttrMap. The new
 * AttrMap will contain a copy of the argument map.  The caller retains
 * the responsibility to dispose of the argument map eventually.
 *
 * If the input AttrNumber vector is empty or null, it is taken as an
 * identity map, i.e., a null AttrMap.
 */
AttrMap *makeAttrMap(int base_count, AttrNumber *base_map)
{
	int i, n, p;
	AttrMap *map;
	
	if ( base_count < 1 || base_map == NULL )
		return NULL;
	
	map = palloc0(sizeof(AttrMap) + base_count * sizeof(AttrNumber));
	
	for ( i = n = p = 0; i <= base_count; i++ )
	{
		map->attr_map[i] = base_map[i];
		
		if ( map->attr_map[i] != 0 ) 
		{
			if ( map->attr_map[i] > p ) p = map->attr_map[i];
			n++;
		}
	}	
	
	map->live_count = n;
	map->attr_max = p;
	map->attr_count = base_count;
	
	return map;
}

/* Use the given attribute map to convert an attribute number in the
 * base relation to an attribute number in the other relation.  Forgive
 * out-of-range attributes by mapping them to zero.  Treat null as
 * the identity map.
 */
AttrNumber attrMap(AttrMap *map, AttrNumber anum)
{
	if ( map == NULL )
		return anum;
	if ( 0 < anum && anum <= map->attr_count )
		return map->attr_map[anum];
	return 0;
}

/* For attrMapExpr below.
 *
 * Mutate Var nodes in an expression using the given attribute map.
 * Insist the Var nodes have varno == 1 and the that the mapping
 * yields a live attribute number (non-zero).
 */
static Node *apply_attrmap_mutator(Node *node, AttrMap *map)
{
	if ( node == NULL )
		return NULL;
	
	if (IsA(node, Var) )
	{
		AttrNumber anum = 0;
		Var *var = (Var*)node;
		Assert(var->varno == 1); /* in CHECK constraints */
		anum = attrMap(map, var->varattno);
		
		if ( anum == 0 )
		{
			/* Should never happen, but best caught early. */
			elog(ERROR, "attribute map discrepancy");
		}
		else if ( anum != var->varattno )
		{
			var = copyObject(var);
			var->varattno = anum;
		}
		return (Node *)var;
	}
	return expression_tree_mutator(node, apply_attrmap_mutator, (void *)map);
}

/* Apply attrMap over the Var nodes in an expression.
 */
Node *attrMapExpr(AttrMap *map, Node *expr)
{
	return apply_attrmap_mutator(expr, map);
}


/* Check compatibility of the attributes of the given partitioned
 * table and part for purposes of INSERT (through the partitioned
 * table) or EXCHANGE (of the part into the partitioned table).
 * Don't use any partitioning catalogs, because this must run
 * on the segment databases as well as on the entry database.
 *
 * If requested and needed, make a vector mapping the attribute
 * numbers of the partitioned table to corresponding attribute 
 * numbers in the part.  Represent the "unneeded" identity map
 * as null.
 *
 * base -- the partitioned table
 * part -- the part table
 * map_ptr -- where to store a pointer to the result, or NULL
 * throw -- whether to throw an error in case of incompatibility
 *
 * The implicit result is a vector one longer than the number
 * of attributes (existing or not) in the base relation.
 * It is returned through the map_ptr argument, if that argument
 * is non-null.
 *
 * The explicit result indicates whether the part is compatible
 * with the base relation.  If the throw argument is true, however,
 * an error is issued rather than returning false.
 *
 * Note that, in the map, element 0 is wasted and is always zero, 
 * so the vector is indexed by attribute number (origin 1).
 *
 * The i-th element of the map is the attribute number in 
 * the part relation that corresponds to attribute i of the  
 * base relation, or it is zero to indicate that attribute 
 * i of the base relation doesn't exist (has been dropped).
 *
 * This is a handy map for renumbering attributes for use with
 * part relations that may have a different configuration of 
 * "holes" than the partitioned table in which they occur.
 * 
 * Be sure to call this in the memory context in which the result
 * vector ought to be stored.
 *
 * Though some error checking is done, it is not comprehensive.
 * If internal assumptions about possible tuple formats are
 * correct, errors should not occur.  Still, the downside is
 * incorrect data, so use errors (not assertions) for the case.
 *
 * Checks include same number of non-dropped attributes in all 
 * parts of a partitioned table, non-dropped attributes in 
 * corresponding relative positions must match in name, type
 * and alignment, attribute numbers must agree with their
 * position in tuple, etc.
 */
bool 
map_part_attrs(Relation base, Relation part, AttrMap **map_ptr, bool throw)
{	
	AttrNumber i = 1;
	AttrNumber n = base->rd_att->natts;
	FormData_pg_attribute *battr = NULL;
	
	AttrNumber j = 1;
	AttrNumber m = part->rd_att->natts;
	FormData_pg_attribute *pattr = NULL;
	
	AttrNumber *v = NULL;
	
	/* If we might want a map, allocate one. */
	if ( map_ptr != NULL )
	{
		v = palloc0(sizeof(AttrNumber)*(n+1));
		*map_ptr = NULL;
	}
	
	bool is_identical = TRUE;
	bool is_compatible = TRUE;
	
	/* For each matched pair of attributes ... */
	while ( i <= n && j <= m )
	{
		battr = base->rd_att->attrs[i-1];
		pattr = part->rd_att->attrs[j-1];
		
		/* Skip dropped attributes. */
		
		if ( battr->attisdropped )
		{
			i++;
			continue;
		}
		
		if ( pattr->attisdropped )
		{
			j++;
			continue;
		}
		
		/* Check attribute conformability requirements. */
		
		/* -- Names must match. */
		if ( strncmp(NameStr(battr->attname), NameStr(pattr->attname), NAMEDATALEN) != 0 )
		{
			if ( throw )
				ereport(ERROR,
						(errcode(ERRCODE_SYNTAX_ERROR),
						 errmsg("relation \"%s\" must have the same "
								"column names and column order as \"%s\"",
								RelationGetRelationName(part),
								RelationGetRelationName(base))));
			is_compatible = FALSE;
			break;
		}
		
		/* -- Types must match. */
		if (battr->atttypid != pattr->atttypid)
		{
			if ( throw )
				ereport(ERROR,
						(errcode(ERRCODE_SYNTAX_ERROR),
						 errmsg("type mismatch for attribute \"%s\"",
								NameStr((battr->attname)))));
			is_compatible = FALSE;
			break;
		}
		
		/* -- Alignment should match, but check just to be safe. */
		if (battr->attalign != pattr->attalign )
		{
			if ( throw )
				ereport(ERROR,
						(errcode(ERRCODE_SYNTAX_ERROR),
						 errmsg("alignment mismatch for attribute \"%s\"",
								NameStr((battr->attname)))));
			is_compatible = FALSE;
			break;
		}
		
		/* -- Attribute numbers must match position (+1) in tuple. 
		 *    This is a hard requirement so always throw.  This could
		 *    be an assertion, except that we want to fail even in a 
		 *    distribution build.
		 */
		if ( battr->attnum != i || pattr->attnum != j )
			elog(ERROR,
				 "attribute numbers out of order");
		
		/* Note any attribute number difference. */
		if ( i != j )
			is_identical = FALSE;
		
		/* If we're building a map, update it. */
		if ( v != NULL )
			v[i] = j;
		
		i++;
		j++;
	}
	
	if ( is_compatible )
	{
		/* Any excess attributes in parent better be marked dropped */
		for ( ; i <= n; i++ )
		{
			if ( !base->rd_att->attrs[i-1]->attisdropped )
			{
				if ( throw )
				/* the partitioned table has more columns than the part */
					ereport(ERROR,
							(errcode(ERRCODE_SYNTAX_ERROR),
							 errmsg("relation \"%s\" must have the same number columns as relation \"%s\"",
									RelationGetRelationName(part),
									RelationGetRelationName(base))));
				is_compatible = FALSE;
			}
		}

		/* Any excess attributes in part better be marked dropped */
		for ( ; j <= m; j++ )
		{
			if ( !part->rd_att->attrs[j-1]->attisdropped )
			{
				if ( throw )
				/* the partitioned table has fewer columns than the part */
					ereport(ERROR,
							(errcode(ERRCODE_SYNTAX_ERROR),
							 errmsg("relation \"%s\" must have the same number columns as relation \"%s\"",
									RelationGetRelationName(part),
									RelationGetRelationName(base))));
				is_compatible = FALSE;
			}
		}
	}

	/* Identical tuple descriptors should have the same number of columns */
	if (n != m)
	{
		is_identical = FALSE;
	}
	
	if ( !is_compatible )
	{
		Assert( !throw );
		if ( v != NULL )
			pfree(v);
		return FALSE;
	}

	/* If parent and part are the same, don't use a map */
	if ( is_identical && v != NULL )
	{
		pfree(v);
		v = NULL;
	}
	
	if ( map_ptr != NULL && v != NULL )
	{
		*map_ptr = makeAttrMap(n, v);
		pfree(v);
	}
	return TRUE;
}

/*
 * Clear any partition state held in the argument EState node.  This is
 * called during ExecEndPlan and is not, itself, recursive.
 *
 * At present, the only required cleanup is to decrement reference counts
 * in any tuple descriptors held in slots in the partition state.
 */
void
ClearPartitionState(EState *estate)
{
	PartitionState *pstate = estate->es_partition_state;
	HASH_SEQ_STATUS hash_seq_status;
	ResultPartHashEntry *entry;

	if ( pstate == NULL || pstate->result_partition_hash == NULL )
		return;

	/* Examine each hash table entry. */
	hash_freeze(pstate->result_partition_hash);
	hash_seq_init(&hash_seq_status, pstate->result_partition_hash);
	while ( (entry = hash_seq_search(&hash_seq_status)) )
	{
		ResultPartHashEntry *part = (ResultPartHashEntry*)entry;
		ResultRelInfo *info = &estate->es_result_relations[part->offset];
		if ( info->ri_partSlot )
		{
			Assert( info->ri_partInsertMap ); /* paired with slot */
			ExecDropSingleTupleTableSlot(info->ri_partSlot);
		}
	}
	/* No need for hash_seq_term() since we iterated to end. */
	hash_destroy(pstate->result_partition_hash);
	pstate->result_partition_hash = NULL;
}

#if 0 /* for debugging purposes only */
char *
DumpSliceTable(SliceTable *table)
{
	StringInfoData buf;
	ListCell *lc;

	if (!table)
		return "No slice table";

	initStringInfo(&buf);

	foreach(lc, table->slices)
	{
		Slice *slice = (Slice *) lfirst(lc);

		appendStringInfo(&buf, "Slice %d: rootIndex %d gangType %d parent %d\n",
						 slice->sliceIndex, slice->rootIndex, slice->gangType, slice->parentIndex);
	}
	return buf.data;
}
#endif

typedef struct
{
	plan_tree_base_prefix prefix;
	EState	   *estate;
	int			currentSliceId;
} FillSliceTable_cxt;

static bool
FillSliceTable_walker(Node *node, void *context)
{
	FillSliceTable_cxt *cxt = (FillSliceTable_cxt *) context;
	EState	   *estate = cxt->estate;
	SliceTable *sliceTable = estate->es_sliceTable;
	int			parentSliceIndex = cxt->currentSliceId;
	bool		result;

	if (node == NULL)
		return false;

	if (IsA(node, Motion))
	{
		Motion	   *motion = (Motion *) node;
		MemoryContext oldcxt = MemoryContextSwitchTo(estate->es_query_cxt);
		Flow	   *sendFlow;
		Slice	   *sendSlice;
		Slice	   *recvSlice;

		/* Top node of subplan should have a Flow node. */
		Insist(motion->plan.lefttree && motion->plan.lefttree->flow);
		sendFlow = motion->plan.lefttree->flow;

		/* Look up the sending gang's slice table entry. */
		sendSlice = (Slice *) list_nth(sliceTable->slices, motion->motionID);

		/* Look up the receiving (parent) gang's slice table entry. */
		recvSlice = (Slice *)list_nth(sliceTable->slices, parentSliceIndex);

		Assert(IsA(recvSlice, Slice));
		Assert(recvSlice->sliceIndex == parentSliceIndex);
		Assert(recvSlice->rootIndex == 0 ||
			   (recvSlice->rootIndex > sliceTable->nMotions &&
				recvSlice->rootIndex < list_length(sliceTable->slices)));

		/* Sending slice become a children of recv slice */
		recvSlice->children = lappend_int(recvSlice->children, sendSlice->sliceIndex);
		sendSlice->parentIndex = parentSliceIndex;
		sendSlice->rootIndex = recvSlice->rootIndex;

		/* The gang beneath a Motion will be a reader. */
		sendSlice->gangType = GANGTYPE_PRIMARY_READER;

		if (sendFlow->flotype != FLOW_SINGLETON)
		{
			sendSlice->gangSize = getgpsegmentCount();
			sendSlice->gangType = GANGTYPE_PRIMARY_READER;
		}
		else
		{
			sendSlice->gangSize = 1;
			sendSlice->gangType =
				sendFlow->segindex == -1 ?
				GANGTYPE_ENTRYDB_READER : GANGTYPE_SINGLETON_READER;
		}

		sendSlice->numGangMembersToBeActive =
			sliceCalculateNumSendingProcesses(sendSlice);

		MemoryContextSwitchTo(oldcxt);

		/* recurse into children */
		cxt->currentSliceId = motion->motionID;
		result = plan_tree_walker(node, FillSliceTable_walker, cxt);
		cxt->currentSliceId = parentSliceIndex;
		return result;
	}

	if (IsA(node, SubPlan))
	{
		SubPlan *subplan = (SubPlan *) node;

		if (subplan->is_initplan)
		{
			cxt->currentSliceId = subplan->qDispSliceId;
			result = plan_tree_walker(node, FillSliceTable_walker, cxt);
			cxt->currentSliceId = parentSliceIndex;
			return result;
		}
	}

	return plan_tree_walker(node, FillSliceTable_walker, cxt);
}

/*
 * Set up the parent-child relationships in the slice table.
 *
 * We used to do this as part of ExecInitMotion(), but because ExecInitNode()
 * no longer recurses into subplans, at SubPlan nodes, we cannot easily track
 * the parent-child slice relationships across SubPlan nodes at that phase
 * anymore. We now do this separate walk of the whole plantree, recursing
 * into SubPlan nodes, to do the same.
 */
static void
FillSliceTable(EState *estate, PlannedStmt *stmt)
{
	FillSliceTable_cxt cxt;

	cxt.prefix.node = (Node *) stmt;
	cxt.estate = estate;
	cxt.currentSliceId = 0;

	/*
	 * NOTE: We depend on plan_tree_walker() to recurse into subplans of
	 * SubPlan nodes.
	 */
	FillSliceTable_walker((Node *) stmt->planTree, &cxt);
}<|MERGE_RESOLUTION|>--- conflicted
+++ resolved
@@ -3264,12 +3264,9 @@
 
 		tuple = ExecMaterializeSlot(slot);
 
-<<<<<<< HEAD
 		if (resultRelationDesc->rd_rel->relhasoids)
 			HeapTupleSetOid(tuple, tuple_oid);
 
-=======
->>>>>>> a59d8338
 		newtuple = ExecBRInsertTriggers(estate, resultRelInfo, tuple);
 
 		if (newtuple == NULL)	/* "do nothing" */
