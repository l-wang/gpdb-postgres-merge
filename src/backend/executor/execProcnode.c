/*-------------------------------------------------------------------------
 *
 * execProcnode.c
 *	 contains dispatch functions which call the appropriate "initialize",
 *	 "get a tuple", and "cleanup" routines for the given node type.
 *	 If the node has children, then it will presumably call ExecInitNode,
 *	 ExecProcNode, or ExecEndNode on its subnodes and do the appropriate
 *	 processing.
 *
<<<<<<< HEAD
 * Portions Copyright (c) 2005-2008, Greenplum inc
=======
>>>>>>> d13f41d2
 * Portions Copyright (c) 1996-2008, PostgreSQL Global Development Group
 * Portions Copyright (c) 1994, Regents of the University of California
 *
 *
 * IDENTIFICATION
 *	  $PostgreSQL: pgsql/src/backend/executor/execProcnode.c,v 1.62 2008/01/01 19:45:49 momjian Exp $
 *
 *-------------------------------------------------------------------------
 */
/*
 *	 INTERFACE ROUTINES
 *		ExecCountSlotsNode -	count tuple slots needed by plan tree
 *		ExecInitNode	-		initialize a plan node and its subplans
 *		ExecProcNode	-		get a tuple by executing the plan node
 *		ExecEndNode		-		shut down a plan node and its subplans
 *		ExecSquelchNode		-	notify subtree that no more tuples are needed
 *		ExecStateTreeWalker -	call given function for each node of plan state
 *
 *	 NOTES
 *		This used to be three files.  It is now all combined into
 *		one file so that it is easier to keep ExecInitNode, ExecProcNode,
 *		and ExecEndNode in sync when new nodes are added.
 *
 *	 EXAMPLE
 *		Suppose we want the age of the manager of the shoe department and
 *		the number of employees in that department.  So we have the query:
 *
 *				select DEPT.no_emps, EMP.age
 *				where EMP.name = DEPT.mgr and
 *					  DEPT.name = "shoe"
 *
 *		Suppose the planner gives us the following plan:
 *
 *						Nest Loop (DEPT.mgr = EMP.name)
 *						/		\
 *					   /		 \
 *				   Seq Scan		Seq Scan
 *					DEPT		  EMP
 *				(name = "shoe")
 *
 *		ExecutorStart() is called first.
 *		It calls InitPlan() which calls ExecInitNode() on
 *		the root of the plan -- the nest loop node.
 *
 *	  * ExecInitNode() notices that it is looking at a nest loop and
 *		as the code below demonstrates, it calls ExecInitNestLoop().
 *		Eventually this calls ExecInitNode() on the right and left subplans
 *		and so forth until the entire plan is initialized.	The result
 *		of ExecInitNode() is a plan state tree built with the same structure
 *		as the underlying plan tree.
 *
 *	  * Then when ExecRun() is called, it calls ExecutePlan() which calls
 *		ExecProcNode() repeatedly on the top node of the plan state tree.
 *		Each time this happens, ExecProcNode() will end up calling
 *		ExecNestLoop(), which calls ExecProcNode() on its subplans.
 *		Each of these subplans is a sequential scan so ExecSeqScan() is
 *		called.  The slots returned by ExecSeqScan() may contain
 *		tuples which contain the attributes ExecNestLoop() uses to
 *		form the tuples it returns.
 *
 *	  * Eventually ExecSeqScan() stops returning tuples and the nest
 *		loop join ends.  Lastly, ExecEnd() calls ExecEndNode() which
 *		calls ExecEndNestLoop() which in turn calls ExecEndNode() on
 *		its subplans which result in ExecEndSeqScan().
 *
 *		This should show how the executor works by having
 *		ExecInitNode(), ExecProcNode() and ExecEndNode() dispatch
 *		their work to the appopriate node support routines which may
 *		in turn call these routines themselves on their subplans.
 */
#include "postgres.h"

#include "executor/executor.h"
#include "executor/instrument.h"
#include "executor/nodeAgg.h"
#include "executor/nodeAppend.h"
#include "executor/nodeAssertOp.h"
#include "executor/nodeSequence.h"
#include "executor/nodeBitmapAnd.h"
#include "executor/nodeBitmapHeapscan.h"
#include "executor/nodeBitmapIndexscan.h"
#include "executor/nodeBitmapTableScan.h"
#include "executor/nodeBitmapOr.h"
#include "executor/nodeBitmapAppendOnlyscan.h"
#include "executor/nodeExternalscan.h"
#include "executor/nodeTableScan.h"
#include "executor/nodeDML.h"
#include "executor/nodeDynamicIndexscan.h"
#include "executor/nodeDynamicTableScan.h"
#include "executor/nodeFunctionscan.h"
#include "executor/nodeHash.h"
#include "executor/nodeHashjoin.h"
#include "executor/nodeIndexscan.h"
#include "executor/nodeLimit.h"
#include "executor/nodeMaterial.h"
#include "executor/nodeMergejoin.h"
#include "executor/nodeMotion.h"
#include "executor/nodeNestloop.h"
#include "executor/nodeRepeat.h"
#include "executor/nodeResult.h"
#include "executor/nodeRowTrigger.h"
#include "executor/nodeSetOp.h"
#include "executor/nodeShareInputScan.h"
#include "executor/nodeSort.h"
#include "executor/nodeSplitUpdate.h"
#include "executor/nodeSubplan.h"
#include "executor/nodeSubqueryscan.h"
#include "executor/nodeTableFunction.h"
#include "executor/nodeTidscan.h"
#include "executor/nodeUnique.h"
#include "executor/nodeValuesscan.h"
#include "executor/nodeWindow.h"
#include "executor/nodePartitionSelector.h"
#include "miscadmin.h"
#include "tcop/tcopprot.h"
#include "cdb/cdbvars.h"

#include "cdb/ml_ipc.h" /* interconnect context */

#include "utils/debugbreak.h"
#include "pg_trace.h"

#include "codegen/codegen_wrapper.h"

#ifdef CDB_TRACE_EXECUTOR
#include "nodes/print.h"
static void ExecCdbTraceNode(PlanState *node, bool entry, TupleTableSlot *result);
#endif   /* CDB_TRACE_EXECUTOR */

 /* flags bits for planstate walker */
 #define PSW_IGNORE_INITPLAN	0x01

 /**
  * Forward declarations of static functions
  */
 static CdbVisitOpt
 planstate_walk_node_extended(PlanState      *planstate,
 			        CdbVisitOpt   (*walker)(PlanState *planstate, void *context),
 			        void           *context,
 			        int flags);

 static CdbVisitOpt
 planstate_walk_array(PlanState    **planstates,
                       int            nplanstate,
  			         CdbVisitOpt  (*walker)(PlanState *planstate, void *context),
  			         void          *context,
  			         int flags);

 static CdbVisitOpt
 planstate_walk_kids(PlanState      *planstate,
  			        CdbVisitOpt   (*walker)(PlanState *planstate, void *context),
  			        void           *context,
  			        int flags);

/*
 * setSubplanSliceId
 *   Set the slice id info for the given subplan.
 */
static void
setSubplanSliceId(SubPlan *subplan, EState *estate)
{
	Assert(subplan!= NULL && IsA(subplan, SubPlan) && estate != NULL);
	
	estate->currentSliceIdInPlan = subplan->qDispSliceId;
	/*
	 * The slice that the initPlan will be running
	 * is the same as the root slice. Depending on
	 * the location of InitPlan in the plan, the root slice is
	 * the root slice of the whole plan, or the root slice
	 * of the parent subplan of this InitPlan.
	 */
	if (Gp_role == GP_ROLE_DISPATCH)
	{
		estate->currentExecutingSliceId = RootSliceIndex(estate);
	}
	else
	{
		estate->currentExecutingSliceId = estate->rootSliceId;
	}
}


/* ------------------------------------------------------------------------
 *		ExecInitNode
 *
 *		Recursively initializes all the nodes in the plan tree rooted
 *		at 'node'.
 *
 *		Inputs:
 *		  'node' is the current node of the plan produced by the query planner
 *		  'estate' is the shared execution state for the plan tree
 *		  'eflags' is a bitwise OR of flag bits described in executor.h
 *
 *		Returns a PlanState node corresponding to the given Plan node.
 * ------------------------------------------------------------------------
 */
PlanState *
ExecInitNode(Plan *node, EState *estate, int eflags)
{
	PlanState  *result;
	List	   *subps;
	ListCell   *l;

	/*
	 * do nothing when we get to the end of a leaf on tree.
	 */
	if (node == NULL)
		return NULL;

	Assert(estate != NULL);
	int origSliceIdInPlan = estate->currentSliceIdInPlan;
	int origExecutingSliceId = estate->currentExecutingSliceId;

	MemoryAccount* curMemoryAccount = NULL;

	StringInfo codegenManagerName = makeStringInfo();
	appendStringInfo(codegenManagerName, "%s-%d-%d", "execProcnode", node->plan_node_id, node->type);
	void* CodegenManager = CodeGeneratorManagerCreate(codegenManagerName->data);
	START_CODE_GENERATOR_MANAGER(CodegenManager);
	{


	/*
	 * Is current plan node supposed to execute in current slice?
	 * Special case is sending motion node, which is supposed to
	 * update estate->currentSliceIdInPlan inside ExecInitMotion,
	 * but wouldn't get a chance to do so until called in the code
	 * below. But, we want to set up a memory account for sender
	 * motion before we call ExecInitMotion to make sure we don't
	 * miss its allocation memory
	 */
	bool isAlienPlanNode = !((currentSliceId == origSliceIdInPlan) ||
			(nodeTag(node) == T_Motion && ((Motion*)node)->motionID == currentSliceId));

	/*
	 * As of 03/28/2014, there is no support for BitmapTableScan
	 * in the planner/optimizer. Therefore, for testing purpose
	 * we treat Bitmap Heap/AO/AOCO as BitmapTableScan, if the guc
	 * force_bitmap_table_scan is true.
	 *
	 * TODO rahmaf2 04/01/2014: remove all "fake" BitmapTableScan
	 * once the planner/optimizer is capable of generating BitmapTableScan
	 * nodes. [JIRA: MPP-23177]
	 */
	if (force_bitmap_table_scan)
	{
		if (IsA(node, BitmapHeapScan) ||
				IsA(node, BitmapAppendOnlyScan))
		{
			node->type = T_BitmapTableScan;
		}
	}

	switch (nodeTag(node))
	{
			/*
			 * control nodes
			 */
		case T_Result:
			curMemoryAccount = CREATE_EXECUTOR_MEMORY_ACCOUNT(isAlienPlanNode, node, Result);

			START_MEMORY_ACCOUNT(curMemoryAccount);
			{
			result = (PlanState *) ExecInitResult((Result *) node,
												  estate, eflags);
			}
			END_MEMORY_ACCOUNT();
			break;

		case T_Append:
			curMemoryAccount = CREATE_EXECUTOR_MEMORY_ACCOUNT(isAlienPlanNode, node, Append);

			START_MEMORY_ACCOUNT(curMemoryAccount);
			{
			result = (PlanState *) ExecInitAppend((Append *) node,
												  estate, eflags);
			}
			END_MEMORY_ACCOUNT();
			break;

		case T_Sequence:
			curMemoryAccount = CREATE_EXECUTOR_MEMORY_ACCOUNT(isAlienPlanNode, node, Sequence);

			START_MEMORY_ACCOUNT(curMemoryAccount);
			{
			result = (PlanState *) ExecInitSequence((Sequence *) node,
													estate, eflags);
			}
			END_MEMORY_ACCOUNT();
			break;

		case T_BitmapAnd:
			curMemoryAccount = CREATE_EXECUTOR_MEMORY_ACCOUNT(isAlienPlanNode, node, BitmapAnd);

			START_MEMORY_ACCOUNT(curMemoryAccount);
			{

			result = (PlanState *) ExecInitBitmapAnd((BitmapAnd *) node,
													 estate, eflags);
			}
			END_MEMORY_ACCOUNT();
			break;

		case T_BitmapOr:
			curMemoryAccount = CREATE_EXECUTOR_MEMORY_ACCOUNT(isAlienPlanNode, node, BitmapOr);

			START_MEMORY_ACCOUNT(curMemoryAccount);
			{
			result = (PlanState *) ExecInitBitmapOr((BitmapOr *) node,
													estate, eflags);
			}
			END_MEMORY_ACCOUNT();
			break;

			/*
			 * scan nodes
			 */
		case T_SeqScan:
		case T_AppendOnlyScan:
		case T_AOCSScan:
		case T_TableScan:
			/* SeqScan, AppendOnlyScan and AOCSScan are defunct */
			curMemoryAccount = CREATE_EXECUTOR_MEMORY_ACCOUNT(isAlienPlanNode, node, TableScan);

			START_MEMORY_ACCOUNT(curMemoryAccount);
			{
			result = (PlanState *) ExecInitTableScan((TableScan *) node,
													 estate, eflags);
			}
			END_MEMORY_ACCOUNT();
			break;

		case T_DynamicTableScan:
			curMemoryAccount = CREATE_EXECUTOR_MEMORY_ACCOUNT(isAlienPlanNode, node, DynamicTableScan);

			START_MEMORY_ACCOUNT(curMemoryAccount);
			{
			result = (PlanState *) ExecInitDynamicTableScan((DynamicTableScan *) node,
													 estate, eflags);
			}
			END_MEMORY_ACCOUNT();
			break;

		case T_ExternalScan:
			curMemoryAccount = CREATE_EXECUTOR_MEMORY_ACCOUNT(isAlienPlanNode, node, ExternalScan);

			START_MEMORY_ACCOUNT(curMemoryAccount);
			{
			result = (PlanState *) ExecInitExternalScan((ExternalScan *) node,
														estate, eflags);
			}
			END_MEMORY_ACCOUNT();
			break;

		case T_IndexScan:
			curMemoryAccount = CREATE_EXECUTOR_MEMORY_ACCOUNT(isAlienPlanNode, node, IndexScan);

			START_MEMORY_ACCOUNT(curMemoryAccount);
			{
			result = (PlanState *) ExecInitIndexScan((IndexScan *) node,
													 estate, eflags);
			}
			END_MEMORY_ACCOUNT();
			break;

		case T_DynamicIndexScan:
			curMemoryAccount = CREATE_EXECUTOR_MEMORY_ACCOUNT(isAlienPlanNode, node, DynamicIndexScan);

			START_MEMORY_ACCOUNT(curMemoryAccount);
			{
			result = (PlanState *) ExecInitDynamicIndexScan((DynamicIndexScan *) node,
													estate, eflags);
			}
			END_MEMORY_ACCOUNT();
			break;

		case T_BitmapIndexScan:
			curMemoryAccount = CREATE_EXECUTOR_MEMORY_ACCOUNT(isAlienPlanNode, node, BitmapIndexScan);

			START_MEMORY_ACCOUNT(curMemoryAccount);
			{
			result = (PlanState *) ExecInitBitmapIndexScan((BitmapIndexScan *) node,
														   estate, eflags);
			}
			END_MEMORY_ACCOUNT();
			break;

		case T_BitmapHeapScan:
			curMemoryAccount = CREATE_EXECUTOR_MEMORY_ACCOUNT(isAlienPlanNode, node, BitmapHeapScan);

			START_MEMORY_ACCOUNT(curMemoryAccount);
			{
			result = (PlanState *) ExecInitBitmapHeapScan((BitmapHeapScan *) node,
														  estate, eflags);
			}
			END_MEMORY_ACCOUNT();
			break;

		case T_BitmapAppendOnlyScan:
			curMemoryAccount = CREATE_EXECUTOR_MEMORY_ACCOUNT(isAlienPlanNode, node, BitmapAppendOnlyScan);

			START_MEMORY_ACCOUNT(curMemoryAccount);
			{
			result = (PlanState *) ExecInitBitmapAppendOnlyScan((BitmapAppendOnlyScan*) node,
														        estate, eflags);
			}
			END_MEMORY_ACCOUNT();
			break;

		case T_BitmapTableScan:
			curMemoryAccount = CREATE_EXECUTOR_MEMORY_ACCOUNT(isAlienPlanNode, node, BitmapTableScan);

			START_MEMORY_ACCOUNT(curMemoryAccount);
			{
			result = (PlanState *) ExecInitBitmapTableScan((BitmapTableScan*) node,
														        estate, eflags);
			}
			END_MEMORY_ACCOUNT();
			break;

		case T_TidScan:
			curMemoryAccount = CREATE_EXECUTOR_MEMORY_ACCOUNT(isAlienPlanNode, node, TidScan);

			START_MEMORY_ACCOUNT(curMemoryAccount);
			{
			result = (PlanState *) ExecInitTidScan((TidScan *) node,
												   estate, eflags);
			}
			END_MEMORY_ACCOUNT();
			break;

		case T_SubqueryScan:
			curMemoryAccount = CREATE_EXECUTOR_MEMORY_ACCOUNT(isAlienPlanNode, node, SubqueryScan);

			START_MEMORY_ACCOUNT(curMemoryAccount);
			{
			result = (PlanState *) ExecInitSubqueryScan((SubqueryScan *) node,
														estate, eflags);
			}
			END_MEMORY_ACCOUNT();
			break;

		case T_FunctionScan:
			curMemoryAccount = CREATE_EXECUTOR_MEMORY_ACCOUNT(isAlienPlanNode, node, FunctionScan);

			START_MEMORY_ACCOUNT(curMemoryAccount);
			{
			result = (PlanState *) ExecInitFunctionScan((FunctionScan *) node,
														estate, eflags);
			}
			END_MEMORY_ACCOUNT();
			break;

		case T_TableFunctionScan:
			curMemoryAccount = CREATE_EXECUTOR_MEMORY_ACCOUNT(isAlienPlanNode, node, TableFunctionScan);

			START_MEMORY_ACCOUNT(curMemoryAccount);
			{
			result = (PlanState *) ExecInitTableFunction((TableFunctionScan *) node,
														 estate, eflags);
			}
			END_MEMORY_ACCOUNT();
			break;

		case T_ValuesScan:
			curMemoryAccount = CREATE_EXECUTOR_MEMORY_ACCOUNT(isAlienPlanNode, node, ValuesScan);

			START_MEMORY_ACCOUNT(curMemoryAccount);
			{
			result = (PlanState *) ExecInitValuesScan((ValuesScan *) node,
													  estate, eflags);
			}
			END_MEMORY_ACCOUNT();
			break;

		case T_NestLoop:
			curMemoryAccount = CREATE_EXECUTOR_MEMORY_ACCOUNT(isAlienPlanNode, node, NestLoop);

			START_MEMORY_ACCOUNT(curMemoryAccount);
			{
			result = (PlanState *) ExecInitNestLoop((NestLoop *) node,
													estate, eflags);
			}
			END_MEMORY_ACCOUNT();
			break;

		case T_MergeJoin:
			curMemoryAccount = CREATE_EXECUTOR_MEMORY_ACCOUNT(isAlienPlanNode, node, MergeJoin);

			START_MEMORY_ACCOUNT(curMemoryAccount);
			{
			result = (PlanState *) ExecInitMergeJoin((MergeJoin *) node,
													 estate, eflags);
			}
			END_MEMORY_ACCOUNT();
			break;

		case T_HashJoin:
			curMemoryAccount = CREATE_EXECUTOR_MEMORY_ACCOUNT(isAlienPlanNode, node, HashJoin);

			START_MEMORY_ACCOUNT(curMemoryAccount);
			{
			result = (PlanState *) ExecInitHashJoin((HashJoin *) node,
													estate, eflags);
			}
			END_MEMORY_ACCOUNT();
			break;

			/*
			 * share input nodes
			 */
		case T_ShareInputScan:
			curMemoryAccount = CREATE_EXECUTOR_MEMORY_ACCOUNT(isAlienPlanNode, node, ShareInputScan);

			START_MEMORY_ACCOUNT(curMemoryAccount);
			{
			result = (PlanState *) ExecInitShareInputScan((ShareInputScan *) node, estate, eflags);
			}
			END_MEMORY_ACCOUNT();
			break;

			/*
			 * materialization nodes
			 */
		case T_Material:
			curMemoryAccount = CREATE_EXECUTOR_MEMORY_ACCOUNT(isAlienPlanNode, node, Material);

			START_MEMORY_ACCOUNT(curMemoryAccount);
			{
			result = (PlanState *) ExecInitMaterial((Material *) node,
													estate, eflags);
			}
			END_MEMORY_ACCOUNT();
			break;

		case T_Sort:
			curMemoryAccount = CREATE_EXECUTOR_MEMORY_ACCOUNT(isAlienPlanNode, node, Sort);

			START_MEMORY_ACCOUNT(curMemoryAccount);
			{
			result = (PlanState *) ExecInitSort((Sort *) node,
												estate, eflags);
			}
			END_MEMORY_ACCOUNT();
			break;

		case T_Agg:
			curMemoryAccount = CREATE_EXECUTOR_MEMORY_ACCOUNT(isAlienPlanNode, node, Agg);

			START_MEMORY_ACCOUNT(curMemoryAccount);
			{
			result = (PlanState *) ExecInitAgg((Agg *) node,
											   estate, eflags);
			}
			END_MEMORY_ACCOUNT();
			break;

		case T_Window:
			curMemoryAccount = CREATE_EXECUTOR_MEMORY_ACCOUNT(isAlienPlanNode, node, Window);

			START_MEMORY_ACCOUNT(curMemoryAccount);
			{
			result = (PlanState *) ExecInitWindow((Window *) node,
											   estate, eflags);
			}
			END_MEMORY_ACCOUNT();
			break;

		case T_Unique:
			curMemoryAccount = CREATE_EXECUTOR_MEMORY_ACCOUNT(isAlienPlanNode, node, Unique);

			START_MEMORY_ACCOUNT(curMemoryAccount);
			{
			result = (PlanState *) ExecInitUnique((Unique *) node,
												  estate, eflags);
			}
			END_MEMORY_ACCOUNT();
			break;

		case T_Hash:
			curMemoryAccount = CREATE_EXECUTOR_MEMORY_ACCOUNT(isAlienPlanNode, node, Hash);

			START_MEMORY_ACCOUNT(curMemoryAccount);
			{
			result = (PlanState *) ExecInitHash((Hash *) node,
												estate, eflags);
			}
			END_MEMORY_ACCOUNT();
			break;

		case T_SetOp:
			curMemoryAccount = CREATE_EXECUTOR_MEMORY_ACCOUNT(isAlienPlanNode, node, SetOp);

			START_MEMORY_ACCOUNT(curMemoryAccount);
			{
			result = (PlanState *) ExecInitSetOp((SetOp *) node,
												 estate, eflags);
			}
			END_MEMORY_ACCOUNT();
			break;

		case T_Limit:
			curMemoryAccount = CREATE_EXECUTOR_MEMORY_ACCOUNT(isAlienPlanNode, node, Limit);

			START_MEMORY_ACCOUNT(curMemoryAccount);
			{
			result = (PlanState *) ExecInitLimit((Limit *) node,
												 estate, eflags);
			}
			END_MEMORY_ACCOUNT();
			break;

		case T_Motion:
			curMemoryAccount = CREATE_EXECUTOR_MEMORY_ACCOUNT(isAlienPlanNode, node, Motion);

			START_MEMORY_ACCOUNT(curMemoryAccount);
			{
			result = (PlanState *) ExecInitMotion((Motion *) node,
												  estate, eflags);
			}
			END_MEMORY_ACCOUNT();
			break;

		case T_Repeat:
			curMemoryAccount = CREATE_EXECUTOR_MEMORY_ACCOUNT(isAlienPlanNode, node, Repeat);

			START_MEMORY_ACCOUNT(curMemoryAccount);
			{
			result = (PlanState *) ExecInitRepeat((Repeat *) node,
												  estate, eflags);
			}
			END_MEMORY_ACCOUNT();
			break;
		case T_DML:
			curMemoryAccount = CREATE_EXECUTOR_MEMORY_ACCOUNT(isAlienPlanNode, node, DML);

			START_MEMORY_ACCOUNT(curMemoryAccount);
			{
			result = (PlanState *) ExecInitDML((DML *) node,
												  estate, eflags);
			}
			END_MEMORY_ACCOUNT();
			break;
		case T_SplitUpdate:
			curMemoryAccount = CREATE_EXECUTOR_MEMORY_ACCOUNT(isAlienPlanNode, node, SplitUpdate);

			START_MEMORY_ACCOUNT(curMemoryAccount);
			{
			result = (PlanState *) ExecInitSplitUpdate((SplitUpdate *) node,
												  estate, eflags);
			}
			END_MEMORY_ACCOUNT();
			break;
		case T_AssertOp:
			curMemoryAccount = CREATE_EXECUTOR_MEMORY_ACCOUNT(isAlienPlanNode, node, AssertOp);

			START_MEMORY_ACCOUNT(curMemoryAccount);
			{
 			result = (PlanState *) ExecInitAssertOp((AssertOp *) node,
 												  estate, eflags);
			}
			END_MEMORY_ACCOUNT();
 			break;
		case T_RowTrigger:
			curMemoryAccount = CREATE_EXECUTOR_MEMORY_ACCOUNT(isAlienPlanNode, node, RowTrigger);

			START_MEMORY_ACCOUNT(curMemoryAccount);
			{
 			result = (PlanState *) ExecInitRowTrigger((RowTrigger *) node,
 												   estate, eflags);
			}
			END_MEMORY_ACCOUNT();
 			break;
		case T_PartitionSelector:
			curMemoryAccount = CREATE_EXECUTOR_MEMORY_ACCOUNT(isAlienPlanNode, node, PartitionSelector);

			START_MEMORY_ACCOUNT(curMemoryAccount);
			{
			result = (PlanState *) ExecInitPartitionSelector((PartitionSelector *) node,
															estate, eflags);
			}
			END_MEMORY_ACCOUNT();
			break;
		default:
			elog(ERROR, "unrecognized node type: %d", (int) nodeTag(node));
			result = NULL;		/* keep compiler quiet */
			break;
	}

	estate->currentSliceIdInPlan = origSliceIdInPlan;
	estate->currentExecutingSliceId = origExecutingSliceId;

	/*
	 * Initialize any initPlans present in this node.  The planner put them in
	 * a separate list for us.
	 */
	subps = NIL;
	foreach(l, node->initPlan)
	{
		SubPlan    *subplan = (SubPlan *) lfirst(l);
		SubPlanState *sstate;

<<<<<<< HEAD
		setSubplanSliceId(subplan, estate);

		sstate = ExecInitExprInitPlan(subplan, result);
		ExecInitSubPlan(sstate, estate, eflags);

=======
		Assert(IsA(subplan, SubPlan));
		sstate = ExecInitSubPlan(subplan, result);
>>>>>>> d13f41d2
		subps = lappend(subps, sstate);
	}
	if (result != NULL)
		result->initPlan = subps;

	estate->currentSliceIdInPlan = origSliceIdInPlan;
	estate->currentExecutingSliceId = origExecutingSliceId;

<<<<<<< HEAD
	/*
	 * Initialize any subPlans present in this node.  These were found by
	 * ExecInitExpr during initialization of the PlanState.  Note we must do
	 * this after initializing initPlans, in case their arguments contain
	 * subPlans (is that actually possible? perhaps not).
	 */
	if (result != NULL)
	{
		foreach(l, result->subPlan)
		{
			SubPlanState *sstate = (SubPlanState *) lfirst(l);
			
			Assert(IsA(sstate, SubPlanState));

			/**
			 * Check if this subplan is an initplan. If so, we shouldn't initialize it again.
			 */
			if (sstate->planstate == NULL)
			{
				ExecInitSubPlan(sstate, estate, eflags);
			}
		}
	}

=======
>>>>>>> d13f41d2
	/* Set up instrumentation for this node if requested */
	if (estate->es_instrument && result != NULL)
		result->instrument = InstrAlloc(1);

	if (result != NULL)
	{
		enroll_ExecQual_codegen(ExecQual,
	          &result->ExecQual_gen_info.ExecQual_fn, result);

		SAVE_EXECUTOR_MEMORY_ACCOUNT(result, curMemoryAccount);
		result->CodegenManager = CodegenManager;
		CodeGeneratorManagerGenerateCode(CodegenManager);
		CodeGeneratorManagerPrepareGeneratedFunctions(CodegenManager);
	}
	}
	END_CODE_GENERATOR_MANAGER();

	return result;
}

/* ----------------------------------------------------------------
 *		ExecSliceDependencyNode
 *
 *	 	Exec dependency, block till slice dependency are met
 * ----------------------------------------------------------------
 */
void
ExecSliceDependencyNode(PlanState *node)
{
	CHECK_FOR_INTERRUPTS();

	if(node == NULL)
		return;

	if(nodeTag(node) == T_ShareInputScanState)
		ExecSliceDependencyShareInputScan((ShareInputScanState *) node);
	else if(nodeTag(node) == T_SubqueryScanState)
	{
		SubqueryScanState *subq = (SubqueryScanState *) node;
		ExecSliceDependencyNode(subq->subplan);
	}
	else if(nodeTag(node) == T_AppendState)
	{
		int i=0;
		AppendState *app = (AppendState *) node;

		for(; i<app->as_nplans; ++i)
			ExecSliceDependencyNode(app->appendplans[i]);
	}
	else if(nodeTag(node) == T_SequenceState)
	{
		int i=0;
		SequenceState *ss = (SequenceState *) node;

		for(; i<ss->numSubplans; ++i)
			ExecSliceDependencyNode(ss->subplans[i]);
	}

	ExecSliceDependencyNode(outerPlanState(node));
	ExecSliceDependencyNode(innerPlanState(node));
}
    
/* ----------------------------------------------------------------
 *		ExecProcNode
 *
 *		Execute the given node to return a(nother) tuple.
 * ----------------------------------------------------------------
 */
TupleTableSlot *
ExecProcNode(PlanState *node)
{
	TupleTableSlot *result = NULL;

	START_CODE_GENERATOR_MANAGER(node->CodegenManager);
	{
	START_MEMORY_ACCOUNT(node->memoryAccount);
	{

#ifndef WIN32
	static void *ExecJmpTbl[] = {
		&&Exec_Jmp_Result,
		&&Exec_Jmp_Append,
		&&Exec_Jmp_Sequence,
		&&Exec_Jmp_BitmapAnd,
		&&Exec_Jmp_BitmapOr,
		&&Exec_Jmp_TableScan,
		&&Exec_Jmp_TableScan,
		&&Exec_Jmp_TableScan,
		&&Exec_Jmp_TableScan,
		&&Exec_Jmp_DynamicTableScan,
		&&Exec_Jmp_ExternalScan,
		&&Exec_Jmp_IndexScan,
		&&Exec_Jmp_DynamicIndexScan,
		&&Exec_Jmp_BitmapIndexScan,
		&&Exec_Jmp_BitmapHeapScan,
		&&Exec_Jmp_BitmapAppendOnlyScan,
		&&Exec_Jmp_BitmapTableScan,
		&&Exec_Jmp_TidScan,
		&&Exec_Jmp_SubqueryScan,
		&&Exec_Jmp_FunctionScan,
		&&Exec_Jmp_TableFunctionScan,
		&&Exec_Jmp_ValuesScan,
		&&Exec_Jmp_NestLoop,
		&&Exec_Jmp_MergeJoin,
		&&Exec_Jmp_HashJoin,
		&&Exec_Jmp_Material,
		&&Exec_Jmp_Sort,
		&&Exec_Jmp_Agg,
		&&Exec_Jmp_Unique,
		&&Exec_Jmp_Hash,
		&&Exec_Jmp_SetOp,
		&&Exec_Jmp_Limit,
		&&Exec_Jmp_Motion,
		&&Exec_Jmp_ShareInputScan,
		&&Exec_Jmp_Window,
		&&Exec_Jmp_Repeat,
		&&Exec_Jmp_DML,
		&&Exec_Jmp_SplitUpdate,
		&&Exec_Jmp_RowTrigger,
		&&Exec_Jmp_AssertOp,
		&&Exec_Jmp_PartitionSelector
	};

	COMPILE_ASSERT((T_Plan_End - T_Plan_Start) == (T_PlanState_End - T_PlanState_Start));
	COMPILE_ASSERT(ARRAY_SIZE(ExecJmpTbl) == (T_PlanState_End - T_PlanState_Start));

	CHECK_FOR_INTERRUPTS();

	/*
	 * Even if we are requested to finish query, Motion has to do its work
	 * to tell End of Stream message to upper slice.  He will probably get
	 * NULL tuple from underlying operator by calling another ExecProcNode,
	 * so one additional operator execution should not be a big hit.
	 */
	if (QueryFinishPending && !IsA(node, MotionState))
		return NULL;

#ifdef CDB_TRACE_EXECUTOR
	ExecCdbTraceNode(node, true, NULL);
#endif   /* CDB_TRACE_EXECUTOR */

	if(node->plan)
		PG_TRACE5(execprocnode__enter, Gp_segment, currentSliceId, nodeTag(node), node->plan->plan_node_id, node->plan->plan_parent_node_id);

	if (node->chgParam != NULL) /* something changed */
		ExecReScan(node, NULL); /* let ReScan handle this */

	if (node->instrument)
		InstrStartNode(node->instrument);

	if(!node->fHadSentGpmon)
		CheckSendPlanStateGpmonPkt(node);

	Assert(nodeTag(node) >= T_PlanState_Start && nodeTag(node) < T_PlanState_End);
	goto *ExecJmpTbl[nodeTag(node) - T_PlanState_Start];

Exec_Jmp_Result:
	result = ExecResult((ResultState *) node);
	goto Exec_Jmp_Done;

Exec_Jmp_Append:
	result = ExecAppend((AppendState *) node);
	goto Exec_Jmp_Done;

Exec_Jmp_Sequence:
	result = ExecSequence((SequenceState *) node);
	goto Exec_Jmp_Done;

	/* These two does not yield tuple */
Exec_Jmp_BitmapAnd:
Exec_Jmp_BitmapOr:
	goto Exec_Jmp_Done;

Exec_Jmp_TableScan:
	result = ExecTableScan((TableScanState *)node);
	goto Exec_Jmp_Done;

Exec_Jmp_DynamicTableScan:
	result = ExecDynamicTableScan((DynamicTableScanState *) node);
	goto Exec_Jmp_Done;

Exec_Jmp_ExternalScan:
	result = ExecExternalScan((ExternalScanState *) node);
	goto Exec_Jmp_Done;

Exec_Jmp_IndexScan:
	result = ExecIndexScan((IndexScanState *) node);
	goto Exec_Jmp_Done;

Exec_Jmp_DynamicIndexScan:
	result = ExecDynamicIndexScan((DynamicIndexScanState *) node);
	goto Exec_Jmp_Done;
	/* BitmapIndexScanState does not yield tuples */
Exec_Jmp_BitmapIndexScan:
	goto Exec_Jmp_Done;

Exec_Jmp_BitmapHeapScan:
	result = ExecBitmapHeapScan((BitmapHeapScanState *) node);
	goto Exec_Jmp_Done;

Exec_Jmp_BitmapAppendOnlyScan:
	result = ExecBitmapAppendOnlyScan((BitmapAppendOnlyScanState *) node);
	goto Exec_Jmp_Done;

Exec_Jmp_BitmapTableScan:
	result = ExecBitmapTableScan((BitmapTableScanState *) node);
	goto Exec_Jmp_Done;

Exec_Jmp_TidScan:
	result = ExecTidScan((TidScanState *) node);
	goto Exec_Jmp_Done;

Exec_Jmp_SubqueryScan:
	result = ExecSubqueryScan((SubqueryScanState *) node);
	goto Exec_Jmp_Done;

Exec_Jmp_FunctionScan:
	result = ExecFunctionScan((FunctionScanState *) node);
	goto Exec_Jmp_Done;

Exec_Jmp_TableFunctionScan:
	result = ExecTableFunction((TableFunctionState *) node);
	goto Exec_Jmp_Done;

Exec_Jmp_ValuesScan:
	result = ExecValuesScan((ValuesScanState *) node);
	goto Exec_Jmp_Done;

Exec_Jmp_NestLoop:
	result = ExecNestLoop((NestLoopState *) node);
	goto Exec_Jmp_Done;

Exec_Jmp_MergeJoin:
	result = ExecMergeJoin((MergeJoinState *) node);
	goto Exec_Jmp_Done;

Exec_Jmp_HashJoin:
	result = ExecHashJoin((HashJoinState *) node);
	goto Exec_Jmp_Done;

Exec_Jmp_Material:
	result = ExecMaterial((MaterialState *) node);
	goto Exec_Jmp_Done;

Exec_Jmp_Sort:
	result = ExecSort((SortState *) node);
	goto Exec_Jmp_Done;

Exec_Jmp_Agg:
	result = ExecAgg((AggState *) node);
	goto Exec_Jmp_Done;

Exec_Jmp_Unique:
	result = ExecUnique((UniqueState *) node);
	goto Exec_Jmp_Done;

Exec_Jmp_Hash:
	result = ExecHash((HashState *) node);
	goto Exec_Jmp_Done;

Exec_Jmp_SetOp:
	result = ExecSetOp((SetOpState *) node);
	goto Exec_Jmp_Done;

Exec_Jmp_Limit:
	result = ExecLimit((LimitState *) node);
	goto Exec_Jmp_Done;

Exec_Jmp_Motion:
	result = ExecMotion((MotionState *) node);
	goto Exec_Jmp_Done;

Exec_Jmp_ShareInputScan:
	result = ExecShareInputScan((ShareInputScanState *) node);
	goto Exec_Jmp_Done;

Exec_Jmp_Window:
	result = ExecWindow((WindowState *) node);
	goto Exec_Jmp_Done;
Exec_Jmp_Repeat:
	result = ExecRepeat((RepeatState *) node);
	goto Exec_Jmp_Done;

Exec_Jmp_DML:
	result = ExecDML((DMLState *) node);
	goto Exec_Jmp_Done;
	
Exec_Jmp_SplitUpdate:
	result = ExecSplitUpdate((SplitUpdateState *) node);
	goto Exec_Jmp_Done;

Exec_Jmp_RowTrigger:
	result = ExecRowTrigger((RowTriggerState *) node);
	goto Exec_Jmp_Done;

Exec_Jmp_AssertOp:
	result = ExecAssertOp((AssertOpState *) node);
	goto Exec_Jmp_Done;

Exec_Jmp_PartitionSelector:
	result = ExecPartitionSelector((PartitionSelectorState *) node);
	goto Exec_Jmp_Done;

Exec_Jmp_Done:
	if (node->instrument)
		InstrStopNode(node->instrument, TupIsNull(result) ? 0.0 : 1.0);

	if(node->plan)
		PG_TRACE5(execprocnode__exit, Gp_segment, currentSliceId, nodeTag(node), node->plan->plan_node_id, node->plan->plan_parent_node_id);
#else

	CHECK_FOR_INTERRUPTS();

	if (QueryFinishPending && !IsA(node, MotionState))
		return NULL;

#ifdef CDB_TRACE_EXECUTOR
	ExecCdbTraceNode(node, true, NULL);
#endif   /* CDB_TRACE_EXECUTOR */

	if (node->chgParam != NULL) /* something changed */
		ExecReScan(node, NULL); /* let ReScan handle this */

	if (node->instrument)
		InstrStartNode(node->instrument);

	switch (nodeTag(node))
	{
			/*
			 * control nodes
			 */
		case T_ResultState:
			result = ExecResult((ResultState *) node);
			break;

		case T_AppendState:
			result = ExecAppend((AppendState *) node);
			break;

			/* BitmapAndState does not yield tuples */

			/* BitmapOrState does not yield tuples */

			/*
			 * scan nodes
			 */
		case T_SeqScanState:
		case T_AppendOnlyScanState:
		case T_AOCSScanState:
			insist_log(false, "SeqScan/AppendOnlyScan/AOCSScan are defunct");
			break;

		case T_IndexScanState:
			result = ExecIndexScan((IndexScanState *) node);
			break;

		case T_ExternalScanState:
			result = ExecExternalScan((ExternalScanState *) node);
			break;
			
			/* BitmapIndexScanState does not yield tuples */

		case T_BitmapHeapScanState:
			result = ExecBitmapHeapScan((BitmapHeapScanState *) node);
			break;

		case T_TidScanState:
			result = ExecTidScan((TidScanState *) node);
			break;

		case T_SubqueryScanState:
			result = ExecSubqueryScan((SubqueryScanState *) node);
			break;

		case T_FunctionScanState:
			result = ExecFunctionScan((FunctionScanState *) node);
			break;

		case T_TableFunctionState:
			result = ExecTableFunction((TableFunctionState *) node);
			break;

		case T_ValuesScanState:
			result = ExecValuesScan((ValuesScanState *) node);
			break;

		case T_BitmapAppendOnlyScanState:
			result = ExecBitmapAppendOnlyScan((BitmapAppendOnlyScanState *) node);
			break;
			
			/*
			 * join nodes
			 */
		case T_NestLoopState:
			result = ExecNestLoop((NestLoopState *) node);
			break;

		case T_MergeJoinState:
			result = ExecMergeJoin((MergeJoinState *) node);
			break;

		case T_HashJoinState:
			result = ExecHashJoin((HashJoinState *) node);
			break;

			/*
			 * shareinput nodes
			 */
		case T_ShareInputScanState:
			result = ExecShareInputScan((ShareInputScanState *) node);
			break;

			/*
			 * materialization nodes
			 */
		case T_MaterialState:
			result = ExecMaterial((MaterialState *) node);
			break;

		case T_SortState:
			result = ExecSort((SortState *) node);
			break;

		case T_GroupState:
			result = ExecGroup((GroupState *) node);
			break;

		case T_AggState:
			result = ExecAgg((AggState *) node);
			break;

		case T_WindowState:
			result = ExecWindow((WindowState *) node);
			break;

		case T_UniqueState:
			result = ExecUnique((UniqueState *) node);
			break;

		case T_HashState:
			result = ExecHash((HashState *) node);
			break;

		case T_SetOpState:
			result = ExecSetOp((SetOpState *) node);
			break;

		case T_LimitState:
			result = ExecLimit((LimitState *) node);
			break;

		case T_MotionState:
			result = ExecMotion((MotionState *) node);
			break;

		default:
			elog(ERROR, "unrecognized node type: %d", (int) nodeTag(node));
			result = NULL;
			break;
	}

	if (node->instrument)
		InstrStopNode(node->instrument, TupIsNull(result) ? 0.0 : 1.0);
#endif 
#ifdef CDB_TRACE_EXECUTOR
	ExecCdbTraceNode(node, false, result);
#endif   /* CDB_TRACE_EXECUTOR */

	/*
	 * Eager free and squelch the subplans, unless it's a nested subplan.
	 * In that case we cannot free or squelch, because it will be re-executed.
	 */
	if (TupIsNull(result))
	{
		ListCell *subp;
		foreach(subp, node->subPlan)
		{
			SubPlanState *subplanState = (SubPlanState *)lfirst(subp);
			Assert(subplanState != NULL &&
				   subplanState->planstate != NULL);

			bool subplanAtTopNestLevel = (node->state->subplanLevel == 0);

			if (subplanAtTopNestLevel)
			{
				ExecSquelchNode(subplanState->planstate);
			}
			ExecEagerFreeChildNodes(subplanState->planstate, subplanAtTopNestLevel);
			ExecEagerFree(subplanState->planstate);
		}
	}

	}
	END_MEMORY_ACCOUNT();
	}
	END_CODE_GENERATOR_MANAGER();
	return result;
}


/* ----------------------------------------------------------------
 *		MultiExecProcNode
 *
 *		Execute a node that doesn't return individual tuples
 *		(it might return a hashtable, bitmap, etc).  Caller should
 *		check it got back the expected kind of Node.
 *
 * This has essentially the same responsibilities as ExecProcNode,
 * but it does not do InstrStartNode/InstrStopNode (mainly because
 * it can't tell how many returned tuples to count).  Each per-node
 * function must provide its own instrumentation support.
 * ----------------------------------------------------------------
 */
Node *
MultiExecProcNode(PlanState *node)
{
	Node	   *result;

	CHECK_FOR_INTERRUPTS();

	Assert(NULL != node->plan);

	START_MEMORY_ACCOUNT(node->memoryAccount);
	{
		PG_TRACE5(execprocnode__enter, Gp_segment, currentSliceId, nodeTag(node), node->plan->plan_node_id, node->plan->plan_parent_node_id);

		if (node->chgParam != NULL) /* something changed */
			ExecReScan(node, NULL); /* let ReScan handle this */

		switch (nodeTag(node))
		{
				/*
				 * Only node types that actually support multiexec will be listed
				 */

			case T_HashState:
				result = MultiExecHash((HashState *) node);
				break;

			case T_BitmapIndexScanState:
				result = MultiExecBitmapIndexScan((BitmapIndexScanState *) node);
				break;

			case T_BitmapAndState:
				result = MultiExecBitmapAnd((BitmapAndState *) node);
				break;

			case T_BitmapOrState:
				result = MultiExecBitmapOr((BitmapOrState *) node);
				break;

			default:
				elog(ERROR, "unrecognized node type: %d", (int) nodeTag(node));
				result = NULL;
				break;
		}

		PG_TRACE5(execprocnode__exit, Gp_segment, currentSliceId, nodeTag(node), node->plan->plan_node_id, node->plan->plan_parent_node_id);
	}
	END_MEMORY_ACCOUNT();
	return result;
}


/*
 * ExecCountSlotsNode - count up the number of tuple table slots needed
 *
 * Note that this scans a Plan tree, not a PlanState tree, because we
 * haven't built the PlanState tree yet ...
 */
int
ExecCountSlotsNode(Plan *node)
{
	if (node == NULL)
		return 0;

	switch (nodeTag(node))
	{
			/*
			 * control nodes
			 */
		case T_Result:
			return ExecCountSlotsResult((Result *) node);

		case T_Append:
			return ExecCountSlotsAppend((Append *) node);

		case T_Sequence:
			return ExecCountSlotsSequence((Sequence *) node);

		case T_BitmapAnd:
			return ExecCountSlotsBitmapAnd((BitmapAnd *) node);

		case T_BitmapOr:
			return ExecCountSlotsBitmapOr((BitmapOr *) node);

			/*
			 * scan nodes
			 */
		case T_SeqScan:
		case T_AppendOnlyScan:
		case T_AOCSScan:
		case T_TableScan:
			return ExecCountSlotsTableScan((TableScan *) node);

		case T_DynamicTableScan:
			return ExecCountSlotsDynamicTableScan((DynamicTableScan *) node);

		case T_ExternalScan:
			return ExecCountSlotsExternalScan((ExternalScan *) node);

		case T_IndexScan:
			return ExecCountSlotsIndexScan((IndexScan *) node);

		case T_DynamicIndexScan:
			return ExecCountSlotsDynamicIndexScan((DynamicIndexScan *) node);

		case T_BitmapIndexScan:
			return ExecCountSlotsBitmapIndexScan((BitmapIndexScan *) node);

		case T_BitmapHeapScan:
			return ExecCountSlotsBitmapHeapScan((BitmapHeapScan *) node);

		case T_BitmapAppendOnlyScan:
			return ExecCountSlotsBitmapAppendOnlyScan((BitmapAppendOnlyScan*) node);
			
		case T_BitmapTableScan:
			return ExecCountSlotsBitmapTableScan((BitmapTableScan *) node);

		case T_TidScan:
			return ExecCountSlotsTidScan((TidScan *) node);

		case T_SubqueryScan:
			return ExecCountSlotsSubqueryScan((SubqueryScan *) node);

		case T_FunctionScan:
			return ExecCountSlotsFunctionScan((FunctionScan *) node);

		case T_TableFunctionScan:
			return ExecCountSlotsTableFunction((TableFunctionScan *) node);

		case T_ValuesScan:
			return ExecCountSlotsValuesScan((ValuesScan *) node);

			/*
			 * join nodes
			 */
		case T_NestLoop:
			return ExecCountSlotsNestLoop((NestLoop *) node);

		case T_MergeJoin:
			return ExecCountSlotsMergeJoin((MergeJoin *) node);

		case T_HashJoin:
			return ExecCountSlotsHashJoin((HashJoin *) node);

		/*
		 * share input nodes
		 */
		case T_ShareInputScan:
			return ExecCountSlotsShareInputScan((ShareInputScan *) node);

			/*
			 * materialization nodes
			 */
		case T_Material:
			return ExecCountSlotsMaterial((Material *) node);

		case T_Sort:
			return ExecCountSlotsSort((Sort *) node);

		case T_Agg:
			return ExecCountSlotsAgg((Agg *) node);

		case T_Window:
			return ExecCountSlotsWindow((Window *) node);

		case T_Unique:
			return ExecCountSlotsUnique((Unique *) node);

		case T_Hash:
			return ExecCountSlotsHash((Hash *) node);

		case T_SetOp:
			return ExecCountSlotsSetOp((SetOp *) node);

		case T_Limit:
			return ExecCountSlotsLimit((Limit *) node);

		case T_Motion:
			return ExecCountSlotsMotion((Motion *) node);

		case T_Repeat:
			return ExecCountSlotsRepeat((Repeat *) node);

		case T_DML:
			return ExecCountSlotsDML((DML *) node);

		case T_SplitUpdate:
			return ExecCountSlotsSplitUpdate((SplitUpdate *) node);

		case T_AssertOp:
 			return ExecCountSlotsAssertOp((AssertOp *) node);

		case T_RowTrigger:
 			return ExecCountSlotsRowTrigger((RowTrigger *) node);

		case T_PartitionSelector:
			return ExecCountSlotsPartitionSelector((PartitionSelector *) node);

		default:
			elog(ERROR, "unrecognized node type: %d", (int) nodeTag(node));
			break;
	}

	return 0;
}

/* ----------------------------------------------------------------
 *		ExecSquelchNode
 *
 *		When a node decides that it will not consume any more
 *		input tuples from a subtree that has not yet returned
 *		end-of-data, it must call ExecSquelchNode() on the subtree.
 * ----------------------------------------------------------------
 */

static CdbVisitOpt
squelchNodeWalker(PlanState *node,
				  void *context)
{
	if (IsA(node, MotionState))
	{
		ExecStopMotion((MotionState *) node);
		return CdbVisit_Skip;	/* don't visit subtree */
	}
	else if (IsA(node, ExternalScanState))
	{
		ExecStopExternalScan((ExternalScanState *) node);
		/* ExternalScan nodes are expected to be leaf nodes (without subplans) */
	}

	return CdbVisit_Walk;
}	/* squelchNodeWalker */


void
ExecSquelchNode(PlanState *node)
{
	/*
	 * If parameters have changed, then node can be part of subquery execution.
	 * In this case we cannot squelch node, otherwise next subquery invocations
	 * will receive no tuples from lower motion nodes (MPP-13921).
	 */
	if (node->chgParam == NULL)
	{
		planstate_walk_node_extended(node, squelchNodeWalker, NULL, PSW_IGNORE_INITPLAN);
	}
}	                            /* ExecSquelchNode */


static CdbVisitOpt
transportUpdateNodeWalker(PlanState *node, void *context)
{

	/* For motion nodes, we just transfer the context information established during SetupInterconnect */
	if (IsA(node, MotionState))
	{
		((MotionState *)node)->ps.state->interconnect_context = (ChunkTransportState *)context;
		/* visit subtree */
	}

	return CdbVisit_Walk;
}	/* transportUpdateNodeWalker */

void
ExecUpdateTransportState(PlanState *node, ChunkTransportState *state)
{
	Assert(node);
	Assert(state);
	planstate_walk_node(node, transportUpdateNodeWalker, state);
}	                            /* ExecUpdateTransportState */


/* ----------------------------------------------------------------
 *		ExecEndNode
 *
 *		Recursively cleans up all the nodes in the plan rooted
 *		at 'node'.
 *
 *		After this operation, the query plan will not be able to
 *		processed any further.	This should be called only after
 *		the query plan has been fully executed.
 * ----------------------------------------------------------------
 */
void
ExecEndNode(PlanState *node)
{
	/*
	 * do nothing when we get to the end of a leaf on tree.
	 */
	if (node == NULL)
		return;

<<<<<<< HEAD
	EState *estate = node->state;
	Assert(estate != NULL);
	int origSliceIdInPlan = estate->currentSliceIdInPlan;
	int origExecutingSliceId = estate->currentExecutingSliceId;

	/* Clean up initPlans and subPlans */
	foreach(subp, node->initPlan)
		ExecEndSubPlan((SubPlanState *) lfirst(subp));

	estate->currentSliceIdInPlan = origSliceIdInPlan;
	estate->currentExecutingSliceId = origExecutingSliceId;

	foreach(subp, node->subPlan)
		ExecEndSubPlan((SubPlanState *) lfirst(subp));

=======
>>>>>>> d13f41d2
	if (node->chgParam != NULL)
	{
		bms_free(node->chgParam);
		node->chgParam = NULL;
	}

    /* Free EXPLAIN ANALYZE buffer */
    if (node->cdbexplainbuf)
    {
        if (node->cdbexplainbuf->data)
            pfree(node->cdbexplainbuf->data);
        pfree(node->cdbexplainbuf);
        node->cdbexplainbuf = NULL;
    }

	switch (nodeTag(node))
	{
			/*
			 * control nodes
			 */
		case T_ResultState:
			ExecEndResult((ResultState *) node);
			break;

		case T_AppendState:
			ExecEndAppend((AppendState *) node);
			break;

		case T_SequenceState:
			ExecEndSequence((SequenceState *) node);
			break;

		case T_BitmapAndState:
			ExecEndBitmapAnd((BitmapAndState *) node);
			break;

		case T_BitmapOrState:
			ExecEndBitmapOr((BitmapOrState *) node);
			break;

			/*
			 * scan nodes
			 */
		case T_SeqScanState:
		case T_AppendOnlyScanState:
		case T_AOCSScanState:
			insist_log(false, "SeqScan/AppendOnlyScan/AOCSScan are defunct");
			break;
			
		case T_TableScanState:
			ExecEndTableScan((TableScanState *) node);
			break;
			
		case T_DynamicTableScanState:
			ExecEndDynamicTableScan((DynamicTableScanState *) node);
			break;

		case T_IndexScanState:
			ExecEndIndexScan((IndexScanState *) node);
			break;

		case T_DynamicIndexScanState:
			ExecEndDynamicIndexScan((DynamicIndexScanState *) node);
			break;

		case T_ExternalScanState:
			ExecEndExternalScan((ExternalScanState *) node);
			break;

		case T_BitmapIndexScanState:
			ExecEndBitmapIndexScan((BitmapIndexScanState *) node);
			break;

		case T_BitmapHeapScanState:
			ExecEndBitmapHeapScan((BitmapHeapScanState *) node);
			break;

		case T_BitmapAppendOnlyScanState:
			ExecEndBitmapAppendOnlyScan((BitmapAppendOnlyScanState *) node);
			break;

		case T_BitmapTableScanState:
			ExecEndBitmapTableScan((BitmapTableScanState *) node);
			break;

		case T_TidScanState:
			ExecEndTidScan((TidScanState *) node);
			break;

		case T_SubqueryScanState:
			ExecEndSubqueryScan((SubqueryScanState *) node);
			break;

		case T_FunctionScanState:
			ExecEndFunctionScan((FunctionScanState *) node);
			break;

		case T_TableFunctionState:
			ExecEndTableFunction((TableFunctionState *) node);
			break;

		case T_ValuesScanState:
			ExecEndValuesScan((ValuesScanState *) node);
			break;

			/*
			 * join nodes
			 */
		case T_NestLoopState:
			ExecEndNestLoop((NestLoopState *) node);
			break;

		case T_MergeJoinState:
			ExecEndMergeJoin((MergeJoinState *) node);
			break;

		case T_HashJoinState:
			ExecEndHashJoin((HashJoinState *) node);
			break;

			/*
			 * ShareInput nodes
			 */
		case T_ShareInputScanState:
			ExecEndShareInputScan((ShareInputScanState *) node);
			break;

			/*
			 * materialization nodes
			 */
		case T_MaterialState:
			ExecEndMaterial((MaterialState *) node);
			break;

		case T_SortState:
			ExecEndSort((SortState *) node);
			break;

		case T_AggState:
			ExecEndAgg((AggState *) node);
			break;

		case T_WindowState:
			ExecEndWindow((WindowState *) node);
			break;

		case T_UniqueState:
			ExecEndUnique((UniqueState *) node);
			break;

		case T_HashState:
			ExecEndHash((HashState *) node);
			break;

		case T_SetOpState:
			ExecEndSetOp((SetOpState *) node);
			break;

		case T_LimitState:
			ExecEndLimit((LimitState *) node);
			break;

		case T_MotionState:
			ExecEndMotion((MotionState *) node);
			break;

		case T_RepeatState:
			ExecEndRepeat((RepeatState *) node);
			break;
			/*
			 * DML nodes
			 */
		case T_DMLState:
			ExecEndDML((DMLState *) node);
			break;
		case T_SplitUpdateState:
			ExecEndSplitUpdate((SplitUpdateState *) node);
			break;
		case T_AssertOpState:
 			ExecEndAssertOp((AssertOpState *) node);
 			break;
		case T_RowTriggerState:
 			ExecEndRowTrigger((RowTriggerState *) node);
 			break;
		case T_PartitionSelectorState:
			ExecEndPartitionSelector((PartitionSelectorState *) node);
			break;

		default:
			elog(ERROR, "unrecognized node type: %d", (int) nodeTag(node));
			break;
	}

	/*
	 * if codegen guc is true, then assert if CodegenManager is NULL
	 */
	AssertImply(codegen, NULL != node->CodegenManager);
	CodeGeneratorManagerDestroy(node->CodegenManager);
	node->CodegenManager = NULL;

	estate->currentSliceIdInPlan = origSliceIdInPlan;
	estate->currentExecutingSliceId = origExecutingSliceId;
}


#ifdef CDB_TRACE_EXECUTOR
/* ----------------------------------------------------------------
 *	ExecCdbTraceNode
 *
 *	Trace entry and exit from ExecProcNode on an executor node.
 * ----------------------------------------------------------------
 */
void
ExecCdbTraceNode(PlanState *node, bool entry, TupleTableSlot *result)
{
	bool		willReScan = FALSE;
	bool		willReturnTuple = FALSE;
	Plan	   *plan = NULL;
	const char *nameTag = NULL;
	const char *extraTag = "";
	char		extraTagBuffer[20];

	/*
	 * Don't trace NULL nodes..
	 */
	if (node == NULL)
		return;

	plan = node->plan;
	Assert(plan != NULL);
	Assert(result == NULL || !entry);
	willReScan = (entry && node->chgParam != NULL);
	willReturnTuple = (!entry && !TupIsNull(result));

	switch (nodeTag(node))
	{
			/*
			 * control nodes
			 */
		case T_ResultState:
			nameTag = "Result";
			break;

		case T_AppendState:
			nameTag = "Append";
			break;

		case T_SequenceState:
			nameTag = "Sequence";
			break;

			/*
			 * scan nodes
			 */
		case T_SeqScanState:
			nameTag = "SeqScan";
			break;

		case T_TableScanState:
			nameTag = "TableScan";
			break;

		case T_DynamicTableScanState:
			nameTag = "DynamicTableScan";
			break;

		case T_IndexScanState:
			nameTag = "IndexScan";
			break;

		case T_BitmapIndexScanState:
			nameTag = "BitmapIndexScan";
			break;

		case T_BitmapHeapScanState:
			nameTag = "BitmapHeapScan";
			break;

		case T_BitmapAppendOnlyScanState:
			nameTag = "BitmapAppendOnlyScan";
			break;

		case T_TidScanState:
			nameTag = "TidScan";
			break;

		case T_SubqueryScanState:
			nameTag = "SubqueryScan";
			break;

		case T_FunctionScanState:
			nameTag = "FunctionScan";
			break;

		case T_TableFunctionState:
			nameTag = "TableFunctionScan";
			break;

		case T_ValuesScanState:
			nameTag = "ValuesScan";
			break;
			
			/*
			 * join nodes
			 */
		case T_NestLoopState:
			nameTag = "NestLoop";
			break;

		case T_MergeJoinState:
			nameTag = "MergeJoin";
			break;

		case T_HashJoinState:
			nameTag = "HashJoin";
			break;

			/*
			 * share inpt nodess
			 */
		case T_ShareInputScanState:
			nameTag = "ShareInputScan";
			break;

			/*
			 * materialization nodes
			 */
		case T_MaterialState:
			nameTag = "Material";
			break;

		case T_SortState:
			nameTag = "Sort";
			break;

		case T_GroupState:
			nameTag = "Group";
			break;

		case T_AggState:
			nameTag = "Agg";
			break;

		case T_WindowState:
			nameTag = "Window";
			break;

		case T_UniqueState:
			nameTag = "Unique";
			break;

		case T_HashState:
			nameTag = "Hash";
			break;

		case T_SetOpState:
			nameTag = "SetOp";
			break;

		case T_LimitState:
			nameTag = "Limit";
			break;

		case T_MotionState:
			nameTag = "Motion";
			{
				snprintf(extraTagBuffer, sizeof extraTagBuffer, " %d", ((Motion *) plan)->motionID);
				extraTag = &extraTagBuffer[0];
			}
			break;

		case T_RepeatState:
			nameTag = "Repeat";
			break;
			/*
			 * DML nodes
			 */
		case T_DMLState:
			ExecEndDML((DMLState *) node);
			break;
		case T_SplitUpdateState:
			nameTag = "SplitUpdate";
			break;
		case T_AssertOp:
 			nameTag = "AssertOp";
 			break;
 		case T_RowTriggerState:
 			nameTag = "RowTrigger";
 			break;
		default:
			nameTag = "*unknown*";
			break;
	}

	if (entry)
	{
		elog(DEBUG4, "CDB_TRACE_EXECUTOR: Exec %s%s%s", nameTag, extraTag, willReScan ? " (will ReScan)." : ".");
	}
	else
	{
		elog(DEBUG4, "CDB_TRACE_EXECUTOR: Return from %s%s with %s tuple.", nameTag, extraTag, willReturnTuple ? "a" : "no");
		if ( willReturnTuple )
			print_slot(result);
	}

	return;
}
#endif   /* CDB_TRACE_EXECUTOR */


/* -----------------------------------------------------------------------
 *                      PlanState Tree Walking Functions
 * -----------------------------------------------------------------------
 *
 * planstate_walk_node
 *    Calls a 'walker' function for the given PlanState node; or returns
 *    CdbVisit_Walk if 'planstate' is NULL.
 *
 *    If 'walker' returns CdbVisit_Walk, then this function calls
 *    planstate_walk_kids() to visit the node's children, and returns
 *    the result.
 *
 *    If 'walker' returns CdbVisit_Skip, then this function immediately
 *    returns CdbVisit_Walk and does not visit the node's children.
 *
 *    If 'walker' returns CdbVisit_Stop or another value, then this function
 *    immediately returns that value and does not visit the node's children.
 *
 * planstate_walk_array
 *    Calls planstate_walk_node() for each non-NULL PlanState ptr in
 *    the given array of pointers to PlanState objects.
 *
 *    Quits if the result of planstate_walk_node() is CdbVisit_Stop or another
 *    value other than CdbVisit_Walk, and returns that result without visiting
 *    any more nodes.
 *
 *    Returns CdbVisit_Walk if 'planstates' is NULL, or if all of the
 *    subtrees return CdbVisit_Walk.
 *
 *    Note that this function never returns CdbVisit_Skip to its caller.
 *    Only the caller's 'walker' function can return CdbVisit_Skip.
 *
 * planstate_walk_list
 *    Calls planstate_walk_node() for each PlanState node in the given List.
 *
 *    Quits if the result of planstate_walk_node() is CdbVisit_Stop or another
 *    value other than CdbVisit_Walk, and returns that result without visiting
 *    any more nodes.
 *
 *    Returns CdbVisit_Walk if all of the subtrees return CdbVisit_Walk, or
 *    if the list is empty.
 *
 *    Note that this function never returns CdbVisit_Skip to its caller.
 *    Only the caller's 'walker' function can return CdbVisit_Skip.
 *
 * planstate_walk_kids
 *    Calls planstate_walk_node() for each child of the given PlanState node.
 *
 *    Quits if the result of planstate_walk_node() is CdbVisit_Stop or another
 *    value other than CdbVisit_Walk, and returns that result without visiting
 *    any more nodes.
 *
 *    Returns CdbVisit_Walk if the given planstate node ptr is NULL, or if
 *    all of the children return CdbVisit_Walk, or if there are no children.
 *
 *    Note that this function never returns CdbVisit_Skip to its caller.
 *    Only the 'walker' can return CdbVisit_Skip.
 *
 * NB: All CdbVisitOpt values other than CdbVisit_Walk or CdbVisit_Skip are
 * treated as equivalent to CdbVisit_Stop.  Thus the walker can break out
 * of a traversal and at the same time return a smidgen of information to the
 * caller, perhaps to indicate the reason for termination.  For convenience,
 * a couple of alternative stopping codes are predefined for walkers to use at
 * their discretion: CdbVisit_Failure and CdbVisit_Success.
 *
 * NB: We do not visit the left subtree of a NestLoopState node (NJ) whose
 * 'shared_outer' flag is set.  This occurs when the NJ is the left child of
 * an AdaptiveNestLoopState (AJ); the AJ's right child is a HashJoinState (HJ);
 * and both the NJ and HJ point to the same left subtree.  This way we avoid
 * visiting the common subtree twice when descending through the AJ node.
 * The caller's walker function can handle the NJ as a special case to
 * override this behavior if there is a need to always visit both subtrees.
 *
 * NB: Use PSW_* flags to skip walking certain parts of the planstate tree.
 * -----------------------------------------------------------------------
 */


/**
 * Version of walker that uses no flags.
 */
CdbVisitOpt
planstate_walk_node(PlanState      *planstate,
			        CdbVisitOpt   (*walker)(PlanState *planstate, void *context),
			        void           *context)
{
	return planstate_walk_node_extended(planstate, walker, context, 0);
}

/**
 * Workhorse walker that uses flags.
 */
CdbVisitOpt
planstate_walk_node_extended(PlanState      *planstate,
			        CdbVisitOpt   (*walker)(PlanState *planstate, void *context),
			        void           *context,
			        int flags)
{
    CdbVisitOpt     whatnext;

    if (planstate == NULL)
        whatnext = CdbVisit_Walk;
    else
    {
        whatnext = walker(planstate, context);
        if (whatnext == CdbVisit_Walk)
            whatnext = planstate_walk_kids(planstate, walker, context, flags);
        else if (whatnext == CdbVisit_Skip)
            whatnext = CdbVisit_Walk;
    }
    Assert(whatnext != CdbVisit_Skip);
    return whatnext;
}	                            /* planstate_walk_node */

CdbVisitOpt
planstate_walk_array(PlanState    **planstates,
                     int            nplanstate,
			         CdbVisitOpt  (*walker)(PlanState *planstate, void *context),
			         void          *context,
			         int flags)
{
    CdbVisitOpt     whatnext = CdbVisit_Walk;
    int             i;

    if (planstates == NULL)
        return CdbVisit_Walk;

    for (i = 0; i < nplanstate && whatnext == CdbVisit_Walk; i++)
        whatnext = planstate_walk_node_extended(planstates[i], walker, context, flags);

    return whatnext;
}	                            /* planstate_walk_array */

CdbVisitOpt
planstate_walk_kids(PlanState      *planstate,
			        CdbVisitOpt   (*walker)(PlanState *planstate, void *context),
			        void           *context,
			        int flags)
{
    CdbVisitOpt v;

    if (planstate == NULL)
        return CdbVisit_Walk;

	switch (nodeTag(planstate))
	{
        case T_NestLoopState:
        {
            NestLoopState  *nls = (NestLoopState *)planstate;

            /* Don't visit left subtree of NJ if it is shared with brother HJ */
            if (nls->shared_outer)
                v = CdbVisit_Walk;
            else
                v = planstate_walk_node_extended(planstate->lefttree, walker, context, flags);

            /* Right subtree */
            if (v == CdbVisit_Walk)
                v = planstate_walk_node_extended(planstate->righttree, walker, context, flags);
            break;
        }

        case T_AppendState:
		{
			AppendState *as = (AppendState *)planstate;

            v = planstate_walk_array(as->appendplans, as->as_nplans, walker, context, flags);
            Assert(!planstate->lefttree && !planstate->righttree);
			break;
		}

        case T_SequenceState:
		{
			SequenceState *ss = (SequenceState *)planstate;

            v = planstate_walk_array(ss->subplans, ss->numSubplans, walker, context, flags);
            Assert(!planstate->lefttree && !planstate->righttree);
			break;
		}
  
        case T_BitmapAndState:
        {
            BitmapAndState *bas = (BitmapAndState *)planstate;

            v = planstate_walk_array(bas->bitmapplans, bas->nplans, walker, context, flags);
            Assert(!planstate->lefttree && !planstate->righttree);
			break;
        }
        case T_BitmapOrState:
        {
            BitmapOrState  *bos = (BitmapOrState *)planstate;

            v = planstate_walk_array(bos->bitmapplans, bos->nplans, walker, context, flags);
            Assert(!planstate->lefttree && !planstate->righttree);
			break;
        }

        case T_SubqueryScanState:
            v = planstate_walk_node_extended(((SubqueryScanState *)planstate)->subplan, walker, context, flags);
            Assert(!planstate->lefttree && !planstate->righttree);
			break;

        default:
            /* Left subtree */
            v = planstate_walk_node_extended(planstate->lefttree, walker, context, flags);

	        /* Right subtree */
            if (v == CdbVisit_Walk)
                v = planstate_walk_node_extended(planstate->righttree, walker, context, flags);
            break;
	}

	/* Init plan subtree */
	if (!(flags & PSW_IGNORE_INITPLAN)
			&& (v == CdbVisit_Walk))
	{
		ListCell *lc = NULL;
		CdbVisitOpt v1 = v;
		foreach (lc, planstate->initPlan)
		{
			SubPlanState *sps = (SubPlanState *) lfirst(lc);
			PlanState *ips = sps->planstate;
			Assert(ips);
			if (v1 == CdbVisit_Walk)
			{
				v1 = planstate_walk_node_extended(ips, walker, context, flags);
			}
		}
	}

	/* Sub plan subtree */
	if (v == CdbVisit_Walk)
	{
		ListCell *lc = NULL;
		CdbVisitOpt v1 = v;
		foreach (lc, planstate->subPlan)
		{
			SubPlanState *sps = (SubPlanState *) lfirst(lc);
			PlanState *ips = sps->planstate;
			Assert(ips);
			if (v1 == CdbVisit_Walk)
			{
				v1 = planstate_walk_node_extended(ips, walker, context, flags);
			}
		}

	}

    return v;
}	                            /* planstate_walk_kids */<|MERGE_RESOLUTION|>--- conflicted
+++ resolved
@@ -7,10 +7,7 @@
  *	 ExecProcNode, or ExecEndNode on its subnodes and do the appropriate
  *	 processing.
  *
-<<<<<<< HEAD
  * Portions Copyright (c) 2005-2008, Greenplum inc
-=======
->>>>>>> d13f41d2
  * Portions Copyright (c) 1996-2008, PostgreSQL Global Development Group
  * Portions Copyright (c) 1994, Regents of the University of California
  *
@@ -713,16 +710,11 @@
 		SubPlan    *subplan = (SubPlan *) lfirst(l);
 		SubPlanState *sstate;
 
-<<<<<<< HEAD
+		Assert(IsA(subplan, SubPlan));
+
 		setSubplanSliceId(subplan, estate);
 
-		sstate = ExecInitExprInitPlan(subplan, result);
-		ExecInitSubPlan(sstate, estate, eflags);
-
-=======
-		Assert(IsA(subplan, SubPlan));
 		sstate = ExecInitSubPlan(subplan, result);
->>>>>>> d13f41d2
 		subps = lappend(subps, sstate);
 	}
 	if (result != NULL)
@@ -731,33 +723,6 @@
 	estate->currentSliceIdInPlan = origSliceIdInPlan;
 	estate->currentExecutingSliceId = origExecutingSliceId;
 
-<<<<<<< HEAD
-	/*
-	 * Initialize any subPlans present in this node.  These were found by
-	 * ExecInitExpr during initialization of the PlanState.  Note we must do
-	 * this after initializing initPlans, in case their arguments contain
-	 * subPlans (is that actually possible? perhaps not).
-	 */
-	if (result != NULL)
-	{
-		foreach(l, result->subPlan)
-		{
-			SubPlanState *sstate = (SubPlanState *) lfirst(l);
-			
-			Assert(IsA(sstate, SubPlanState));
-
-			/**
-			 * Check if this subplan is an initplan. If so, we shouldn't initialize it again.
-			 */
-			if (sstate->planstate == NULL)
-			{
-				ExecInitSubPlan(sstate, estate, eflags);
-			}
-		}
-	}
-
-=======
->>>>>>> d13f41d2
 	/* Set up instrumentation for this node if requested */
 	if (estate->es_instrument && result != NULL)
 		result->instrument = InstrAlloc(1);
@@ -1239,14 +1204,14 @@
 			Assert(subplanState != NULL &&
 				   subplanState->planstate != NULL);
 
-			bool subplanAtTopNestLevel = (node->state->subplanLevel == 0);
+			bool subplanAtTopNestLevel = (node->state->currentSubplanLevel == 0);
 
 			if (subplanAtTopNestLevel)
 			{
 				ExecSquelchNode(subplanState->planstate);
-			}
-			ExecEagerFreeChildNodes(subplanState->planstate, subplanAtTopNestLevel);
-			ExecEagerFree(subplanState->planstate);
+				ExecEagerFreeChildNodes(subplanState->planstate, subplanAtTopNestLevel);
+				ExecEagerFree(subplanState->planstate);
+			}
 		}
 	}
 
@@ -1562,24 +1527,14 @@
 	if (node == NULL)
 		return;
 
-<<<<<<< HEAD
 	EState *estate = node->state;
 	Assert(estate != NULL);
 	int origSliceIdInPlan = estate->currentSliceIdInPlan;
 	int origExecutingSliceId = estate->currentExecutingSliceId;
 
-	/* Clean up initPlans and subPlans */
-	foreach(subp, node->initPlan)
-		ExecEndSubPlan((SubPlanState *) lfirst(subp));
-
 	estate->currentSliceIdInPlan = origSliceIdInPlan;
 	estate->currentExecutingSliceId = origExecutingSliceId;
 
-	foreach(subp, node->subPlan)
-		ExecEndSubPlan((SubPlanState *) lfirst(subp));
-
-=======
->>>>>>> d13f41d2
 	if (node->chgParam != NULL)
 	{
 		bms_free(node->chgParam);
