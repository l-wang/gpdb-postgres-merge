/*-------------------------------------------------------------------------
 *
 * execTuples.c
 *	  Routines dealing with TupleTableSlots.  These are used for resource
 *	  management associated with tuples (eg, releasing buffer pins for
 *	  tuples in disk buffers, or freeing the memory occupied by transient
 *	  tuples).  Slots also provide access abstraction that lets us implement
 *	  "virtual" tuples to reduce data-copying overhead.
 *
 *	  Routines dealing with the type information for tuples. Currently,
 *	  the type information for a tuple is an array of FormData_pg_attribute.
 *	  This information is needed by routines manipulating tuples
 *	  (getattribute, formtuple, etc.).
 *
 *
 *	 EXAMPLE OF HOW TABLE ROUTINES WORK
 *		Suppose we have a query such as SELECT emp.name FROM emp and we have
 *		a single SeqScan node in the query plan.
 *
 *		At ExecutorStart()
 *		----------------

 *		- ExecInitSeqScan() calls ExecInitScanTupleSlot() to construct a
 *		  TupleTableSlots for the tuples returned by the access method, and
 *		  ExecInitResultTypeTL() to define the node's return
 *		  type. ExecAssignScanProjectionInfo() will, if necessary, create
 *		  another TupleTableSlot for the tuples resulting from performing
 *		  target list projections.
 *
 *		During ExecutorRun()
 *		----------------
 *		- SeqNext() calls ExecStoreBufferHeapTuple() to place the tuple
 *		  returned by the access method into the scan tuple slot.
 *
 *		- ExecSeqScan() (via ExecScan), if necessary, calls ExecProject(),
 *		  putting the result of the projection in the result tuple slot. If
 *		  not necessary, it directly returns the slot returned by SeqNext().
 *
 *		- ExecutePlan() calls the output function.
 *
 *		The important thing to watch in the executor code is how pointers
 *		to the slots containing tuples are passed instead of the tuples
 *		themselves.  This facilitates the communication of related information
 *		(such as whether or not a tuple should be pfreed, what buffer contains
 *		this tuple, the tuple's tuple descriptor, etc).  It also allows us
 *		to avoid physically constructing projection tuples in many cases.
 *
 *
 * Portions Copyright (c) 1996-2019, PostgreSQL Global Development Group
 * Portions Copyright (c) 1994, Regents of the University of California
 *
 *
 * IDENTIFICATION
 *	  src/backend/executor/execTuples.c
 *
 *-------------------------------------------------------------------------
 */
#include "postgres.h"

#include "access/htup_details.h"
#include "access/tupdesc_details.h"
#include "access/tuptoaster.h"
#include "funcapi.h"
#include "catalog/pg_type.h"
#include "nodes/nodeFuncs.h"
#include "storage/bufmgr.h"
#include "utils/builtins.h"
#include "utils/lsyscache.h"
#include "utils/typcache.h"


static TupleDesc ExecTypeFromTLInternal(List *targetList,
										bool skipjunk);
static pg_attribute_always_inline void slot_deform_heap_tuple(TupleTableSlot *slot, HeapTuple tuple, uint32 *offp,
															  int natts);
static inline void tts_buffer_heap_store_tuple(TupleTableSlot *slot,
											   HeapTuple tuple,
											   Buffer buffer,
											   bool transfer_pin);
static void tts_heap_store_tuple(TupleTableSlot *slot, HeapTuple tuple, bool shouldFree);


const TupleTableSlotOps TTSOpsVirtual;
const TupleTableSlotOps TTSOpsHeapTuple;
const TupleTableSlotOps TTSOpsMinimalTuple;
const TupleTableSlotOps TTSOpsBufferHeapTuple;


/*
 * TupleTableSlotOps implementations.
 */

/*
 * TupleTableSlotOps implementation for VirtualTupleTableSlot.
 */
static void
tts_virtual_init(TupleTableSlot *slot)
{
}

static void
tts_virtual_release(TupleTableSlot *slot)
{
}

static void
tts_virtual_clear(TupleTableSlot *slot)
{
	if (unlikely(TTS_SHOULDFREE(slot)))
	{
		VirtualTupleTableSlot *vslot = (VirtualTupleTableSlot *) slot;

		pfree(vslot->data);
		vslot->data = NULL;

		slot->tts_flags &= ~TTS_FLAG_SHOULDFREE;
	}

	slot->tts_nvalid = 0;
	slot->tts_flags |= TTS_FLAG_EMPTY;
	ItemPointerSetInvalid(&slot->tts_tid);
}

/*
 * Attribute values are readily available in tts_values and tts_isnull array
 * in a VirtualTupleTableSlot. So there should be no need to call either of the
 * following two functions.
 */
static void
tts_virtual_getsomeattrs(TupleTableSlot *slot, int natts)
{
	elog(ERROR, "getsomeattrs is not required to be called on a virtual tuple table slot");
}

static Datum
tts_virtual_getsysattr(TupleTableSlot *slot, int attnum, bool *isnull)
{
	elog(ERROR, "virtual tuple table slot does not have system attributes");

	return 0;					/* silence compiler warnings */
}

/*
 * To materialize a virtual slot all the datums that aren't passed by value
 * have to be copied into the slot's memory context.  To do so, compute the
 * required size, and allocate enough memory to store all attributes.  That's
 * good for cache hit ratio, but more importantly requires only memory
 * allocation/deallocation.
 */
static void
tts_virtual_materialize(TupleTableSlot *slot)
{
	VirtualTupleTableSlot *vslot = (VirtualTupleTableSlot *) slot;
	TupleDesc	desc = slot->tts_tupleDescriptor;
	Size		sz = 0;
	char	   *data;

	/* already materialized */
	if (TTS_SHOULDFREE(slot))
		return;

	/* compute size of memory required */
	for (int natt = 0; natt < desc->natts; natt++)
	{
		Form_pg_attribute att = TupleDescAttr(desc, natt);
		Datum		val;

		if (att->attbyval || slot->tts_isnull[natt])
			continue;

		val = slot->tts_values[natt];

		if (att->attlen == -1 &&
			VARATT_IS_EXTERNAL_EXPANDED(DatumGetPointer(val)))
		{
			/*
			 * We want to flatten the expanded value so that the materialized
			 * slot doesn't depend on it.
			 */
			sz = att_align_nominal(sz, att->attalign);
			sz += EOH_get_flat_size(DatumGetEOHP(val));
		}
		else
		{
			sz = att_align_nominal(sz, att->attalign);
			sz = att_addlength_datum(sz, att->attlen, val);
		}
	}

	/* all data is byval */
	if (sz == 0)
		return;

	/* allocate memory */
	vslot->data = data = MemoryContextAlloc(slot->tts_mcxt, sz);
	slot->tts_flags |= TTS_FLAG_SHOULDFREE;

	/* and copy all attributes into the pre-allocated space */
	for (int natt = 0; natt < desc->natts; natt++)
	{
		Form_pg_attribute att = TupleDescAttr(desc, natt);
		Datum		val;

		if (att->attbyval || slot->tts_isnull[natt])
			continue;

		val = slot->tts_values[natt];

		if (att->attlen == -1 &&
			VARATT_IS_EXTERNAL_EXPANDED(DatumGetPointer(val)))
		{
			Size		data_length;

			/*
			 * We want to flatten the expanded value so that the materialized
			 * slot doesn't depend on it.
			 */
			ExpandedObjectHeader *eoh = DatumGetEOHP(val);

			data = (char *) att_align_nominal(data,
											  att->attalign);
			data_length = EOH_get_flat_size(eoh);
			EOH_flatten_into(eoh, data, data_length);

			slot->tts_values[natt] = PointerGetDatum(data);
			data += data_length;
		}
		else
		{
			Size		data_length = 0;

			data = (char *) att_align_nominal(data, att->attalign);
			data_length = att_addlength_datum(data_length, att->attlen, val);

			memcpy(data, DatumGetPointer(val), data_length);

			slot->tts_values[natt] = PointerGetDatum(data);
			data += data_length;
		}
	}
}

static void
tts_virtual_copyslot(TupleTableSlot *dstslot, TupleTableSlot *srcslot)
{
	TupleDesc	srcdesc = srcslot->tts_tupleDescriptor;

	Assert(srcdesc->natts <= dstslot->tts_tupleDescriptor->natts);

	tts_virtual_clear(dstslot);

	slot_getallattrs(srcslot);

	for (int natt = 0; natt < srcdesc->natts; natt++)
	{
		dstslot->tts_values[natt] = srcslot->tts_values[natt];
		dstslot->tts_isnull[natt] = srcslot->tts_isnull[natt];
	}

	dstslot->tts_nvalid = srcdesc->natts;
	dstslot->tts_flags &= ~TTS_FLAG_EMPTY;

	/* make sure storage doesn't depend on external memory */
	tts_virtual_materialize(dstslot);
}

static HeapTuple
tts_virtual_copy_heap_tuple(TupleTableSlot *slot)
{
	Assert(!TTS_EMPTY(slot));

	return heap_form_tuple(slot->tts_tupleDescriptor,
						   slot->tts_values,
						   slot->tts_isnull);

}

static MinimalTuple
tts_virtual_copy_minimal_tuple(TupleTableSlot *slot)
{
	Assert(!TTS_EMPTY(slot));

	return heap_form_minimal_tuple(slot->tts_tupleDescriptor,
								   slot->tts_values,
								   slot->tts_isnull);
}


/*
 * TupleTableSlotOps implementation for HeapTupleTableSlot.
 */

static void
tts_heap_init(TupleTableSlot *slot)
{
}

static void
tts_heap_release(TupleTableSlot *slot)
{
}

static void
tts_heap_clear(TupleTableSlot *slot)
{
	HeapTupleTableSlot *hslot = (HeapTupleTableSlot *) slot;

	/* Free the memory for the heap tuple if it's allowed. */
	if (TTS_SHOULDFREE(slot))
	{
		heap_freetuple(hslot->tuple);
		slot->tts_flags &= ~TTS_FLAG_SHOULDFREE;
	}

	slot->tts_nvalid = 0;
	slot->tts_flags |= TTS_FLAG_EMPTY;
	ItemPointerSetInvalid(&slot->tts_tid);
	hslot->off = 0;
	hslot->tuple = NULL;
}

static void
tts_heap_getsomeattrs(TupleTableSlot *slot, int natts)
{
	HeapTupleTableSlot *hslot = (HeapTupleTableSlot *) slot;

	Assert(!TTS_EMPTY(slot));

	slot_deform_heap_tuple(slot, hslot->tuple, &hslot->off, natts);
}

static Datum
tts_heap_getsysattr(TupleTableSlot *slot, int attnum, bool *isnull)
{
	HeapTupleTableSlot *hslot = (HeapTupleTableSlot *) slot;

	return heap_getsysattr(hslot->tuple, attnum,
						   slot->tts_tupleDescriptor, isnull);
}

static void
tts_heap_materialize(TupleTableSlot *slot)
{
	HeapTupleTableSlot *hslot = (HeapTupleTableSlot *) slot;
	MemoryContext oldContext;

	Assert(!TTS_EMPTY(slot));

	/* This slot has it's tuple already materialized. Nothing to do. */
	if (TTS_SHOULDFREE(slot))
		return;

	slot->tts_flags |= TTS_FLAG_SHOULDFREE;

	oldContext = MemoryContextSwitchTo(slot->tts_mcxt);

	if (!hslot->tuple)
		hslot->tuple = heap_form_tuple(slot->tts_tupleDescriptor,
									   slot->tts_values,
									   slot->tts_isnull);
	else
	{
		/*
		 * The tuple contained in this slot is not allocated in the memory
		 * context of the given slot (else it would have TTS_SHOULDFREE set).
		 * Copy the tuple into the given slot's memory context.
		 */
		hslot->tuple = heap_copytuple(hslot->tuple);
	}

	/*
	 * Have to deform from scratch, otherwise tts_values[] entries could point
	 * into the non-materialized tuple (which might be gone when accessed).
	 */
	slot->tts_nvalid = 0;
	hslot->off = 0;

	MemoryContextSwitchTo(oldContext);
}

static void
tts_heap_copyslot(TupleTableSlot *dstslot, TupleTableSlot *srcslot)
{
	HeapTuple	tuple;
	MemoryContext oldcontext;

	oldcontext = MemoryContextSwitchTo(dstslot->tts_mcxt);
	tuple = ExecCopySlotHeapTuple(srcslot);
	MemoryContextSwitchTo(oldcontext);

	ExecStoreHeapTuple(tuple, dstslot, true);
}

static HeapTuple
tts_heap_get_heap_tuple(TupleTableSlot *slot)
{
	HeapTupleTableSlot *hslot = (HeapTupleTableSlot *) slot;

	Assert(!TTS_EMPTY(slot));
	if (!hslot->tuple)
		tts_heap_materialize(slot);

	return hslot->tuple;
}

static HeapTuple
tts_heap_copy_heap_tuple(TupleTableSlot *slot)
{
	HeapTupleTableSlot *hslot = (HeapTupleTableSlot *) slot;

	Assert(!TTS_EMPTY(slot));
	if (!hslot->tuple)
		tts_heap_materialize(slot);

	return heap_copytuple(hslot->tuple);
}

static MinimalTuple
tts_heap_copy_minimal_tuple(TupleTableSlot *slot)
{
	HeapTupleTableSlot *hslot = (HeapTupleTableSlot *) slot;

	if (!hslot->tuple)
		tts_heap_materialize(slot);

	return minimal_tuple_from_heap_tuple(hslot->tuple);
}

static void
tts_heap_store_tuple(TupleTableSlot *slot, HeapTuple tuple, bool shouldFree)
{
	HeapTupleTableSlot *hslot = (HeapTupleTableSlot *) slot;

	tts_heap_clear(slot);

	slot->tts_nvalid = 0;
	hslot->tuple = tuple;
	hslot->off = 0;
	slot->tts_flags &= ~TTS_FLAG_EMPTY;
	slot->tts_tid = tuple->t_self;

	if (shouldFree)
		slot->tts_flags |= TTS_FLAG_SHOULDFREE;
}


/*
 * TupleTableSlotOps implementation for MinimalTupleTableSlot.
 */

static void
tts_minimal_init(TupleTableSlot *slot)
{
	MinimalTupleTableSlot *mslot = (MinimalTupleTableSlot *) slot;

	/*
	 * Initialize the heap tuple pointer to access attributes of the minimal
	 * tuple contained in the slot as if its a heap tuple.
	 */
	mslot->tuple = &mslot->minhdr;
}

static void
tts_minimal_release(TupleTableSlot *slot)
{
}

static void
tts_minimal_clear(TupleTableSlot *slot)
{
	MinimalTupleTableSlot *mslot = (MinimalTupleTableSlot *) slot;

	if (TTS_SHOULDFREE(slot))
	{
		heap_free_minimal_tuple(mslot->mintuple);
		slot->tts_flags &= ~TTS_FLAG_SHOULDFREE;
	}

	slot->tts_nvalid = 0;
	slot->tts_flags |= TTS_FLAG_EMPTY;
	ItemPointerSetInvalid(&slot->tts_tid);
	mslot->off = 0;
	mslot->mintuple = NULL;
}

static void
tts_minimal_getsomeattrs(TupleTableSlot *slot, int natts)
{
	MinimalTupleTableSlot *mslot = (MinimalTupleTableSlot *) slot;

	Assert(!TTS_EMPTY(slot));

	slot_deform_heap_tuple(slot, mslot->tuple, &mslot->off, natts);
}

static Datum
tts_minimal_getsysattr(TupleTableSlot *slot, int attnum, bool *isnull)
{
	elog(ERROR, "minimal tuple table slot does not have system attributes");

	return 0;					/* silence compiler warnings */
}

static void
tts_minimal_materialize(TupleTableSlot *slot)
{
	MinimalTupleTableSlot *mslot = (MinimalTupleTableSlot *) slot;
	MemoryContext oldContext;

	Assert(!TTS_EMPTY(slot));

	/* This slot has it's tuple already materialized. Nothing to do. */
	if (TTS_SHOULDFREE(slot))
		return;

	slot->tts_flags |= TTS_FLAG_SHOULDFREE;
	oldContext = MemoryContextSwitchTo(slot->tts_mcxt);

	if (!mslot->mintuple)
	{
		mslot->mintuple = heap_form_minimal_tuple(slot->tts_tupleDescriptor,
												  slot->tts_values,
												  slot->tts_isnull);
	}
	else
	{
		/*
		 * The minimal tuple contained in this slot is not allocated in the
		 * memory context of the given slot (else it would have TTS_SHOULDFREE
		 * set).  Copy the minimal tuple into the given slot's memory context.
		 */
		mslot->mintuple = heap_copy_minimal_tuple(mslot->mintuple);
	}

	Assert(mslot->tuple == &mslot->minhdr);

	mslot->minhdr.t_len = mslot->mintuple->t_len + MINIMAL_TUPLE_OFFSET;
	mslot->minhdr.t_data = (HeapTupleHeader) ((char *) mslot->mintuple - MINIMAL_TUPLE_OFFSET);

	MemoryContextSwitchTo(oldContext);

	/*
	 * Have to deform from scratch, otherwise tts_values[] entries could point
	 * into the non-materialized tuple (which might be gone when accessed).
	 */
	slot->tts_nvalid = 0;
	mslot->off = 0;
}

static void
tts_minimal_copyslot(TupleTableSlot *dstslot, TupleTableSlot *srcslot)
{
	MemoryContext oldcontext;
	MinimalTuple mintuple;

	oldcontext = MemoryContextSwitchTo(dstslot->tts_mcxt);
	mintuple = ExecCopySlotMinimalTuple(srcslot);
	MemoryContextSwitchTo(oldcontext);

	ExecStoreMinimalTuple(mintuple, dstslot, true);
}

static MinimalTuple
tts_minimal_get_minimal_tuple(TupleTableSlot *slot)
{
	MinimalTupleTableSlot *mslot = (MinimalTupleTableSlot *) slot;

	if (!mslot->mintuple)
		tts_minimal_materialize(slot);

	return mslot->mintuple;
}

static HeapTuple
tts_minimal_copy_heap_tuple(TupleTableSlot *slot)
{
	MinimalTupleTableSlot *mslot = (MinimalTupleTableSlot *) slot;

	if (!mslot->mintuple)
		tts_minimal_materialize(slot);

	return heap_tuple_from_minimal_tuple(mslot->mintuple);
}

static MinimalTuple
tts_minimal_copy_minimal_tuple(TupleTableSlot *slot)
{
	MinimalTupleTableSlot *mslot = (MinimalTupleTableSlot *) slot;

	if (!mslot->mintuple)
		tts_minimal_materialize(slot);

	return heap_copy_minimal_tuple(mslot->mintuple);
}

static void
tts_minimal_store_tuple(TupleTableSlot *slot, MinimalTuple mtup, bool shouldFree)
{
	MinimalTupleTableSlot *mslot = (MinimalTupleTableSlot *) slot;

	tts_minimal_clear(slot);

	Assert(!TTS_SHOULDFREE(slot));
	Assert(TTS_EMPTY(slot));

	slot->tts_flags &= ~TTS_FLAG_EMPTY;
	slot->tts_nvalid = 0;
	mslot->off = 0;

	mslot->mintuple = mtup;
	Assert(mslot->tuple == &mslot->minhdr);
	mslot->minhdr.t_len = mtup->t_len + MINIMAL_TUPLE_OFFSET;
	mslot->minhdr.t_data = (HeapTupleHeader) ((char *) mtup - MINIMAL_TUPLE_OFFSET);
	/* no need to set t_self or t_tableOid since we won't allow access */

	if (shouldFree)
		slot->tts_flags |= TTS_FLAG_SHOULDFREE;
	else
		Assert(!TTS_SHOULDFREE(slot));
}


/*
 * TupleTableSlotOps implementation for BufferHeapTupleTableSlot.
 */

static void
tts_buffer_heap_init(TupleTableSlot *slot)
{
}

static void
tts_buffer_heap_release(TupleTableSlot *slot)
{
}

static void
tts_buffer_heap_clear(TupleTableSlot *slot)
{
	BufferHeapTupleTableSlot *bslot = (BufferHeapTupleTableSlot *) slot;

	/*
	 * Free the memory for heap tuple if allowed. A tuple coming from buffer
	 * can never be freed. But we may have materialized a tuple from buffer.
	 * Such a tuple can be freed.
	 */
	if (TTS_SHOULDFREE(slot))
	{
		/* We should have unpinned the buffer while materializing the tuple. */
		Assert(!BufferIsValid(bslot->buffer));

		heap_freetuple(bslot->base.tuple);
		slot->tts_flags &= ~TTS_FLAG_SHOULDFREE;

		Assert(!BufferIsValid(bslot->buffer));
	}

	if (BufferIsValid(bslot->buffer))
		ReleaseBuffer(bslot->buffer);

	slot->tts_nvalid = 0;
	slot->tts_flags |= TTS_FLAG_EMPTY;
	ItemPointerSetInvalid(&slot->tts_tid);
	bslot->base.tuple = NULL;
	bslot->base.off = 0;
	bslot->buffer = InvalidBuffer;
}

static void
tts_buffer_heap_getsomeattrs(TupleTableSlot *slot, int natts)
{
	BufferHeapTupleTableSlot *bslot = (BufferHeapTupleTableSlot *) slot;

	Assert(!TTS_EMPTY(slot));

	slot_deform_heap_tuple(slot, bslot->base.tuple, &bslot->base.off, natts);
}

static Datum
tts_buffer_heap_getsysattr(TupleTableSlot *slot, int attnum, bool *isnull)
{
	BufferHeapTupleTableSlot *bslot = (BufferHeapTupleTableSlot *) slot;

	return heap_getsysattr(bslot->base.tuple, attnum,
						   slot->tts_tupleDescriptor, isnull);
}

static void
tts_buffer_heap_materialize(TupleTableSlot *slot)
{
	BufferHeapTupleTableSlot *bslot = (BufferHeapTupleTableSlot *) slot;
	MemoryContext oldContext;

	Assert(!TTS_EMPTY(slot));

	/* If already materialized nothing to do. */
	if (TTS_SHOULDFREE(slot))
		return;

	slot->tts_flags |= TTS_FLAG_SHOULDFREE;

	oldContext = MemoryContextSwitchTo(slot->tts_mcxt);

	if (!bslot->base.tuple)
	{
		/*
		 * Normally BufferHeapTupleTableSlot should have a tuple + buffer
		 * associated with it, unless it's materialized (which would've
		 * returned above). But when it's useful to allow storing virtual
		 * tuples in a buffer slot, which then also needs to be
		 * materializable.
		 */
		bslot->base.tuple = heap_form_tuple(slot->tts_tupleDescriptor,
											slot->tts_values,
											slot->tts_isnull);

	}
	else
	{
		bslot->base.tuple = heap_copytuple(bslot->base.tuple);

		/*
		 * A heap tuple stored in a BufferHeapTupleTableSlot should have a
		 * buffer associated with it, unless it's materialized or virtual.
		 */
		Assert(BufferIsValid(bslot->buffer));
		if (likely(BufferIsValid(bslot->buffer)))
			ReleaseBuffer(bslot->buffer);
		bslot->buffer = InvalidBuffer;
	}
	MemoryContextSwitchTo(oldContext);

	/*
	 * Have to deform from scratch, otherwise tts_values[] entries could point
	 * into the non-materialized tuple (which might be gone when accessed).
	 */
	bslot->base.off = 0;
	slot->tts_nvalid = 0;
}

static void
tts_buffer_heap_copyslot(TupleTableSlot *dstslot, TupleTableSlot *srcslot)
{
	BufferHeapTupleTableSlot *bsrcslot = (BufferHeapTupleTableSlot *) srcslot;
	BufferHeapTupleTableSlot *bdstslot = (BufferHeapTupleTableSlot *) dstslot;

	/*
	 * If the source slot is of a different kind, or is a buffer slot that has
	 * been materialized / is virtual, make a new copy of the tuple. Otherwise
	 * make a new reference to the in-buffer tuple.
	 */
	if (dstslot->tts_ops != srcslot->tts_ops ||
		TTS_SHOULDFREE(srcslot) ||
		!bsrcslot->base.tuple)
	{
		MemoryContext oldContext;

		ExecClearTuple(dstslot);
		dstslot->tts_flags |= TTS_FLAG_SHOULDFREE;
		dstslot->tts_flags &= ~TTS_FLAG_EMPTY;
		oldContext = MemoryContextSwitchTo(dstslot->tts_mcxt);
		bdstslot->base.tuple = ExecCopySlotHeapTuple(srcslot);
		MemoryContextSwitchTo(oldContext);
	}
	else
	{
		Assert(BufferIsValid(bsrcslot->buffer));

		tts_buffer_heap_store_tuple(dstslot, bsrcslot->base.tuple,
									bsrcslot->buffer, false);

		/*
		 * The HeapTupleData portion of the source tuple might be shorter
		 * lived than the destination slot. Therefore copy the HeapTuple into
		 * our slot's tupdata, which is guaranteed to live long enough (but
		 * will still point into the buffer).
		 */
		memcpy(&bdstslot->base.tupdata, bdstslot->base.tuple, sizeof(HeapTupleData));
		bdstslot->base.tuple = &bdstslot->base.tupdata;
	}
}

static HeapTuple
tts_buffer_heap_get_heap_tuple(TupleTableSlot *slot)
{
	BufferHeapTupleTableSlot *bslot = (BufferHeapTupleTableSlot *) slot;

	Assert(!TTS_EMPTY(slot));

	if (!bslot->base.tuple)
		tts_buffer_heap_materialize(slot);

	return bslot->base.tuple;
}

static HeapTuple
tts_buffer_heap_copy_heap_tuple(TupleTableSlot *slot)
{
	BufferHeapTupleTableSlot *bslot = (BufferHeapTupleTableSlot *) slot;

	Assert(!TTS_EMPTY(slot));

	if (!bslot->base.tuple)
		tts_buffer_heap_materialize(slot);

	return heap_copytuple(bslot->base.tuple);
}

static MinimalTuple
tts_buffer_heap_copy_minimal_tuple(TupleTableSlot *slot)
{
	BufferHeapTupleTableSlot *bslot = (BufferHeapTupleTableSlot *) slot;

	Assert(!TTS_EMPTY(slot));

	if (!bslot->base.tuple)
		tts_buffer_heap_materialize(slot);

	return minimal_tuple_from_heap_tuple(bslot->base.tuple);
}

static inline void
tts_buffer_heap_store_tuple(TupleTableSlot *slot, HeapTuple tuple,
							Buffer buffer, bool transfer_pin)
{
	BufferHeapTupleTableSlot *bslot = (BufferHeapTupleTableSlot *) slot;

	if (TTS_SHOULDFREE(slot))
	{
		/* materialized slot shouldn't have a buffer to release */
		Assert(!BufferIsValid(bslot->buffer));

		heap_freetuple(bslot->base.tuple);
		slot->tts_flags &= ~TTS_FLAG_SHOULDFREE;
	}

	slot->tts_flags &= ~TTS_FLAG_EMPTY;
	slot->tts_nvalid = 0;
	bslot->base.tuple = tuple;
	bslot->base.off = 0;
	slot->tts_tid = tuple->t_self;

	/*
	 * If tuple is on a disk page, keep the page pinned as long as we hold a
	 * pointer into it.  We assume the caller already has such a pin.  If
	 * transfer_pin is true, we'll transfer that pin to this slot, if not
	 * we'll pin it again ourselves.
	 *
	 * This is coded to optimize the case where the slot previously held a
	 * tuple on the same disk page: in that case releasing and re-acquiring
	 * the pin is a waste of cycles.  This is a common situation during
	 * seqscans, so it's worth troubling over.
	 */
	if (bslot->buffer != buffer)
	{
		if (BufferIsValid(bslot->buffer))
			ReleaseBuffer(bslot->buffer);

		bslot->buffer = buffer;

		if (!transfer_pin && BufferIsValid(buffer))
			IncrBufferRefCount(buffer);
	}
	else if (transfer_pin && BufferIsValid(buffer))
	{
		/*
		 * In transfer_pin mode the caller won't know about the same-page
		 * optimization, so we gotta release its pin.
		 */
		ReleaseBuffer(buffer);
	}
}

/*
 * slot_deform_heap_tuple
 *		Given a TupleTableSlot, extract data from the slot's physical tuple
 *		into its Datum/isnull arrays.  Data is extracted up through the
 *		natts'th column (caller must ensure this is a legal column number).
 *
 *		This is essentially an incremental version of heap_deform_tuple:
 *		on each call we extract attributes up to the one needed, without
 *		re-computing information about previously extracted attributes.
 *		slot->tts_nvalid is the number of attributes already extracted.
 *
 * This is marked as always inline, so the different offp for different types
 * of slots gets optimized away.
 */
static pg_attribute_always_inline void
slot_deform_heap_tuple(TupleTableSlot *slot, HeapTuple tuple, uint32 *offp,
					   int natts)
{
	TupleDesc	tupleDesc = slot->tts_tupleDescriptor;
	Datum	   *values = slot->tts_values;
	bool	   *isnull = slot->tts_isnull;
	HeapTupleHeader tup = tuple->t_data;
	bool		hasnulls = HeapTupleHasNulls(tuple);
	int			attnum;
	char	   *tp;				/* ptr to tuple data */
	uint32		off;			/* offset in tuple data */
	bits8	   *bp = tup->t_bits;	/* ptr to null bitmap in tuple */
	bool		slow;			/* can we use/set attcacheoff? */

	/* We can only fetch as many attributes as the tuple has. */
	natts = Min(HeapTupleHeaderGetNatts(tuple->t_data), natts);

	/*
	 * Check whether the first call for this tuple, and initialize or restore
	 * loop state.
	 */
	attnum = slot->tts_nvalid;
	if (attnum == 0)
	{
		/* Start from the first attribute */
		off = 0;
		slow = false;
	}
	else
	{
		/* Restore state from previous execution */
		off = *offp;
		slow = TTS_SLOW(slot);
	}

	tp = (char *) tup + tup->t_hoff;

	for (; attnum < natts; attnum++)
	{
		Form_pg_attribute thisatt = TupleDescAttr(tupleDesc, attnum);

		if (hasnulls && att_isnull(attnum, bp))
		{
			values[attnum] = (Datum) 0;
			isnull[attnum] = true;
			slow = true;		/* can't use attcacheoff anymore */
			continue;
		}

		isnull[attnum] = false;

		if (!slow && thisatt->attcacheoff >= 0)
			off = thisatt->attcacheoff;
		else if (thisatt->attlen == -1)
		{
			/*
			 * We can only cache the offset for a varlena attribute if the
			 * offset is already suitably aligned, so that there would be no
			 * pad bytes in any case: then the offset will be valid for either
			 * an aligned or unaligned value.
			 */
			if (!slow &&
				off == att_align_nominal(off, thisatt->attalign))
				thisatt->attcacheoff = off;
			else
			{
				off = att_align_pointer(off, thisatt->attalign, -1,
										tp + off);
				slow = true;
			}
		}
		else
		{
			/* not varlena, so safe to use att_align_nominal */
			off = att_align_nominal(off, thisatt->attalign);

			if (!slow)
				thisatt->attcacheoff = off;
		}

		values[attnum] = fetchatt(thisatt, tp + off);

		off = att_addlength_pointer(off, thisatt->attlen, tp + off);

		if (thisatt->attlen <= 0)
			slow = true;		/* can't use attcacheoff anymore */
	}

	/*
	 * Save state for next execution
	 */
	slot->tts_nvalid = attnum;
	*offp = off;
	if (slow)
		slot->tts_flags |= TTS_FLAG_SLOW;
	else
		slot->tts_flags &= ~TTS_FLAG_SLOW;
}


const TupleTableSlotOps TTSOpsVirtual = {
	.base_slot_size = sizeof(VirtualTupleTableSlot),
	.init = tts_virtual_init,
	.release = tts_virtual_release,
	.clear = tts_virtual_clear,
	.getsomeattrs = tts_virtual_getsomeattrs,
	.getsysattr = tts_virtual_getsysattr,
	.materialize = tts_virtual_materialize,
	.copyslot = tts_virtual_copyslot,

	/*
	 * A virtual tuple table slot can not "own" a heap tuple or a minimal
	 * tuple.
	 */
	.get_heap_tuple = NULL,
	.get_minimal_tuple = NULL,
	.copy_heap_tuple = tts_virtual_copy_heap_tuple,
	.copy_minimal_tuple = tts_virtual_copy_minimal_tuple
};

const TupleTableSlotOps TTSOpsHeapTuple = {
	.base_slot_size = sizeof(HeapTupleTableSlot),
	.init = tts_heap_init,
	.release = tts_heap_release,
	.clear = tts_heap_clear,
	.getsomeattrs = tts_heap_getsomeattrs,
	.getsysattr = tts_heap_getsysattr,
	.materialize = tts_heap_materialize,
	.copyslot = tts_heap_copyslot,
	.get_heap_tuple = tts_heap_get_heap_tuple,

	/* A heap tuple table slot can not "own" a minimal tuple. */
	.get_minimal_tuple = NULL,
	.copy_heap_tuple = tts_heap_copy_heap_tuple,
	.copy_minimal_tuple = tts_heap_copy_minimal_tuple
};

const TupleTableSlotOps TTSOpsMinimalTuple = {
	.base_slot_size = sizeof(MinimalTupleTableSlot),
	.init = tts_minimal_init,
	.release = tts_minimal_release,
	.clear = tts_minimal_clear,
	.getsomeattrs = tts_minimal_getsomeattrs,
	.getsysattr = tts_minimal_getsysattr,
	.materialize = tts_minimal_materialize,
	.copyslot = tts_minimal_copyslot,

	/* A minimal tuple table slot can not "own" a heap tuple. */
	.get_heap_tuple = NULL,
	.get_minimal_tuple = tts_minimal_get_minimal_tuple,
	.copy_heap_tuple = tts_minimal_copy_heap_tuple,
	.copy_minimal_tuple = tts_minimal_copy_minimal_tuple
};

const TupleTableSlotOps TTSOpsBufferHeapTuple = {
	.base_slot_size = sizeof(BufferHeapTupleTableSlot),
	.init = tts_buffer_heap_init,
	.release = tts_buffer_heap_release,
	.clear = tts_buffer_heap_clear,
	.getsomeattrs = tts_buffer_heap_getsomeattrs,
	.getsysattr = tts_buffer_heap_getsysattr,
	.materialize = tts_buffer_heap_materialize,
	.copyslot = tts_buffer_heap_copyslot,
	.get_heap_tuple = tts_buffer_heap_get_heap_tuple,

	/* A buffer heap tuple table slot can not "own" a minimal tuple. */
	.get_minimal_tuple = NULL,
	.copy_heap_tuple = tts_buffer_heap_copy_heap_tuple,
	.copy_minimal_tuple = tts_buffer_heap_copy_minimal_tuple
};


/* ----------------------------------------------------------------
 *				  tuple table create/delete functions
 * ----------------------------------------------------------------
 */

/* --------------------------------
 *		MakeTupleTableSlot
 *
 *		Basic routine to make an empty TupleTableSlot of given
 *		TupleTableSlotType. If tupleDesc is specified the slot's descriptor is
 *		fixed for its lifetime, gaining some efficiency. If that's
 *		undesirable, pass NULL.
 * --------------------------------
 */
TupleTableSlot *
MakeTupleTableSlot(TupleDesc tupleDesc,
				   const TupleTableSlotOps *tts_ops)
{
	Size		basesz,
				allocsz;
	TupleTableSlot *slot;

	basesz = tts_ops->base_slot_size;

	/*
	 * When a fixed descriptor is specified, we can reduce overhead by
	 * allocating the entire slot in one go.
	 */
	if (tupleDesc)
		allocsz = MAXALIGN(basesz) +
			MAXALIGN(tupleDesc->natts * sizeof(Datum)) +
			MAXALIGN(tupleDesc->natts * sizeof(bool));
	else
		allocsz = basesz;

	slot = palloc0(allocsz);
	/* const for optimization purposes, OK to modify at allocation time */
	*((const TupleTableSlotOps **) &slot->tts_ops) = tts_ops;
	slot->type = T_TupleTableSlot;
	slot->tts_flags |= TTS_FLAG_EMPTY;
	if (tupleDesc != NULL)
		slot->tts_flags |= TTS_FLAG_FIXED;
	slot->tts_tupleDescriptor = tupleDesc;
	slot->tts_mcxt = CurrentMemoryContext;
	slot->tts_nvalid = 0;

	if (tupleDesc != NULL)
	{
		slot->tts_values = (Datum *)
			(((char *) slot)
			 + MAXALIGN(basesz));
		slot->tts_isnull = (bool *)
			(((char *) slot)
			 + MAXALIGN(basesz)
			 + MAXALIGN(tupleDesc->natts * sizeof(Datum)));

		PinTupleDesc(tupleDesc);
	}

	/*
	 * And allow slot type specific initialization.
	 */
	slot->tts_ops->init(slot);

	return slot;
}

/* --------------------------------
 *		ExecAllocTableSlot
 *
 *		Create a tuple table slot within a tuple table (which is just a List).
 * --------------------------------
 */
TupleTableSlot *
ExecAllocTableSlot(List **tupleTable, TupleDesc desc,
				   const TupleTableSlotOps *tts_ops)
{
	TupleTableSlot *slot = MakeTupleTableSlot(desc, tts_ops);

	*tupleTable = lappend(*tupleTable, slot);

	return slot;
}

/* --------------------------------
 *		ExecResetTupleTable
 *
 *		This releases any resources (buffer pins, tupdesc refcounts)
 *		held by the tuple table, and optionally releases the memory
 *		occupied by the tuple table data structure.
 *		It is expected that this routine be called by EndPlan().
 * --------------------------------
 */
void
ExecResetTupleTable(List *tupleTable,	/* tuple table */
					bool shouldFree)	/* true if we should free memory */
{
	ListCell   *lc;

	foreach(lc, tupleTable)
	{
		TupleTableSlot *slot = lfirst_node(TupleTableSlot, lc);

		/* Always release resources and reset the slot to empty */
		ExecClearTuple(slot);
		slot->tts_ops->release(slot);
		if (slot->tts_tupleDescriptor)
		{
			ReleaseTupleDesc(slot->tts_tupleDescriptor);
			slot->tts_tupleDescriptor = NULL;
		}

		/* If shouldFree, release memory occupied by the slot itself */
		if (shouldFree)
		{
			if (!TTS_FIXED(slot))
			{
				if (slot->tts_values)
					pfree(slot->tts_values);
				if (slot->tts_isnull)
					pfree(slot->tts_isnull);
			}
			pfree(slot);
		}
	}

	/* If shouldFree, release the list structure */
	if (shouldFree)
		list_free(tupleTable);
}

/* --------------------------------
 *		MakeSingleTupleTableSlot
 *
 *		This is a convenience routine for operations that need a standalone
 *		TupleTableSlot not gotten from the main executor tuple table.  It makes
 *		a single slot of given TupleTableSlotType and initializes it to use the
 *		given tuple descriptor.
 * --------------------------------
 */
TupleTableSlot *
MakeSingleTupleTableSlot(TupleDesc tupdesc,
						 const TupleTableSlotOps *tts_ops)
{
	TupleTableSlot *slot = MakeTupleTableSlot(tupdesc, tts_ops);

	return slot;
}

/* --------------------------------
 *		ExecDropSingleTupleTableSlot
 *
 *		Release a TupleTableSlot made with MakeSingleTupleTableSlot.
 *		DON'T use this on a slot that's part of a tuple table list!
 * --------------------------------
 */
void
ExecDropSingleTupleTableSlot(TupleTableSlot *slot)
{
	/* This should match ExecResetTupleTable's processing of one slot */
	Assert(IsA(slot, TupleTableSlot));
	ExecClearTuple(slot);
	slot->tts_ops->release(slot);
	if (slot->tts_tupleDescriptor)
		ReleaseTupleDesc(slot->tts_tupleDescriptor);
	if (!TTS_FIXED(slot))
	{
		if (slot->tts_values)
			pfree(slot->tts_values);
		if (slot->tts_isnull)
			pfree(slot->tts_isnull);
	}
	pfree(slot);
}


/* ----------------------------------------------------------------
 *				  tuple table slot accessor functions
 * ----------------------------------------------------------------
 */

/* --------------------------------
 *		ExecSetSlotDescriptor
 *
 *		This function is used to set the tuple descriptor associated
 *		with the slot's tuple.  The passed descriptor must have lifespan
 *		at least equal to the slot's.  If it is a reference-counted descriptor
 *		then the reference count is incremented for as long as the slot holds
 *		a reference.
 * --------------------------------
 */
void
ExecSetSlotDescriptor(TupleTableSlot *slot, /* slot to change */
					  TupleDesc tupdesc)	/* new tuple descriptor */
{
	Assert(!TTS_FIXED(slot));

	/* For safety, make sure slot is empty before changing it */
	ExecClearTuple(slot);

	/*
	 * Release any old descriptor.  Also release old Datum/isnull arrays if
	 * present (we don't bother to check if they could be re-used).
	 */
	if (slot->tts_tupleDescriptor)
		ReleaseTupleDesc(slot->tts_tupleDescriptor);

	if (slot->tts_values)
		pfree(slot->tts_values);
	if (slot->tts_isnull)
		pfree(slot->tts_isnull);

	/*
	 * Install the new descriptor; if it's refcounted, bump its refcount.
	 */
	slot->tts_tupleDescriptor = tupdesc;
	PinTupleDesc(tupdesc);

	/*
	 * Allocate Datum/isnull arrays of the appropriate size.  These must have
	 * the same lifetime as the slot, so allocate in the slot's own context.
	 */
	slot->tts_values = (Datum *)
		MemoryContextAlloc(slot->tts_mcxt, tupdesc->natts * sizeof(Datum));
	slot->tts_isnull = (bool *)
		MemoryContextAlloc(slot->tts_mcxt, tupdesc->natts * sizeof(bool));
}

/* --------------------------------
 *		ExecStoreHeapTuple
 *
 *		This function is used to store an on-the-fly physical tuple into a specified
 *		slot in the tuple table.
 *
 *		tuple:	tuple to store
 *		slot:	TTSOpsHeapTuple type slot to store it in
 *		shouldFree: true if ExecClearTuple should pfree() the tuple
 *					when done with it
 *
 * shouldFree is normally set 'true' for tuples constructed on-the-fly.  But it
 * can be 'false' when the referenced tuple is held in a tuple table slot
 * belonging to a lower-level executor Proc node.  In this case the lower-level
 * slot retains ownership and responsibility for eventually releasing the
 * tuple.  When this method is used, we must be certain that the upper-level
 * Proc node will lose interest in the tuple sooner than the lower-level one
 * does!  If you're not certain, copy the lower-level tuple with heap_copytuple
 * and let the upper-level table slot assume ownership of the copy!
 *
 * Return value is just the passed-in slot pointer.
 *
 * If the target slot is not guaranteed to be TTSOpsHeapTuple type slot, use
 * the, more expensive, ExecForceStoreHeapTuple().
 * --------------------------------
 */
TupleTableSlot *
ExecStoreHeapTuple(HeapTuple tuple,
				   TupleTableSlot *slot,
				   bool shouldFree)
{
	/*
	 * sanity checks
	 */
	Assert(tuple != NULL);
	Assert(slot != NULL);
	Assert(slot->tts_tupleDescriptor != NULL);

	if (unlikely(!TTS_IS_HEAPTUPLE(slot)))
		elog(ERROR, "trying to store a heap tuple into wrong type of slot");
	tts_heap_store_tuple(slot, tuple, shouldFree);

	slot->tts_tableOid = tuple->t_tableOid;

	return slot;
}

/* --------------------------------
 *		ExecStoreBufferHeapTuple
 *
 *		This function is used to store an on-disk physical tuple from a buffer
 *		into a specified slot in the tuple table.
 *
 *		tuple:	tuple to store
 *		slot:	TTSOpsBufferHeapTuple type slot to store it in
 *		buffer: disk buffer if tuple is in a disk page, else InvalidBuffer
 *
 * The tuple table code acquires a pin on the buffer which is held until the
 * slot is cleared, so that the tuple won't go away on us.
 *
 * Return value is just the passed-in slot pointer.
 *
 * If the target slot is not guaranteed to be TTSOpsBufferHeapTuple type slot,
 * use the, more expensive, ExecForceStoreHeapTuple().
 * --------------------------------
 */
TupleTableSlot *
ExecStoreBufferHeapTuple(HeapTuple tuple,
						 TupleTableSlot *slot,
						 Buffer buffer)
{
	/*
	 * sanity checks
	 */
	Assert(tuple != NULL);
	Assert(slot != NULL);
	Assert(slot->tts_tupleDescriptor != NULL);
	Assert(BufferIsValid(buffer));

	if (unlikely(!TTS_IS_BUFFERTUPLE(slot)))
		elog(ERROR, "trying to store an on-disk heap tuple into wrong type of slot");
	tts_buffer_heap_store_tuple(slot, tuple, buffer, false);

	slot->tts_tableOid = tuple->t_tableOid;

	return slot;
}

/*
 * Like ExecStoreBufferHeapTuple, but transfer an existing pin from the caller
 * to the slot, i.e. the caller doesn't need to, and may not, release the pin.
 */
TupleTableSlot *
ExecStorePinnedBufferHeapTuple(HeapTuple tuple,
							   TupleTableSlot *slot,
							   Buffer buffer)
{
	/*
	 * sanity checks
	 */
	Assert(tuple != NULL);
	Assert(slot != NULL);
	Assert(slot->tts_tupleDescriptor != NULL);
	Assert(BufferIsValid(buffer));

	if (unlikely(!TTS_IS_BUFFERTUPLE(slot)))
		elog(ERROR, "trying to store an on-disk heap tuple into wrong type of slot");
	tts_buffer_heap_store_tuple(slot, tuple, buffer, true);

	slot->tts_tableOid = tuple->t_tableOid;

	return slot;
}

/*
 * Store a minimal tuple into TTSOpsMinimalTuple type slot.
 *
 * If the target slot is not guaranteed to be TTSOpsMinimalTuple type slot,
 * use the, more expensive, ExecForceStoreMinimalTuple().
 */
TupleTableSlot *
ExecStoreMinimalTuple(MinimalTuple mtup,
					  TupleTableSlot *slot,
					  bool shouldFree)
{
	/*
	 * sanity checks
	 */
	Assert(mtup != NULL);
	Assert(slot != NULL);
	Assert(slot->tts_tupleDescriptor != NULL);

	if (unlikely(!TTS_IS_MINIMALTUPLE(slot)))
		elog(ERROR, "trying to store a minimal tuple into wrong type of slot");
	tts_minimal_store_tuple(slot, mtup, shouldFree);

	return slot;
}

/*
 * Store a HeapTuple into any kind of slot, performing conversion if
 * necessary.
 */
void
ExecForceStoreHeapTuple(HeapTuple tuple,
						TupleTableSlot *slot,
						bool shouldFree)
{
	if (TTS_IS_HEAPTUPLE(slot))
	{
		ExecStoreHeapTuple(tuple, slot, shouldFree);
	}
	else if (TTS_IS_BUFFERTUPLE(slot))
	{
		MemoryContext oldContext;
		BufferHeapTupleTableSlot *bslot = (BufferHeapTupleTableSlot *) slot;

		ExecClearTuple(slot);
		slot->tts_flags |= TTS_FLAG_SHOULDFREE;
		slot->tts_flags &= ~TTS_FLAG_EMPTY;
		oldContext = MemoryContextSwitchTo(slot->tts_mcxt);
		bslot->base.tuple = heap_copytuple(tuple);
		MemoryContextSwitchTo(oldContext);

		if (shouldFree)
			pfree(tuple);
	}
	else
	{
		ExecClearTuple(slot);
		heap_deform_tuple(tuple, slot->tts_tupleDescriptor,
						  slot->tts_values, slot->tts_isnull);
		ExecStoreVirtualTuple(slot);

		if (shouldFree)
		{
			ExecMaterializeSlot(slot);
			pfree(tuple);
		}
	}
}

/*
 * Store a MinimalTuple into any kind of slot, performing conversion if
 * necessary.
 */
void
ExecForceStoreMinimalTuple(MinimalTuple mtup,
						   TupleTableSlot *slot,
						   bool shouldFree)
{
	if (TTS_IS_MINIMALTUPLE(slot))
	{
		tts_minimal_store_tuple(slot, mtup, shouldFree);
	}
	else
	{
		HeapTupleData htup;

		ExecClearTuple(slot);

		htup.t_len = mtup->t_len + MINIMAL_TUPLE_OFFSET;
		htup.t_data = (HeapTupleHeader) ((char *) mtup - MINIMAL_TUPLE_OFFSET);
		heap_deform_tuple(&htup, slot->tts_tupleDescriptor,
						  slot->tts_values, slot->tts_isnull);
		ExecStoreVirtualTuple(slot);

		if (shouldFree)
		{
			ExecMaterializeSlot(slot);
			pfree(mtup);
		}
	}
}

/* --------------------------------
 *		ExecStoreVirtualTuple
 *			Mark a slot as containing a virtual tuple.
 *
 * The protocol for loading a slot with virtual tuple data is:
 *		* Call ExecClearTuple to mark the slot empty.
 *		* Store data into the Datum/isnull arrays.
 *		* Call ExecStoreVirtualTuple to mark the slot valid.
 * This is a bit unclean but it avoids one round of data copying.
 * --------------------------------
 */
TupleTableSlot *
ExecStoreVirtualTuple(TupleTableSlot *slot)
{
	/*
	 * sanity checks
	 */
	Assert(slot != NULL);
	Assert(slot->tts_tupleDescriptor != NULL);
	Assert(TTS_EMPTY(slot));

	slot->tts_flags &= ~TTS_FLAG_EMPTY;
	slot->tts_nvalid = slot->tts_tupleDescriptor->natts;

	return slot;
}

/* --------------------------------
 *		ExecStoreAllNullTuple
 *			Set up the slot to contain a null in every column.
 *
 * At first glance this might sound just like ExecClearTuple, but it's
 * entirely different: the slot ends up full, not empty.
 * --------------------------------
 */
TupleTableSlot *
ExecStoreAllNullTuple(TupleTableSlot *slot)
{
	/*
	 * sanity checks
	 */
	Assert(slot != NULL);
	Assert(slot->tts_tupleDescriptor != NULL);

	/* Clear any old contents */
	ExecClearTuple(slot);

	/*
	 * Fill all the columns of the virtual tuple with nulls
	 */
	MemSet(slot->tts_values, 0,
		   slot->tts_tupleDescriptor->natts * sizeof(Datum));
	memset(slot->tts_isnull, true,
		   slot->tts_tupleDescriptor->natts * sizeof(bool));

	return ExecStoreVirtualTuple(slot);
}

/*
 * Store a HeapTuple in datum form, into a slot. That always requires
 * deforming it and storing it in virtual form.
 *
 * Until the slot is materialized, the contents of the slot depend on the
 * datum.
 */
void
ExecStoreHeapTupleDatum(Datum data, TupleTableSlot *slot)
{
	HeapTupleData tuple = {0};
	HeapTupleHeader td;

	td = DatumGetHeapTupleHeader(data);

	tuple.t_len = HeapTupleHeaderGetDatumLength(td);
	tuple.t_self = td->t_ctid;
	tuple.t_data = td;

	ExecClearTuple(slot);

	heap_deform_tuple(&tuple, slot->tts_tupleDescriptor,
					  slot->tts_values, slot->tts_isnull);
	ExecStoreVirtualTuple(slot);
}

/* --------------------------------
 * ExecFetchSlotHeapTuple - fetch HeapTuple representing the slot's content
 *
 * The returned HeapTuple represents the slot's content as closely as
 * possible.
 *
 * If materialize is true, the contents of the slots will be made independent
 * from the underlying storage (i.e. all buffer pins are released, memory is
 * allocated in the slot's context).
 *
 * If shouldFree is not-NULL it'll be set to true if the returned tuple has
 * been allocated in the calling memory context, and must be freed by the
 * caller (via explicit pfree() or a memory context reset).
 *
 * NB: If materialize is true, modifications of the returned tuple are
 * allowed. But it depends on the type of the slot whether such modifications
 * will also affect the slot's contents. While that is not the nicest
 * behaviour, all such modifications are in the process of being removed.
 */
HeapTuple
ExecFetchSlotHeapTuple(TupleTableSlot *slot, bool materialize, bool *shouldFree)
{
	/*
	 * sanity checks
	 */
	Assert(slot != NULL);
	Assert(!TTS_EMPTY(slot));

	/* Materialize the tuple so that the slot "owns" it, if requested. */
	if (materialize)
		slot->tts_ops->materialize(slot);

	if (slot->tts_ops->get_heap_tuple == NULL)
	{
		if (shouldFree)
			*shouldFree = true;
		return slot->tts_ops->copy_heap_tuple(slot);
	}
	else
	{
		if (shouldFree)
			*shouldFree = false;
		return slot->tts_ops->get_heap_tuple(slot);
	}
}

/* --------------------------------
 *		ExecFetchSlotMinimalTuple
 *			Fetch the slot's minimal physical tuple.
 *
 *		If the given tuple table slot can hold a minimal tuple, indicated by a
 *		non-NULL get_minimal_tuple callback, the function returns the minimal
 *		tuple returned by that callback. It assumes that the minimal tuple
 *		returned by the callback is "owned" by the slot i.e. the slot is
 *		responsible for freeing the memory consumed by the tuple. Hence it sets
 *		*shouldFree to false, indicating that the caller should not free the
 *		memory consumed by the minimal tuple. In this case the returned minimal
 *		tuple should be considered as read-only.
 *
 *		If that callback is not supported, it calls copy_minimal_tuple callback
 *		which is expected to return a copy of minimal tuple representing the
 *		contents of the slot. In this case *shouldFree is set to true,
 *		indicating the caller that it should free the memory consumed by the
 *		minimal tuple. In this case the returned minimal tuple may be written
 *		up.
 * --------------------------------
 */
MinimalTuple
ExecFetchSlotMinimalTuple(TupleTableSlot *slot,
						  bool *shouldFree)
{
	/*
	 * sanity checks
	 */
	Assert(slot != NULL);
	Assert(!TTS_EMPTY(slot));

	if (slot->tts_ops->get_minimal_tuple)
	{
		if (shouldFree)
			*shouldFree = false;
		return slot->tts_ops->get_minimal_tuple(slot);
	}
	else
	{
		if (shouldFree)
			*shouldFree = true;
		return slot->tts_ops->copy_minimal_tuple(slot);
	}
}

/* --------------------------------
 *		ExecFetchSlotHeapTupleDatum
 *			Fetch the slot's tuple as a composite-type Datum.
 *
 *		The result is always freshly palloc'd in the caller's memory context.
 * --------------------------------
 */
Datum
ExecFetchSlotHeapTupleDatum(TupleTableSlot *slot)
{
	HeapTuple	tup;
	TupleDesc	tupdesc;
	bool		shouldFree;
	Datum		ret;

	/* Fetch slot's contents in regular-physical-tuple form */
	tup = ExecFetchSlotHeapTuple(slot, false, &shouldFree);
	tupdesc = slot->tts_tupleDescriptor;

	/* Convert to Datum form */
	ret = heap_copy_tuple_as_datum(tup, tupdesc);

	if (shouldFree)
		pfree(tup);

	return ret;
}

/* ----------------------------------------------------------------
 *				convenience initialization routines
 * ----------------------------------------------------------------
 */

/* ----------------
 *		ExecInitResultTypeTL
 *
 *		Initialize result type, using the plan node's targetlist.
 * ----------------
 */
void
ExecInitResultTypeTL(PlanState *planstate)
{
	TupleDesc	tupDesc = ExecTypeFromTL(planstate->plan->targetlist);

	planstate->ps_ResultTupleDesc = tupDesc;
}

/* --------------------------------
 *		ExecInit{Result,Scan,Extra}TupleSlot[TL]
 *
 *		These are convenience routines to initialize the specified slot
 *		in nodes inheriting the appropriate state.  ExecInitExtraTupleSlot
 *		is used for initializing special-purpose slots.
 * --------------------------------
 */

/* ----------------
 *		ExecInitResultTupleSlotTL
 *
 *		Initialize result tuple slot, using the tuple descriptor previously
 *		computed with ExecInitResultTypeTL().
 * ----------------
 */
void
ExecInitResultSlot(PlanState *planstate, const TupleTableSlotOps *tts_ops)
{
	TupleTableSlot *slot;

	slot = ExecAllocTableSlot(&planstate->state->es_tupleTable,
							  planstate->ps_ResultTupleDesc, tts_ops);
	planstate->ps_ResultTupleSlot = slot;

	planstate->resultopsfixed = planstate->ps_ResultTupleDesc != NULL;
	planstate->resultops = tts_ops;
	planstate->resultopsset = true;
}

/* ----------------
 *		ExecInitResultTupleSlotTL
 *
 *		Initialize result tuple slot, using the plan node's targetlist.
 * ----------------
 */
void
ExecInitResultTupleSlotTL(PlanState *planstate,
						  const TupleTableSlotOps *tts_ops)
{
	ExecInitResultTypeTL(planstate);
	ExecInitResultSlot(planstate, tts_ops);
}

/* ----------------
 *		ExecInitScanTupleSlot
 * ----------------
 */
void
ExecInitScanTupleSlot(EState *estate, ScanState *scanstate,
					  TupleDesc tupledesc, const TupleTableSlotOps *tts_ops)
{
	scanstate->ss_ScanTupleSlot = ExecAllocTableSlot(&estate->es_tupleTable,
													 tupledesc, tts_ops);
	scanstate->ps.scandesc = tupledesc;
	scanstate->ps.scanopsfixed = tupledesc != NULL;
	scanstate->ps.scanops = tts_ops;
	scanstate->ps.scanopsset = true;
}

/* ----------------
 *		ExecInitExtraTupleSlot
 *
 * Return a newly created slot. If tupledesc is non-NULL the slot will have
 * that as its fixed tupledesc. Otherwise the caller needs to use
 * ExecSetSlotDescriptor() to set the descriptor before use.
 * ----------------
 */
TupleTableSlot *
ExecInitExtraTupleSlot(EState *estate,
					   TupleDesc tupledesc,
					   const TupleTableSlotOps *tts_ops)
{
	return ExecAllocTableSlot(&estate->es_tupleTable, tupledesc, tts_ops);
}

/* ----------------
 *		ExecInitNullTupleSlot
 *
 * Build a slot containing an all-nulls tuple of the given type.
 * This is used as a substitute for an input tuple when performing an
 * outer join.
 * ----------------
 */
TupleTableSlot *
ExecInitNullTupleSlot(EState *estate, TupleDesc tupType,
					  const TupleTableSlotOps *tts_ops)
{
	TupleTableSlot *slot = ExecInitExtraTupleSlot(estate, tupType, tts_ops);

	return ExecStoreAllNullTuple(slot);
}

/* ---------------------------------------------------------------
 *      Routines for setting/accessing attributes in a slot.
 * ---------------------------------------------------------------
 */

/*
 * Fill in missing values for a TupleTableSlot.
 *
 * This is only exposed because it's needed for JIT compiled tuple
 * deforming. That exception aside, there should be no callers outside of this
 * file.
 */
void
slot_getmissingattrs(TupleTableSlot *slot, int startAttNum, int lastAttNum)
{
	AttrMissing *attrmiss = NULL;

	if (slot->tts_tupleDescriptor->constr)
		attrmiss = slot->tts_tupleDescriptor->constr->missing;

	if (!attrmiss)
	{
		/* no missing values array at all, so just fill everything in as NULL */
		memset(slot->tts_values + startAttNum, 0,
			   (lastAttNum - startAttNum) * sizeof(Datum));
		memset(slot->tts_isnull + startAttNum, 1,
			   (lastAttNum - startAttNum) * sizeof(bool));
	}
	else
	{
		int			missattnum;

		/* if there is a missing values array we must process them one by one */
		for (missattnum = startAttNum;
			 missattnum < lastAttNum;
			 missattnum++)
		{
			slot->tts_values[missattnum] = attrmiss[missattnum].am_value;
			slot->tts_isnull[missattnum] = !attrmiss[missattnum].am_present;
		}

	}
}

/*
 * slot_getsomeattrs_int - workhorse for slot_getsomeattrs()
 */
void
slot_getsomeattrs_int(TupleTableSlot *slot, int attnum)
{
	/* Check for caller errors */
	Assert(slot->tts_nvalid < attnum);	/* checked in slot_getsomeattrs */
	Assert(attnum > 0);

	if (unlikely(attnum > slot->tts_tupleDescriptor->natts))
		elog(ERROR, "invalid attribute number %d", attnum);

	/* Fetch as many attributes as possible from the underlying tuple. */
	slot->tts_ops->getsomeattrs(slot, attnum);

	/*
	 * If the underlying tuple doesn't have enough attributes, tuple
	 * descriptor must have the missing attributes.
	 */
	if (unlikely(slot->tts_nvalid < attnum))
	{
		slot_getmissingattrs(slot, slot->tts_nvalid, attnum);
		slot->tts_nvalid = attnum;
	}
}

/* ----------------------------------------------------------------
 *		ExecTypeFromTL
 *
 *		Generate a tuple descriptor for the result tuple of a targetlist.
 *		(A parse/plan tlist must be passed, not an ExprState tlist.)
 *		Note that resjunk columns, if any, are included in the result.
 *
 *		Currently there are about 4 different places where we create
 *		TupleDescriptors.  They should all be merged, or perhaps
 *		be rewritten to call BuildDesc().
 * ----------------------------------------------------------------
 */
TupleDesc
ExecTypeFromTL(List *targetList)
{
	return ExecTypeFromTLInternal(targetList, false);
}

/* ----------------------------------------------------------------
 *		ExecCleanTypeFromTL
 *
 *		Same as above, but resjunk columns are omitted from the result.
 * ----------------------------------------------------------------
 */
TupleDesc
ExecCleanTypeFromTL(List *targetList)
{
	return ExecTypeFromTLInternal(targetList, true);
}

static TupleDesc
ExecTypeFromTLInternal(List *targetList, bool skipjunk)
{
	TupleDesc	typeInfo;
	ListCell   *l;
	int			len;
	int			cur_resno = 1;

	if (skipjunk)
		len = ExecCleanTargetListLength(targetList);
	else
		len = ExecTargetListLength(targetList);
	typeInfo = CreateTemplateTupleDesc(len);

	foreach(l, targetList)
	{
		TargetEntry *tle = lfirst(l);

		if (skipjunk && tle->resjunk)
			continue;
		TupleDescInitEntry(typeInfo,
						   cur_resno,
						   tle->resname,
						   exprType((Node *) tle->expr),
						   exprTypmod((Node *) tle->expr),
						   0);
		TupleDescInitEntryCollation(typeInfo,
									cur_resno,
									exprCollation((Node *) tle->expr));
		cur_resno++;
	}

	return typeInfo;
}

/*
 * ExecTypeFromExprList - build a tuple descriptor from a list of Exprs
 *
 * This is roughly like ExecTypeFromTL, but we work from bare expressions
 * not TargetEntrys.  No names are attached to the tupledesc's columns.
 */
TupleDesc
ExecTypeFromExprList(List *exprList)
{
	TupleDesc	typeInfo;
	ListCell   *lc;
	int			cur_resno = 1;

	typeInfo = CreateTemplateTupleDesc(list_length(exprList));

	foreach(lc, exprList)
	{
		Node	   *e = lfirst(lc);

		TupleDescInitEntry(typeInfo,
						   cur_resno,
						   NULL,
						   exprType(e),
						   exprTypmod(e),
						   0);
		TupleDescInitEntryCollation(typeInfo,
									cur_resno,
									exprCollation(e));
		cur_resno++;
	}

	return typeInfo;
}

/*
 * ExecTypeSetColNames - set column names in a TupleDesc
 *
 * Column names must be provided as an alias list (list of String nodes).
 *
 * For some callers, the supplied tupdesc has a named rowtype (not RECORD)
 * and it is moderately likely that the alias list matches the column names
 * already present in the tupdesc.  If we do change any column names then
 * we must reset the tupdesc's type to anonymous RECORD; but we avoid doing
 * so if no names change.
 */
void
ExecTypeSetColNames(TupleDesc typeInfo, List *namesList)
{
	bool		modified = false;
	int			colno = 0;
	ListCell   *lc;

	foreach(lc, namesList)
	{
		char	   *cname = strVal(lfirst(lc));
		Form_pg_attribute attr;

		/* Guard against too-long names list */
		if (colno >= typeInfo->natts)
			break;
		attr = TupleDescAttr(typeInfo, colno);
		colno++;

		/* Ignore empty aliases (these must be for dropped columns) */
		if (cname[0] == '\0')
			continue;

		/* Change tupdesc only if alias is actually different */
		if (strcmp(cname, NameStr(attr->attname)) != 0)
		{
			namestrcpy(&(attr->attname), cname);
			modified = true;
		}
	}

	/* If we modified the tupdesc, it's now a new record type */
	if (modified)
	{
		typeInfo->tdtypeid = RECORDOID;
		typeInfo->tdtypmod = -1;
	}
}

/*
 * BlessTupleDesc - make a completed tuple descriptor useful for SRFs
 *
 * Rowtype Datums returned by a function must contain valid type information.
 * This happens "for free" if the tupdesc came from a relcache entry, but
 * not if we have manufactured a tupdesc for a transient RECORD datatype.
 * In that case we have to notify typcache.c of the existence of the type.
 */
TupleDesc
BlessTupleDesc(TupleDesc tupdesc)
{
	if (tupdesc->tdtypeid == RECORDOID &&
		tupdesc->tdtypmod < 0)
		assign_record_type_typmod(tupdesc);

	return tupdesc;				/* just for notational convenience */
}

/*
 * TupleDescGetAttInMetadata - Build an AttInMetadata structure based on the
 * supplied TupleDesc. AttInMetadata can be used in conjunction with C strings
 * to produce a properly formed tuple.
 */
AttInMetadata *
TupleDescGetAttInMetadata(TupleDesc tupdesc)
{
	int			natts = tupdesc->natts;
	int			i;
	Oid			atttypeid;
	Oid			attinfuncid;
	FmgrInfo   *attinfuncinfo;
	Oid		   *attioparams;
	int32	   *atttypmods;
	AttInMetadata *attinmeta;

	attinmeta = (AttInMetadata *) palloc(sizeof(AttInMetadata));

	/* "Bless" the tupledesc so that we can make rowtype datums with it */
	attinmeta->tupdesc = BlessTupleDesc(tupdesc);

	/*
	 * Gather info needed later to call the "in" function for each attribute
	 */
	attinfuncinfo = (FmgrInfo *) palloc0(natts * sizeof(FmgrInfo));
	attioparams = (Oid *) palloc0(natts * sizeof(Oid));
	atttypmods = (int32 *) palloc0(natts * sizeof(int32));

	for (i = 0; i < natts; i++)
	{
		Form_pg_attribute att = TupleDescAttr(tupdesc, i);

		/* Ignore dropped attributes */
		if (!att->attisdropped)
		{
			atttypeid = att->atttypid;
			getTypeInputInfo(atttypeid, &attinfuncid, &attioparams[i]);
			fmgr_info(attinfuncid, &attinfuncinfo[i]);
			atttypmods[i] = att->atttypmod;
		}
	}
	attinmeta->attinfuncs = attinfuncinfo;
	attinmeta->attioparams = attioparams;
	attinmeta->atttypmods = atttypmods;

	return attinmeta;
}

/*
 * BuildTupleFromCStrings - build a HeapTuple given user data in C string form.
 * values is an array of C strings, one for each attribute of the return tuple.
 * A NULL string pointer indicates we want to create a NULL field.
 */
HeapTuple
BuildTupleFromCStrings(AttInMetadata *attinmeta, char **values)
{
	TupleDesc	tupdesc = attinmeta->tupdesc;
	int			natts = tupdesc->natts;
	Datum	   *dvalues;
	bool	   *nulls;
	int			i;
	HeapTuple	tuple;

	dvalues = (Datum *) palloc(natts * sizeof(Datum));
	nulls = (bool *) palloc(natts * sizeof(bool));

	/*
	 * Call the "in" function for each non-dropped attribute, even for nulls,
	 * to support domains.
	 */
	for (i = 0; i < natts; i++)
	{
		if (!TupleDescAttr(tupdesc, i)->attisdropped)
		{
			/* Non-dropped attributes */
			dvalues[i] = InputFunctionCall(&attinmeta->attinfuncs[i],
										   values[i],
										   attinmeta->attioparams[i],
										   attinmeta->atttypmods[i]);
			if (values[i] != NULL)
				nulls[i] = false;
			else
				nulls[i] = true;
		}
		else
		{
			/* Handle dropped attributes by setting to NULL */
			dvalues[i] = (Datum) 0;
			nulls[i] = true;
		}
	}

	/*
	 * Form a tuple
	 */
	tuple = heap_form_tuple(tupdesc, dvalues, nulls);

	/*
	 * Release locally palloc'd space.  XXX would probably be good to pfree
	 * values of pass-by-reference datums, as well.
	 */
	pfree(dvalues);
	pfree(nulls);

	return tuple;
}

/*
 * HeapTupleHeaderGetDatum - convert a HeapTupleHeader pointer to a Datum.
 *
 * This must *not* get applied to an on-disk tuple; the tuple should be
 * freshly made by heap_form_tuple or some wrapper routine for it (such as
 * BuildTupleFromCStrings).  Be sure also that the tupledesc used to build
 * the tuple has a properly "blessed" rowtype.
 *
 * Formerly this was a macro equivalent to PointerGetDatum, relying on the
 * fact that heap_form_tuple fills in the appropriate tuple header fields
 * for a composite Datum.  However, we now require that composite Datums not
 * contain any external TOAST pointers.  We do not want heap_form_tuple itself
 * to enforce that; more specifically, the rule applies only to actual Datums
 * and not to HeapTuple structures.  Therefore, HeapTupleHeaderGetDatum is
 * now a function that detects whether there are externally-toasted fields
 * and constructs a new tuple with inlined fields if so.  We still need
 * heap_form_tuple to insert the Datum header fields, because otherwise this
 * code would have no way to obtain a tupledesc for the tuple.
 *
 * Note that if we do build a new tuple, it's palloc'd in the current
 * memory context.  Beware of code that changes context between the initial
 * heap_form_tuple/etc call and calling HeapTuple(Header)GetDatum.
 *
 * For performance-critical callers, it could be worthwhile to take extra
 * steps to ensure that there aren't TOAST pointers in the output of
 * heap_form_tuple to begin with.  It's likely however that the costs of the
 * typcache lookup and tuple disassembly/reassembly are swamped by TOAST
 * dereference costs, so that the benefits of such extra effort would be
 * minimal.
 *
 * XXX it would likely be better to create wrapper functions that produce
 * a composite Datum from the field values in one step.  However, there's
 * enough code using the existing APIs that we couldn't get rid of this
 * hack anytime soon.
 */
Datum
HeapTupleHeaderGetDatum(HeapTupleHeader tuple)
{
	Datum		result;
	TupleDesc	tupDesc;

	/* No work if there are no external TOAST pointers in the tuple */
	if (!HeapTupleHeaderHasExternal(tuple))
		return PointerGetDatum(tuple);

	/* Use the type data saved by heap_form_tuple to look up the rowtype */
	tupDesc = lookup_rowtype_tupdesc(HeapTupleHeaderGetTypeId(tuple),
									 HeapTupleHeaderGetTypMod(tuple));

	/* And do the flattening */
	result = toast_flatten_tuple_to_datum(tuple,
										  HeapTupleHeaderGetDatumLength(tuple),
										  tupDesc);

	ReleaseTupleDesc(tupDesc);

	return result;
}


/*
 * Functions for sending tuples to the frontend (or other specified destination)
 * as though it is a SELECT result. These are used by utility commands that
 * need to project directly to the destination and don't need or want full
 * table function capability. Currently used by EXPLAIN and SHOW ALL.
 */
TupOutputState *
begin_tup_output_tupdesc(DestReceiver *dest,
						 TupleDesc tupdesc,
						 const TupleTableSlotOps *tts_ops)
{
	TupOutputState *tstate;

	tstate = (TupOutputState *) palloc(sizeof(TupOutputState));

	tstate->slot = MakeSingleTupleTableSlot(tupdesc, tts_ops);
	tstate->dest = dest;

	tstate->dest->rStartup(tstate->dest, (int) CMD_SELECT, tupdesc);

	return tstate;
}

/*
 * write a single tuple
 */
void
do_tup_output(TupOutputState *tstate, Datum *values, bool *isnull)
{
	TupleTableSlot *slot = tstate->slot;
	int			natts = slot->tts_tupleDescriptor->natts;

	/* make sure the slot is clear */
	ExecClearTuple(slot);

	/* insert data */
	memcpy(slot->tts_values, values, natts * sizeof(Datum));
	memcpy(slot->tts_isnull, isnull, natts * sizeof(bool));

	/* mark slot as containing a virtual tuple */
	ExecStoreVirtualTuple(slot);

	/* send the tuple to the receiver */
	(void) tstate->dest->receiveSlot(slot, tstate->dest);

	/* clean up */
	ExecClearTuple(slot);
}

/*
 * write a chunk of text, breaking at newline characters
 *
 * Should only be used with a single-TEXT-attribute tupdesc.
 */
void
do_text_output_multiline(TupOutputState *tstate, const char *txt)
{
	Datum		values[1];
	bool		isnull[1] = {false};

	while (*txt)
	{
		const char *eol;
		int			len;

		eol = strchr(txt, '\n');
		if (eol)
		{
			len = eol - txt;
			eol++;
		}
		else
		{
			len = strlen(txt);
			eol = txt + len;
		}

		values[0] = PointerGetDatum(cstring_to_text_with_len(txt, len));
		do_tup_output(tstate, values, isnull);
		pfree(DatumGetPointer(values[0]));
		txt = eol;
	}
}

void
end_tup_output(TupOutputState *tstate)
{
	tstate->dest->rShutdown(tstate->dest);
	/* note that destroying the dest is not ours to do */
	ExecDropSingleTupleTableSlot(tstate->slot);
	pfree(tstate);
}

/*
<<<<<<< HEAD
 * Set a synthetic ctid based on a fake ctid. Fake ctid is incremented before
 * the assignment.
 */
void
slot_set_ctid_from_fake(TupleTableSlot *slot, ItemPointerData *fake_ctid)
{
	/* Uninitialized */
	if (!ItemPointerIsValid(fake_ctid))
	{
		ItemPointerSetBlockNumber(fake_ctid, 0);
		ItemPointerSetOffsetNumber(fake_ctid, FirstOffsetNumber);
	}
	else
	{
		/* would we overflow? */
		if (ItemPointerGetOffsetNumber(fake_ctid) ==
			MaxOffsetNumber - 1)
		{
			/* How can we overflow 2^46? */
			Assert(ItemPointerGetBlockNumber(fake_ctid) !=
				   MaxBlockNumber - 1);
			ItemPointerSetBlockNumber(fake_ctid,
					ItemPointerGetBlockNumber(fake_ctid) + 1);
			ItemPointerSetOffsetNumber(fake_ctid,
					FirstOffsetNumber);
		}
		else
		{
			ItemPointerSetOffsetNumber(fake_ctid,
				ItemPointerGetOffsetNumber(fake_ctid) + 1);
		}
	}

	slot->tts_tid = *fake_ctid;
}
=======
 * Get a system attribute from the tuple table slot.
 */
bool
slot_getsysattr(TupleTableSlot *slot, int attnum, Datum *result, bool *isnull)
{
		Assert(attnum < 0);         /* else caller error */
		if (TupIsNull(slot))
			return false;

		*result = 0;
        /* Currently, no sys attribute ever reads as NULL. */
        if (isnull)
                *isnull = false;

        /* HeapTuple */
        if (slot->PRIVATE_tts_heaptuple)
        {
                HeapTuple   htup = slot->PRIVATE_tts_heaptuple;

                Assert(htup);
                switch(attnum)
                {
                        case SelfItemPointerAttributeNumber:
							/*
							 * GPDB_95_MERGE_FIXME: Assert below doesn't hold
							 * when querying with "FOR UPDATE" row-level locks
							 * on a table whose inheritance hierarcy includes a
							 * foreign table. Seen in contrib/file_fdw test.
							 *
							 * Assert(ItemPointerIsValid(&(htup->t_self)));
							 */
							Assert(PointerIsValid(&(htup->t_self)));
							
							*result = PointerGetDatum(&(htup->t_self));
							break;
                        case ObjectIdAttributeNumber:
							*result = ObjectIdGetDatum(HeapTupleGetOid(htup));
							break;
                        case TableOidAttributeNumber:
							*result = ObjectIdGetDatum(slot->tts_tableOid);
							break;
                        default:
							*result = heap_getsysattr(htup, attnum, slot->tts_tupleDescriptor, isnull);
							break;
                }
        }

        /* MemTuple, virtual tuple */
        else
        {
			Assert(TupHasMemTuple(slot) || TupHasVirtualTuple(slot));
			
                switch(attnum)
                {
                        case SelfItemPointerAttributeNumber:
							Assert(ItemPointerIsValid(&(slot->PRIVATE_tts_synthetic_ctid)));
							*result = PointerGetDatum(&(slot->PRIVATE_tts_synthetic_ctid));
							break;
                        case ObjectIdAttributeNumber:
							if(slot->PRIVATE_tts_memtuple)
								*result = ObjectIdGetDatum(MemTupleGetOid(slot->PRIVATE_tts_memtuple,
																		 slot->tts_mt_bind));
							else
								*result = ObjectIdGetDatum(InvalidOid);
							break;
                        case GpSegmentIdAttributeNumber:
							*result = Int32GetDatum(GpIdentity.segindex);
							break;
                        case TableOidAttributeNumber:
							*result = ObjectIdGetDatum(slot->tts_tableOid);
							break;
                        default:
							elog(ERROR, "Invalid attnum: %d", attnum);
                }
        }

        return true;
}                               /* slot_getsysattr */
>>>>>>> 9628a332
<|MERGE_RESOLUTION|>--- conflicted
+++ resolved
@@ -2312,122 +2312,4 @@
 	/* note that destroying the dest is not ours to do */
 	ExecDropSingleTupleTableSlot(tstate->slot);
 	pfree(tstate);
-}
-
-/*
-<<<<<<< HEAD
- * Set a synthetic ctid based on a fake ctid. Fake ctid is incremented before
- * the assignment.
- */
-void
-slot_set_ctid_from_fake(TupleTableSlot *slot, ItemPointerData *fake_ctid)
-{
-	/* Uninitialized */
-	if (!ItemPointerIsValid(fake_ctid))
-	{
-		ItemPointerSetBlockNumber(fake_ctid, 0);
-		ItemPointerSetOffsetNumber(fake_ctid, FirstOffsetNumber);
-	}
-	else
-	{
-		/* would we overflow? */
-		if (ItemPointerGetOffsetNumber(fake_ctid) ==
-			MaxOffsetNumber - 1)
-		{
-			/* How can we overflow 2^46? */
-			Assert(ItemPointerGetBlockNumber(fake_ctid) !=
-				   MaxBlockNumber - 1);
-			ItemPointerSetBlockNumber(fake_ctid,
-					ItemPointerGetBlockNumber(fake_ctid) + 1);
-			ItemPointerSetOffsetNumber(fake_ctid,
-					FirstOffsetNumber);
-		}
-		else
-		{
-			ItemPointerSetOffsetNumber(fake_ctid,
-				ItemPointerGetOffsetNumber(fake_ctid) + 1);
-		}
-	}
-
-	slot->tts_tid = *fake_ctid;
-}
-=======
- * Get a system attribute from the tuple table slot.
- */
-bool
-slot_getsysattr(TupleTableSlot *slot, int attnum, Datum *result, bool *isnull)
-{
-		Assert(attnum < 0);         /* else caller error */
-		if (TupIsNull(slot))
-			return false;
-
-		*result = 0;
-        /* Currently, no sys attribute ever reads as NULL. */
-        if (isnull)
-                *isnull = false;
-
-        /* HeapTuple */
-        if (slot->PRIVATE_tts_heaptuple)
-        {
-                HeapTuple   htup = slot->PRIVATE_tts_heaptuple;
-
-                Assert(htup);
-                switch(attnum)
-                {
-                        case SelfItemPointerAttributeNumber:
-							/*
-							 * GPDB_95_MERGE_FIXME: Assert below doesn't hold
-							 * when querying with "FOR UPDATE" row-level locks
-							 * on a table whose inheritance hierarcy includes a
-							 * foreign table. Seen in contrib/file_fdw test.
-							 *
-							 * Assert(ItemPointerIsValid(&(htup->t_self)));
-							 */
-							Assert(PointerIsValid(&(htup->t_self)));
-							
-							*result = PointerGetDatum(&(htup->t_self));
-							break;
-                        case ObjectIdAttributeNumber:
-							*result = ObjectIdGetDatum(HeapTupleGetOid(htup));
-							break;
-                        case TableOidAttributeNumber:
-							*result = ObjectIdGetDatum(slot->tts_tableOid);
-							break;
-                        default:
-							*result = heap_getsysattr(htup, attnum, slot->tts_tupleDescriptor, isnull);
-							break;
-                }
-        }
-
-        /* MemTuple, virtual tuple */
-        else
-        {
-			Assert(TupHasMemTuple(slot) || TupHasVirtualTuple(slot));
-			
-                switch(attnum)
-                {
-                        case SelfItemPointerAttributeNumber:
-							Assert(ItemPointerIsValid(&(slot->PRIVATE_tts_synthetic_ctid)));
-							*result = PointerGetDatum(&(slot->PRIVATE_tts_synthetic_ctid));
-							break;
-                        case ObjectIdAttributeNumber:
-							if(slot->PRIVATE_tts_memtuple)
-								*result = ObjectIdGetDatum(MemTupleGetOid(slot->PRIVATE_tts_memtuple,
-																		 slot->tts_mt_bind));
-							else
-								*result = ObjectIdGetDatum(InvalidOid);
-							break;
-                        case GpSegmentIdAttributeNumber:
-							*result = Int32GetDatum(GpIdentity.segindex);
-							break;
-                        case TableOidAttributeNumber:
-							*result = ObjectIdGetDatum(slot->tts_tableOid);
-							break;
-                        default:
-							elog(ERROR, "Invalid attnum: %d", attnum);
-                }
-        }
-
-        return true;
-}                               /* slot_getsysattr */
->>>>>>> 9628a332
+}