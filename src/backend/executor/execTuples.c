--- conflicted
+++ resolved
@@ -1578,18 +1578,7 @@
 	tuple.t_self = td->t_ctid;
 	tuple.t_data = td;
 
-<<<<<<< HEAD
 	ExecClearTuple(slot);
-=======
-	/*
-	 * If we have a physical tuple then just copy it.  Prefer to copy
-	 * tts_mintuple since that's a tad cheaper.
-	 */
-	if (slot->PRIVATE_tts_memtuple)
-		return memtuple_copy(slot->PRIVATE_tts_memtuple);
-	
-	slot_getallattrs(slot);
->>>>>>> dd2c86ee
 
 	heap_deform_tuple(&tuple, slot->tts_tupleDescriptor,
 					  slot->tts_values, slot->tts_isnull);
@@ -1597,9 +1586,6 @@
 }
 
 /*
-<<<<<<< HEAD
- * ExecFetchSlotHeapTuple - fetch HeapTuple representing the slot's content
-=======
  * Copy the tuple in 'slot' as a MemTuple, to a pre-allocated buffer.
  *
  * On entry, *destlen must be set to the size of the buffer. If the tuple doesn't
@@ -1669,9 +1655,7 @@
 }
 		
 /* --------------------------------
- *		ExecFetchSlotTuple
- *			Fetch the slot's regular physical tuple.
->>>>>>> dd2c86ee
+ * ExecFetchSlotHeapTuple - fetch HeapTuple representing the slot's content
  *
  * The returned HeapTuple represents the slot's content as closely as
  * possible.
