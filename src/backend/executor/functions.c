/*-------------------------------------------------------------------------
 *
 * functions.c
 *	  Execution of SQL-language functions
 *
 * Portions Copyright (c) 1996-2009, PostgreSQL Global Development Group
 * Portions Copyright (c) 1994, Regents of the University of California
 *
 *
 * IDENTIFICATION
 *	  $PostgreSQL: pgsql/src/backend/executor/functions.c,v 1.135 2009/06/11 17:25:38 tgl Exp $
 *
 *-------------------------------------------------------------------------
 */
#include "postgres.h"

#include "access/xact.h"
#include "catalog/catalog.h"
#include "catalog/pg_proc.h"
#include "catalog/pg_type.h"
#include "commands/trigger.h"
#include "executor/executor.h"          /* ExecutorStart, ExecutorRun, etc */
#include "executor/functions.h"
#include "funcapi.h"
#include "miscadmin.h"
#include "nodes/makefuncs.h"
#include "nodes/nodeFuncs.h"
#include "parser/parse_coerce.h"
#include "tcop/tcopprot.h"
#include "tcop/utility.h"
#include "utils/builtins.h"
#include "utils/datum.h"
#include "utils/lsyscache.h"
#include "utils/snapmgr.h"
#include "utils/syscache.h"
#include "utils/typcache.h"
#include "catalog/namespace.h"
#include "catalog/pg_namespace.h"
#include "cdb/cdbvars.h"
#include "optimizer/clauses.h"
#include "executor/spi.h"
#include "cdb/memquota.h"
#include "postmaster/autostats.h"


/*
 * Specialized DestReceiver for collecting query output in a SQL function
 */
typedef struct
{
	DestReceiver pub;			/* publicly-known function pointers */
	Tuplestorestate *tstore;	/* where to put result tuples */
	MemoryContext cxt;			/* context containing tstore */
	JunkFilter *filter;			/* filter to convert tuple type */
} DR_sqlfunction;

/*
 * We have an execution_state record for each query in a function.	Each
 * record contains a plantree for its query.  If the query is currently in
 * F_EXEC_RUN state then there's a QueryDesc too.
 */
typedef enum
{
	F_EXEC_START, F_EXEC_RUN, F_EXEC_DONE
} ExecStatus;

typedef struct execution_state
{
	struct execution_state *next;
	ExecStatus	status;
	bool		setsResult;		/* true if this query produces func's result */
	bool		lazyEval;		/* true if should fetch one row at a time */
	Node	   *stmt;			/* PlannedStmt or utility statement */
	QueryDesc  *qd;				/* null unless status == RUN */
} execution_state;


/*
 * An SQLFunctionCache record is built during the first call,
 * and linked to from the fn_extra field of the FmgrInfo struct.
 *
 * Note that currently this has only the lifespan of the calling query.
 * Someday we might want to consider caching the parse/plan results longer
 * than that.
 */
typedef struct
{
	char	   *src;			/* function body text (for error msgs) */

	Oid		   *argtypes;		/* resolved types of arguments */
	Oid			rettype;		/* actual return type */
	int16		typlen;			/* length of the return type */
	bool		typbyval;		/* true if return type is pass by value */
	bool		returnsSet;		/* true if returning multiple rows */
	bool		returnsTuple;	/* true if returning whole tuple result */
	bool		shutdown_reg;	/* true if registered shutdown callback */
	bool		readonly_func;	/* true to run in "read only" mode */
	bool		lazyEval;		/* true if using lazyEval for result query */

	ParamListInfo paramLI;		/* Param list representing current args */

	Tuplestorestate *tstore;	/* where we accumulate result tuples */

	JunkFilter *junkFilter;		/* will be NULL if function returns VOID */

	/* head of linked list of execution_state records */
	execution_state *func_state;
} SQLFunctionCache;

typedef SQLFunctionCache *SQLFunctionCachePtr;


/* non-export function prototypes */
static execution_state *init_execution_state(List *queryTree_list,
					 SQLFunctionCachePtr fcache,
					 bool lazyEvalOK);
static void init_sql_fcache(FmgrInfo *finfo, bool lazyEvalOK);
static void postquel_start(execution_state *es, SQLFunctionCachePtr fcache);
static bool postquel_getnext(execution_state *es, SQLFunctionCachePtr fcache);
static void postquel_end(execution_state *es);
static void postquel_sub_params(SQLFunctionCachePtr fcache,
					FunctionCallInfo fcinfo);
static Datum postquel_get_single_result(TupleTableSlot *slot,
						   FunctionCallInfo fcinfo,
						   SQLFunctionCachePtr fcache,
						   MemoryContext resultcontext);
static void sql_exec_error_callback(void *arg);
static void ShutdownSQLFunction(Datum arg);
static bool querytree_safe_for_segment_walker(Node *expr, void *context);
static void sqlfunction_startup(DestReceiver *self, int operation, TupleDesc typeinfo);
static void sqlfunction_receive(TupleTableSlot *slot, DestReceiver *self);
static void sqlfunction_shutdown(DestReceiver *self);
static void sqlfunction_destroy(DestReceiver *self);

/**
 * Walker for querytree_safe_for_segment. 
 */
bool querytree_safe_for_segment_walker(Node *expr, void *context)
{
	Assert(context == NULL);
	
	if (!expr)
	{
		/**
		 * Do not end recursion just because we have reached one leaf node.
		 */
		return false;
	}

	switch(nodeTag(expr))
	{
		case T_Query:
			{
				Query *q = (Query *) expr;
				
				if (!allow_segment_DML &&
					(q->commandType != CMD_SELECT
					 || q->intoClause != NULL
					 || q->resultRelation > 0))
				{
					ereport(ERROR,
							(errcode(ERRCODE_FEATURE_NOT_SUPPORTED),
							 errmsg("function cannot execute on segment because it issues a non-SELECT statement")));
				}
				
				ListCell * f = NULL;
				foreach(f,q->rtable)
				{
					RangeTblEntry *rte = (RangeTblEntry *) lfirst(f);

					if (rte->rtekind == RTE_RELATION)
					{
						Assert(rte->relid != InvalidOid);
						
						Oid namespaceId = get_rel_namespace(rte->relid);

						Assert(namespaceId != InvalidOid);
						
						if (!(IsSystemNamespace(namespaceId) ||
							  IsToastNamespace(namespaceId) ||
							  IsAoSegmentNamespace(namespaceId)))
						{
							ereport(ERROR,
									(errcode(ERRCODE_FEATURE_NOT_SUPPORTED),
									 errmsg("function cannot execute on segment because it accesses relation \"%s.%s\"",
											quote_identifier(get_namespace_name(namespaceId)),
											quote_identifier(get_rel_name(rte->relid)))));
						}
					}
				}
				query_tree_walker(q, querytree_safe_for_segment_walker, context, 0);
				break;
			}
		default:
			break;
	}
	
	return expression_tree_walker(expr, querytree_safe_for_segment_walker, context);
}


/**
 * This function determines if the query tree is safe to be planned and executed on a segment. The checks it performs are:
 * 1. The query cannot access any non-catalog relation.
 * 2. The query must be select only.
 * In case of a problem, the method spits out an error.
 */
void querytree_safe_for_segment(Query *query)
{
	Assert(query);
	querytree_safe_for_segment_walker((Node *)query, NULL);
}

/* Set up the list of per-query execution_state records for a SQL function */
static execution_state *
init_execution_state(List *queryTree_list,
					 SQLFunctionCachePtr fcache,
					 bool lazyEvalOK)
{
	execution_state *firstes = NULL;
	execution_state *preves = NULL;
	execution_state *lasttages = NULL;
	ListCell   *qtl_item;

	foreach(qtl_item, queryTree_list)
	{
		Query	   *queryTree = (Query *) lfirst(qtl_item);
		Node	   *stmt;
		execution_state *newes;

		Assert(IsA(queryTree, Query));

		if (queryTree->commandType == CMD_UTILITY)
			stmt = queryTree->utilityStmt;
		else
			stmt = (Node *) pg_plan_query(queryTree, 0, NULL);

		/* Precheck all commands for validity in a function */
		if (IsA(stmt, TransactionStmt))
			ereport(ERROR,
					(errcode(ERRCODE_FEATURE_NOT_SUPPORTED),
			/* translator: %s is a SQL statement name */
					 errmsg("%s is not allowed in a SQL function",
							CreateCommandTag(stmt))));

		if (fcache->readonly_func && !CommandIsReadOnly(stmt))
			ereport(ERROR,
					(errcode(ERRCODE_FEATURE_NOT_SUPPORTED),
			/* translator: %s is a SQL statement name */
					 errmsg("%s is not allowed in a non-volatile function",
							CreateCommandTag(stmt))));

		newes = (execution_state *) palloc(sizeof(execution_state));
		if (preves)
			preves->next = newes;
		else
			firstes = newes;

		newes->next = NULL;
		newes->status = F_EXEC_START;
		newes->setsResult = false;		/* might change below */
		newes->lazyEval = false;	/* might change below */
		newes->stmt = stmt;
		newes->qd = NULL;

		if (queryTree->canSetTag)
			lasttages = newes;

		preves = newes;
	}

	/*
	 * Mark the last canSetTag query as delivering the function result; then,
	 * if it is a plain SELECT, mark it for lazy evaluation. If it's not a
	 * SELECT we must always run it to completion.
	 *
	 * Note: at some point we might add additional criteria for whether to use
	 * lazy eval.  However, we should prefer to use it whenever the function
	 * doesn't return set, since fetching more than one row is useless in that
	 * case.
	 *
	 * Note: don't set setsResult if the function returns VOID, as evidenced
	 * by not having made a junkfilter.  This ensures we'll throw away any
	 * output from a utility statement that check_sql_fn_retval deemed to not
	 * have output.
	 */
	if (lasttages && fcache->junkFilter)
	{
		lasttages->setsResult = true;
		if (lazyEvalOK &&
			IsA(lasttages->stmt, PlannedStmt))
		{
			PlannedStmt *ps = (PlannedStmt *) lasttages->stmt;

			if (ps->commandType == CMD_SELECT &&
				ps->utilityStmt == NULL &&
				ps->intoClause == NULL)
				fcache->lazyEval = lasttages->lazyEval = true;
		}
	}

	return firstes;
}

/* Initialize the SQLFunctionCache for a SQL function */
static void
init_sql_fcache(FmgrInfo *finfo, bool lazyEvalOK)
{
	Oid			foid = finfo->fn_oid;
	Oid			rettype;
	HeapTuple	procedureTuple;
	Form_pg_proc procedureStruct;
	SQLFunctionCachePtr fcache;
	Oid		   *argOidVect;
	int			nargs;
	List	   *queryTree_list;
	Datum		tmp;
	bool		isNull;

	fcache = (SQLFunctionCachePtr) palloc0(sizeof(SQLFunctionCache));

	/*
	 * get the procedure tuple corresponding to the given function Oid
	 */
	procedureTuple = SearchSysCache(PROCOID,
									ObjectIdGetDatum(foid),
									0, 0, 0);
	if (!HeapTupleIsValid(procedureTuple))
		elog(ERROR, "cache lookup failed for function %u", foid);
	procedureStruct = (Form_pg_proc) GETSTRUCT(procedureTuple);

	/*
	 * get the result type from the procedure tuple, and check for polymorphic
	 * result type; if so, find out the actual result type.
	 */
	rettype = procedureStruct->prorettype;

	if (IsPolymorphicType(rettype))
	{
		rettype = get_fn_expr_rettype(finfo);
		if (rettype == InvalidOid)		/* this probably should not happen */
			ereport(ERROR,
					(errcode(ERRCODE_DATATYPE_MISMATCH),
					 errmsg("could not determine actual result type for function declared to return type %s",
							format_type_be(procedureStruct->prorettype))));
	}

	fcache->rettype = rettype;

	/* Fetch the typlen and byval info for the result type */
	get_typlenbyval(rettype, &fcache->typlen, &fcache->typbyval);

	/* Remember whether we're returning setof something */
	fcache->returnsSet = procedureStruct->proretset;

	/* Remember if function is STABLE/IMMUTABLE */
	fcache->readonly_func =
		(procedureStruct->provolatile != PROVOLATILE_VOLATILE);

	/*
	 * We need the actual argument types to pass to the parser.
	 */
	nargs = procedureStruct->pronargs;
	if (nargs > 0)
	{
		int			argnum;

		argOidVect = (Oid *) palloc(nargs * sizeof(Oid));
		memcpy(argOidVect,
			   procedureStruct->proargtypes.values,
			   nargs * sizeof(Oid));
		/* Resolve any polymorphic argument types */
		for (argnum = 0; argnum < nargs; argnum++)
		{
			Oid			argtype = argOidVect[argnum];

			if (IsPolymorphicType(argtype))
			{
				argtype = get_fn_expr_argtype(finfo, argnum);
				if (argtype == InvalidOid)
					ereport(ERROR,
							(errcode(ERRCODE_DATATYPE_MISMATCH),
							 errmsg("could not determine actual type of argument declared %s",
									format_type_be(argOidVect[argnum]))));
				argOidVect[argnum] = argtype;
			}
		}
	}
	else
		argOidVect = NULL;
	fcache->argtypes = argOidVect;

	/*
	 * And of course we need the function body text.
	 */
	tmp = SysCacheGetAttr(PROCOID,
						  procedureTuple,
						  Anum_pg_proc_prosrc,
						  &isNull);
	if (isNull)
		elog(ERROR, "null prosrc for function %u", foid);
	fcache->src = TextDatumGetCString(tmp);

	/*
	 * Parse and rewrite the queries in the function text.
	 */
	queryTree_list = pg_parse_and_rewrite(fcache->src, argOidVect, nargs);

	/*
	 * If we have only SELECT statements with no FROM clauses, we should
	 * be able to execute them locally, even on the QE.  Most often, this is something 
	 * like   SELECT $1
	 * Functions use that type of SELECT to evaluate expressions, so without those,
	 * no functions would be useful.
	 * 
	 * We also need to execute certain catalog queries locally.  The
	 * Fault-Tolerance system does queries of gp_segment_configuration, and
	 * some DDL and Utility commands do selects from the catalog table, etc.
	 * So, if the FROM clause consists only of catalog tables, we will run the
	 * query locally.
	 * 
	 */
	if (Gp_role == GP_ROLE_EXECUTE)
	{
		bool		canRunLocal = true;
		ListCell   *list_item;

		foreach(list_item, queryTree_list)
		{
			Node	   *parsetree = (Node *) lfirst(list_item);
			if (IsA(parsetree,Query))
			{
				/* This will error out if there is a problem with the query tree */
				querytree_safe_for_segment((Query*)parsetree);
			}
			else
			{
				canRunLocal = false;
				break;
			}		
		}

		if (!canRunLocal)
		{
			if (procedureStruct->provolatile == PROVOLATILE_VOLATILE)
				elog(ERROR,"Volatile SQL function %s cannot be executed from the segment databases",NameStr(procedureStruct->proname));	
			else if (procedureStruct->provolatile == PROVOLATILE_STABLE)
				elog(ERROR,"Stable SQL function %s cannot be executed from the segment databases",NameStr(procedureStruct->proname));
			else 
				elog(ERROR,"SQL function %s cannot be executed from the segment databases",NameStr(procedureStruct->proname));		
		}
	}

	/*
	 * Check that the function returns the type it claims to.  Although in
	 * simple cases this was already done when the function was defined, we
	 * have to recheck because database objects used in the function's queries
	 * might have changed type.  We'd have to do it anyway if the function had
	 * any polymorphic arguments.
	 *
	 * Note: we set fcache->returnsTuple according to whether we are returning
	 * the whole tuple result or just a single column.	In the latter case we
	 * clear returnsTuple because we need not act different from the scalar
	 * result case, even if it's a rowtype column.  (However, we have to force
	 * lazy eval mode in that case; otherwise we'd need extra code to expand
	 * the rowtype column into multiple columns, since we have no way to
	 * notify the caller that it should do that.)
	 *
	 * check_sql_fn_retval will also construct a JunkFilter we can use to
	 * coerce the returned rowtype to the desired form (unless the result type
	 * is VOID, in which case there's nothing to coerce to).
	 */
	fcache->returnsTuple = check_sql_fn_retval(foid,
											   rettype,
											   queryTree_list,
											   false,
											   &fcache->junkFilter);

	if (fcache->returnsTuple)
	{
		/* Make sure output rowtype is properly blessed */
		BlessTupleDesc(fcache->junkFilter->jf_resultSlot->tts_tupleDescriptor);
	}
	else if (fcache->returnsSet && type_is_rowtype(fcache->rettype))
	{
		/*
		 * Returning rowtype as if it were scalar --- materialize won't work.
		 * Right now it's sufficient to override any caller preference for
		 * materialize mode, but to add more smarts in init_execution_state
		 * about this, we'd probably need a three-way flag instead of bool.
		 */
		lazyEvalOK = true;
	}

	/* Finally, plan the queries */
	fcache->func_state = init_execution_state(queryTree_list,
											  fcache,
											  lazyEvalOK);

	ReleaseSysCache(procedureTuple);

	finfo->fn_extra = (void *) fcache;
}

/* Start up execution of one execution_state node */
static void
postquel_start(execution_state *es, SQLFunctionCachePtr fcache)
{
	Snapshot	snapshot;
	DestReceiver *dest;

	Assert(es->qd == NULL);

	/*
	 * In a read-only function, use the surrounding query's snapshot;
	 * otherwise take a new snapshot for each query.  The snapshot should
	 * include a fresh command ID so that all work to date in this transaction
	 * is visible.
	 */
	if (fcache->readonly_func)
		snapshot = GetActiveSnapshot();
	else
	{
		CommandCounterIncrement();
		snapshot = GetTransactionSnapshot();
	}

	/*
	 * If this query produces the function result, send its output to the
	 * tuplestore; else discard any output.
	 */
	if (es->setsResult)
	{
		DR_sqlfunction *myState;

		dest = CreateDestReceiver(DestSQLFunction);
		/* pass down the needed info to the dest receiver routines */
		myState = (DR_sqlfunction *) dest;
		Assert(myState->pub.mydest == DestSQLFunction);
		myState->tstore = fcache->tstore;
		myState->cxt = CurrentMemoryContext;
		myState->filter = fcache->junkFilter;
	}
	else
		dest = None_Receiver;

	if (IsA(es->stmt, PlannedStmt))
	{
		es->qd = CreateQueryDesc((PlannedStmt *) es->stmt,
								 fcache->src,
								 snapshot, InvalidSnapshot,
								 dest,
								 fcache->paramLI, false);

		if (gp_enable_gpperfmon 
			&& Gp_role == GP_ROLE_DISPATCH 
			&& log_min_messages < DEBUG4)
		{
			/* For log level of DEBUG4, gpmon is sent information about queries inside SQL functions as well */
			Assert(fcache->src);
			gpmon_qlog_query_submit(es->qd->gpmon_pkt);
			gpmon_qlog_query_text(es->qd->gpmon_pkt,
					fcache->src,
					application_name,
					NULL /* resqueue name */,
					NULL /* priority */);

		}
		else
		{
			/* Otherwise, we do not record information about internal queries. */
			es->qd->gpmon_pkt = NULL;
		}
	}
	else
		es->qd = CreateUtilityQueryDesc(es->stmt,
										fcache->src,
										snapshot,
										dest,
										fcache->paramLI);

	/* We assume we don't need to set up ActiveSnapshot for ExecutorStart */

	/* Utility commands don't need Executor. */
	if (es->qd->utilitystmt == NULL)
	{
		/*
		 * Only set up to collect queued triggers if it's not a SELECT. This
		 * isn't just an optimization, but is necessary in case a SELECT
		 * returns multiple rows to caller --- we mustn't exit from the
		 * function execution with a stacked AfterTrigger level still active.
		 */
		if (es->qd->operation != CMD_SELECT)
			AfterTriggerBeginQuery();
		
		
		if (!IsResManagerMemoryPolicyNone()
			&& SPI_IsMemoryReserved())
		{
			es->qd->plannedstmt->query_mem = SPI_GetMemoryReservation();
		}

		ExecutorStart(es->qd, 0);
	}

	es->status = F_EXEC_RUN;
}

/* Run one execution_state; either to completion or to first result row */
/* Returns true if we ran to completion */
static bool
postquel_getnext(execution_state *es, SQLFunctionCachePtr fcache)
{
	bool		result;

	/* Make our snapshot the active one for any called functions */
	PushActiveSnapshot(es->qd->snapshot);

	if (es->qd->utilitystmt)
	{
		/* ProcessUtility needs the PlannedStmt for DECLARE CURSOR */
		ProcessUtility((es->qd->plannedstmt ?
						(Node *) es->qd->plannedstmt :
						es->qd->utilitystmt),
					   fcache->src,
					   es->qd->params,
					   false,	/* not top level */
					   es->qd->dest,
					   NULL);
		result = true;			/* never stops early */
	}
	else
	{
		/* Run regular commands to completion unless lazyEval */
		long		count = (es->lazyEval) ? 1L : 0L;

		ExecutorRun(es->qd, ForwardScanDirection, count);

		/*
		 * If we requested run to completion OR there was no tuple returned,
		 * command must be complete.
		 */
		result = (count == 0L || es->qd->estate->es_processed == 0);
	}

	PopActiveSnapshot();

	return result;
}

/* Shut down execution of one execution_state node */
static void
postquel_end(execution_state *es)
{
	/* mark status done to ensure we don't do ExecutorEnd twice */
	es->status = F_EXEC_DONE;

	/* Utility commands don't need Executor. */
	if (es->qd->utilitystmt == NULL)
	{
		/* Make our snapshot the active one for any called functions */
		PushActiveSnapshot(es->qd->snapshot);

		{
			Oid			relationOid = InvalidOid; 	/* relation that is modified */
			AutoStatsCmdType cmdType = AUTOSTATS_CMDTYPE_SENTINEL; 	/* command type */

			if (es->qd->operation != CMD_SELECT)
				AfterTriggerEndQuery(es->qd->estate);

			if (Gp_role == GP_ROLE_DISPATCH)
				autostats_get_cmdtype(es->qd, &cmdType, &relationOid);

			ExecutorEnd(es->qd);

			/* MPP-14001: Running auto_stats */
			if (Gp_role == GP_ROLE_DISPATCH)
				auto_stats(cmdType, relationOid, es->qd->es_processed, true /* inFunction */);
		}

		PopActiveSnapshot();
	}

	(*es->qd->dest->rDestroy) (es->qd->dest);

	FreeQueryDesc(es->qd);
	es->qd = NULL;
}

/* Build ParamListInfo array representing current arguments */
static void
postquel_sub_params(SQLFunctionCachePtr fcache,
					FunctionCallInfo fcinfo)
{
	int			nargs = fcinfo->nargs;

	if (nargs > 0)
	{
		ParamListInfo paramLI;
		int			i;

		if (fcache->paramLI == NULL)
		{
			/* sizeof(ParamListInfoData) includes the first array element */
			paramLI = (ParamListInfo) palloc(sizeof(ParamListInfoData) +
									   (nargs - 1) *sizeof(ParamExternData));
			paramLI->numParams = nargs;
			fcache->paramLI = paramLI;
		}
		else
		{
			paramLI = fcache->paramLI;
			Assert(paramLI->numParams == nargs);
		}

		for (i = 0; i < nargs; i++)
		{
			ParamExternData *prm = &paramLI->params[i];

			prm->value = fcinfo->arg[i];
			prm->isnull = fcinfo->argnull[i];
			prm->pflags = 0;
			prm->ptype = fcache->argtypes[i];
		}
	}
	else
		fcache->paramLI = NULL;
}

/*
 * Extract the SQL function's value from a single result row.  This is used
 * both for scalar (non-set) functions and for each row of a lazy-eval set
 * result.
 */
static Datum
postquel_get_single_result(TupleTableSlot *slot,
						   FunctionCallInfo fcinfo,
						   SQLFunctionCachePtr fcache,
						   MemoryContext resultcontext)
{
	Datum		value;
	MemoryContext oldcontext;

	/*
	 * Set up to return the function value.  For pass-by-reference datatypes,
	 * be sure to allocate the result in resultcontext, not the current memory
	 * context (which has query lifespan).	We can't leave the data in the
	 * TupleTableSlot because we intend to clear the slot before returning.
	 */
	oldcontext = MemoryContextSwitchTo(resultcontext);

	if (fcache->returnsTuple)
	{
		/* We must return the whole tuple as a Datum. */
		fcinfo->isnull = false;
		value = ExecFetchSlotTupleDatum(slot);
		value = datumCopy(value, fcache->typbyval, fcache->typlen);
	}
	else
	{
		/*
		 * Returning a scalar, which we have to extract from the first column
		 * of the SELECT result, and then copy into result context if needed.
		 */
		value = slot_getattr(slot, 1, &(fcinfo->isnull));

		if (!fcinfo->isnull)
			value = datumCopy(value, fcache->typbyval, fcache->typlen);
	}

	MemoryContextSwitchTo(oldcontext);

	return value;
}

/*
 * fmgr_sql: function call manager for SQL functions
 */
Datum
fmgr_sql(PG_FUNCTION_ARGS)
{
	MemoryContext oldcontext;
	SQLFunctionCachePtr fcache;
	ErrorContextCallback sqlerrcontext;
	bool		randomAccess;
	bool		lazyEvalOK;
	execution_state *es;
	TupleTableSlot *slot;
	Datum		result;

	/*
	 * Switch to context in which the fcache lives.  This ensures that
	 * parsetrees, plans, etc, will have sufficient lifetime.  The
	 * sub-executor is responsible for deleting per-tuple information.
	 */
	oldcontext = MemoryContextSwitchTo(fcinfo->flinfo->fn_mcxt);

	/*
	 * Setup error traceback support for ereport()
	 */
	sqlerrcontext.callback = sql_exec_error_callback;
	sqlerrcontext.arg = fcinfo->flinfo;
	sqlerrcontext.previous = error_context_stack;
	error_context_stack = &sqlerrcontext;

	/* Check call context */
	if (fcinfo->flinfo->fn_retset)
	{
		ReturnSetInfo *rsi = (ReturnSetInfo *) fcinfo->resultinfo;

		/*
		 * For simplicity, we require callers to support both set eval modes.
		 * There are cases where we must use one or must use the other, and
		 * it's not really worthwhile to postpone the check till we know.
		 * But note we do not require caller to provide an expectedDesc.
		 */
		if (!rsi || !IsA(rsi, ReturnSetInfo) ||
			(rsi->allowedModes & SFRM_ValuePerCall) == 0 ||
			(rsi->allowedModes & SFRM_Materialize) == 0)
			ereport(ERROR,
					(errcode(ERRCODE_FEATURE_NOT_SUPPORTED),
					 errmsg("set-valued function called in context that cannot accept a set")));
		randomAccess = rsi->allowedModes & SFRM_Materialize_Random;
		lazyEvalOK = !(rsi->allowedModes & SFRM_Materialize_Preferred);
	}
	else
	{
		randomAccess = false;
		lazyEvalOK = true;
	}

	/*
	 * Initialize fcache (build plans) if first time through.
	 */
	fcache = (SQLFunctionCachePtr) fcinfo->flinfo->fn_extra;
	if (fcache == NULL)
	{
		init_sql_fcache(fcinfo->flinfo, lazyEvalOK);
		fcache = (SQLFunctionCachePtr) fcinfo->flinfo->fn_extra;
	}
	es = fcache->func_state;

	/*
	 * Convert params to appropriate format if starting a fresh execution. (If
	 * continuing execution, we can re-use prior params.)
	 */
	if (es && es->status == F_EXEC_START)
		postquel_sub_params(fcache, fcinfo);

	/*
	 * Build tuplestore to hold results, if we don't have one already. Note
	 * it's in the query-lifespan context.
	 */
	if (!fcache->tstore)
		fcache->tstore = tuplestore_begin_heap(randomAccess, false, work_mem);

	/*
	 * Find first unfinished query in function.
	 */
	while (es && es->status == F_EXEC_DONE)
		es = es->next;

<<<<<<< HEAD
	bool orig_gp_enable_gpperfmon = gp_enable_gpperfmon;
=======
	/*
	 * Execute each command in the function one after another until we either
	 * run out of commands or get a result row from a lazily-evaluated SELECT.
	 */
	while (es)
	{
		bool		completed;

		if (es->status == F_EXEC_START)
			postquel_start(es, fcache);

		completed = postquel_getnext(es, fcache);
>>>>>>> 4d53a2f9

	PG_TRY();
	{
		/*
<<<<<<< HEAD
		 * Temporarily disable gpperfmon since we don't send information for internal queries in
		 * most cases, except when the debugging level is set to DEBUG4 or DEBUG5.
=======
		 * If we ran the command to completion, we can shut it down now. Any
		 * row(s) we need to return are safely stashed in the tuplestore, and
		 * we want to be sure that, for example, AFTER triggers get fired
		 * before we return anything.  Also, if the function doesn't return
		 * set, we can shut it down anyway because it must be a SELECT and we
		 * don't care about fetching any more result rows.
>>>>>>> 4d53a2f9
		 */
		if (log_min_messages > DEBUG4)
		{
			gp_enable_gpperfmon = false;
		}

		gp_enable_gpperfmon = orig_gp_enable_gpperfmon;

		/*
<<<<<<< HEAD
		 * Execute each command in the function one after another until we either
		 * run out of commands or get a result row from a lazily-evaluated SELECT.
=======
		 * Break from loop if we didn't shut down (implying we got a
		 * lazily-evaluated row).  Otherwise we'll press on till the whole
		 * function is done, relying on the tuplestore to keep hold of the
		 * data to eventually be returned.	This is necessary since an
		 * INSERT/UPDATE/DELETE RETURNING that sets the result might be
		 * followed by additional rule-inserted commands, and we want to
		 * finish doing all those commands before we return anything.
>>>>>>> 4d53a2f9
		 */
		while (es)
		{
			bool	completed;

			if (es->status == F_EXEC_START)
				postquel_start(es, fcache);

			completed = postquel_getnext(es, fcache);

			/*
			 * If we ran the command to completion, we can shut it down now.
			 * Any row(s) we need to return are safely stashed in the tuplestore,
			 * and we want to be sure that, for example, AFTER triggers get fired
			 * before we return anything.  Also, if the function doesn't return
			 * set, we can shut it down anyway because it must be a SELECT and
			 * we don't care about fetching any more result rows.
			 */
			if (completed || !fcache->returnsSet)
				postquel_end(es);

			/*
			 * Break from loop if we didn't shut down (implying we got a
			 * lazily-evaluated row).  Otherwise we'll press on till the
			 * whole function is done, relying on the tuplestore to keep hold
			 * of the data to eventually be returned.  This is necessary since
			 * an INSERT/UPDATE/DELETE RETURNING that sets the result might be
			 * followed by additional rule-inserted commands, and we want to
			 * finish doing all those commands before we return anything.
			 */
			if (es->status != F_EXEC_DONE)
				break;
			es = es->next;
		}

		gp_enable_gpperfmon = orig_gp_enable_gpperfmon;
	}
	PG_CATCH();
	{
		gp_enable_gpperfmon = orig_gp_enable_gpperfmon;
		PG_RE_THROW();
	}
	PG_END_TRY();

	/*
	 * The tuplestore now contains whatever row(s) we are supposed to return.
	 */
	if (fcache->returnsSet)
	{
		ReturnSetInfo *rsi = (ReturnSetInfo *) fcinfo->resultinfo;

		if (es)
		{
			/*
			 * If we stopped short of being done, we must have a lazy-eval
			 * row.
			 */
			Assert(es->lazyEval);
			/* Re-use the junkfilter's output slot to fetch back the tuple */
			Assert(fcache->junkFilter);
			slot = fcache->junkFilter->jf_resultSlot;
			if (!tuplestore_gettupleslot(fcache->tstore, true, false, slot))
				elog(ERROR, "failed to fetch lazy-eval tuple");
			/* Extract the result as a datum, and copy out from the slot */
			result = postquel_get_single_result(slot, fcinfo,
												fcache, oldcontext);
			/* Clear the tuplestore, but keep it for next time */
			/* NB: this might delete the slot's content, but we don't care */
			tuplestore_clear(fcache->tstore);

			/*
			 * Let caller know we're not finished.
			 */
			rsi->isDone = ExprMultipleResult;

			/*
			 * Ensure we will get shut down cleanly if the exprcontext is not
			 * run to completion.
			 */
			if (!fcache->shutdown_reg)
			{
				RegisterExprContextCallback(rsi->econtext,
											ShutdownSQLFunction,
											PointerGetDatum(fcache));
				fcache->shutdown_reg = true;
			}
		}
		else if (fcache->lazyEval)
		{
			/*
			 * We are done with a lazy evaluation.	Clean up.
			 */
			tuplestore_clear(fcache->tstore);

			/*
			 * Let caller know we're finished.
			 */
			rsi->isDone = ExprEndResult;

			fcinfo->isnull = true;
			result = (Datum) 0;

			/* Deregister shutdown callback, if we made one */
			if (fcache->shutdown_reg)
			{
				UnregisterExprContextCallback(rsi->econtext,
											  ShutdownSQLFunction,
											  PointerGetDatum(fcache));
				fcache->shutdown_reg = false;
			}
		}
		else
		{
			/*
			 * We are done with a non-lazy evaluation.	Return whatever is in
			 * the tuplestore.	(It is now caller's responsibility to free the
			 * tuplestore when done.)
			 */
			rsi->returnMode = SFRM_Materialize;
			rsi->setResult = fcache->tstore;
			fcache->tstore = NULL;
			/* must copy desc because execQual will free it */
			if (fcache->junkFilter)
				rsi->setDesc = CreateTupleDescCopy(fcache->junkFilter->jf_cleanTupType);

			fcinfo->isnull = true;
			result = (Datum) 0;

			/* Deregister shutdown callback, if we made one */
			if (fcache->shutdown_reg)
			{
				UnregisterExprContextCallback(rsi->econtext,
											  ShutdownSQLFunction,
											  PointerGetDatum(fcache));
				fcache->shutdown_reg = false;
			}
		}
	}
	else
	{
		/*
		 * Non-set function.  If we got a row, return it; else return NULL.
		 */
		if (fcache->junkFilter)
		{
			/* Re-use the junkfilter's output slot to fetch back the tuple */
			slot = fcache->junkFilter->jf_resultSlot;
			if (tuplestore_gettupleslot(fcache->tstore, true, false, slot))
				result = postquel_get_single_result(slot, fcinfo,
													fcache, oldcontext);
			else
			{
				fcinfo->isnull = true;
				result = (Datum) 0;
			}
		}
		else
		{
			/* Should only get here for VOID functions */
			Assert(fcache->rettype == VOIDOID);
			fcinfo->isnull = true;
			result = (Datum) 0;
		}

		/* Clear the tuplestore, but keep it for next time */
		tuplestore_clear(fcache->tstore);
	}

	/*
	 * If we've gone through every command in the function, we are done. Reset
	 * the execution states to start over again on next call.
	 */
	if (es == NULL)
	{
		es = fcache->func_state;
		while (es)
		{
			es->status = F_EXEC_START;
			es = es->next;
		}
	}

	error_context_stack = sqlerrcontext.previous;

	MemoryContextSwitchTo(oldcontext);

	return result;
}


/*
 * error context callback to let us supply a call-stack traceback
 */
static void
sql_exec_error_callback(void *arg)
{
	FmgrInfo   *flinfo = (FmgrInfo *) arg;
	SQLFunctionCachePtr fcache = (SQLFunctionCachePtr) flinfo->fn_extra;
	HeapTuple	func_tuple;
	Form_pg_proc functup;
	char	   *fn_name;
	int			syntaxerrposition;

	/* Need access to function's pg_proc tuple */
	func_tuple = SearchSysCache(PROCOID,
								ObjectIdGetDatum(flinfo->fn_oid),
								0, 0, 0);
	if (!HeapTupleIsValid(func_tuple))
		return;					/* shouldn't happen */
	functup = (Form_pg_proc) GETSTRUCT(func_tuple);
	fn_name = NameStr(functup->proname);

	/*
	 * If there is a syntax error position, convert to internal syntax error
	 */
	syntaxerrposition = geterrposition();
	if (syntaxerrposition > 0)
	{
		bool		isnull;
		Datum		tmp;
		char	   *prosrc;

		tmp = SysCacheGetAttr(PROCOID, func_tuple, Anum_pg_proc_prosrc,
							  &isnull);
		if (isnull)
			elog(ERROR, "null prosrc");
		prosrc = TextDatumGetCString(tmp);
		errposition(0);
		internalerrposition(syntaxerrposition);
		internalerrquery(prosrc);
		pfree(prosrc);
	}

	/*
	 * Try to determine where in the function we failed.  If there is a query
	 * with non-null QueryDesc, finger it.	(We check this rather than looking
	 * for F_EXEC_RUN state, so that errors during ExecutorStart or
	 * ExecutorEnd are blamed on the appropriate query; see postquel_start and
	 * postquel_end.)
	 */
	if (fcache)
	{
		execution_state *es;
		int			query_num;

		es = fcache->func_state;
		query_num = 1;
		while (es)
		{
			if (es->qd)
			{
				errcontext("SQL function \"%s\" statement %d",
						   fn_name, query_num);
				break;
			}
			es = es->next;
			query_num++;
		}
		if (es == NULL)
		{
			/*
			 * couldn't identify a running query; might be function entry,
			 * function exit, or between queries.
			 */
			errcontext("SQL function \"%s\"", fn_name);
		}
	}
	else
	{
		/* must have failed during init_sql_fcache() */
		errcontext("SQL function \"%s\" during startup", fn_name);
	}

	ReleaseSysCache(func_tuple);
}


/*
 * callback function in case a function-returning-set needs to be shut down
 * before it has been run to completion
 */
static void
ShutdownSQLFunction(Datum arg)
{
	SQLFunctionCachePtr fcache = (SQLFunctionCachePtr) DatumGetPointer(arg);
	execution_state *es = fcache->func_state;

	while (es != NULL)
	{
		/* Shut down anything still running */
		if (es->status == F_EXEC_RUN)
			postquel_end(es);
		/* Reset states to START in case we're called again */
		es->status = F_EXEC_START;
		es = es->next;
	}

	/* Release tuplestore if we have one */
	if (fcache->tstore)
		tuplestore_end(fcache->tstore);
	fcache->tstore = NULL;

	/* execUtils will deregister the callback... */
	fcache->shutdown_reg = false;
}


/*
 * check_sql_fn_retval() -- check return value of a list of sql parse trees.
 *
 * The return value of a sql function is the value returned by the last
 * canSetTag query in the function.  We do some ad-hoc type checking here
 * to be sure that the user is returning the type he claims.  There are
 * also a couple of strange-looking features to assist callers in dealing
 * with allowed special cases, such as binary-compatible result types.
 *
 * For a polymorphic function the passed rettype must be the actual resolved
 * output type of the function; we should never see a polymorphic pseudotype
 * such as ANYELEMENT as rettype.  (This means we can't check the type during
 * function definition of a polymorphic function.)
 *
 * This function returns true if the sql function returns the entire tuple
 * result of its final statement, and false otherwise.	Note that because we
 * allow "SELECT rowtype_expression", this may be false even when the declared
 * function return type is a rowtype.
 *
 * If insertRelabels is true, then binary-compatible cases are dealt with
 * by actually inserting RelabelType nodes into the output targetlist;
 * obviously the caller must pass a parsetree that it's okay to modify in this
 * case.
 *
 * If junkFilter isn't NULL, then *junkFilter is set to a JunkFilter defined
 * to convert the function's tuple result to the correct output tuple type.
 * Exception: if the function is defined to return VOID then *junkFilter is
 * set to NULL.
 */
bool
check_sql_fn_retval(Oid func_id, Oid rettype, List *queryTreeList,
					bool insertRelabels,
					JunkFilter **junkFilter)
{
	Query	   *parse;
	List	   *tlist;
	int			tlistlen;
	char		fn_typtype;
	Oid			restype;
	ListCell   *lc;

	AssertArg(!IsPolymorphicType(rettype));

	if (junkFilter)
		*junkFilter = NULL;		/* initialize in case of VOID result */

	/*
	 * Find the last canSetTag query in the list.  This isn't necessarily the
	 * last parsetree, because rule rewriting can insert queries after what
	 * the user wrote.
	 */
	parse = NULL;
	foreach(lc, queryTreeList)
	{
		Query	   *q = (Query *) lfirst(lc);

		if (q->canSetTag)
			parse = q;
	}

	/*
	 * If it's a plain SELECT, it returns whatever the targetlist says.
	 * Otherwise, if it's INSERT/UPDATE/DELETE with RETURNING, it returns
	 * that. Otherwise, the function return type must be VOID.
	 *
	 * Note: eventually replace this test with QueryReturnsTuples?	We'd need
	 * a more general method of determining the output type, though.  Also, it
	 * seems too dangerous to consider FETCH or EXECUTE as returning a
	 * determinable rowtype, since they depend on relatively short-lived
	 * entities.
	 */
	if (parse &&
		parse->commandType == CMD_SELECT &&
		parse->utilityStmt == NULL &&
		parse->intoClause == NULL)
	{
		tlist = parse->targetList;
	}
	else if (parse &&
			 (parse->commandType == CMD_INSERT ||
			  parse->commandType == CMD_UPDATE ||
			  parse->commandType == CMD_DELETE) &&
			 parse->returningList)
	{
		tlist = parse->returningList;
	}
	else
	{
		/* Empty function body, or last statement is a utility command */
		if (rettype != VOIDOID)
			ereport(ERROR,
					(errcode(ERRCODE_INVALID_FUNCTION_DEFINITION),
			 errmsg("return type mismatch in function declared to return %s",
					format_type_be(rettype)),
					 errdetail("Function's final statement must be SELECT or INSERT/UPDATE/DELETE RETURNING.")));
		return false;
	}

	/*
	 * OK, check that the targetlist returns something matching the declared
	 * type.  (We used to insist that the declared type not be VOID in this
	 * case, but that makes it hard to write a void function that exits after
	 * calling another void function.  Instead, we insist that the tlist
	 * return void ... so void is treated as if it were a scalar type below.)
	 */

	/*
	 * Count the non-junk entries in the result targetlist.
	 */
	tlistlen = ExecCleanTargetListLength(tlist);

	fn_typtype = get_typtype(rettype);

	if (fn_typtype == TYPTYPE_BASE ||
		fn_typtype == TYPTYPE_DOMAIN ||
		fn_typtype == TYPTYPE_ENUM ||
		rettype == VOIDOID)
	{
		/*
		 * For scalar-type returns, the target list must have exactly one
		 * non-junk entry, and its type must agree with what the user
		 * declared; except we allow binary-compatible types too.
		 */
		TargetEntry *tle;

		if (tlistlen != 1)
			ereport(ERROR,
					(errcode(ERRCODE_INVALID_FUNCTION_DEFINITION),
			 errmsg("return type mismatch in function declared to return %s",
					format_type_be(rettype)),
			  errdetail("Final statement must return exactly one column.")));

		/* We assume here that non-junk TLEs must come first in tlists */
		tle = (TargetEntry *) linitial(tlist);
		Assert(!tle->resjunk);

		restype = exprType((Node *) tle->expr);
		if (!IsBinaryCoercible(restype, rettype))
			ereport(ERROR,
					(errcode(ERRCODE_INVALID_FUNCTION_DEFINITION),
			 errmsg("return type mismatch in function declared to return %s",
					format_type_be(rettype)),
					 errdetail("Actual return type is %s.",
							   format_type_be(restype))));
		if (insertRelabels && restype != rettype)
			tle->expr = (Expr *) makeRelabelType(tle->expr,
												 rettype,
												 -1,
												 COERCE_DONTCARE);

		/* Set up junk filter if needed */
		if (junkFilter)
			*junkFilter = ExecInitJunkFilter(tlist, false, NULL);
	}
	else if (fn_typtype == TYPTYPE_COMPOSITE || rettype == RECORDOID)
	{
		/* Returns a rowtype */
		TupleDesc	tupdesc;
		int			tupnatts;	/* physical number of columns in tuple */
		int			tuplogcols; /* # of nondeleted columns in tuple */
		int			colindex;	/* physical column index */

		/*
		 * If the target list is of length 1, and the type of the varnode in
		 * the target list matches the declared return type, this is okay.
		 * This can happen, for example, where the body of the function is
<<<<<<< HEAD
		 * 'SELECT func2()', where func2 has the same composite return type
		 * as the function that's calling it.
		 *
		 * XXX Note that if rettype is RECORD, the IsBinaryCoercible check
		 * will succeed for any composite restype.  For the moment we rely on
		 * runtime type checking to catch any discrepancy, but it'd be nice to
		 * do better at parse time.
=======
		 * 'SELECT func2()', where func2 has the same composite return type as
		 * the function that's calling it.
>>>>>>> 4d53a2f9
		 */
		if (tlistlen == 1)
		{
			TargetEntry *tle = (TargetEntry *) linitial(tlist);

			Assert(!tle->resjunk);
			restype = exprType((Node *) tle->expr);
			if (IsBinaryCoercible(restype, rettype))
			{
				if (insertRelabels && restype != rettype)
					tle->expr = (Expr *) makeRelabelType(tle->expr,
														 rettype,
														 -1,
														 COERCE_DONTCARE);
				/* Set up junk filter if needed */
				if (junkFilter)
					*junkFilter = ExecInitJunkFilter(tlist, false, NULL);
				return false;	/* NOT returning whole tuple */
			}
		}

		/* Is the rowtype fixed, or determined only at runtime? */
		if (get_func_result_type(func_id, NULL, &tupdesc) != TYPEFUNC_COMPOSITE)
		{
			/*
			 * Assume we are returning the whole tuple. Crosschecking against
			 * what the caller expects will happen at runtime.
			 */
			if (junkFilter)
				*junkFilter = ExecInitJunkFilter(tlist, false, NULL);
			return true;
		}
		Assert(tupdesc);

		/*
		 * Verify that the targetlist matches the return tuple type. We scan
		 * the non-deleted attributes to ensure that they match the datatypes
		 * of the non-resjunk columns.
		 */
		tupnatts = tupdesc->natts;
		tuplogcols = 0;			/* we'll count nondeleted cols as we go */
		colindex = 0;

		foreach(lc, tlist)
		{
			TargetEntry *tle = (TargetEntry *) lfirst(lc);
			Form_pg_attribute attr;
			Oid			tletype;
			Oid			atttype;

			if (tle->resjunk)
				continue;

			do
			{
				colindex++;
				if (colindex > tupnatts)
					ereport(ERROR,
							(errcode(ERRCODE_INVALID_FUNCTION_DEFINITION),
							 errmsg("return type mismatch in function declared to return %s",
									format_type_be(rettype)),
					errdetail("Final statement returns too many columns.")));
				attr = tupdesc->attrs[colindex - 1];
			} while (attr->attisdropped);
			tuplogcols++;

			tletype = exprType((Node *) tle->expr);
			atttype = attr->atttypid;
			if (!IsBinaryCoercible(tletype, atttype))
				ereport(ERROR,
						(errcode(ERRCODE_INVALID_FUNCTION_DEFINITION),
						 errmsg("return type mismatch in function declared to return %s",
								format_type_be(rettype)),
						 errdetail("Final statement returns %s instead of %s at column %d.",
								   format_type_be(tletype),
								   format_type_be(atttype),
								   tuplogcols)));
			if (insertRelabels && tletype != atttype)
				tle->expr = (Expr *) makeRelabelType(tle->expr,
													 atttype,
													 -1,
													 COERCE_DONTCARE);
		}

		for (;;)
		{
			colindex++;
			if (colindex > tupnatts)
				break;
			if (!tupdesc->attrs[colindex - 1]->attisdropped)
				tuplogcols++;
		}

		if (tlistlen != tuplogcols)
			ereport(ERROR,
					(errcode(ERRCODE_INVALID_FUNCTION_DEFINITION),
			 errmsg("return type mismatch in function declared to return %s",
					format_type_be(rettype)),
					 errdetail("Final statement returns too few columns.")));

		/* Set up junk filter if needed */
		if (junkFilter)
			*junkFilter = ExecInitJunkFilterConversion(tlist,
												CreateTupleDescCopy(tupdesc),
													   NULL);

		/* Report that we are returning entire tuple result */
		return true;
	}
	else
		ereport(ERROR,
				(errcode(ERRCODE_INVALID_FUNCTION_DEFINITION),
				 errmsg("return type %s is not supported for SQL functions",
						format_type_be(rettype))));

	return false;
}


/*
 * CreateSQLFunctionDestReceiver -- create a suitable DestReceiver object
 */
DestReceiver *
CreateSQLFunctionDestReceiver(void)
{
	DR_sqlfunction *self = (DR_sqlfunction *) palloc0(sizeof(DR_sqlfunction));

	self->pub.receiveSlot = sqlfunction_receive;
	self->pub.rStartup = sqlfunction_startup;
	self->pub.rShutdown = sqlfunction_shutdown;
	self->pub.rDestroy = sqlfunction_destroy;
	self->pub.mydest = DestSQLFunction;

	/* private fields will be set by postquel_start */

	return (DestReceiver *) self;
}

/*
 * sqlfunction_startup --- executor startup
 */
static void
sqlfunction_startup(DestReceiver *self, int operation, TupleDesc typeinfo)
{
	/* no-op */
}

/*
 * sqlfunction_receive --- receive one tuple
 */
static void
sqlfunction_receive(TupleTableSlot *slot, DestReceiver *self)
{
	DR_sqlfunction *myState = (DR_sqlfunction *) self;
	MemoryContext oldcxt;

	/* Filter tuple as needed */
	slot = ExecFilterJunk(myState->filter, slot);

	/* Store the filtered tuple into the tuplestore */
	oldcxt = MemoryContextSwitchTo(myState->cxt);
	tuplestore_puttupleslot(myState->tstore, slot);
	MemoryContextSwitchTo(oldcxt);
}

/*
 * sqlfunction_shutdown --- executor end
 */
static void
sqlfunction_shutdown(DestReceiver *self)
{
	/* no-op */
}

/*
 * sqlfunction_destroy --- release DestReceiver object
 */
static void
sqlfunction_destroy(DestReceiver *self)
{
	pfree(self);
}<|MERGE_RESOLUTION|>--- conflicted
+++ resolved
@@ -860,37 +860,13 @@
 	while (es && es->status == F_EXEC_DONE)
 		es = es->next;
 
-<<<<<<< HEAD
 	bool orig_gp_enable_gpperfmon = gp_enable_gpperfmon;
-=======
-	/*
-	 * Execute each command in the function one after another until we either
-	 * run out of commands or get a result row from a lazily-evaluated SELECT.
-	 */
-	while (es)
-	{
-		bool		completed;
-
-		if (es->status == F_EXEC_START)
-			postquel_start(es, fcache);
-
-		completed = postquel_getnext(es, fcache);
->>>>>>> 4d53a2f9
 
 	PG_TRY();
 	{
 		/*
-<<<<<<< HEAD
 		 * Temporarily disable gpperfmon since we don't send information for internal queries in
 		 * most cases, except when the debugging level is set to DEBUG4 or DEBUG5.
-=======
-		 * If we ran the command to completion, we can shut it down now. Any
-		 * row(s) we need to return are safely stashed in the tuplestore, and
-		 * we want to be sure that, for example, AFTER triggers get fired
-		 * before we return anything.  Also, if the function doesn't return
-		 * set, we can shut it down anyway because it must be a SELECT and we
-		 * don't care about fetching any more result rows.
->>>>>>> 4d53a2f9
 		 */
 		if (log_min_messages > DEBUG4)
 		{
@@ -900,22 +876,12 @@
 		gp_enable_gpperfmon = orig_gp_enable_gpperfmon;
 
 		/*
-<<<<<<< HEAD
 		 * Execute each command in the function one after another until we either
 		 * run out of commands or get a result row from a lazily-evaluated SELECT.
-=======
-		 * Break from loop if we didn't shut down (implying we got a
-		 * lazily-evaluated row).  Otherwise we'll press on till the whole
-		 * function is done, relying on the tuplestore to keep hold of the
-		 * data to eventually be returned.	This is necessary since an
-		 * INSERT/UPDATE/DELETE RETURNING that sets the result might be
-		 * followed by additional rule-inserted commands, and we want to
-		 * finish doing all those commands before we return anything.
->>>>>>> 4d53a2f9
 		 */
 		while (es)
 		{
-			bool	completed;
+			bool		completed;
 
 			if (es->status == F_EXEC_START)
 				postquel_start(es, fcache);
@@ -923,22 +889,22 @@
 			completed = postquel_getnext(es, fcache);
 
 			/*
-			 * If we ran the command to completion, we can shut it down now.
-			 * Any row(s) we need to return are safely stashed in the tuplestore,
-			 * and we want to be sure that, for example, AFTER triggers get fired
+			 * If we ran the command to completion, we can shut it down now. Any
+			 * row(s) we need to return are safely stashed in the tuplestore, and
+			 * we want to be sure that, for example, AFTER triggers get fired
 			 * before we return anything.  Also, if the function doesn't return
-			 * set, we can shut it down anyway because it must be a SELECT and
-			 * we don't care about fetching any more result rows.
+			 * set, we can shut it down anyway because it must be a SELECT and we
+			 * don't care about fetching any more result rows.
 			 */
 			if (completed || !fcache->returnsSet)
 				postquel_end(es);
 
 			/*
 			 * Break from loop if we didn't shut down (implying we got a
-			 * lazily-evaluated row).  Otherwise we'll press on till the
-			 * whole function is done, relying on the tuplestore to keep hold
-			 * of the data to eventually be returned.  This is necessary since
-			 * an INSERT/UPDATE/DELETE RETURNING that sets the result might be
+			 * lazily-evaluated row).  Otherwise we'll press on till the whole
+			 * function is done, relying on the tuplestore to keep hold of the
+			 * data to eventually be returned.  This is necessary since an
+			 * INSERT/UPDATE/DELETE RETURNING that sets the result might be
 			 * followed by additional rule-inserted commands, and we want to
 			 * finish doing all those commands before we return anything.
 			 */
@@ -1385,18 +1351,13 @@
 		 * If the target list is of length 1, and the type of the varnode in
 		 * the target list matches the declared return type, this is okay.
 		 * This can happen, for example, where the body of the function is
-<<<<<<< HEAD
-		 * 'SELECT func2()', where func2 has the same composite return type
-		 * as the function that's calling it.
+		 * 'SELECT func2()', where func2 has the same composite return type as
+		 * the function that's calling it.
 		 *
 		 * XXX Note that if rettype is RECORD, the IsBinaryCoercible check
 		 * will succeed for any composite restype.  For the moment we rely on
 		 * runtime type checking to catch any discrepancy, but it'd be nice to
 		 * do better at parse time.
-=======
-		 * 'SELECT func2()', where func2 has the same composite return type as
-		 * the function that's calling it.
->>>>>>> 4d53a2f9
 		 */
 		if (tlistlen == 1)
 		{
