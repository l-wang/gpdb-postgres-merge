--- conflicted
+++ resolved
@@ -146,11 +146,7 @@
 
 		subresult = MultiExecProcNode(subnode);
 
-<<<<<<< HEAD
 		if (!subresult || !(IsA(subresult, TIDBitmap) || IsA(subresult, StreamBitmap)))
-=======
-		if (!subresult || !(IsA(subresult, HashBitmap) || IsA(subresult, StreamBitmap)))
->>>>>>> 3d5d0cc1
 			elog(ERROR, "unrecognized result from subplan");
 
 		/*
@@ -178,19 +174,11 @@
 			if (tbm_is_empty(hbm))
 			{
 				/*
-<<<<<<< HEAD
-				 * GPDB_84_MERGE_FIXME: We still create an OpStream to AND the
-				 * empty result with the StreamBitmaps we saw already. We could
-				 * just close them now, and return an empty hash bitmap here,
-				 * but I'm not sure how to close the already-opened stream
-				 * bitmaps correctly.
-=======
 				 * GPDB_84_MERGE_FIXME: If we saw any StreamBitmap inputs, we
 				 * will create an OpStream to AND the empty result with the
 				 * StreamBitmaps we saw already. We could just close them now,
 				 * and return an empty hash bitmap here, but I'm not sure how
 				 * to close the already-opened stream bitmaps correctly.
->>>>>>> 3d5d0cc1
 				 */
 				empty = true;
 				break;
