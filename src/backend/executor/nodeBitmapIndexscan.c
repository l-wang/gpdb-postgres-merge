/*-------------------------------------------------------------------------
 *
 * nodeBitmapIndexscan.c
 *	  Routines to support bitmapped index scans of relations
 *
<<<<<<< HEAD
 * Portions Copyright (c) 2007-2008, Greenplum inc
 * Portions Copyright (c) 2012-Present Pivotal Software, Inc.
 * Portions Copyright (c) 1996-2015, PostgreSQL Global Development Group
=======
 * Portions Copyright (c) 1996-2016, PostgreSQL Global Development Group
>>>>>>> b5bce6c1
 * Portions Copyright (c) 1994, Regents of the University of California
 *
 *
 * IDENTIFICATION
 *	  src/backend/executor/nodeBitmapIndexscan.c
 *
 *-------------------------------------------------------------------------
 */
/*
 * INTERFACE ROUTINES
 *		MultiExecBitmapIndexScan	scans a relation using index.
 *		ExecInitBitmapIndexScan		creates and initializes state info.
 *		ExecReScanBitmapIndexScan	prepares to rescan the plan.
 *		ExecEndBitmapIndexScan		releases all storage.
 */
#include "postgres.h"

#include "access/genam.h"
#include "cdb/cdbvars.h"
#include "cdb/cdbpartition.h"
#include "executor/execdebug.h"
#include "executor/nodeBitmapIndexscan.h"
#include "executor/nodeIndexscan.h"
#include "miscadmin.h"
#include "utils/memutils.h"
#include "utils/lsyscache.h"
#include "nodes/tidbitmap.h"


/* ----------------------------------------------------------------
 *		MultiExecBitmapIndexScan(node)
 *
 *		If IndexScanState's iss_NumArrayKeys = 0, then BitmapIndexScan
 *		node returns a StreamBitmap that stores all the interesting rows.
 *		The returning StreamBitmap will point to an IndexStream that contains
 *		pointers to functions for handling the output.
 *
 *		If IndexScanState's iss_NumArrayKeys > 0 (e.g., WHERE clause contains
 *		`d in (0,1)` condition and a bitmap index has been created on column d),
 *		then iss_NumArrayKeys StreamBitmaps will be created, where every bitmap
 *		points to an individual IndexStream. BitmapIndexScan node
 *		returns a StreamBitmap that ORs all the above StreamBitmaps. Also, the
 *		returning StreamBitmap will point to an OpStream of type BMS_OR whose input
 *		streams are the IndexStreams created for every array key.
 * ----------------------------------------------------------------
 */
Node *
MultiExecBitmapIndexScan(BitmapIndexScanState *node)
{
	Node	   *bitmap = NULL;
	IndexScanDesc scandesc;
	bool		doscan;

	/* Make sure we are not leaking a previous bitmap */
	Assert(NULL == node->biss_result);

	/* must provide our own instrumentation support */
	if (node->ss.ps.instrument)
		InstrStartNode(node->ss.ps.instrument);

	/*
	 * extract necessary information from index scan node
	 */
	scandesc = node->biss_ScanDesc;

	/*
	 * If we have runtime keys and they've not already been set up, do it now.
	 * Array keys are also treated as runtime keys; note that if ExecReScan
	 * returns with biss_RuntimeKeysReady still false, then there is an empty
	 * array key so we should do nothing.
	 */
	if (!node->biss_RuntimeKeysReady &&
		(node->biss_NumRuntimeKeys != 0 || node->biss_NumArrayKeys != 0))
	{
		ExecReScan((PlanState *) node);
		doscan = node->biss_RuntimeKeysReady;
	}
	else
		doscan = true;

	/* Get bitmap from index */
	while (doscan)
	{
		bitmap = index_getbitmap(scandesc, node->biss_result);

		if ((NULL != bitmap) &&
			!(IsA(bitmap, TIDBitmap) || IsA(bitmap, StreamBitmap)))
		{
			elog(ERROR, "unrecognized result from bitmap index scan");
		}

		CHECK_FOR_INTERRUPTS();

		if (QueryFinishPending)
			break;

		/* CDB: If EXPLAIN ANALYZE, let bitmap share our Instrumentation. */
		if (node->ss.ps.instrument && (node->ss.ps.instrument)->need_cdb)
			tbm_generic_set_instrument(bitmap, node->ss.ps.instrument);

		if (node->biss_result == NULL)
			node->biss_result = (Node *) bitmap;

		doscan = ExecIndexAdvanceArrayKeys(node->biss_ArrayKeys,
										   node->biss_NumArrayKeys);
		if (doscan)				/* reset index scan */
			index_rescan(node->biss_ScanDesc,
						 node->biss_ScanKeys, node->biss_NumScanKeys,
						 NULL, 0);
	}

	/* must provide our own instrumentation support */
	/* GPDB: Report "1 tuple", actually meaning "1 bitmap" */
	if (node->ss.ps.instrument)
		InstrStopNode(node->ss.ps.instrument, 1 /* nTuples */);

	return (Node *) bitmap;
}

/* ----------------------------------------------------------------
 *		ExecReScanBitmapIndexScan(node)
 *
 *		Recalculates the values of any scan keys whose value depends on
 *		information known at runtime, then rescans the indexed relation.
 * ----------------------------------------------------------------
 */
void
ExecReScanBitmapIndexScan(BitmapIndexScanState *node)
{
	ExprContext *econtext = node->biss_RuntimeContext;

	/*
	 * Reset the runtime-key context so we don't leak memory as each outer
	 * tuple is scanned.  Note this assumes that we will recalculate *all*
	 * runtime keys on each call.
	 */
	if (econtext)
		ResetExprContext(econtext);

	/*
	 * If we are doing runtime key calculations (ie, any of the index key
	 * values weren't simple Consts), compute the new key values.
	 *
	 * Array keys are also treated as runtime keys; note that if we return
	 * with biss_RuntimeKeysReady still false, then there is an empty array
	 * key so no index scan is needed.
	 */
	if (node->biss_NumRuntimeKeys != 0)
		ExecIndexEvalRuntimeKeys(econtext,
								 node->biss_RuntimeKeys,
								 node->biss_NumRuntimeKeys);
	if (node->biss_NumArrayKeys != 0)
		node->biss_RuntimeKeysReady =
			ExecIndexEvalArrayKeys(econtext,
								   node->biss_ArrayKeys,
								   node->biss_NumArrayKeys);
	else
		node->biss_RuntimeKeysReady = true;

	/* reset index scan */
	if (node->biss_RuntimeKeysReady)
		index_rescan(node->biss_ScanDesc,
					 node->biss_ScanKeys, node->biss_NumScanKeys,
					 NULL, 0);

	/* Sanity check */
	if (node->biss_result &&
		(!IsA(node->biss_result, TIDBitmap) && !IsA(node->biss_result, StreamBitmap)))
	{
		ereport(ERROR,
				(errcode(ERRCODE_INTERNAL_ERROR),
				 errmsg("the returning bitmap in nodeBitmapIndexScan is invalid")));
	}

	if (NULL != node->biss_result)
	{
		tbm_generic_free(node->biss_result);
		node->biss_result = NULL;
	}
}

/* ----------------------------------------------------------------
 *		ExecEndBitmapIndexScan
 * ----------------------------------------------------------------
 */
void
ExecEndBitmapIndexScan(BitmapIndexScanState *node)
{
	Relation	indexRelationDesc;
	IndexScanDesc indexScanDesc;

	/*
	 * extract information from the node
	 */
	indexRelationDesc = node->biss_RelationDesc;
	indexScanDesc = node->biss_ScanDesc;

	/*
	 * Free the exprcontext ... now dead code, see ExecFreeExprContext
	 */
#ifdef NOT_USED
	if (node->biss_RuntimeContext)
		FreeExprContext(node->biss_RuntimeContext, true);
#endif

	/*
	 * close the index relation (no-op if we didn't open it)
	 */
	if (indexScanDesc)
		index_endscan(indexScanDesc);
	if (indexRelationDesc)
		index_close(indexRelationDesc, NoLock);

	tbm_generic_free(node->biss_result);
	node->biss_result = NULL;

	EndPlanStateGpmonPkt(&node->ss.ps);
}

/* ----------------------------------------------------------------
 *		ExecInitBitmapIndexScan
 *
 *		Initializes the index scan's state information.
 * ----------------------------------------------------------------
 */
BitmapIndexScanState *
ExecInitBitmapIndexScan(BitmapIndexScan *node, EState *estate, int eflags)
{
	BitmapIndexScanState *indexstate;
	bool		relistarget;

	/* check for unsupported flags */
	Assert(!(eflags & (EXEC_FLAG_BACKWARD | EXEC_FLAG_MARK)));

	/*
	 * create state structure
	 */
	indexstate = makeNode(BitmapIndexScanState);
	indexstate->ss.ps.plan = (Plan *) node;
	indexstate->ss.ps.state = estate;

	/* normally we don't make the result bitmap till runtime */
	indexstate->biss_result = NULL;

	/*
	 * Miscellaneous initialization
	 *
	 * We do not need a standard exprcontext for this node, though we may
	 * decide below to create a runtime-key exprcontext
	 */

	/*
	 * initialize child expressions
	 *
	 * We don't need to initialize targetlist or qual since neither are used.
	 *
	 * Note: we don't initialize all of the indexqual expression, only the
	 * sub-parts corresponding to runtime keys (see below).
	 */

	/*
	 * We do not open or lock the base relation here.  We assume that an
	 * ancestor BitmapHeapScan node is holding AccessShareLock (or better) on
	 * the heap relation throughout the execution of the plan tree.
	 */

	indexstate->ss.ss_currentRelation = NULL;
	//indexstate->ss.ss_currentScanDesc = NULL;

	/*
	 * If we are just doing EXPLAIN (ie, aren't going to run the plan), stop
	 * here.  This allows an index-advisor plugin to EXPLAIN a plan containing
	 * references to nonexistent indexes.
	 */
	if (eflags & EXEC_FLAG_EXPLAIN_ONLY)
		return indexstate;

	/*
	 * Open the index relation.
	 *
	 * If the parent table is one of the target relations of the query, then
	 * InitPlan already opened and write-locked the index, so we can avoid
	 * taking another lock here.  Otherwise we need a normal reader's lock.
	 */
	relistarget = ExecRelationIsTargetRelation(estate, node->scan.scanrelid);
	indexstate->biss_RelationDesc = index_open(node->indexid,
									 relistarget ? NoLock : AccessShareLock);

	/*
	 * Initialize index-specific scan state
	 */
	indexstate->biss_RuntimeKeysReady = false;
	indexstate->biss_RuntimeKeys = NULL;
	indexstate->biss_NumRuntimeKeys = 0;

	/*
	 * build the index scan keys from the index qualification
	 */
	ExecIndexBuildScanKeys((PlanState *) indexstate,
						   indexstate->biss_RelationDesc,
						   node->indexqual,
						   false,
						   &indexstate->biss_ScanKeys,
						   &indexstate->biss_NumScanKeys,
						   &indexstate->biss_RuntimeKeys,
						   &indexstate->biss_NumRuntimeKeys,
						   &indexstate->biss_ArrayKeys,
						   &indexstate->biss_NumArrayKeys);

	/*
	 * If we have runtime keys or array keys, we need an ExprContext to
	 * evaluate them. We could just create a "standard" plan node exprcontext,
	 * but to keep the code looking similar to nodeIndexscan.c, it seems
	 * better to stick with the approach of using a separate ExprContext.
	 */
	if (indexstate->biss_NumRuntimeKeys != 0 ||
		indexstate->biss_NumArrayKeys != 0)
	{
		ExprContext *stdecontext = indexstate->ss.ps.ps_ExprContext;

		ExecAssignExprContext(estate, &indexstate->ss.ps);
		indexstate->biss_RuntimeContext = indexstate->ss.ps.ps_ExprContext;
		indexstate->ss.ps.ps_ExprContext = stdecontext;
	}
	else
	{
		indexstate->biss_RuntimeContext = NULL;
	}

	/*
	 * Initialize scan descriptor.
	 */
	indexstate->biss_ScanDesc =
		index_beginscan_bitmap(indexstate->biss_RelationDesc,
							   estate->es_snapshot,
							   indexstate->biss_NumScanKeys);

	/*
	 * If no run-time keys to calculate, go ahead and pass the scankeys to the
	 * index AM.
	 */
	if (indexstate->biss_NumRuntimeKeys == 0 &&
		indexstate->biss_NumArrayKeys == 0)
		index_rescan(indexstate->biss_ScanDesc,
					 indexstate->biss_ScanKeys, indexstate->biss_NumScanKeys,
					 NULL, 0);

	/*
	 * all done.
	 */
	return indexstate;
}<|MERGE_RESOLUTION|>--- conflicted
+++ resolved
@@ -3,13 +3,9 @@
  * nodeBitmapIndexscan.c
  *	  Routines to support bitmapped index scans of relations
  *
-<<<<<<< HEAD
  * Portions Copyright (c) 2007-2008, Greenplum inc
  * Portions Copyright (c) 2012-Present Pivotal Software, Inc.
- * Portions Copyright (c) 1996-2015, PostgreSQL Global Development Group
-=======
  * Portions Copyright (c) 1996-2016, PostgreSQL Global Development Group
->>>>>>> b5bce6c1
  * Portions Copyright (c) 1994, Regents of the University of California
  *
  *
