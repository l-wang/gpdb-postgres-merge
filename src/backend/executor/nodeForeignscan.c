--- conflicted
+++ resolved
@@ -28,11 +28,6 @@
 #include "utils/memutils.h"
 #include "utils/rel.h"
 
-<<<<<<< HEAD
-#include "optimizer/optimizer.h"
-
-=======
->>>>>>> 9628a332
 static TupleTableSlot *ForeignNext(ForeignScanState *node);
 static bool ForeignRecheck(ForeignScanState *node, TupleTableSlot *slot);
 
@@ -64,24 +59,7 @@
 	 * column.
 	 */
 	if (plan->fsSystemCol && !TupIsNull(slot))
-	{
-<<<<<<< HEAD
 		slot->tts_tableOid = RelationGetRelid(node->ss.ss_currentRelation);
-
-		/*
-		 * CDB: Label each row with a synthetic ctid if needed for subquery dedup.
-		 */
-		if (node->cdb_want_ctid &&
-			!TupIsNull(slot))
-		{
-			slot_set_ctid_from_fake(slot, &node->cdb_fake_ctid);
-		}
-=======
-		(void) ExecMaterializeSlot(slot);
-
-		//tup->t_tableOid = RelationGetRelid(node->ss.ss_currentRelation);
->>>>>>> 9628a332
-	}
 
 	return slot;
 }
@@ -171,27 +149,6 @@
 	 */
 	ExecAssignExprContext(estate, &scanstate->ss.ps);
 
-<<<<<<< HEAD
-	/* Check if targetlist or qual contains a var node referencing the ctid column */
-	scanstate->cdb_want_ctid = contain_ctid_var_reference(&node->scan);
-	ItemPointerSetInvalid(&scanstate->cdb_fake_ctid);
-=======
-	//scanstate->ss.ps.ps_TupFromTlist = false;
-
-	/*
-	 * initialize child expressions
-	 */
-	scanstate->ss.ps.targetlist = (List *)
-		ExecInitExpr((Expr *) node->scan.plan.targetlist,
-					 (PlanState *) scanstate);
-	scanstate->ss.ps.qual = (List *)
-		ExecInitExpr((Expr *) node->scan.plan.qual,
-					 (PlanState *) scanstate);
-	scanstate->fdw_recheck_quals = (List *)
-		ExecInitExpr((Expr *) node->fdw_recheck_quals,
-					 (PlanState *) scanstate);
->>>>>>> 9628a332
-
 	/*
 	 * open the scan relation, if any; also acquire function pointers from the
 	 * FDW's handler
