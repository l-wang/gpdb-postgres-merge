--- conflicted
+++ resolved
@@ -25,12 +25,6 @@
 
 #include "executor/executor.h"
 #include "executor/nodeMaterial.h"
-<<<<<<< HEAD
-#include "executor/instrument.h"        /* Instrumentation */
-#include "utils/tuplestore.h"
-
-=======
->>>>>>> 11e40e80
 #include "miscadmin.h"
 
 #include "cdb/cdbvars.h"
@@ -55,18 +49,14 @@
 ExecMaterial(PlanState *pstate)
 {
 	MaterialState *node = castNode(MaterialState, pstate);
-	Material   *ma = castNode(Material, node->ss.ps.plan);
 	EState	   *estate;
 	ScanDirection dir;
 	bool		forward;
 	Tuplestorestate *tuplestorestate;
 	bool		eof_tuplestore;
 	TupleTableSlot *slot;
-<<<<<<< HEAD
 
 	CHECK_FOR_INTERRUPTS();
-=======
->>>>>>> 11e40e80
 
 	/*
 	 * get state info from node
@@ -79,17 +69,9 @@
 	/*
 	 * If first time through, and we need a tuplestore, initialize it.
 	 */
-<<<<<<< HEAD
-	if (tuplestorestate == NULL && (ma->share_type != SHARE_NOTSHARED || node->eflags != 0))
-	{
-		if (ma->share_type != SHARE_NOTSHARED)
-			node->eflags |= EXEC_FLAG_REWIND | EXEC_FLAG_BACKWARD;
-		tuplestorestate = tuplestore_begin_heap(true, false, work_mem);
-=======
 	if (tuplestorestate == NULL && node->eflags != 0)
 	{
 		tuplestorestate = tuplestore_begin_heap(true, false, PlanStateOperatorMemKB(&node->ss.ps));
->>>>>>> 11e40e80
 		tuplestore_set_eflags(tuplestorestate, node->eflags);
 		if (node->eflags & EXEC_FLAG_MARK)
 		{
@@ -97,11 +79,7 @@
 			 * Allocate a second read pointer to serve as the mark. We know it
 			 * must have index 1, so needn't store that.
 			 */
-<<<<<<< HEAD
 			int			ptrno PG_USED_FOR_ASSERTS_ONLY;
-=======
-			int ptrno	PG_USED_FOR_ASSERTS_ONLY;
->>>>>>> 11e40e80
 
 			ptrno = tuplestore_alloc_read_pointer(tuplestorestate,
 												  node->eflags);
@@ -131,21 +109,6 @@
 		{
 			for (;;)
 			{
-<<<<<<< HEAD
-				node->eof_underlying = true;
-				tuplestore_rescan(node->tuplestorestate);
-				break;
-			}
-
-			if (tuplestorestate)
-				tuplestore_puttupleslot(tuplestorestate, outerslot);
-		}
-	}
-
-	if(ma->share_type != SHARE_NOTSHARED)
-		return NULL;
-
-=======
 				TupleTableSlot *outerslot = ExecProcNode(outerPlanState(node));
 
 				if (TupIsNull(outerslot))
@@ -158,7 +121,6 @@
 		}
 	}
 
->>>>>>> 11e40e80
 	/*
 	 * If we are not at the end of the tuplestore, or are going backwards, try
 	 * to fetch a tuple from tuplestore.
@@ -201,12 +163,9 @@
 	 * subplan calls.  It's not optional, unfortunately, because some plan
 	 * node types are not robust about being called again when they've already
 	 * returned NULL.
-<<<<<<< HEAD
-=======
 	 *
 	 * GPDB: If reusing cached workfiles, there is no need to execute subplan
 	 * at all.
->>>>>>> 11e40e80
 	 */
 	if (eof_tuplestore && !node->eof_underlying)
 	{
@@ -230,8 +189,6 @@
 			return NULL;
 		}
 
-<<<<<<< HEAD
-=======
 		/*
 		 * Append a copy of the returned tuple to tuplestore.  NOTE: because
 		 * the tuplestore is certainly in EOF state, its read position will
@@ -240,15 +197,6 @@
 		if (tuplestorestate)
 			tuplestore_puttupleslot(tuplestorestate, outerslot);
 
->>>>>>> 11e40e80
-		/*
-		 * Append a copy of the returned tuple to tuplestore.  NOTE: because
-		 * the tuplestore is certainly in EOF state, its read position will
-		 * move forward over the added tuple.  This is what we want.
-		 */
-		if (tuplestorestate)
-			tuplestore_puttupleslot(tuplestorestate, outerslot);
-
 		ExecCopySlot(slot, outerslot);
 		return slot;
 	}
@@ -376,24 +324,11 @@
 	ExecInitResultTupleSlotTL(&matstate->ss.ps, &TTSOpsMinimalTuple);
 	matstate->ss.ps.ps_ProjInfo = NULL;
 
-<<<<<<< HEAD
     /*
      * initialize tuple type.
      */
 	ExecCreateScanSlotFromOuterPlan(estate, &matstate->ss, &TTSOpsMinimalTuple);
 
-	/*
-	 * If share input, need to register with range table entry
-	 */
-	if (node->share_type != SHARE_NOTSHARED)
-	{
-		ShareNodeEntry *snEntry = ExecGetShareNodeEntry(estate, node->share_id, true);
-		snEntry->sharePlan = (Node *) node;
-		snEntry->shareState = (Node *) matstate;
-	}
-
-=======
->>>>>>> 11e40e80
 	return matstate;
 }
 
@@ -419,19 +354,14 @@
 void
 ExecEndMaterial(MaterialState *node)
 {
-	ExecEagerFreeMaterial(node);
-
 	/*
 	 * clean out the tuple table
 	 */
-<<<<<<< HEAD
 	ExecClearTuple(node->ss.ss_ScanTupleSlot);
 
 	/*
 	 * Release tuplestore resources
 	 */
-=======
->>>>>>> 11e40e80
 	if (node->tuplestorestate != NULL)
 	{
 		tuplestore_end(node->tuplestorestate);
@@ -456,15 +386,6 @@
 {
 	Assert(node->eflags & EXEC_FLAG_MARK);
 
-<<<<<<< HEAD
-	{
-		/* share input should never call this */
-		Material *ma = (Material *) node->ss.ps.plan;
-		Assert(ma->share_type == SHARE_NOTSHARED);
-	}
-
-=======
->>>>>>> 11e40e80
 	/*
 	 * if we haven't materialized yet, just return.
 	 */
@@ -493,15 +414,6 @@
 {
 	Assert(node->eflags & EXEC_FLAG_MARK);
 
-<<<<<<< HEAD
-	{
-		/* share input should never call this */
-		Material *ma = (Material *) node->ss.ps.plan;
-		Assert(ma->share_type == SHARE_NOTSHARED);
-	}
-
-=======
->>>>>>> 11e40e80
 	/*
 	 * if we haven't materialized yet, just return.
 	 */
@@ -578,13 +490,8 @@
 			(node->eflags & EXEC_FLAG_REWIND) == 0)
 		{
 			tuplestore_end(node->tuplestorestate);
-<<<<<<< HEAD
-			node->ts_destroyed = true;
-			node->tuplestorestate = NULL;
-=======
 			node->tuplestorestate = NULL;
 			node->ts_destroyed = true;
->>>>>>> 11e40e80
 			if (outerPlan->chgParam == NULL)
 				ExecReScan(outerPlan);
 			node->eof_underlying = false;
@@ -612,29 +519,9 @@
 	/*
 	 * Release tuplestore resources
 	 */
-<<<<<<< HEAD
-	if (node->tuplestorestate != NULL)
-	{
-		/* GPDB_12_MERGE_FIXME: cross-slice is broken */
-#if 0
-		if (ma->share_type == SHARE_MATERIAL_XSLICE && node->share_lk_ctxt)
-		{
-			/*
-			 * MPP-22682: If this is a producer shared XSLICE, don't free up
-			 * the tuple store here. For XSLICE producers, that will wait for
-			 * consumers that haven't completed yet, which can cause deadlocks.
-			 * Wait until ExecEndMaterial to free it, which is safer.
-			 */
-			return;
-		}
-#endif
+	if (node->tuplestorestate)
+	{
 		tuplestore_end(node->tuplestorestate);
-=======
-	if (node->tuplestorestate)
-	{
-		tuplestore_end(node->tuplestorestate);
-		node->tuplestorestate = NULL;
->>>>>>> 11e40e80
 		node->ts_destroyed = true;
 	}
 	node->tuplestorestate = NULL;
