/*-------------------------------------------------------------------------
 *
 * nodeModifyTable.c
 *	  routines to handle ModifyTable nodes.
 *
 * Portions Copyright (c) 1996-2010, PostgreSQL Global Development Group
 * Portions Copyright (c) 1994, Regents of the University of California
 *
 *
 * IDENTIFICATION
 *	  $PostgreSQL: pgsql/src/backend/executor/nodeModifyTable.c,v 1.7 2010/02/26 02:00:42 momjian Exp $
 *
 *-------------------------------------------------------------------------
 */
/* INTERFACE ROUTINES
 *		ExecInitModifyTable - initialize the ModifyTable node
 *		ExecModifyTable		- retrieve the next tuple from the node
 *		ExecEndModifyTable	- shut down the ModifyTable node
 *		ExecReScanModifyTable - rescan the ModifyTable node
 *
 *	 NOTES
 *		Each ModifyTable node contains a list of one or more subplans,
 *		much like an Append node.  There is one subplan per result relation.
 *		The key reason for this is that in an inherited UPDATE command, each
 *		result relation could have a different schema (more or different
 *		columns) requiring a different plan tree to produce it.  In an
 *		inherited DELETE, all the subplans should produce the same output
 *		rowtype, but we might still find that different plans are appropriate
 *		for different child relations.
 *
 *		If the query specifies RETURNING, then the ModifyTable returns a
 *		RETURNING tuple after completing each row insert, update, or delete.
 *		It must be called again to continue the operation.	Without RETURNING,
 *		we just loop within the node until all the work is done, then
 *		return NULL.  This avoids useless call/return overhead.
 */

#include "postgres.h"

#include "access/xact.h"
#include "commands/trigger.h"
#include "executor/executor.h"
#include "executor/nodeModifyTable.h"
#include "miscadmin.h"
#include "nodes/nodeFuncs.h"
#include "storage/bufmgr.h"
#include "utils/builtins.h"
#include "utils/memutils.h"
#include "utils/tqual.h"

#include "access/fileam.h"
#include "access/transam.h"
#include "cdb/cdbaocsam.h"
#include "cdb/cdbappendonlyam.h"
#include "cdb/cdbpartition.h"
#include "cdb/cdbvars.h"
#include "executor/execDML.h"
#include "parser/parsetree.h"
#include "utils/lsyscache.h"
#include "utils/snapmgr.h"


/*
 * Verify that the tuples to be produced by INSERT or UPDATE match the
 * target relation's rowtype
 *
 * We do this to guard against stale plans.  If plan invalidation is
 * functioning properly then we should never get a failure here, but better
 * safe than sorry.  Note that this is called after we have obtained lock
 * on the target rel, so the rowtype can't change underneath us.
 *
 * The plan output is represented by its targetlist, because that makes
 * handling the dropped-column case easier.
 */
static void
ExecCheckPlanOutput(Relation resultRel, List *targetList)
{
	TupleDesc	resultDesc = RelationGetDescr(resultRel);
	int			attno = 0;
	ListCell   *lc;

	foreach(lc, targetList)
	{
		TargetEntry *tle = (TargetEntry *) lfirst(lc);
		Form_pg_attribute attr;

		if (tle->resjunk)
			continue;			/* ignore junk tlist items */

		if (attno >= resultDesc->natts)
			ereport(ERROR,
					(errcode(ERRCODE_DATATYPE_MISMATCH),
					 errmsg("table row type and query-specified row type do not match"),
					 errdetail("Query has too many columns.")));
		attr = resultDesc->attrs[attno++];

		if (!attr->attisdropped)
		{
			/* Normal case: demand type match */
			if (exprType((Node *) tle->expr) != attr->atttypid)
				ereport(ERROR,
						(errcode(ERRCODE_DATATYPE_MISMATCH),
						 errmsg("table row type and query-specified row type do not match"),
						 errdetail("Table has type %s at ordinal position %d, but query expects %s.",
								   format_type_be(attr->atttypid),
								   attno,
							 format_type_be(exprType((Node *) tle->expr)))));
		}
		else
		{
			/*
			 * For a dropped column, we can't check atttypid (it's likely 0).
			 * In any case the planner has most likely inserted an INT4 null.
			 * What we insist on is just *some* NULL constant.
			 */
			if (!IsA(tle->expr, Const) ||
				!((Const *) tle->expr)->constisnull)
				ereport(ERROR,
						(errcode(ERRCODE_DATATYPE_MISMATCH),
						 errmsg("table row type and query-specified row type do not match"),
						 errdetail("Query provides a value for a dropped column at ordinal position %d.",
								   attno)));
		}
	}
	if (attno != resultDesc->natts)
		ereport(ERROR,
				(errcode(ERRCODE_DATATYPE_MISMATCH),
		  errmsg("table row type and query-specified row type do not match"),
				 errdetail("Query has too few columns.")));
}

/*
 * ExecProcessReturning --- evaluate a RETURNING list
 *
 * projectReturning: RETURNING projection info for current result rel
 * tupleSlot: slot holding tuple actually inserted/updated/deleted
 * planSlot: slot holding tuple returned by top subplan node
 *
 * Returns a slot holding the result tuple
 */
static TupleTableSlot *
ExecProcessReturning(ProjectionInfo *projectReturning,
					 TupleTableSlot *tupleSlot,
					 TupleTableSlot *planSlot)
{
	ExprContext *econtext = projectReturning->pi_exprContext;

	/*
	 * Reset per-tuple memory context to free any expression evaluation
	 * storage allocated in the previous cycle.
	 */
	ResetExprContext(econtext);

	/* Make tuple and any needed join variables available to ExecProject */
	econtext->ecxt_scantuple = tupleSlot;
	econtext->ecxt_outertuple = planSlot;

	/* Compute the RETURNING expressions */
	return ExecProject(projectReturning, NULL);
}

/* ----------------------------------------------------------------
 *		ExecInsert
 *
 *		For INSERT, we have to insert the tuple into the target relation
 *		and insert appropriate tuples into the index relations.
 *
 *		Returns RETURNING result if any, otherwise NULL.
 * ----------------------------------------------------------------
 */
TupleTableSlot *
ExecInsert(TupleTableSlot *slot,
		   TupleTableSlot *planSlot,
		   EState *estate,
		   PlanGenerator planGen,
		   bool isUpdate)
{
	ResultRelInfo *resultRelInfo;
	Relation	resultRelationDesc;
	Oid			newId;
	List	   *recheckIndexes = NIL;

	bool		rel_is_heap = false;
	bool 		rel_is_aorows = false;
	bool		rel_is_aocols = false;
	bool		rel_is_external = false;
	ItemPointerData lastTid;
	Oid			tuple_oid = InvalidOid;

	/*
	 * get information on the (current) result relation
	 */
	if (estate->es_result_partitions)
	{
		resultRelInfo = slot_get_partition(slot, estate);

		/* Check whether the user provided the correct leaf part only if required */
		if (!dml_ignore_target_partition_check)
		{
			Assert(NULL != estate->es_result_partitions->part &&
					NULL != resultRelInfo->ri_RelationDesc);

			List *resultRelations = estate->es_plannedstmt->resultRelations;
			/*
			 * Only inheritance can generate multiple result relations and inheritance
			 * is not compatible with partitions. As we are in inserting in partitioned
			 * table, we should not have more than one resultRelation
			 */
			Assert(list_length(resultRelations) == 1);
			/* We only have one resultRelations entry where the user originally intended to insert */
			int rteIdxForUserRel = linitial_int(resultRelations);
			Assert (rteIdxForUserRel > 0);
			Oid userProvidedRel = InvalidOid;

			if (1 == rteIdxForUserRel)
			{
				/* Optimization for typical case */
				userProvidedRel = ((RangeTblEntry *) estate->es_plannedstmt->rtable->head->data.ptr_value)->relid;
			}
			else
			{
				userProvidedRel = getrelid(rteIdxForUserRel, estate->es_plannedstmt->rtable);
			}

			/* Error out if user provides a leaf partition that does not match with our calculated partition */
			if (userProvidedRel != estate->es_result_partitions->part->parrelid &&
				userProvidedRel != resultRelInfo->ri_RelationDesc->rd_id)
			{
				ereport(ERROR,
						(errcode(ERRCODE_CHECK_VIOLATION),
						 errmsg("Trying to insert row into wrong partition"),
						 errdetail("Expected partition: %s, provided partition: %s",
							resultRelInfo->ri_RelationDesc->rd_rel->relname.data,
							estate->es_result_relation_info->ri_RelationDesc->rd_rel->relname.data)));
			}
		}
		estate->es_result_relation_info = resultRelInfo;
	}
	else
	{
		resultRelInfo = estate->es_result_relation_info;
	}

	resultRelationDesc = resultRelInfo->ri_RelationDesc;

	rel_is_heap = RelationIsHeap(resultRelationDesc);
	rel_is_aocols = RelationIsAoCols(resultRelationDesc);
	rel_is_aorows = RelationIsAoRows(resultRelationDesc);
	rel_is_external = RelationIsExternal(resultRelationDesc);

	/*
	 * Prepare the right kind of "insert desc".
	 */
	if (rel_is_aorows)
	{
		if (resultRelInfo->ri_aoInsertDesc == NULL)
		{
			/* Set the pre-assigned fileseg number to insert into */
			ResultRelInfoSetSegno(resultRelInfo, estate->es_result_aosegnos);

			resultRelInfo->ri_aoInsertDesc =
				appendonly_insert_init(resultRelationDesc,
									   resultRelInfo->ri_aosegno,
									   false);
		}
	}
	else if (rel_is_aocols)
	{
		if (resultRelInfo->ri_aocsInsertDesc == NULL)
		{
			ResultRelInfoSetSegno(resultRelInfo, estate->es_result_aosegnos);
			resultRelInfo->ri_aocsInsertDesc = aocs_insert_init(resultRelationDesc,
																resultRelInfo->ri_aosegno, false);
		}
	}
	else if (rel_is_external)
	{
		if (resultRelInfo->ri_extInsertDesc == NULL)
			resultRelInfo->ri_extInsertDesc = external_insert_init(resultRelationDesc);
	}

	/*
	 * If the result relation has OIDs, force the tuple's OID to zero so that
	 * heap_insert will assign a fresh OID.  Usually the OID already will be
	 * zero at this point, but there are corner cases where the plan tree can
	 * return a tuple extracted literally from some table with the same
	 * rowtype.
	 *
	 * XXX if we ever wanted to allow users to assign their own OIDs to new
	 * rows, this'd be the place to do it.  For the moment, we make a point of
	 * doing this before calling triggers, so that a user-supplied trigger
	 * could hack the OID if desired.
	 *
	 * GPDB: In PostgreSQL, here we set the Oid in the HeapTuple, which is a
	 * local copy at this point. But in GPDB, we don't materialize the tuple
	 * yet, because we might need a MemTuple or a HeapTuple depending on
	 * what kind of a table this is (or neither for an AOCS table, since
	 * aocs_insert() works directly off the slot). So we keep the Oid in a
	 * local variable for now, and only set it in the tuple just before the
	 * call to heap/appendonly/external_insert().
	 */
	if (resultRelationDesc->rd_rel->relhasoids)
	{
		tuple_oid = InvalidOid;

		/*
		 * But if this is really an UPDATE, try to preserve the old OID.
		 */
		if (isUpdate)
		{
			GenericTuple gtuple;

			gtuple = ExecFetchSlotGenericTuple(slot, false);

			if (!is_memtuple(gtuple))
				tuple_oid = HeapTupleGetOid((HeapTuple) gtuple);
			else
			{
				if (resultRelInfo->ri_aoInsertDesc)
					tuple_oid = MemTupleGetOid((MemTuple) gtuple,
											   resultRelInfo->ri_aoInsertDesc->mt_bind);
			}
		}
	}

	slot = reconstructMatchingTupleSlot(slot, resultRelInfo);

	if (rel_is_external &&
		estate->es_result_partitions &&
		estate->es_result_partitions->part->parrelid != 0)
	{
		ereport(ERROR,
				(errcode(ERRCODE_FEATURE_NOT_SUPPORTED),
				 errmsg("Insert into external partitions not supported.")));
	}

	Assert(slot != NULL);

	/* BEFORE ROW INSERT Triggers */
	if (resultRelInfo->ri_TrigDesc &&
		resultRelInfo->ri_TrigDesc->n_before_row[TRIGGER_EVENT_INSERT] > 0 &&
		!isUpdate)
	{
		HeapTuple	newtuple;
		HeapTuple	tuple;

		tuple = ExecMaterializeSlot(slot);

		if (resultRelationDesc->rd_rel->relhasoids)
			HeapTupleSetOid(tuple, tuple_oid);

		newtuple = ExecBRInsertTriggers(estate, resultRelInfo, tuple);

		if (newtuple == NULL)	/* "do nothing" */
			return NULL;

		if (newtuple != tuple)	/* modified by Trigger(s) */
		{
			/*
			 * Put the modified tuple into a slot for convenience of routines
			 * below.  We assume the tuple was allocated in per-tuple memory
			 * context, and therefore will go away by itself. The tuple table
			 * slot should not try to clear it.
			 */
			TupleTableSlot *newslot = estate->es_trig_tuple_slot;
			TupleDesc	tupdesc = RelationGetDescr(resultRelationDesc);

			if (newslot->tts_tupleDescriptor != tupdesc)
				ExecSetSlotDescriptor(newslot, tupdesc);
			ExecStoreHeapTuple(newtuple, newslot, InvalidBuffer, false);
			newslot->tts_tableOid = slot->tts_tableOid; /* for constraints */
			slot = newslot;
			tuple = newtuple;

			/*
			 * since we keep the OID in a separate variable, also update that,
			 * in case the trigger set it.
			 */
			if (resultRelationDesc->rd_rel->relhasoids)
				tuple_oid = HeapTupleGetOid(newtuple);
		}
	}

	/*
	 * Check the constraints of the tuple
	 */
	if (resultRelationDesc->rd_att->constr)
		ExecConstraints(resultRelInfo, slot, estate);

	/*
	 * insert the tuple
	 *
	 * Note: heap_insert returns the tid (location) of the new tuple in the
	 * t_self field.
	 *
	 * NOTE: for append-only relations we use the append-only access methods.
	 */
	if (rel_is_aorows)
	{
		MemTuple	mtuple;

		if (resultRelInfo->ri_aoInsertDesc == NULL)
		{
			/* Set the pre-assigned fileseg number to insert into */
			ResultRelInfoSetSegno(resultRelInfo, estate->es_result_aosegnos);

			resultRelInfo->ri_aoInsertDesc =
				appendonly_insert_init(resultRelationDesc,
									   resultRelInfo->ri_aosegno,
									   false);
		}

		mtuple = ExecFetchSlotMemTuple(slot, false);
		newId = appendonly_insert(resultRelInfo->ri_aoInsertDesc, mtuple, tuple_oid, (AOTupleId *) &lastTid);
	}
	else if (rel_is_aocols)
	{
		if (resultRelInfo->ri_aocsInsertDesc == NULL)
		{
			ResultRelInfoSetSegno(resultRelInfo, estate->es_result_aosegnos);
			resultRelInfo->ri_aocsInsertDesc = aocs_insert_init(resultRelationDesc, 
																resultRelInfo->ri_aosegno, false);
		}

		newId = aocs_insert(resultRelInfo->ri_aocsInsertDesc, slot);
		lastTid = *slot_get_ctid(slot);
	}
	else if (rel_is_external)
	{
		/* Writable external table */
		HeapTuple tuple;

		if (resultRelInfo->ri_extInsertDesc == NULL)
			resultRelInfo->ri_extInsertDesc = external_insert_init(resultRelationDesc);

		/*
		 * get the heap tuple out of the tuple table slot, making sure we have a
		 * writable copy. (external_insert() can scribble on the tuple)
		 */
		tuple = ExecMaterializeSlot(slot);
		if (resultRelationDesc->rd_rel->relhasoids)
			HeapTupleSetOid(tuple, tuple_oid);

		newId = external_insert(resultRelInfo->ri_extInsertDesc, tuple);
		ItemPointerSetInvalid(&lastTid);
	}
	else
	{
		HeapTuple tuple;

		Insist(rel_is_heap);

		/*
		 * get the heap tuple out of the tuple table slot, making sure we have a
		 * writable copy. (heap_insert() will scribble on the tuple)
		 */
		tuple = ExecMaterializeSlot(slot);
		if (resultRelationDesc->rd_rel->relhasoids)
			HeapTupleSetOid(tuple, tuple_oid);

		newId = heap_insert(resultRelationDesc,
							tuple,
							estate->es_output_cid, 0, NULL,
							GetCurrentTransactionId());
		lastTid = tuple->t_self;
	}

	(estate->es_processed)++;
	(resultRelInfo->ri_aoprocessed)++;
	estate->es_lastoid = newId;
	setLastTid(&lastTid);

	slot->tts_tableOid = RelationGetRelid(resultRelationDesc);

	/*
	 * insert index entries for tuple
	 */
	if (resultRelInfo->ri_NumIndices > 0)
		recheckIndexes = ExecInsertIndexTuples(slot, &lastTid,
											   estate);

	/* AFTER ROW INSERT Triggers */
	if (resultRelInfo->ri_TrigDesc &&
		resultRelInfo->ri_TrigDesc->n_after_row[TRIGGER_EVENT_INSERT] > 0 &&
		!isUpdate)
	{
		HeapTuple tuple = ExecMaterializeSlot(slot);

		/*
		 * GPDB_90_MERGE_FIXME: do we really need this? It seems like if ORCA
		 * can get us here, we shouldn't worry about it. Commenting to get
		 * alter_table working with ORCA.
		 *
		Assert(planGen == PLANGEN_PLANNER);
		 */

		ExecARInsertTriggers(estate, resultRelInfo, tuple, recheckIndexes);
	}

<<<<<<< HEAD
	list_free(recheckIndexes);

#if 0 /* RETURNING not implemented in GPDB */
=======
>>>>>>> 8a736a5f
	/* Process RETURNING if present */
	if (resultRelInfo->ri_projectReturning)
		return ExecProcessReturning(resultRelInfo->ri_projectReturning,
									slot, planSlot);

	return NULL;
}

/* ----------------------------------------------------------------
 *		ExecDelete
 *
 *		DELETE is like UPDATE, except that we delete the tuple and no
 *		index modifications are needed
 *
 *		In GPDB, DELETE can be part of an update operation when
 *		there is a preceding SplitUpdate node. 
 *
 *		Returns RETURNING result if any, otherwise NULL.
 * ----------------------------------------------------------------
 */
TupleTableSlot *
ExecDelete(ItemPointer tupleid,
		   TupleTableSlot *planSlot,
		   EPQState *epqstate,
		   EState *estate,
		   PlanGenerator planGen,
		   bool isUpdate)
{
	ResultRelInfo *resultRelInfo;
	Relation	resultRelationDesc;
	HTSU_Result result;
	ItemPointerData update_ctid;
	TransactionId update_xmax = InvalidTransactionId;

	/*
	 * get information on the (current) result relation
	 */
	if (estate->es_result_partitions && planGen == PLANGEN_OPTIMIZER)
	{
		Assert(estate->es_result_partitions->part->parrelid);

#ifdef USE_ASSERT_CHECKING
		Oid parent = estate->es_result_partitions->part->parrelid;
#endif

		/* Obtain part for current tuple. */
		resultRelInfo = slot_get_partition(planSlot, estate);
		estate->es_result_relation_info = resultRelInfo;

#ifdef USE_ASSERT_CHECKING
		Oid part = RelationGetRelid(resultRelInfo->ri_RelationDesc);
#endif

		Assert(parent != part);
	}
	else
	{
		resultRelInfo = estate->es_result_relation_info;
	}
	resultRelationDesc = resultRelInfo->ri_RelationDesc;

	if (planGen == PLANGEN_PLANNER)
	{
		/* BEFORE ROW DELETE Triggers */
		if (resultRelInfo->ri_TrigDesc &&
			resultRelInfo->ri_TrigDesc->n_before_row[TRIGGER_EVENT_DELETE] > 0)
		{
			bool		dodelete;

			dodelete = ExecBRDeleteTriggers(estate, epqstate, resultRelInfo,
											tupleid);

			if (!dodelete)			/* "do nothing" */
				return NULL;
		}
	}

	bool isHeapTable = RelationIsHeap(resultRelationDesc);
	bool isAORowsTable = RelationIsAoRows(resultRelationDesc);
	bool isAOColsTable = RelationIsAoCols(resultRelationDesc);
	bool isExternalTable = RelationIsExternal(resultRelationDesc);

	if (isExternalTable && estate->es_result_partitions && 
		estate->es_result_partitions->part->parrelid != 0)
	{
		ereport(ERROR,
			(errcode(ERRCODE_FEATURE_NOT_SUPPORTED),
			errmsg("Delete from external partitions not supported.")));			
	}

	/*
	 * delete the tuple
	 *
	 * Note: if es_crosscheck_snapshot isn't InvalidSnapshot, we check that
	 * the row to be deleted is visible to that snapshot, and throw a can't-
	 * serialize error if not.	This is a special-case behavior needed for
	 * referential integrity updates in serializable transactions.
	 */
ldelete:;
	if (isHeapTable)
	{
		result = heap_delete(resultRelationDesc, tupleid,
						 &update_ctid, &update_xmax,
						 estate->es_output_cid,
						 estate->es_crosscheck_snapshot,
						 true /* wait for commit */ );
	}
	else if (isAORowsTable)
	{
		if (IsXactIsoLevelSerializable)
		{
			if (!isUpdate)
				ereport(ERROR,
					   (errcode(ERRCODE_FEATURE_NOT_SUPPORTED),
						errmsg("Deletes on append-only tables are not supported in serializable transactions.")));		
			else
				ereport(ERROR,
					   (errcode(ERRCODE_FEATURE_NOT_SUPPORTED),
						errmsg("Updates on append-only tables are not supported in serializable transactions.")));	
		}

		if (resultRelInfo->ri_deleteDesc == NULL)
		{
			resultRelInfo->ri_deleteDesc = 
				appendonly_delete_init(resultRelationDesc, GetActiveSnapshot());
		}

		AOTupleId* aoTupleId = (AOTupleId*)tupleid;
		result = appendonly_delete(resultRelInfo->ri_deleteDesc, aoTupleId);
	} 
	else if (isAOColsTable)
	{
		if (IsXactIsoLevelSerializable)
		{
			if (!isUpdate)
				ereport(ERROR,
					   (errcode(ERRCODE_FEATURE_NOT_SUPPORTED),
						errmsg("Deletes on append-only tables are not supported in serializable transactions.")));		
			else
				ereport(ERROR,
					   (errcode(ERRCODE_FEATURE_NOT_SUPPORTED),
						errmsg("Updates on append-only tables are not supported in serializable transactions.")));		
		}

		if (resultRelInfo->ri_deleteDesc == NULL)
		{
			resultRelInfo->ri_deleteDesc = 
				aocs_delete_init(resultRelationDesc);
		}

		AOTupleId* aoTupleId = (AOTupleId*)tupleid;
		result = aocs_delete(resultRelInfo->ri_deleteDesc, aoTupleId);
	}
	else
	{
		Insist(0);
	}
	switch (result)
	{
		case HeapTupleSelfUpdated:
			/* already deleted by self; nothing to do */

			/*-------
			 * In an scenario in which R(a,b) and S(a,b) have 
			 *        R               S
			 *    ________         ________
			 *     (1, 1)           (1, 2)
			 *                      (1, 7)
 			 *
   			 *  An update query such as:
 			 *   UPDATE R SET a = S.b  FROM S WHERE R.b = S.a;
 			 *   
 			 *  will have an non-deterministic output. The tuple in R 
			 * can be updated to (2,1) or (7,1).
 			 * Since the introduction of SplitUpdate, these queries will 
			 * send multiple requests to delete the same tuple. Therefore, 
			 * in order to avoid a non-deterministic output, 
			 * an error is reported in such scenario.
			 *-------
 			 */
			if (isUpdate)
			{
				ereport(ERROR,
					(errcode(ERRCODE_IN_FAILED_SQL_TRANSACTION ),
					errmsg("multiple updates to a row by the same query is not allowed")));
			}
			return NULL;

		case HeapTupleMayBeUpdated:
			break;

		case HeapTupleUpdated:
			if (IsXactIsoLevelSerializable)
				ereport(ERROR,
						(errcode(ERRCODE_T_R_SERIALIZATION_FAILURE),
						 errmsg("could not serialize access due to concurrent update")));
			if (!ItemPointerEquals(tupleid, &update_ctid))
			{
				TupleTableSlot *epqslot;

				Assert(update_xmax != InvalidTransactionId);

				epqslot = EvalPlanQual(estate,
									   epqstate,
									   resultRelationDesc,
									   resultRelInfo->ri_RangeTableIndex,
									   &update_ctid,
									   update_xmax);
				if (!TupIsNull(epqslot))
				{
					*tupleid = update_ctid;
					goto ldelete;
				}
			}
			/* tuple already deleted; nothing to do */
			return NULL;

		default:
			elog(ERROR, "unrecognized heap_delete status: %u", result);
			return NULL;
	}

	if (!isUpdate)
	{
		(estate->es_processed)++;
		/*
		 * To notify master if tuples deleted or not, to update mod_count.
		 */
		(resultRelInfo->ri_aoprocessed)++;
	}

	/*
	 * Note: Normally one would think that we have to delete index tuples
	 * associated with the heap tuple now...
	 *
	 * ... but in POSTGRES, we have no need to do this because VACUUM will
	 * take care of it later.  We can't delete index tuples immediately
	 * anyway, since the tuple is still visible to other transactions.
	 */

	if (!(isAORowsTable || isAOColsTable) && planGen == PLANGEN_PLANNER)
	{
		/* AFTER ROW DELETE Triggers */
		ExecARDeleteTriggers(estate, resultRelInfo, tupleid);
	}

	/* Process RETURNING if present */
	if (resultRelInfo->ri_projectReturning)
	{
		/*
		 * We have to put the target tuple into a slot, which means first we
		 * gotta fetch it.	We can use the trigger tuple slot.
		 */
		TupleTableSlot *slot = estate->es_trig_tuple_slot;
		TupleTableSlot *rslot;
		HeapTupleData deltuple;
		Buffer		delbuffer;

		// FIXME: What if it's an AO table?

		deltuple.t_self = *tupleid;
		if (!heap_fetch(resultRelationDesc, SnapshotAny,
						&deltuple, &delbuffer, false, NULL))
			elog(ERROR, "failed to fetch deleted tuple for DELETE RETURNING");

		if (slot->tts_tupleDescriptor != RelationGetDescr(resultRelationDesc))
			ExecSetSlotDescriptor(slot, RelationGetDescr(resultRelationDesc));
		ExecStoreHeapTuple(&deltuple, slot, InvalidBuffer, false);

		rslot = ExecProcessReturning(resultRelInfo->ri_projectReturning,
									 slot, planSlot);

		ExecClearTuple(slot);
		ReleaseBuffer(delbuffer);

		return rslot;
	}

	return NULL;
}

/*
 * Check if the tuple being updated will stay in the same part and throw ERROR
 * if not.  This check is especially necessary for default partition that has
 * no constraint on it.  partslot is the tuple being updated, and
 * resultRelInfo is the target relation of this update.  Call this only
 * estate has valid es_result_partitions.
 */
static void
checkPartitionUpdate(EState *estate, TupleTableSlot *partslot,
					 ResultRelInfo *resultRelInfo)
{
	Relation	resultRelationDesc = resultRelInfo->ri_RelationDesc;
	AttrNumber	max_attr;
	Datum	   *values = NULL;
	bool	   *nulls = NULL;
	TupleDesc	tupdesc = NULL;
	Oid			parentRelid;
	Oid			targetid;

	Assert(estate->es_partition_state != NULL &&
		   estate->es_partition_state->accessMethods != NULL);
	if (!estate->es_partition_state->accessMethods->part_cxt)
		estate->es_partition_state->accessMethods->part_cxt =
			GetPerTupleExprContext(estate)->ecxt_per_tuple_memory;

	Assert(PointerIsValid(estate->es_result_partitions));

	/*
	 * As opposed to INSERT, resultRelation here is the same child part
	 * as scan origin.  However, the partition selection is done with the
	 * parent partition's attribute numbers, so if this result (child) part
	 * has physically-different attribute numbers due to dropped columns,
	 * we should map the child attribute numbers to the parent's attribute
	 * numbers to perform the partition selection.
	 * EState doesn't have the parent relation information at the moment,
	 * so we have to do a hard job here by opening it and compare the
	 * tuple descriptors.  If we find we need to map attribute numbers,
	 * max_partition_attr could also be bogus for this child part,
	 * so we end up materializing the whole columns using slot_getallattrs().
	 * The purpose of this code is just to prevent the tuple from
	 * incorrectly staying in default partition that has no constraint
	 * (parts with constraint will throw an error if the tuple is changing
	 * partition keys to out of part value anyway.)  It's a bit overkill
	 * to do this complicated logic just for this purpose, which is necessary
	 * with our current partitioning design, but I hope some day we can
	 * change this so that we disallow phyisically-different tuple descriptor
	 * across partition.
	 */
	parentRelid = estate->es_result_partitions->part->parrelid;

	/*
	 * I don't believe this is the case currently, but we check the parent relid
	 * in case the updating partition has changed since the last time we opened it.
	 */
	if (resultRelInfo->ri_PartitionParent &&
		parentRelid != RelationGetRelid(resultRelInfo->ri_PartitionParent))
	{
		resultRelInfo->ri_PartCheckTupDescMatch = 0;
		if (resultRelInfo->ri_PartCheckMap != NULL)
			pfree(resultRelInfo->ri_PartCheckMap);
		if (resultRelInfo->ri_PartitionParent)
			relation_close(resultRelInfo->ri_PartitionParent, AccessShareLock);
	}

	/*
	 * Check this at the first pass only to avoid repeated catalog access.
	 */
	if (resultRelInfo->ri_PartCheckTupDescMatch == 0 &&
		parentRelid != RelationGetRelid(resultRelInfo->ri_RelationDesc))
	{
		Relation	parentRel;
		TupleDesc	resultTupdesc, parentTupdesc;

		/*
		 * We are on a child part, let's see the tuple descriptor looks like
		 * the parent's one.  Probably this won't cause deadlock because
		 * DML should have opened the parent table with appropriate lock.
		 */
		parentRel = relation_open(parentRelid, AccessShareLock);
		resultTupdesc = RelationGetDescr(resultRelationDesc);
		parentTupdesc = RelationGetDescr(parentRel);
		if (!equalTupleDescs(resultTupdesc, parentTupdesc, false))
		{
			AttrMap		   *map;
			MemoryContext	oldcontext;

			/* Tuple looks different.  Construct attribute mapping. */
			oldcontext = MemoryContextSwitchTo(estate->es_query_cxt);
			map_part_attrs(resultRelationDesc, parentRel, &map, true);
			MemoryContextSwitchTo(oldcontext);

			/* And save it for later use. */
			resultRelInfo->ri_PartCheckMap = map;

			resultRelInfo->ri_PartCheckTupDescMatch = -1;
		}
		else
			resultRelInfo->ri_PartCheckTupDescMatch = 1;

		resultRelInfo->ri_PartitionParent = parentRel;
		/* parentRel will be closed as part of ResultRelInfo cleanup */
	}

	if (resultRelInfo->ri_PartCheckMap != NULL)
	{
		Datum	   *parent_values;
		bool	   *parent_nulls;
		Relation	parentRel = resultRelInfo->ri_PartitionParent;
		TupleDesc	parentTupdesc;
		AttrMap	   *map;

		Assert(parentRel != NULL);
		parentTupdesc = RelationGetDescr(parentRel);

		/*
		 * We need to map the attribute numbers to parent's one, to
		 * select the would-be destination relation, since all partition
		 * rules are based on the parent relation's tuple descriptor.
		 * max_partition_attr can be bogus as well, so don't use it.
		 */
		slot_getallattrs(partslot);
		values = slot_get_values(partslot);
		nulls = slot_get_isnull(partslot);
		parent_values = palloc(parentTupdesc->natts * sizeof(Datum));
		parent_nulls = palloc0(parentTupdesc->natts * sizeof(bool));

		map = resultRelInfo->ri_PartCheckMap;
		reconstructTupleValues(map, values, nulls, partslot->tts_tupleDescriptor->natts,
							   parent_values, parent_nulls, parentTupdesc->natts);

		/* Now we have values/nulls in parent's view. */
		values = parent_values;
		nulls = parent_nulls;
		tupdesc = RelationGetDescr(parentRel);
	}
	else
	{
		/*
		 * map == NULL means we can just fetch values/nulls from the
		 * current slot.
		 */
		Assert(nulls == NULL && tupdesc == NULL);
		max_attr = estate->es_partition_state->max_partition_attr;
		slot_getsomeattrs(partslot, max_attr);
		/* values/nulls pointing to partslot's array. */
		values = slot_get_values(partslot);
		nulls = slot_get_isnull(partslot);
		tupdesc = partslot->tts_tupleDescriptor;
	}

	/* And select the destination relation that this tuple would go to. */
	targetid = selectPartition(estate->es_result_partitions, values,
							   nulls, tupdesc,
							   estate->es_partition_state->accessMethods);

	/* Free up if we allocated mapped attributes. */
	if (values != slot_get_values(partslot))
	{
		Assert(nulls != slot_get_isnull(partslot));
		pfree(values);
		pfree(nulls);
	}

	if (!OidIsValid(targetid))
		ereport(ERROR,
				(errcode(ERRCODE_NO_PARTITION_FOR_PARTITIONING_KEY),
				 errmsg("no partition for partitioning key")));

	if (RelationGetRelid(resultRelationDesc) != targetid)
		ereport(ERROR,
				(errcode(ERRCODE_FEATURE_NOT_SUPPORTED),
				 errmsg("moving tuple from partition \"%s\" to "
						"partition \"%s\" not supported",
						get_rel_name(RelationGetRelid(resultRelationDesc)),
						get_rel_name(targetid))));
}

/* ----------------------------------------------------------------
 *		ExecUpdate
 *
 *		note: we can't run UPDATE queries with transactions
 *		off because UPDATEs are actually INSERTs and our
 *		scan will mistakenly loop forever, updating the tuple
 *		it just inserted..	This should be fixed but until it
 *		is, we don't want to get stuck in an infinite loop
 *		which corrupts your database..
 *
 *		Returns RETURNING result if any, otherwise NULL.
 * ----------------------------------------------------------------
 */
TupleTableSlot *
ExecUpdate(ItemPointer tupleid,
		   TupleTableSlot *slot,
		   TupleTableSlot *planSlot,
		   EPQState *epqstate,
		   EState *estate)
{
	ResultRelInfo *resultRelInfo;
	Relation	resultRelationDesc;
	HTSU_Result result;
	ItemPointerData update_ctid;
	TransactionId update_xmax = InvalidTransactionId;
	List	   *recheckIndexes = NIL;
	ItemPointerData lastTid;
	bool		wasHotUpdate;

	/*
	 * abort the operation if not running transactions
	 */
	if (IsBootstrapProcessingMode())
		elog(ERROR, "cannot UPDATE during bootstrap");

	/*
	 * get information on the (current) result relation
	 */
	resultRelInfo = estate->es_result_relation_info;
	resultRelationDesc = resultRelInfo->ri_RelationDesc;

	bool		rel_is_heap = RelationIsHeap(resultRelationDesc);
	bool 		rel_is_aorows = RelationIsAoRows(resultRelationDesc);
	bool		rel_is_aocols = RelationIsAoCols(resultRelationDesc);
	bool		rel_is_external = RelationIsExternal(resultRelationDesc);

	if (rel_is_external &&
		estate->es_result_partitions &&
		estate->es_result_partitions->part->parrelid != 0)
	{
		ereport(ERROR,
				(errcode(ERRCODE_FEATURE_NOT_SUPPORTED),
				 errmsg("Update external partitions not supported.")));
	}

	/*
	 * get the heap tuple out of the tuple table slot, making sure we have a
	 * writable copy
	 */

	if (rel_is_aorows || rel_is_aocols)
	{
		/*
		 * It is necessary to reconstruct a logically compatible tuple to
		 * a physically compatible tuple.  The slot's tuple descriptor comes
		 * from the projection target list, which doesn't indicate dropped
		 * columns, and MemTuple cannot deal with cases without converting
		 * the target list back into the original relation's tuple desc.
		 */
		slot = reconstructMatchingTupleSlot(slot, resultRelInfo);
	}

	/* see if this update would move the tuple to a different partition */
	if (estate->es_result_partitions)
		checkPartitionUpdate(estate, slot, resultRelInfo);

	/* BEFORE ROW UPDATE Triggers */
	if (resultRelInfo->ri_TrigDesc &&
		resultRelInfo->ri_TrigDesc->n_before_row[TRIGGER_EVENT_UPDATE] > 0)
	{
		slot = ExecBRUpdateTriggers(estate, epqstate, resultRelInfo,
									tupleid, slot);

		if (slot == NULL)	/* "do nothing" */
			return NULL;
	}

	/*
	 * Check the constraints of the tuple
	 *
	 * If we generate a new candidate tuple after EvalPlanQual testing, we
	 * must loop back here and recheck constraints.  (We don't need to redo
	 * triggers, however.  If there are any BEFORE triggers then trigger.c
	 * will have done heap_lock_tuple to lock the correct tuple, so there's no
	 * need to do them again.)
	 */
lreplace:;
	if (resultRelationDesc->rd_att->constr)
		ExecConstraints(resultRelInfo, slot, estate);

	/*
	 * replace the heap tuple
	 *
	 * Note: if es_crosscheck_snapshot isn't InvalidSnapshot, we check that
	 * the row to be updated is visible to that snapshot, and throw a can't-
	 * serialize error if not.	This is a special-case behavior needed for
	 * referential integrity updates in serializable transactions.
	 */
	if (rel_is_heap)
	{
		HeapTuple tuple;

		tuple = ExecMaterializeSlot(slot);

		result = heap_update(resultRelationDesc, tupleid, tuple,
							 &update_ctid, &update_xmax,
							 estate->es_output_cid,
							 estate->es_crosscheck_snapshot,
							 true /* wait for commit */ );
		lastTid = tuple->t_self;
		wasHotUpdate = HeapTupleIsHeapOnly(tuple) != 0;
	}
	else if (rel_is_aorows)
	{
		MemTuple mtuple;

		if (IsXactIsoLevelSerializable)
		{
			ereport(ERROR,
					(errcode(ERRCODE_FEATURE_NOT_SUPPORTED),
					 errmsg("Updates on append-only tables are not supported in serializable transactions.")));
		}

		if (resultRelInfo->ri_updateDesc == NULL)
		{
			ResultRelInfoSetSegno(resultRelInfo, estate->es_result_aosegnos);
			resultRelInfo->ri_updateDesc = (AppendOnlyUpdateDesc)
				appendonly_update_init(resultRelationDesc, GetActiveSnapshot(), resultRelInfo->ri_aosegno);
		}

		mtuple = ExecFetchSlotMemTuple(slot, false);

		result = appendonly_update(resultRelInfo->ri_updateDesc,
								   mtuple, (AOTupleId *) tupleid, (AOTupleId *) &lastTid);
		wasHotUpdate = false;
	}
	else if (rel_is_aocols)
	{
		if (IsXactIsoLevelSerializable)
		{
			ereport(ERROR,
					(errcode(ERRCODE_FEATURE_NOT_SUPPORTED),
					 errmsg("Updates on append-only tables are not supported in serializable transactions.")));
		}

		if (resultRelInfo->ri_updateDesc == NULL)
		{
			ResultRelInfoSetSegno(resultRelInfo, estate->es_result_aosegnos);
			resultRelInfo->ri_updateDesc = (AppendOnlyUpdateDesc)
				aocs_update_init(resultRelationDesc, resultRelInfo->ri_aosegno);
		}
		result = aocs_update(resultRelInfo->ri_updateDesc,
							 slot, (AOTupleId *) tupleid, (AOTupleId *) &lastTid);
		wasHotUpdate = false;
	}
	else
	{
		elog(ERROR, "invalid relation type");
	}

	switch (result)
	{
		case HeapTupleSelfUpdated:
			/* already deleted by self; nothing to do */
			return NULL;

		case HeapTupleMayBeUpdated:
			break;

		case HeapTupleUpdated:
			if (IsXactIsoLevelSerializable)
				ereport(ERROR,
						(errcode(ERRCODE_T_R_SERIALIZATION_FAILURE),
						 errmsg("could not serialize access due to concurrent update")));
			if (!ItemPointerEquals(tupleid, &update_ctid))
			{
				TupleTableSlot *epqslot;

				Assert(update_xmax != InvalidTransactionId);

				epqslot = EvalPlanQual(estate,
									   epqstate,
									   resultRelationDesc,
									   resultRelInfo->ri_RangeTableIndex,
									   &update_ctid,
									   update_xmax);
				if (!TupIsNull(epqslot))
				{
					*tupleid = update_ctid;
					slot = ExecFilterJunk(resultRelInfo->ri_junkFilter, epqslot);
					goto lreplace;
				}
			}
			/* tuple already deleted; nothing to do */
			return NULL;

		default:
			elog(ERROR, "unrecognized heap_update status: %u", result);
			return NULL;
	}

	(estate->es_processed)++;
	(resultRelInfo->ri_aoprocessed)++;

	/*
	 * Note: instead of having to update the old index tuples associated with
	 * the heap tuple, all we do is form and insert new index tuples. This is
	 * because UPDATEs are actually DELETEs and INSERTs, and index tuple
	 * deletion is done later by VACUUM (see notes in ExecDelete).	All we do
	 * here is insert new index tuples.  -cim 9/27/89
	 */

	/*
	 * insert index entries for tuple
	 *
	 * Note: heap_update returns the tid (location) of the new tuple in the
	 * t_self field.
	 *
	 * If it's a HOT update, we mustn't insert new index entries.
	 */
	if (resultRelInfo->ri_NumIndices > 0 && !wasHotUpdate)
		recheckIndexes = ExecInsertIndexTuples(slot, &lastTid,
											   estate);

	/* AFTER ROW UPDATE Triggers */
	if (resultRelInfo->ri_TrigDesc &&
		resultRelInfo->ri_TrigDesc->n_after_row[TRIGGER_EVENT_UPDATE] > 0 &&
		rel_is_heap)
	{
		HeapTuple tuple = ExecMaterializeSlot(slot);

		ExecARUpdateTriggers(estate, resultRelInfo, tupleid, tuple,
						 recheckIndexes);
	}

<<<<<<< HEAD
	list_free(recheckIndexes);

#if 0 /* RETURNING not implemented in GPDB */
=======
>>>>>>> 8a736a5f
	/* Process RETURNING if present */
	if (resultRelInfo->ri_projectReturning)
		return ExecProcessReturning(resultRelInfo->ri_projectReturning,
									slot, planSlot);

	return NULL;
}


/*
 * Process BEFORE EACH STATEMENT triggers
 */
static void
fireBSTriggers(ModifyTableState *node)
{
	switch (node->operation)
	{
		case CMD_INSERT:
			ExecBSInsertTriggers(node->ps.state,
								 node->ps.state->es_result_relations);
			break;
		case CMD_UPDATE:
			ExecBSUpdateTriggers(node->ps.state,
								 node->ps.state->es_result_relations);
			break;
		case CMD_DELETE:
			ExecBSDeleteTriggers(node->ps.state,
								 node->ps.state->es_result_relations);
			break;
		default:
			elog(ERROR, "unknown operation");
			break;
	}
}

/*
 * Process AFTER EACH STATEMENT triggers
 */
static void
fireASTriggers(ModifyTableState *node)
{
	switch (node->operation)
	{
		case CMD_INSERT:
			ExecASInsertTriggers(node->ps.state,
								 node->ps.state->es_result_relations);
			break;
		case CMD_UPDATE:
			ExecASUpdateTriggers(node->ps.state,
								 node->ps.state->es_result_relations);
			break;
		case CMD_DELETE:
			ExecASDeleteTriggers(node->ps.state,
								 node->ps.state->es_result_relations);
			break;
		default:
			elog(ERROR, "unknown operation");
			break;
	}
}


/* ----------------------------------------------------------------
 *	   ExecModifyTable
 *
 *		Perform table modifications as required, and return RETURNING results
 *		if needed.
 * ----------------------------------------------------------------
 */
TupleTableSlot *
ExecModifyTable(ModifyTableState *node)
{
	EState	   *estate = node->ps.state;
	CmdType		operation = node->operation;
	PlanState  *subplanstate;
	JunkFilter *junkfilter;
	TupleTableSlot *slot;
	TupleTableSlot *planSlot;
	ItemPointer tupleid = NULL;
	ItemPointerData tuple_ctid;

	if (Gp_role == GP_ROLE_EXECUTE && !Gp_is_writer)
	{
		elog(ERROR, "INSERT/UPDATE/DELETE must be executed by a writer segworker group");
	}

	/*
	 * On first call, fire BEFORE STATEMENT triggers before proceeding.
	 */
	if (node->fireBSTriggers)
	{
		fireBSTriggers(node);
		node->fireBSTriggers = false;
	}

	/*
	 * es_result_relation_info must point to the currently active result
	 * relation.  (Note we assume that ModifyTable nodes can't be nested.) We
	 * want it to be NULL whenever we're not within ModifyTable, though.
	 */
	estate->es_result_relation_info =
		estate->es_result_relations + node->mt_whichplan;

	/* Preload local variables */
	subplanstate = node->mt_plans[node->mt_whichplan];
	junkfilter = estate->es_result_relation_info->ri_junkFilter;

	/*
	 * Fetch rows from subplan(s), and execute the required table modification
	 * for each row.
	 */
	for (;;)
	{
		planSlot = ExecProcNode(subplanstate);

		if (TupIsNull(planSlot))
		{
			/* advance to next subplan if any */
			node->mt_whichplan++;
			if (node->mt_whichplan < node->mt_nplans)
			{
				estate->es_result_relation_info++;
				subplanstate = node->mt_plans[node->mt_whichplan];
				junkfilter = estate->es_result_relation_info->ri_junkFilter;
				EvalPlanQualSetPlan(&node->mt_epqstate, subplanstate->plan);
				continue;
			}
			else
				break;
		}

		EvalPlanQualSetSlot(&node->mt_epqstate, planSlot);
		slot = planSlot;

		if (junkfilter != NULL)
		{
			/*
			 * extract the 'ctid' junk attribute.
			 */
			if (operation == CMD_UPDATE || operation == CMD_DELETE)
			{
				Datum		datum;
				bool		isNull;

				datum = ExecGetJunkAttribute(slot, junkfilter->jf_junkAttNo,
											 &isNull);
				/* shouldn't ever get a null result... */
				if (isNull)
					elog(ERROR, "ctid is NULL");

				tupleid = (ItemPointer) DatumGetPointer(datum);
				tuple_ctid = *tupleid;	/* be sure we don't free the ctid!! */
				tupleid = &tuple_ctid;
			}

			/*
			 * apply the junkfilter if needed.
			 */
			if (operation != CMD_DELETE)
				slot = ExecFilterJunk(junkfilter, slot);
		}

		switch (operation)
		{
			case CMD_INSERT:
				slot = ExecInsert(slot, planSlot, estate,
								  PLANGEN_PLANNER, false /* isUpdate */);
				break;
			case CMD_UPDATE:
				slot = ExecUpdate(tupleid, slot, planSlot,
								  &node->mt_epqstate, estate);
				break;
			case CMD_DELETE:
				slot = ExecDelete(tupleid, planSlot,
								  &node->mt_epqstate, estate,
								  PLANGEN_PLANNER, false /* isUpdate */);
				break;
			default:
				elog(ERROR, "unknown operation");
				break;
		}

		/*
		 * If we got a RETURNING result, return it to caller.  We'll continue
		 * the work on next call.
		 */
		if (slot)
		{
			estate->es_result_relation_info = NULL;
			return slot;
		}
	}

	/* Reset es_result_relation_info before exiting */
	estate->es_result_relation_info = NULL;

	/*
	 * We're done, but fire AFTER STATEMENT triggers before exiting.
	 */
	/* In GPDB, don't fire statement triggers in reader processes */
	if (Gp_role != GP_ROLE_EXECUTE || Gp_is_writer)
		fireASTriggers(node);

	return NULL;
}

/* ----------------------------------------------------------------
 *		ExecInitModifyTable
 * ----------------------------------------------------------------
 */
ModifyTableState *
ExecInitModifyTable(ModifyTable *node, EState *estate, int eflags)
{
	ModifyTableState *mtstate;
	CmdType		operation = node->operation;
	int			nplans = list_length(node->plans);
	ResultRelInfo *resultRelInfo;
	TupleDesc	tupDesc;
	Plan	   *subplan;
	ListCell   *l;
	int			i;

	/* check for unsupported flags */
	Assert(!(eflags & (EXEC_FLAG_BACKWARD | EXEC_FLAG_MARK)));

	/*
	 * This should NOT get called during EvalPlanQual; we should have passed a
	 * subplan tree to EvalPlanQual, instead.  Use a runtime test not just
	 * Assert because this condition is easy to miss in testing ...
	 */
	if (estate->es_epqTuple != NULL)
		elog(ERROR, "ModifyTable should not be called during EvalPlanQual");

	/*
	 * create state structure
	 */
	mtstate = makeNode(ModifyTableState);
	mtstate->ps.plan = (Plan *) node;
	mtstate->ps.state = estate;
	mtstate->ps.targetlist = NIL;		/* not actually used */

	mtstate->mt_plans = (PlanState **) palloc0(sizeof(PlanState *) * nplans);
	mtstate->mt_nplans = nplans;
	mtstate->operation = operation;
	/* set up epqstate with dummy subplan pointer for the moment */
	EvalPlanQualInit(&mtstate->mt_epqstate, estate, NULL, node->epqParam);

	/* GPDB: Don't fire statement-triggers in QE reader processes */
	if (Gp_role != GP_ROLE_EXECUTE || Gp_is_writer)
		mtstate->fireBSTriggers = true;

	/* For the moment, assume our targets are exactly the global result rels */

	/*
	 * call ExecInitNode on each of the plans to be executed and save the
	 * results into the array "mt_plans".  Note we *must* set
	 * estate->es_result_relation_info correctly while we initialize each
	 * sub-plan; ExecContextForcesOids depends on that!
	 */
	estate->es_result_relation_info = estate->es_result_relations;
	i = 0;
	foreach(l, node->plans)
	{
		subplan = (Plan *) lfirst(l);
		mtstate->mt_plans[i] = ExecInitNode(subplan, estate, eflags);
		estate->es_result_relation_info++;
		i++;
	}
	estate->es_result_relation_info = NULL;

	/* select first subplan */
	mtstate->mt_whichplan = 0;
	subplan = (Plan *) linitial(node->plans);
	EvalPlanQualSetPlan(&mtstate->mt_epqstate, subplan);

	/*
	 * Initialize RETURNING projections if needed.
	 */
	if (node->returningLists)
	{
		TupleTableSlot *slot;
		ExprContext *econtext;

		/*
		 * Initialize result tuple slot and assign its rowtype using the first
		 * RETURNING list.	We assume the rest will look the same.
		 */
		tupDesc = ExecTypeFromTL((List *) linitial(node->returningLists),
								 false);

		/* Set up a slot for the output of the RETURNING projection(s) */
		ExecInitResultTupleSlot(estate, &mtstate->ps);
		ExecAssignResultType(&mtstate->ps, tupDesc);
		slot = mtstate->ps.ps_ResultTupleSlot;

		/* Need an econtext too */
		econtext = CreateExprContext(estate);
		mtstate->ps.ps_ExprContext = econtext;

		/*
		 * Build a projection for each result rel.
		 */
		Assert(list_length(node->returningLists) == estate->es_num_result_relations);
		resultRelInfo = estate->es_result_relations;
		foreach(l, node->returningLists)
		{
			List	   *rlist = (List *) lfirst(l);
			List	   *rliststate;

			rliststate = (List *) ExecInitExpr((Expr *) rlist, &mtstate->ps);
			resultRelInfo->ri_projectReturning =
				ExecBuildProjectionInfo(rliststate, econtext, slot,
									 resultRelInfo->ri_RelationDesc->rd_att);
			resultRelInfo++;
		}
	}
	else
	{
		/*
		 * We still must construct a dummy result tuple type, because InitPlan
		 * expects one (maybe should change that?).
		 */
		tupDesc = ExecTypeFromTL(NIL, false);
		ExecInitResultTupleSlot(estate, &mtstate->ps);
		ExecAssignResultType(&mtstate->ps, tupDesc);

		mtstate->ps.ps_ExprContext = NULL;
	}

	/*
	 * If we have any secondary relations in an UPDATE or DELETE, they need to
	 * be treated like non-locked relations in SELECT FOR UPDATE, ie, the
	 * EvalPlanQual mechanism needs to be told about them.	Locate the
	 * relevant ExecRowMarks.
	 */
	foreach(l, node->rowMarks)
	{
		PlanRowMark *rc = (PlanRowMark *) lfirst(l);
		ExecRowMark *erm = NULL;
		ListCell   *lce;

		Assert(IsA(rc, PlanRowMark));

		/* ignore "parent" rowmarks; they are irrelevant at runtime */
		if (rc->isParent)
			continue;

		foreach(lce, estate->es_rowMarks)
		{
			erm = (ExecRowMark *) lfirst(lce);
			if (erm->rti == rc->rti)
				break;
			erm = NULL;
		}
		if (erm == NULL)
			elog(ERROR, "failed to find ExecRowMark for PlanRowMark %u",
				 rc->rti);

		EvalPlanQualAddRowMark(&mtstate->mt_epqstate, erm);
	}

	/* GPDB_90_MERGE_FIXME: This code was heavily refactored in the merge.
	 * This used to be in ExecInsert, in execMain.c. It was also heavily
	 * modified in GPDB, to handle rowmarks differently, and to disable
	 * some sanity checks for ORCA. I did not copy over those GPDB changes,
	 * because I wasn't sure how, and wasn't sure which of the changes
	 * were still needed.
	 */

	/*
	 * Initialize the junk filter(s) if needed.  INSERT queries need a filter
	 * if there are any junk attrs in the tlist.  UPDATE and DELETE always
	 * need a filter, since there's always a junk 'ctid' attribute present ---
	 * no need to look first.
	 *
	 * If there are multiple result relations, each one needs its own junk
	 * filter.	Note multiple rels are only possible for UPDATE/DELETE, so we
	 * can't be fooled by some needing a filter and some not.
	 *
	 * This section of code is also a convenient place to verify that the
	 * output of an INSERT or UPDATE matches the target table(s).
	 */
	{
		bool		junk_filter_needed = false;

		switch (operation)
		{
			case CMD_INSERT:
				foreach(l, subplan->targetlist)
				{
					TargetEntry *tle = (TargetEntry *) lfirst(l);

					if (tle->resjunk)
					{
						junk_filter_needed = true;
						break;
					}
				}
				break;
			case CMD_UPDATE:
			case CMD_DELETE:
				junk_filter_needed = true;
				break;
			default:
				elog(ERROR, "unknown operation");
				break;
		}

		if (junk_filter_needed)
		{
			resultRelInfo = estate->es_result_relations;
			for (i = 0; i < nplans; i++)
			{
				JunkFilter *j;

				subplan = mtstate->mt_plans[i]->plan;
				if (operation == CMD_INSERT || operation == CMD_UPDATE)
					ExecCheckPlanOutput(resultRelInfo->ri_RelationDesc,
										subplan->targetlist);

				j = ExecInitJunkFilter(subplan->targetlist,
							resultRelInfo->ri_RelationDesc->rd_att->tdhasoid,
									   ExecInitExtraTupleSlot(estate));

				if (operation == CMD_UPDATE || operation == CMD_DELETE)
				{
					/* For UPDATE/DELETE, find the ctid junk attr now */
					j->jf_junkAttNo = ExecFindJunkAttribute(j, "ctid");
					if (!AttributeNumberIsValid(j->jf_junkAttNo))
						elog(ERROR, "could not find junk ctid column");
				}

				resultRelInfo->ri_junkFilter = j;
				resultRelInfo++;
			}
		}
		else
		{
			if (operation == CMD_INSERT)
				ExecCheckPlanOutput(estate->es_result_relations->ri_RelationDesc,
									subplan->targetlist);
		}
	}

	/*
	 * Set up a tuple table slot for use for trigger output tuples. In a plan
	 * containing multiple ModifyTable nodes, all can share one such slot, so
	 * we keep it in the estate.
	 */
	if (estate->es_trig_tuple_slot == NULL)
		estate->es_trig_tuple_slot = ExecInitExtraTupleSlot(estate);

	return mtstate;
}

/* ----------------------------------------------------------------
 *		ExecEndModifyTable
 *
 *		Shuts down the plan.
 *
 *		Returns nothing of interest.
 * ----------------------------------------------------------------
 */
void
ExecEndModifyTable(ModifyTableState *node)
{
	int			i;

	/*
	 * Free the exprcontext
	 */
	ExecFreeExprContext(&node->ps);

	/*
	 * clean out the tuple table
	 */
	ExecClearTuple(node->ps.ps_ResultTupleSlot);

	/*
	 * Terminate EPQ execution if active
	 */
	EvalPlanQualEnd(&node->mt_epqstate);

	/*
	 * shut down subplans
	 */
	for (i = 0; i < node->mt_nplans; i++)
		ExecEndNode(node->mt_plans[i]);
}

void
ExecReScanModifyTable(ModifyTableState *node, ExprContext *exprCtxt)
{
	/*
	 * Currently, we don't need to support rescan on ModifyTable nodes. The
	 * semantics of that would be a bit debatable anyway.
	 */
	elog(ERROR, "ExecReScanModifyTable is not implemented");
}<|MERGE_RESOLUTION|>--- conflicted
+++ resolved
@@ -497,12 +497,8 @@
 		ExecARInsertTriggers(estate, resultRelInfo, tuple, recheckIndexes);
 	}
 
-<<<<<<< HEAD
 	list_free(recheckIndexes);
 
-#if 0 /* RETURNING not implemented in GPDB */
-=======
->>>>>>> 8a736a5f
 	/* Process RETURNING if present */
 	if (resultRelInfo->ri_projectReturning)
 		return ExecProcessReturning(resultRelInfo->ri_projectReturning,
@@ -1206,12 +1202,8 @@
 						 recheckIndexes);
 	}
 
-<<<<<<< HEAD
 	list_free(recheckIndexes);
 
-#if 0 /* RETURNING not implemented in GPDB */
-=======
->>>>>>> 8a736a5f
 	/* Process RETURNING if present */
 	if (resultRelInfo->ri_projectReturning)
 		return ExecProcessReturning(resultRelInfo->ri_projectReturning,
