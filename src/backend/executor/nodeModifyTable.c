--- conflicted
+++ resolved
@@ -413,7 +413,9 @@
 		 * Constraints might reference the tableoid column, so initialize
 		 * t_tableOid before evaluating them.
 		 */
+#if 0
 		tuple->t_tableOid = RelationGetRelid(resultRelationDesc);
+#endif
 
 		/*
 		 * Check the constraints of the tuple
@@ -613,13 +615,8 @@
 		{
 			bool		dodelete;
 
-<<<<<<< HEAD
 			dodelete = ExecBRDeleteTriggers(estate, epqstate, resultRelInfo,
-											tupleid);
-=======
-		dodelete = ExecBRDeleteTriggers(estate, epqstate, resultRelInfo,
-										tupleid, oldtuple);
->>>>>>> ab76208e
+											tupleid, oldtuple);
 
 			if (!dodelete)			/* "do nothing" */
 				return NULL;
@@ -646,15 +643,8 @@
 		bool		dodelete;
 
 		Assert(oldtuple != NULL);
-<<<<<<< HEAD
-		tuple.t_data = oldtuple;
-		tuple.t_len = HeapTupleHeaderGetDatumLength(oldtuple);
-		ItemPointerSetInvalid(&(tuple.t_self));
-
-		dodelete = ExecIRDeleteTriggers(estate, resultRelInfo, &tuple);
-=======
+
 		dodelete = ExecIRDeleteTriggers(estate, resultRelInfo, oldtuple);
->>>>>>> ab76208e
 
 		if (!dodelete)			/* "do nothing" */
 			return NULL;
@@ -867,7 +857,6 @@
 	if (canSetTag)
 		(estate->es_processed)++;
 
-<<<<<<< HEAD
 	if (!isUpdate)
 	{
 		/*
@@ -888,12 +877,8 @@
 	if (!(isAORowsTable || isAOColsTable) && planGen == PLANGEN_PLANNER && !isUpdate)
 	{
 		/* AFTER ROW DELETE Triggers */
-		ExecARDeleteTriggers(estate, resultRelInfo, tupleid);
-	}
-=======
-	/* AFTER ROW DELETE Triggers */
-	ExecARDeleteTriggers(estate, resultRelInfo, tupleid, oldtuple);
->>>>>>> ab76208e
+		ExecARDeleteTriggers(estate, resultRelInfo, tupleid, oldtuple);
+	}
 
 	/* Process RETURNING if present */
 	/*
@@ -934,13 +919,7 @@
 			slot = estate->es_trig_tuple_slot;
 			if (oldtuple != NULL)
 			{
-<<<<<<< HEAD
-				deltuple.t_data = oldtuple;
-				deltuple.t_len = HeapTupleHeaderGetDatumLength(oldtuple);
-				ItemPointerSetInvalid(&(deltuple.t_self));
-=======
 				deltuple = *oldtuple;
->>>>>>> ab76208e
 				delbuffer = InvalidBuffer;
 			}
 			else
@@ -1253,16 +1232,6 @@
 	if (resultRelInfo->ri_TrigDesc &&
 		resultRelInfo->ri_TrigDesc->trig_update_instead_row)
 	{
-<<<<<<< HEAD
-		HeapTupleData oldtup;
-
-		Assert(oldtuple != NULL);
-		oldtup.t_data = oldtuple;
-		oldtup.t_len = HeapTupleHeaderGetDatumLength(oldtuple);
-		ItemPointerSetInvalid(&(oldtup.t_self));
-
-=======
->>>>>>> ab76208e
 		slot = ExecIRUpdateTriggers(estate, resultRelInfo,
 									oldtuple, slot);
 
@@ -1294,7 +1263,9 @@
 		 * Constraints might reference the tableoid column, so initialize
 		 * t_tableOid before evaluating them.
 		 */
+#if 0
 		tuple->t_tableOid = RelationGetRelid(resultRelationDesc);
+#endif
 
 		/*
 		 * Check the constraints of the tuple
@@ -1484,17 +1455,13 @@
 		(estate->es_processed)++;
 
 	/* AFTER ROW UPDATE Triggers */
-<<<<<<< HEAD
 	if (resultRelInfo->ri_TrigDesc &&
 		resultRelInfo->ri_TrigDesc->trig_update_after_row &&
 		rel_is_heap)
 	{
 		HeapTuple tuple = ExecMaterializeSlot(slot);
 
-		ExecARUpdateTriggers(estate, resultRelInfo, tupleid, tuple,
-=======
-	ExecARUpdateTriggers(estate, resultRelInfo, tupleid, oldtuple, tuple,
->>>>>>> ab76208e
+		ExecARUpdateTriggers(estate, resultRelInfo, tupleid, oldtuple, tuple,
 						 recheckIndexes);
 	}
 
@@ -1742,10 +1709,11 @@
 						HeapTupleHeaderGetDatumLength(oldtupdata.t_data);
 					ItemPointerSetInvalid(&(oldtupdata.t_self));
 					/* Historically, view triggers see invalid t_tableOid. */
+#if 0
 					oldtupdata.t_tableOid =
 						(relkind == RELKIND_VIEW) ? InvalidOid :
 						RelationGetRelid(resultRelInfo->ri_RelationDesc);
-
+#endif
 					oldtuple = &oldtupdata;
 				}
 				else
