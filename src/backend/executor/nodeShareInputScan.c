/*-------------------------------------------------------------------------
 *
 * nodeShareInputScan.c
 *
 * A Share Input Scan node is used to share the result of an operation in
 * two different branches in the plan tree.
 *
 * These come in two variants: local, and cross-slice.
 *
 * Local shares
 * ------------
 *
 * In local mode, all the consumers are in the same slice as the producer.
 * In that case, there's no need to communicate across processes, so we
 * rely entirely on data structures in backend-private memory to track the
 * state.
 *
 * In local mode, there is no difference between producer and consumer
 * nodes. In ExecInitShareInputScan(), the producer node stores the
 * PlanState of the shared child node where all the nodes can find it.
 * The first ExecShareInputScan() call initializes the store.
 *
 * A local-mode ShareInputScan is quite similar to PostgreSQL's CteScan,
 * but there are some implementation differences. CteScan uses a special
 * PARAM_EXEC entry to hold the shared state, while ShareInputScan uses
 * an entry in es_sharenode instead.
 *
 * Cross-slice shares
 * ------------------
 *
 * A cross-slice share works basically the same as a local one, except
 * that the producing slice makes the underlying tuplestore available to
 * other processes, by forcing it to be written to a file on disk. The
 * first ExecShareInputScan() call in the producing slice materializes
 * the whole tuplestore, and advertises that it's ready in shared memory.
 * Consumer slices wait for that before trying to read the store.
 *
 * The producer and the consumers communicate the status of the scan using
 * shared memory. There's a hash table in shared memory, containing a
 * 'shareinput_Xslice_state' struct for each shared scan. The producer uses
 * a condition variable to wake up consumers, when the tuplestore is fully
 * materialized, and the consumers use the same condition variable to inform
 * the producer when they're done reading it. The producer slice keeps the
 * underlying tuplestore open, until all the consumers have finished.
 *
 *
 * Portions Copyright (c) 2007-2008, Greenplum inc
 * Portions Copyright (c) 2012-Present Pivotal Software, Inc.
 * Portions Copyright (c) 1996-2008, PostgreSQL Global Development Group
 * Portions Copyright (c) 1994, Regents of the University of California
 *
 * IDENTIFICATION
 *	    src/backend/executor/nodeShareInputScan.c
 *
 *-------------------------------------------------------------------------
 */

<<<<<<< HEAD
/*
 * INTERFACE ROUTINES
 *	ExecInitShareInputScan
 * 	ExecShareInputScan
 * 	ExecEndShareInputScan
 * 	ExecShareInputReScanScanv
 */

=======
>>>>>>> 11e40e80
#include "postgres.h"

#include "access/xact.h"
#include "cdb/cdbvars.h"
#include "executor/executor.h"
#include "executor/nodeShareInputScan.h"
#include "miscadmin.h"
#include "storage/condition_variable.h"
#include "utils/faultinjector.h"
#include "utils/memutils.h"
#include "utils/resowner.h"
#include "utils/tuplestore.h"

/*
 * In a cross-slice ShareinputScan, the producer and consumer processes
 * communicate using shared memory. There's a hash table containing one
 * 'shareinput_share_state' for each in-progress shared input scan.
 *
 * The hash table itself,, and the fields within every entry, are protected
 * by ShareInputScanLock. (Although some operations get away without the
 * lock, when the field is atomic and/or there's only one possible writer.)
 *
 * All producers and consumers that participate in a shared scan hold
 * a reference to the 'shareinput_Xslice_state' entry of the scan, for
 * the whole lifecycle of the node from ExecInitShareInputScan() to
 * ExecEndShareInputScan() (although it can be released early by
 * ExecSquelchShareInputScan(). The entry in the hash table is created by
 * the first participant that initializes, which is not necessarily the
 * producer! When the last participant releases the entry, it is removed
 * from the hash table.
 */
typedef struct shareinput_tag
{
	int32		session_id;
	int32		command_count;
	int32		share_id;
} shareinput_tag;

typedef struct shareinput_Xslice_state
{
	shareinput_tag tag;			/* hash key */

	int			refcount;		/* reference count of this entry */
	bool		ready;			/* is the input fully materialized and ready to be read? */
	int			ndone;			/* # of consumers that have finished the scan */

	/*
	 * ready_done_cv is used for signaling when the scan becomes "ready", and
	 * when it becomes "done". The producer wakes up everyone waiting on this
	 * condition variable when it sets ready = true. Also, when the last
	 * consumer finishes the scan (ndone reaches nconsumers), it wakes up the
	 * producer using this same condition variable.
	 */
	ConditionVariable ready_done_cv;

} shareinput_Xslice_state;

/* shared memory hash table holding 'shareinput_Xslice_state' entries */
static HTAB *shareinput_Xslice_hash = NULL;

/*
 * 'shareinput_reference' represents a reference or "lease" to an entry
 * in the shared memory hash table. It is used for garbage collection of
 * the entries, on transaction abort.
 *
 * These are allocated in TopMemoryContext, and held in the
 * 'shareinput_Xslice_refs' list.
 */
typedef struct shareinput_Xslice_reference
{
	int			share_id;
	shareinput_Xslice_state *xslice_state;

	ResourceOwner owner;

	dlist_node	node;
} shareinput_Xslice_reference;

static dlist_head shareinput_Xslice_refs = DLIST_STATIC_INIT(shareinput_Xslice_refs);
static bool shareinput_resowner_callback_registered = false;

/*
 * For local (i.e. intra-slice) variants, we use a 'shareinput_local_state'
 * to track the status. It is analogous to 'shareinput_share_state' used for
 * cross-slice scans, but we don't need to keep it in shared memory. These
 * are held in estate->es_sharenode, indexed by share_id.
 */
typedef struct shareinput_local_state
{
	bool		ready;
	bool		closed;
	int			ndone;
	int			nsharers;

	/*
	 * This points to the child node that's being shared. Set by
	 * ExecInitShareInputScan() of the instance that has the child.
	 */
	PlanState  *childState;

	/* Tuplestore that holds the result */
	Tuplestorestate *ts_state;
} shareinput_local_state;

static shareinput_Xslice_reference *get_shareinput_reference(int share_id);
static void release_shareinput_reference(shareinput_Xslice_reference *ref);
static void shareinput_release_callback(ResourceReleasePhase phase,
										bool isCommit,
										bool isTopLevel,
										void *arg);

static void shareinput_writer_notifyready(shareinput_Xslice_reference *ref);
static void shareinput_reader_waitready(shareinput_Xslice_reference *ref);
static void shareinput_reader_notifydone(shareinput_Xslice_reference *ref, int nconsumers);
static void shareinput_writer_waitdone(shareinput_Xslice_reference *ref, int nconsumers);

static void ExecShareInputScanExplainEnd(PlanState *planstate, struct StringInfoData *buf);


/*
 * init_tuplestore_state
 *    Initialize the tuplestore state for the Shared node if the state
 *    is not initialized.
 */
static void
init_tuplestore_state(ShareInputScanState *node)
{
<<<<<<< HEAD
	EState *estate = node->ss.ps.state;
	ShareInputScan *sisc = (ShareInputScan *)node->ss.ps.plan;
	ShareNodeEntry *snEntry = ExecGetShareNodeEntry(estate, sisc->share_id, false);
	PlanState *snState = NULL;
=======
	EState	   *estate = node->ss.ps.state;
	ShareInputScan *sisc = (ShareInputScan *) node->ss.ps.plan;
	shareinput_local_state *local_state = node->local_state;
	Tuplestorestate *ts;
	int			tsptrno;
	TupleTableSlot *outerslot;

	Assert(!node->isready);
	Assert(node->ts_state == NULL);
	Assert(node->ts_pos == -1);
>>>>>>> 11e40e80

	if (sisc->cross_slice)
	{
		if (!node->ref)
			elog(ERROR, "cannot execute ShareInputScan that was not initialized");
	}

	if (!local_state->ready)
	{
		if (currentSliceId == sisc->producer_slice_id || estate->es_plannedstmt->numSlices == 1)
		{
			/* We are the producer */
			if (sisc->cross_slice)
			{
				char		rwfile_prefix[100];

				elog(DEBUG1, "SISC writer (shareid=%d, slice=%d): No tuplestore yet, creating tuplestore",
					 sisc->share_id, currentSliceId);

				ts = tuplestore_begin_heap(true, /* randomAccess */
										   false, /* interXact */
										   10); /* maxKBytes FIXME */

				shareinput_create_bufname_prefix(rwfile_prefix, sizeof(rwfile_prefix), sisc->share_id);
				tuplestore_make_shared(ts, rwfile_prefix);
			}
			else
			{
				/* intra-slice */
				ts = tuplestore_begin_heap(true, /* randomAccess */
										   false, /* interXact */
										   PlanStateOperatorMemKB((PlanState *) node));

				/*
				 * Offer extra memory usage info for EXPLAIN ANALYZE.
				 *
				 * If this is a cross-slice share, the tuplestore uses very
				 * little memory, because it has to materialize the result on
				 * a file anyway, so that it can be shared across processes.
				 * In that case, reporting memory usage doesn't make much
				 * sense. The "work_mem wanted" value would particularly
				 * non-sensical, as we we would write to a file regardless of
				 * work_mem. So only track memory usage in the non-cross-slice
				 * case.
				 */
				if (node->ss.ps.instrument && node->ss.ps.instrument->need_cdb)
				{
					/* Let the tuplestore share our Instrumentation object. */
					tuplestore_set_instrument(ts, node->ss.ps.instrument);

					/* Request a callback at end of query. */
					node->ss.ps.cdbexplainfun = ExecShareInputScanExplainEnd;
				}
			}

			for (;;)
			{
				outerslot = ExecProcNode(local_state->childState);
				if (TupIsNull(outerslot))
					break;
				tuplestore_puttupleslot(ts, outerslot);
			}

			if (sisc->cross_slice)
			{
				tuplestore_freeze(ts);
				shareinput_writer_notifyready(node->ref);
			}

			tuplestore_rescan(ts);
		}
		else
		{
			/*
			 * We are a consumer slice. Wait for the producer to create the
			 * tuplestore.
			 */
			char		rwfile_prefix[100];

<<<<<<< HEAD
	if(share_type == SHARE_MATERIAL_XSLICE)
	{
		elog(ERROR, "GPDB_12_MERGE_FIXME: SharedInputScans are broken");
#if 0
		char rwfile_prefix[100];
		shareinput_create_bufname_prefix(rwfile_prefix, sizeof(rwfile_prefix), sisc->share_id);
	
		node->ts_state = palloc0(sizeof(GenericTupStore));

		node->ts_state->matstore = ntuplestore_create_readerwriter(rwfile_prefix, 0, false, false);
		node->ts_pos = (void *) ntuplestore_create_accessor(node->ts_state->matstore, false);
		ntuplestore_acc_seek_bof((NTupleStoreAccessor *)node->ts_pos);
#endif
	}
	else if(share_type == SHARE_MATERIAL)
	{
		/* The materialstate->ts_state structure should have been initialized already, during init of material node */
		Assert(node->ts_state.matstore == NULL);

		node->ts_state.matstore = ((MaterialState *) snState)->tuplestorestate;
		Assert(NULL != node->ts_state.matstore);
		node->ts_pos = tuplestore_alloc_read_pointer(node->ts_state.matstore, EXEC_FLAG_REWIND | EXEC_FLAG_BACKWARD);
		tuplestore_select_read_pointer(node->ts_state.matstore, node->ts_pos);
		tuplestore_rescan(node->ts_state.matstore);
	}
	else if(share_type == SHARE_SORT_XSLICE)
	{
		elog(ERROR, "GPDB_12_MERGE_FIXME: SharedInputScans are broken");
#if 0
		char rwfile_prefix[100];
		shareinput_create_bufname_prefix(rwfile_prefix, sizeof(rwfile_prefix), sisc->share_id);
		node->ts_state = palloc0(sizeof(GenericTupStore));

		node->ts_state->sortstore = tuplesort_begin_heap_file_readerwriter(
			&node->ss,
			rwfile_prefix,
			false, /* isWriter */
			NULL, /* tupDesc */
			0, /* nkeys */
			NULL, /* attNums */
			NULL, /* sortOperators */
			NULL, /* sortCollations */
			NULL, /* nullsFirstFlags */
			PlanStateOperatorMemKB((PlanState *) node),
			true /* randomAccess */);

		tuplesort_begin_pos(node->ts_state->sortstore, (TuplesortPos **)(&node->ts_pos));
		tuplesort_rescan_pos(node->ts_state->sortstore, (TuplesortPos *)node->ts_pos);
#endif
=======
			Assert(sisc->cross_slice);

			shareinput_reader_waitready(node->ref);

			shareinput_create_bufname_prefix(rwfile_prefix, sizeof(rwfile_prefix), sisc->share_id);
			ts = tuplestore_open_shared(rwfile_prefix, false /* interXact */);
		}
		local_state->ts_state = ts;
		local_state->ready = true;
		tsptrno = 0;
>>>>>>> 11e40e80
	}
	else
	{
<<<<<<< HEAD
		elog(ERROR, "GPDB_12_MERGE_FIXME: SharedInputScans are broken");
#if 0
		Assert(sisc->share_type == SHARE_SORT);
		Assert(snState != NULL);

		node->ts_state = ((SortState *)snState)->tuplesortstate;
		Assert(NULL != node->ts_state->sortstore);
		tuplesort_begin_pos(node->ts_state->sortstore, (TuplesortPos **)(&node->ts_pos));
		tuplesort_rescan_pos(node->ts_state->sortstore, (TuplesortPos *)node->ts_pos);
#endif
	}

	Assert(NULL != node->ts_state.matstore || NULL != node->ts_state.sortstore);
=======
		/* Another local reader */
		ts = local_state->ts_state;
		tsptrno = tuplestore_alloc_read_pointer(ts, (EXEC_FLAG_BACKWARD | EXEC_FLAG_REWIND));

		tuplestore_select_read_pointer(ts, tsptrno);
		tuplestore_rescan(ts);
	}

	node->ts_state = ts;
	node->ts_pos = tsptrno;

	node->isready = true;
>>>>>>> 11e40e80
}


/* ------------------------------------------------------------------
 * 	ExecShareInputScan
 * 	Retrieve a tuple from the ShareInputScan
 * ------------------------------------------------------------------
 */
TupleTableSlot *
ExecShareInputScan(PlanState *pstate)
{
<<<<<<< HEAD
	ShareInputScanState *node = castNode(ShareInputScanState, pstate);
	EState *estate;
=======
	ShareInputScan *sisc = (ShareInputScan *) node->ss.ps.plan;
	EState	   *estate;
>>>>>>> 11e40e80
	ScanDirection dir;
	bool		forward;
	TupleTableSlot *slot;

	/*
	 * get state info from node
	 */
	estate = node->ss.ps.state;
	dir = estate->es_direction;
	forward = ScanDirectionIsForward(dir);

	if (sisc->this_slice_id != currentSliceId && estate->es_plannedstmt->numSlices != 1)
		elog(ERROR, "cannot execute alien Share Input Scan");

	/* if first time call, need to initialize the tuplestore state.  */
<<<<<<< HEAD
	if (node->ts_state.matstore == NULL)
	{
		elog(DEBUG1, "SISC (shareid=%d, slice=%d): No tuplestore yet, initializing tuplestore",
				sisc->share_id, currentSliceId);
=======
	if (!node->isready)
>>>>>>> 11e40e80
		init_tuplestore_state(node);

	slot = node->ss.ps.ps_ResultTupleSlot;

	Assert(!node->local_state->closed);

	tuplestore_select_read_pointer(node->ts_state, node->ts_pos);
	while(1)
	{
		bool		gotOK;

<<<<<<< HEAD
		if(share_type == SHARE_MATERIAL || share_type == SHARE_MATERIAL_XSLICE) 
		{
			if (sisc->share_type == SHARE_MATERIAL_XSLICE)
				elog(ERROR, "GPDB_12_MERGE_FIXME: SharedInputScans are broken");
			tuplestore_select_read_pointer(node->ts_state.matstore, node->ts_pos);
			gotOK = tuplestore_gettupleslot(node->ts_state.matstore, forward, true, slot);
		}
		else
		{
			elog(ERROR, "GPDB_12_MERGE_FIXME: SharedInputScans are broken");
#if 0
			gotOK = tuplesort_gettupleslot_pos(node->ts_state->sortstore,
											   (TuplesortPos *) node->ts_pos, forward, slot, NULL,
											   CurrentMemoryContext);
#endif
		}
=======
		gotOK = tuplestore_gettupleslot(node->ts_state, forward, false, slot);
>>>>>>> 11e40e80

		if (!gotOK)
			return NULL;

		SIMPLE_FAULT_INJECTOR("execshare_input_next");

		return slot;
	}

	Assert(!"should not be here");
	return NULL;
}

/*  ------------------------------------------------------------------
 * 	ExecInitShareInputScan
 * ------------------------------------------------------------------
 */
ShareInputScanState *
ExecInitShareInputScan(ShareInputScan *node, EState *estate, int eflags)
{
	ShareInputScanState *sisstate;
	Plan	   *outerPlan;
	PlanState  *childState;
	TupleDesc	tupDesc;

	Assert(innerPlan(node) == NULL);

	/* create state data structure */
	sisstate = makeNode(ShareInputScanState);
	sisstate->ss.ps.plan = (Plan *) node;
	sisstate->ss.ps.state = estate;
<<<<<<< HEAD
	sisstate->ss.ps.ExecProcNode = ExecShareInputScan;
	
	sisstate->ts_state.matstore = NULL;
	sisstate->ts_pos = -1;
=======
>>>>>>> 11e40e80

	sisstate->ts_state = NULL;
	sisstate->ts_pos = -1;

	/*
	 * init child node.
	 * if outerPlan is NULL, this is no-op (so that the ShareInput node will be
	 * only init-ed once).
	 */

	/*
	 * initialize child nodes
	 *
	 * Like a Material node, we shield the child node from the need to support
	 * BACKWARD, or MARK/RESTORE.
	 */
	eflags &= ~(EXEC_FLAG_BACKWARD | EXEC_FLAG_MARK);

	outerPlan = outerPlan(node);
	childState = ExecInitNode(outerPlan, estate, eflags);
	outerPlanState(sisstate) = childState;

<<<<<<< HEAD
	/* Misc initialization 
	 * 
	 * Create expression context 
	 */
	ExecAssignExprContext(estate, &sisstate->ss.ps);

	/* 
	 * Initialize result slot and type.
	 */
	ExecInitResultTupleSlotTL(&sisstate->ss.ps, &TTSOpsMinimalTuple);
=======
	sisstate->ss.ps.targetlist = (List *)
		ExecInitExpr((Expr *) node->scan.plan.targetlist, (PlanState *) sisstate);
	Assert(node->scan.plan.qual == NULL);
	sisstate->ss.ps.qual = NULL;

	/* Misc initialization
	 *
	 * Create expression context
	 */
	ExecAssignExprContext(estate, &sisstate->ss.ps);

	/* tuple table init */
	ExecInitResultTupleSlot(estate, &sisstate->ss.ps);
	sisstate->ss.ss_ScanTupleSlot = ExecInitExtraTupleSlot(estate);

	/*
	 * init tuple type.
	 */
	ExecAssignResultTypeFromTL(&sisstate->ss.ps);

	{
		bool hasoid;
		if (!ExecContextForcesOids(&sisstate->ss.ps, &hasoid))
			hasoid = false;

		tupDesc = ExecTypeFromTL(node->scan.plan.targetlist, hasoid);
	}

	ExecAssignScanType(&sisstate->ss, tupDesc);

>>>>>>> 11e40e80
	sisstate->ss.ps.ps_ProjInfo = NULL;

	/*
	 * When doing EXPLAIN only, we won't actually execute anything, so don't
	 * bother initializing the state. This isn't merely an optimization:
	 * closing a cross-slice ShareInputScan waits for the consumers to finish,
	 * but if we don't execute anything, it will hang forever.
	 *
	 * We could also exit here immediately if this is an "alien" node, i.e.
	 * a node that doesn't execute in this slice, but we can't easily
	 * detect that here.
	 */
	if ((eflags & EXEC_FLAG_EXPLAIN_ONLY) != 0)
		return sisstate;

	shareinput_local_state *local_state;

	/* expand the list if necessary */
	while (list_length(estate->es_sharenode) <= node->share_id)
	{
		local_state = palloc0(sizeof(shareinput_local_state));
		local_state->ready = false;

		estate->es_sharenode = lappend(estate->es_sharenode, local_state);
	}

	local_state = list_nth(estate->es_sharenode, node->share_id);
	local_state->nsharers++;
	if (childState)
		local_state->childState = childState;
	sisstate->local_state = local_state;

	/* Get a lease on the shared state */
	if (node->cross_slice)
		sisstate->ref = get_shareinput_reference(node->share_id);
	else
		sisstate->ref = NULL;

	return sisstate;
}

/*
 * ExecShareInputScanExplainEnd
 *      Called before ExecutorEnd to finish EXPLAIN ANALYZE reporting.
 *
 * Some of the cleanup that ordinarily would occur during ExecEndShareInputScan()
 * needs to be done earlier in order to report statistics to EXPLAIN ANALYZE.
 * Note that ExecEndShareInputScan() will still be during ExecutorEnd().
 */
static void
ExecShareInputScanExplainEnd(PlanState *planstate, struct StringInfoData *buf)
{
	ShareInputScan *sisc = (ShareInputScan *) planstate->plan;
	shareinput_local_state *local_state = ((ShareInputScanState *) planstate)->local_state;

	/*
	 * Release tuplestore resources
	 */
	if (!sisc->cross_slice && local_state && local_state->ts_state)
	{
		tuplestore_end(local_state->ts_state);
		local_state->ts_state = NULL;
	}
}

/* ------------------------------------------------------------------
 * 	ExecEndShareInputScan
 * ------------------------------------------------------------------
 */
void
ExecEndShareInputScan(ShareInputScanState *node)
{
<<<<<<< HEAD
=======
	EState	   *estate = node->ss.ps.state;
	ShareInputScan *sisc = (ShareInputScan *) node->ss.ps.plan;
	shareinput_local_state *local_state = node->local_state;

>>>>>>> 11e40e80
	/* clean up tuple table */
	//ExecClearTuple(node->ss.ss_ScanTupleSlot);
	ExecClearTuple(node->ss.ps.ps_ResultTupleSlot);

	if (node->ref)
	{
		if (sisc->this_slice_id == currentSliceId || estate->es_plannedstmt->numSlices == 1)
		{
			/*
			 * The producer needs to wait for all the consumers to finish.
			 * Consumers signal the producer that they're done reading,
			 * but are free to exit immediately after that.
			 */
			if (currentSliceId == sisc->producer_slice_id)
			{
				if (!local_state->ready)
					init_tuplestore_state(node);
				shareinput_writer_waitdone(node->ref, sisc->nconsumers);
			}
			else
			{
				if (!local_state->closed)
				{
					shareinput_reader_notifydone(node->ref, sisc->nconsumers);
					local_state->closed = true;
				}
			}
		}
		release_shareinput_reference(node->ref);
		node->ref = NULL;
	}

	if (local_state && local_state->ts_state)
	{
		tuplestore_end(local_state->ts_state);
		local_state->ts_state = NULL;
	}

	/*
	 * shutdown subplan.  First scanner of underlying share input will
	 * do the shutdown, all other scanners are no-op because outerPlanState
	 * is NULL
	 */
	ExecEndNode(outerPlanState(node));
}

/* ------------------------------------------------------------------
 * 	ExecReScanShareInputScan
 * ------------------------------------------------------------------
 */
void
ExecReScanShareInputScan(ShareInputScanState *node)
{
<<<<<<< HEAD
	/* if first tirme call, need to initialize the tuplestore state */
	if (node->ts_state.matstore == NULL)
	{
=======
	/* On first call, initialize the tuplestore state */
	if (!node->isready)
>>>>>>> 11e40e80
		init_tuplestore_state(node);

	ExecClearTuple(node->ss.ps.ps_ResultTupleSlot);
	Assert(node->ts_pos != -1);

	tuplestore_select_read_pointer(node->ts_state, node->ts_pos);
	tuplestore_rescan(node->ts_state);
}

/*
 * This is called when the node above us has finished and will not need any more
 * rows from us.
 */
void
ExecSquelchShareInputScan(ShareInputScanState *node)
{
	EState	   *estate = node->ss.ps.state;
	ShareInputScan *sisc = (ShareInputScan *) node->ss.ps.plan;
	shareinput_local_state *local_state = node->local_state;

	/* clean up tuple table */
	ExecClearTuple(node->ss.ss_ScanTupleSlot);
	ExecClearTuple(node->ss.ps.ps_ResultTupleSlot);
<<<<<<< HEAD
	Assert(node->ts_pos != -1);

	if(sisc->share_type == SHARE_MATERIAL || sisc->share_type == SHARE_MATERIAL_XSLICE)
	{
		if (sisc->share_type == SHARE_MATERIAL_XSLICE)
			elog(ERROR, "GPDB_12_MERGE_FIXME: SharedInputScans are broken");
		Assert(node->ts_state.matstore != NULL);
		tuplestore_select_read_pointer(node->ts_state.matstore, node->ts_pos);
		tuplestore_rescan(node->ts_state.matstore);
	}
	else if (sisc->share_type == SHARE_SORT || sisc->share_type == SHARE_SORT_XSLICE)
	{
		elog(ERROR, "GPDB_12_MERGE_FIXME: SharedInputScans are broken");
#if 0
		Assert(NULL != node->ts_state->sortstore);
		tuplesort_rescan_pos(node->ts_state->sortstore, (TuplesortPos *) node->ts_pos);
#endif
	}
	else
=======

	/*
	 * If this SharedInputScan is shared within the same slice then its
	 * subtree may still need to be executed and the motions in the subtree
	 * cannot yet be stopped. Thus, don't recurse in this case.
	 *
	 * In squelching a cross-slice SharedInputScan writer, we need to ensure
	 * we don't block any reader on other slices as a result of not
	 * materializing the shared plan.
	 *
	 * Note that we emphatically can't "fake" an empty tuple store and just
	 * go ahead waking up the readers because that can lead to wrong results.
	 */
	if (sisc->cross_slice && node->ref)
>>>>>>> 11e40e80
	{
		if (currentSliceId == sisc->producer_slice_id || estate->es_plannedstmt->numSlices == 1)
		{
			/*
			 * We are the producer. If we haven't materialized the tuplestore
			 * yet, we need to do it now, even though we won't need the data
			 * for anything. There might be other consumers that need it, and
			 * they will hang waiting for us forever otherwise.
			 */
			if (!local_state->ready)
			{
				elog(DEBUG1, "SISC WRITER (shareid=%d, slice=%d): initializing because squelched",
					 sisc->share_id, currentSliceId);
				init_tuplestore_state(node);
			}
		}
		else
		{
			/* We are a consumer. Let the producer know that we're done. */
			Assert(!local_state->closed);

			local_state->ndone++;

			if (local_state->ndone == local_state->nsharers)
			{
				shareinput_reader_notifydone(node->ref, sisc->nconsumers);
				local_state->closed = true;
			}
			release_shareinput_reference(node->ref);
			node->ref = NULL;
		}
	}
}


/*************************************************************************
 * IPC, for cross-slice variants.
 **************************************************************************/

/*
 * When creating a tuplestore file that will be accessed by
 * multiple processes, shareinput_create_bufname_prefix() is used to
 * construct the name for it.
 */
void
shareinput_create_bufname_prefix(char* p, int size, int share_id)
{
	snprintf(p, size, "SIRW_%d_%d_%d",
			 gp_session_id, gp_command_count, share_id);
}

/*
 * Initialization of the shared hash table for cross-slice communication.
 *
 * XXX: Use MaxBackends to size it, on the assumption that max_connections
 * will scale accordingly to query complexity. This is quite fuzzy, you could
 * create a query with tons of cross-slice ShareInputScans but only a few
 * slice, but that ought to be rare enough in practice. This isn't a hard
 * limit anyway, the hash table will use up any "slop" in shared memory if
 * needed.
 */
#define N_SHAREINPUT_SLOTS() (MaxBackends * 5)

Size
ShareInputShmemSize(void)
{
	Size		size;

	size = hash_estimate_size(N_SHAREINPUT_SLOTS(), sizeof(shareinput_Xslice_state));

	return size;
}

void
ShareInputShmemInit(void)
{
	HASHCTL		info;

	info.keysize = sizeof(shareinput_tag);
	info.entrysize = sizeof(shareinput_Xslice_state);

	shareinput_Xslice_hash = ShmemInitHash("ShareInputScan notifications",
										   N_SHAREINPUT_SLOTS(),
										   N_SHAREINPUT_SLOTS(),
										   &info,
										   HASH_ELEM | HASH_BLOBS);
}

/*
 * Get a reference to slot in shared memory for this shared scan.
 *
 * If the slot doesn't exist yet, it is created and initialized into
 * "not ready" state.
 *
 * The reference is tracked by the current ResourceOwner, and will be
 * automatically released on abort.
 */
static shareinput_Xslice_reference *
get_shareinput_reference(int share_id)
{
	shareinput_tag tag;
	shareinput_Xslice_state *xslice_state;
	bool		found;
	shareinput_Xslice_reference *ref;

	/* Register our resource owner callback to clean up on first call. */
	if (!shareinput_resowner_callback_registered)
	{
		RegisterResourceReleaseCallback(shareinput_release_callback, NULL);
		shareinput_resowner_callback_registered = true;
	}

	ref = MemoryContextAllocZero(TopMemoryContext,
								 sizeof(shareinput_Xslice_reference));

	LWLockAcquire(ShareInputScanLock, LW_EXCLUSIVE);

	tag.session_id = gp_session_id;
	tag.command_count = gp_command_count;
	tag.share_id = share_id;
	xslice_state = hash_search(shareinput_Xslice_hash,
							   &tag,
							   HASH_ENTER_NULL,
							   &found);
	if (!found)
	{
		if (xslice_state == NULL)
		{
			pfree(ref);
			ereport(ERROR,
					(errcode(ERRCODE_OUT_OF_MEMORY),
					 errmsg("out of cross-slice ShareInputScan slots")));
		}

		xslice_state->refcount = 0;
		xslice_state->ready = false;
		xslice_state->ndone = 0;

		ConditionVariableInit(&xslice_state->ready_done_cv);
	}

	xslice_state->refcount++;

	ref->share_id = share_id;
	ref->xslice_state = xslice_state;
	ref->owner = CurrentResourceOwner;
	dlist_push_head(&shareinput_Xslice_refs, &ref->node);

	LWLockRelease(ShareInputScanLock);

	return ref;
}

/*
 * Release reference to a shared scan.
 *
 * The reference count in the shared memory slot is decreased, and if
 * it reaches zero, it is destroyed.
 */
static void
release_shareinput_reference(shareinput_Xslice_reference *ref)
{
	shareinput_Xslice_state *state = ref->xslice_state;

	LWLockAcquire(ShareInputScanLock, LW_EXCLUSIVE);

	if (state->refcount == 1)
	{
		bool		found;

		(void) hash_search(shareinput_Xslice_hash,
						   &state->tag,
						   HASH_REMOVE,
						   &found);
		Assert(found);
	}
	else
		state->refcount--;

	dlist_delete(&ref->node);

	LWLockRelease(ShareInputScanLock);

	pfree(ref);
}

/*
 * Callback to release references on transaction abort.
 */
static void
shareinput_release_callback(ResourceReleasePhase phase,
							bool isCommit,
							bool isTopLevel,
							void *arg)
{
	dlist_mutable_iter miter;

	if (phase != RESOURCE_RELEASE_BEFORE_LOCKS)
		return;

	dlist_foreach_modify(miter, &shareinput_Xslice_refs)
	{
		shareinput_Xslice_reference *ref =
			dlist_container(shareinput_Xslice_reference,
							node,
							miter.cur);

		if (ref->owner == CurrentResourceOwner)
		{
			if (isCommit)
				elog(WARNING, "shareinput lease reference leak: lease %p still referenced", ref);
			release_shareinput_reference(ref);
		}
	}
}

/*
 * shareinput_reader_waitready
 *
 *  Called by the reader (consumer) to wait for the writer (producer) to produce
 *  all the tuples and write them to disk.
 *
 *  This is a blocking operation.
 */
static void
shareinput_reader_waitready(shareinput_Xslice_reference *ref)
{
	shareinput_Xslice_state *state = ref->xslice_state;

	elog(DEBUG1, "SISC READER (shareid=%d, slice=%d): Waiting for producer",
		 ref->share_id, currentSliceId);

	/*
	 * Wait until the the producer sets 'ready' to true. The producer will
	 * use the condition variable to wake us up.
	 *
	 * No need to hold ShareInputScanLock while we examine state->ready. It's
	 * a boolean so it's either true or false.
	 *
	 * XXX: The ConditionVariablePrepareToSleep() is supposedly not needed, but
	 * I saw mysterious hangs without it. Maybe we're missing a fix from
	 * upstream? Or perhaps the condition variable machinery loses track of
	 * which conditin variable we're prepared on, because the slots in shared
	 * memory containing the condition variable are recycled. Not sure what
	 * exactly is going on, but with the PrepareToSleep() and CancelSleep()
	 * calls this works.
	 * GPDB_12_MERGE_FIXME: check if that still happens after the v12 merge.
	 */
	ConditionVariablePrepareToSleep(&state->ready_done_cv);
	while (!state->ready)
	{
		/* GPDB_12_MERGE_FIXME: Create a new WaitEventIPC member for this? */
		ConditionVariableSleep(&state->ready_done_cv, 0);
	}
	ConditionVariableCancelSleep();

	/* it's ready now */
	elog(DEBUG1, "SISC READER (shareid=%d, slice=%d): Wait ready got writer's handshake",
		 ref->share_id, currentSliceId);
}

/*
 * shareinput_writer_notifyready
 *
 *  Called by the writer (producer) once it is done producing all tuples and
 *  writing them to disk. It notifies all the readers (consumers) that tuples
 *  are ready to be read from disk.
 */
static void
shareinput_writer_notifyready(shareinput_Xslice_reference *ref)
{
	shareinput_Xslice_state *state = ref->xslice_state;

	/* we're the only writer, so no need to acquire the lock. */
	Assert(!state->ready);
	state->ready = true;

	ConditionVariableBroadcast(&state->ready_done_cv);

	elog(DEBUG1, "SISC WRITER (shareid=%d, slice=%d): wrote notify_ready",
		 ref->share_id, currentSliceId);
}

/*
 * shareinput_reader_notifydone
 *
 *  Called by the reader (consumer) to notify the writer (producer) that
 *  it is done reading tuples from disk.
 *
 *  This is a non-blocking operation.
 */
static void
shareinput_reader_notifydone(shareinput_Xslice_reference *ref, int nconsumers)
{
	shareinput_Xslice_state *state = ref->xslice_state;
	int		ndone;

	LWLockAcquire(ShareInputScanLock, LW_EXCLUSIVE);
	state->ndone++;
	ndone = state->ndone;
	LWLockRelease(ShareInputScanLock);

	/* If we were the last consumer, wake up the producer. */
	if (ndone >= nconsumers)
		ConditionVariableBroadcast(&state->ready_done_cv);

	elog(DEBUG1, "SISC READER (shareid=%d, slice=%d): wrote notify_done",
		 ref->share_id, currentSliceId);
}

/*
 * shareinput_writer_waitdone
 *
 *  Called by the writer (producer) to wait for the "done" notification from
 *  all readers (consumers).
 *
 *  This is a blocking operation.
 */
static void
shareinput_writer_waitdone(shareinput_Xslice_reference *ref, int nconsumers)
{
	shareinput_Xslice_state *state = ref->xslice_state;

	if (!state->ready)
		elog(ERROR, "shareinput_writer_waitdone() called without creating the tuplestore");

	for (;;)
	{
		int			ndone;

<<<<<<< HEAD
/*
 * During EagerFree ShareInputScan decrements the
 * reference count in ShareNodeEntry when its intra-slice share node.
 * The reference count tells the underlying Material/Sort node not to free
 * too eagerly as this node still needs to read its tuples.  Once this node
 * is freed, the underlying node can free its content.
 * We consider this reference counter only in intra-slice cases, because
 * inter-slice share nodes have their own pointer to the buffer and
 * there is not way to tell this reference over Motions anyway.
 */
static void
ExecEagerFreeShareInputScan(ShareInputScanState *node)
{
	/* clean up tuple table */
	//ExecClearTuple(node->ss.ss_ScanTupleSlot);
	ExecClearTuple(node->ss.ps.ps_ResultTupleSlot);
=======
		LWLockAcquire(ShareInputScanLock, LW_SHARED);
		ndone = state->ndone;
		LWLockRelease(ShareInputScanLock);
>>>>>>> 11e40e80

		if (ndone < nconsumers)
		{
			elog(DEBUG1, "SISC WRITER (shareid=%d, slice=%d): waiting for DONE message from %d / %d readers",
				 ref->share_id, currentSliceId, nconsumers - ndone, nconsumers);

<<<<<<< HEAD
	ShareInputScan * sisc = (ShareInputScan *) node->ss.ps.plan;
	if(sisc->share_type == SHARE_MATERIAL || sisc->share_type == SHARE_MATERIAL_XSLICE)
	{
		if (node->ts_pos != -1)
		{
			/* GPDB_12_MERGE_FIXME: nothing to do? */
			//ntuplestore_destroy_accessor((NTupleStoreAccessor *) node->ts_pos);
			node->ts_pos = -1;
		}

		/* GPDB_12_MERGE_FIXME */
#if 0
		if(NULL != node->ts_state && NULL != node->ts_state->matstore)
		{
			/* Check if shared X-SLICE. In that case, we can safely destroy our tuplestore */
			if(ntuplestore_is_readerwriter_reader(node->ts_state->matstore))
			{
				ntuplestore_destroy(node->ts_state->matstore);
			}
		}
#endif
	}
	if (sisc->share_type == SHARE_SORT_XSLICE)
	{
		if (node->ts_state.sortstore != NULL)
		{
			tuplesort_end(node->ts_state.sortstore);
			node->ts_state.sortstore = NULL;
=======
			/* GPDB_12_MERGE_FIXME: Create a new WaitEventIPC member for this? */
			ConditionVariableSleep(&state->ready_done_cv, 0);

			continue;
>>>>>>> 11e40e80
		}
		if (ndone > nconsumers)
			elog(WARNING, "%d sharers of ShareInputScan reported to be done, but only %d were expected",
				 ndone, nconsumers);
		break;
	}

<<<<<<< HEAD
	/* 
	 * Reset our copy of the pointer to the ts_state. The tuplestore can still be accessed by
	 * the other consumers, but we don't have a pointer to it anymore
	 */ 
	node->ts_state.matstore = NULL;
	node->ts_pos = -1;

	/* This can be called more than once */
	if (!node->freed &&
			(sisc->share_type == SHARE_MATERIAL || sisc->share_type == SHARE_SORT))
	{
		/*
		 * Decrement reference count when it's intra-slice.  We don't need
		 * two-pass tree descending because ShareInputScan should always appear
		 * before the underlying Material/Sort node.
		 */
		EState *estate = node->ss.ps.state;
		ShareNodeEntry *snEntry = ExecGetShareNodeEntry(estate, sisc->share_id, false);

		Assert(snEntry && snEntry->refcount > 0);
		snEntry->refcount--;
	}
	node->freed = true;
}

void
ExecSquelchShareInputScan(ShareInputScanState *node)
{
	ShareType share_type = ((ShareInputScan *) node->ss.ps.plan)->share_type;
	bool isWriter = outerPlanState(node) != NULL;
	bool tuplestoreInitialized = node->ts_state.matstore != NULL;

	/*
	 * If this SharedInputScan is shared within the same slice then its
	 * subtree may still need to be executed and the motions in the subtree
	 * cannot yet be stopped. Thus, don't recurse in this case.
	 *
	 * In squelching a cross-slice SharedInputScan writer, we need to ensure
	 * we don't block any reader on other slices as a result of not
	 * materializing the shared plan.
	 *
	 * Note that we emphatically can't "fake" an empty tuple store and just
	 * go ahead waking up the readers because that can lead to wrong results.
	 */
	switch (share_type)
	{
		case SHARE_MATERIAL:
		case SHARE_SORT:
			/* don't recurse into child */
			return;

		case SHARE_MATERIAL_XSLICE:
		case SHARE_SORT_XSLICE:
			if (isWriter && !tuplestoreInitialized)
				ExecProcNode((PlanState *) node);
			break;
		case SHARE_NOTSHARED:
			break;
	}
	ExecSquelchNode(outerPlanState(node));
=======
	elog(DEBUG1, "SISC WRITER (shareid=%d, slice=%d): got DONE message from %d readers",
		 ref->share_id, currentSliceId, nconsumers);
>>>>>>> 11e40e80

	/* it's all done now */
}<|MERGE_RESOLUTION|>--- conflicted
+++ resolved
@@ -55,17 +55,6 @@
  *-------------------------------------------------------------------------
  */
 
-<<<<<<< HEAD
-/*
- * INTERFACE ROUTINES
- *	ExecInitShareInputScan
- * 	ExecShareInputScan
- * 	ExecEndShareInputScan
- * 	ExecShareInputReScanScanv
- */
-
-=======
->>>>>>> 11e40e80
 #include "postgres.h"
 
 #include "access/xact.h"
@@ -74,6 +63,8 @@
 #include "executor/nodeShareInputScan.h"
 #include "miscadmin.h"
 #include "storage/condition_variable.h"
+#include "storage/lwlock.h"
+#include "storage/shmem.h"
 #include "utils/faultinjector.h"
 #include "utils/memutils.h"
 #include "utils/resowner.h"
@@ -193,12 +184,6 @@
 static void
 init_tuplestore_state(ShareInputScanState *node)
 {
-<<<<<<< HEAD
-	EState *estate = node->ss.ps.state;
-	ShareInputScan *sisc = (ShareInputScan *)node->ss.ps.plan;
-	ShareNodeEntry *snEntry = ExecGetShareNodeEntry(estate, sisc->share_id, false);
-	PlanState *snState = NULL;
-=======
 	EState	   *estate = node->ss.ps.state;
 	ShareInputScan *sisc = (ShareInputScan *) node->ss.ps.plan;
 	shareinput_local_state *local_state = node->local_state;
@@ -209,7 +194,6 @@
 	Assert(!node->isready);
 	Assert(node->ts_state == NULL);
 	Assert(node->ts_pos == -1);
->>>>>>> 11e40e80
 
 	if (sisc->cross_slice)
 	{
@@ -289,57 +273,6 @@
 			 */
 			char		rwfile_prefix[100];
 
-<<<<<<< HEAD
-	if(share_type == SHARE_MATERIAL_XSLICE)
-	{
-		elog(ERROR, "GPDB_12_MERGE_FIXME: SharedInputScans are broken");
-#if 0
-		char rwfile_prefix[100];
-		shareinput_create_bufname_prefix(rwfile_prefix, sizeof(rwfile_prefix), sisc->share_id);
-	
-		node->ts_state = palloc0(sizeof(GenericTupStore));
-
-		node->ts_state->matstore = ntuplestore_create_readerwriter(rwfile_prefix, 0, false, false);
-		node->ts_pos = (void *) ntuplestore_create_accessor(node->ts_state->matstore, false);
-		ntuplestore_acc_seek_bof((NTupleStoreAccessor *)node->ts_pos);
-#endif
-	}
-	else if(share_type == SHARE_MATERIAL)
-	{
-		/* The materialstate->ts_state structure should have been initialized already, during init of material node */
-		Assert(node->ts_state.matstore == NULL);
-
-		node->ts_state.matstore = ((MaterialState *) snState)->tuplestorestate;
-		Assert(NULL != node->ts_state.matstore);
-		node->ts_pos = tuplestore_alloc_read_pointer(node->ts_state.matstore, EXEC_FLAG_REWIND | EXEC_FLAG_BACKWARD);
-		tuplestore_select_read_pointer(node->ts_state.matstore, node->ts_pos);
-		tuplestore_rescan(node->ts_state.matstore);
-	}
-	else if(share_type == SHARE_SORT_XSLICE)
-	{
-		elog(ERROR, "GPDB_12_MERGE_FIXME: SharedInputScans are broken");
-#if 0
-		char rwfile_prefix[100];
-		shareinput_create_bufname_prefix(rwfile_prefix, sizeof(rwfile_prefix), sisc->share_id);
-		node->ts_state = palloc0(sizeof(GenericTupStore));
-
-		node->ts_state->sortstore = tuplesort_begin_heap_file_readerwriter(
-			&node->ss,
-			rwfile_prefix,
-			false, /* isWriter */
-			NULL, /* tupDesc */
-			0, /* nkeys */
-			NULL, /* attNums */
-			NULL, /* sortOperators */
-			NULL, /* sortCollations */
-			NULL, /* nullsFirstFlags */
-			PlanStateOperatorMemKB((PlanState *) node),
-			true /* randomAccess */);
-
-		tuplesort_begin_pos(node->ts_state->sortstore, (TuplesortPos **)(&node->ts_pos));
-		tuplesort_rescan_pos(node->ts_state->sortstore, (TuplesortPos *)node->ts_pos);
-#endif
-=======
 			Assert(sisc->cross_slice);
 
 			shareinput_reader_waitready(node->ref);
@@ -350,25 +283,9 @@
 		local_state->ts_state = ts;
 		local_state->ready = true;
 		tsptrno = 0;
->>>>>>> 11e40e80
 	}
 	else
 	{
-<<<<<<< HEAD
-		elog(ERROR, "GPDB_12_MERGE_FIXME: SharedInputScans are broken");
-#if 0
-		Assert(sisc->share_type == SHARE_SORT);
-		Assert(snState != NULL);
-
-		node->ts_state = ((SortState *)snState)->tuplesortstate;
-		Assert(NULL != node->ts_state->sortstore);
-		tuplesort_begin_pos(node->ts_state->sortstore, (TuplesortPos **)(&node->ts_pos));
-		tuplesort_rescan_pos(node->ts_state->sortstore, (TuplesortPos *)node->ts_pos);
-#endif
-	}
-
-	Assert(NULL != node->ts_state.matstore || NULL != node->ts_state.sortstore);
-=======
 		/* Another local reader */
 		ts = local_state->ts_state;
 		tsptrno = tuplestore_alloc_read_pointer(ts, (EXEC_FLAG_BACKWARD | EXEC_FLAG_REWIND));
@@ -381,7 +298,6 @@
 	node->ts_pos = tsptrno;
 
 	node->isready = true;
->>>>>>> 11e40e80
 }
 
 
@@ -390,16 +306,12 @@
  * 	Retrieve a tuple from the ShareInputScan
  * ------------------------------------------------------------------
  */
-TupleTableSlot *
+static TupleTableSlot *
 ExecShareInputScan(PlanState *pstate)
 {
-<<<<<<< HEAD
 	ShareInputScanState *node = castNode(ShareInputScanState, pstate);
-	EState *estate;
-=======
-	ShareInputScan *sisc = (ShareInputScan *) node->ss.ps.plan;
+	ShareInputScan *sisc = (ShareInputScan *) pstate->plan;
 	EState	   *estate;
->>>>>>> 11e40e80
 	ScanDirection dir;
 	bool		forward;
 	TupleTableSlot *slot;
@@ -407,7 +319,7 @@
 	/*
 	 * get state info from node
 	 */
-	estate = node->ss.ps.state;
+	estate = pstate->state;
 	dir = estate->es_direction;
 	forward = ScanDirectionIsForward(dir);
 
@@ -415,14 +327,7 @@
 		elog(ERROR, "cannot execute alien Share Input Scan");
 
 	/* if first time call, need to initialize the tuplestore state.  */
-<<<<<<< HEAD
-	if (node->ts_state.matstore == NULL)
-	{
-		elog(DEBUG1, "SISC (shareid=%d, slice=%d): No tuplestore yet, initializing tuplestore",
-				sisc->share_id, currentSliceId);
-=======
 	if (!node->isready)
->>>>>>> 11e40e80
 		init_tuplestore_state(node);
 
 	slot = node->ss.ps.ps_ResultTupleSlot;
@@ -434,26 +339,7 @@
 	{
 		bool		gotOK;
 
-<<<<<<< HEAD
-		if(share_type == SHARE_MATERIAL || share_type == SHARE_MATERIAL_XSLICE) 
-		{
-			if (sisc->share_type == SHARE_MATERIAL_XSLICE)
-				elog(ERROR, "GPDB_12_MERGE_FIXME: SharedInputScans are broken");
-			tuplestore_select_read_pointer(node->ts_state.matstore, node->ts_pos);
-			gotOK = tuplestore_gettupleslot(node->ts_state.matstore, forward, true, slot);
-		}
-		else
-		{
-			elog(ERROR, "GPDB_12_MERGE_FIXME: SharedInputScans are broken");
-#if 0
-			gotOK = tuplesort_gettupleslot_pos(node->ts_state->sortstore,
-											   (TuplesortPos *) node->ts_pos, forward, slot, NULL,
-											   CurrentMemoryContext);
-#endif
-		}
-=======
 		gotOK = tuplestore_gettupleslot(node->ts_state, forward, false, slot);
->>>>>>> 11e40e80
 
 		if (!gotOK)
 			return NULL;
@@ -477,7 +363,6 @@
 	ShareInputScanState *sisstate;
 	Plan	   *outerPlan;
 	PlanState  *childState;
-	TupleDesc	tupDesc;
 
 	Assert(innerPlan(node) == NULL);
 
@@ -485,13 +370,7 @@
 	sisstate = makeNode(ShareInputScanState);
 	sisstate->ss.ps.plan = (Plan *) node;
 	sisstate->ss.ps.state = estate;
-<<<<<<< HEAD
 	sisstate->ss.ps.ExecProcNode = ExecShareInputScan;
-	
-	sisstate->ts_state.matstore = NULL;
-	sisstate->ts_pos = -1;
-=======
->>>>>>> 11e40e80
 
 	sisstate->ts_state = NULL;
 	sisstate->ts_pos = -1;
@@ -514,7 +393,9 @@
 	childState = ExecInitNode(outerPlan, estate, eflags);
 	outerPlanState(sisstate) = childState;
 
-<<<<<<< HEAD
+	Assert(node->scan.plan.qual == NULL);
+	sisstate->ss.ps.qual = NULL;
+
 	/* Misc initialization 
 	 * 
 	 * Create expression context 
@@ -525,38 +406,7 @@
 	 * Initialize result slot and type.
 	 */
 	ExecInitResultTupleSlotTL(&sisstate->ss.ps, &TTSOpsMinimalTuple);
-=======
-	sisstate->ss.ps.targetlist = (List *)
-		ExecInitExpr((Expr *) node->scan.plan.targetlist, (PlanState *) sisstate);
-	Assert(node->scan.plan.qual == NULL);
-	sisstate->ss.ps.qual = NULL;
-
-	/* Misc initialization
-	 *
-	 * Create expression context
-	 */
-	ExecAssignExprContext(estate, &sisstate->ss.ps);
-
-	/* tuple table init */
-	ExecInitResultTupleSlot(estate, &sisstate->ss.ps);
-	sisstate->ss.ss_ScanTupleSlot = ExecInitExtraTupleSlot(estate);
-
-	/*
-	 * init tuple type.
-	 */
-	ExecAssignResultTypeFromTL(&sisstate->ss.ps);
-
-	{
-		bool hasoid;
-		if (!ExecContextForcesOids(&sisstate->ss.ps, &hasoid))
-			hasoid = false;
-
-		tupDesc = ExecTypeFromTL(node->scan.plan.targetlist, hasoid);
-	}
-
-	ExecAssignScanType(&sisstate->ss, tupDesc);
-
->>>>>>> 11e40e80
+
 	sisstate->ss.ps.ps_ProjInfo = NULL;
 
 	/*
@@ -629,15 +479,11 @@
 void
 ExecEndShareInputScan(ShareInputScanState *node)
 {
-<<<<<<< HEAD
-=======
 	EState	   *estate = node->ss.ps.state;
 	ShareInputScan *sisc = (ShareInputScan *) node->ss.ps.plan;
 	shareinput_local_state *local_state = node->local_state;
 
->>>>>>> 11e40e80
 	/* clean up tuple table */
-	//ExecClearTuple(node->ss.ss_ScanTupleSlot);
 	ExecClearTuple(node->ss.ps.ps_ResultTupleSlot);
 
 	if (node->ref)
@@ -689,14 +535,8 @@
 void
 ExecReScanShareInputScan(ShareInputScanState *node)
 {
-<<<<<<< HEAD
-	/* if first tirme call, need to initialize the tuplestore state */
-	if (node->ts_state.matstore == NULL)
-	{
-=======
 	/* On first call, initialize the tuplestore state */
 	if (!node->isready)
->>>>>>> 11e40e80
 		init_tuplestore_state(node);
 
 	ExecClearTuple(node->ss.ps.ps_ResultTupleSlot);
@@ -718,29 +558,7 @@
 	shareinput_local_state *local_state = node->local_state;
 
 	/* clean up tuple table */
-	ExecClearTuple(node->ss.ss_ScanTupleSlot);
 	ExecClearTuple(node->ss.ps.ps_ResultTupleSlot);
-<<<<<<< HEAD
-	Assert(node->ts_pos != -1);
-
-	if(sisc->share_type == SHARE_MATERIAL || sisc->share_type == SHARE_MATERIAL_XSLICE)
-	{
-		if (sisc->share_type == SHARE_MATERIAL_XSLICE)
-			elog(ERROR, "GPDB_12_MERGE_FIXME: SharedInputScans are broken");
-		Assert(node->ts_state.matstore != NULL);
-		tuplestore_select_read_pointer(node->ts_state.matstore, node->ts_pos);
-		tuplestore_rescan(node->ts_state.matstore);
-	}
-	else if (sisc->share_type == SHARE_SORT || sisc->share_type == SHARE_SORT_XSLICE)
-	{
-		elog(ERROR, "GPDB_12_MERGE_FIXME: SharedInputScans are broken");
-#if 0
-		Assert(NULL != node->ts_state->sortstore);
-		tuplesort_rescan_pos(node->ts_state->sortstore, (TuplesortPos *) node->ts_pos);
-#endif
-	}
-	else
-=======
 
 	/*
 	 * If this SharedInputScan is shared within the same slice then its
@@ -755,7 +573,6 @@
 	 * go ahead waking up the readers because that can lead to wrong results.
 	 */
 	if (sisc->cross_slice && node->ref)
->>>>>>> 11e40e80
 	{
 		if (currentSliceId == sisc->producer_slice_id || estate->es_plannedstmt->numSlices == 1)
 		{
@@ -1086,69 +903,19 @@
 	{
 		int			ndone;
 
-<<<<<<< HEAD
-/*
- * During EagerFree ShareInputScan decrements the
- * reference count in ShareNodeEntry when its intra-slice share node.
- * The reference count tells the underlying Material/Sort node not to free
- * too eagerly as this node still needs to read its tuples.  Once this node
- * is freed, the underlying node can free its content.
- * We consider this reference counter only in intra-slice cases, because
- * inter-slice share nodes have their own pointer to the buffer and
- * there is not way to tell this reference over Motions anyway.
- */
-static void
-ExecEagerFreeShareInputScan(ShareInputScanState *node)
-{
-	/* clean up tuple table */
-	//ExecClearTuple(node->ss.ss_ScanTupleSlot);
-	ExecClearTuple(node->ss.ps.ps_ResultTupleSlot);
-=======
 		LWLockAcquire(ShareInputScanLock, LW_SHARED);
 		ndone = state->ndone;
 		LWLockRelease(ShareInputScanLock);
->>>>>>> 11e40e80
 
 		if (ndone < nconsumers)
 		{
 			elog(DEBUG1, "SISC WRITER (shareid=%d, slice=%d): waiting for DONE message from %d / %d readers",
 				 ref->share_id, currentSliceId, nconsumers - ndone, nconsumers);
 
-<<<<<<< HEAD
-	ShareInputScan * sisc = (ShareInputScan *) node->ss.ps.plan;
-	if(sisc->share_type == SHARE_MATERIAL || sisc->share_type == SHARE_MATERIAL_XSLICE)
-	{
-		if (node->ts_pos != -1)
-		{
-			/* GPDB_12_MERGE_FIXME: nothing to do? */
-			//ntuplestore_destroy_accessor((NTupleStoreAccessor *) node->ts_pos);
-			node->ts_pos = -1;
-		}
-
-		/* GPDB_12_MERGE_FIXME */
-#if 0
-		if(NULL != node->ts_state && NULL != node->ts_state->matstore)
-		{
-			/* Check if shared X-SLICE. In that case, we can safely destroy our tuplestore */
-			if(ntuplestore_is_readerwriter_reader(node->ts_state->matstore))
-			{
-				ntuplestore_destroy(node->ts_state->matstore);
-			}
-		}
-#endif
-	}
-	if (sisc->share_type == SHARE_SORT_XSLICE)
-	{
-		if (node->ts_state.sortstore != NULL)
-		{
-			tuplesort_end(node->ts_state.sortstore);
-			node->ts_state.sortstore = NULL;
-=======
 			/* GPDB_12_MERGE_FIXME: Create a new WaitEventIPC member for this? */
 			ConditionVariableSleep(&state->ready_done_cv, 0);
 
 			continue;
->>>>>>> 11e40e80
 		}
 		if (ndone > nconsumers)
 			elog(WARNING, "%d sharers of ShareInputScan reported to be done, but only %d were expected",
@@ -1156,71 +923,8 @@
 		break;
 	}
 
-<<<<<<< HEAD
-	/* 
-	 * Reset our copy of the pointer to the ts_state. The tuplestore can still be accessed by
-	 * the other consumers, but we don't have a pointer to it anymore
-	 */ 
-	node->ts_state.matstore = NULL;
-	node->ts_pos = -1;
-
-	/* This can be called more than once */
-	if (!node->freed &&
-			(sisc->share_type == SHARE_MATERIAL || sisc->share_type == SHARE_SORT))
-	{
-		/*
-		 * Decrement reference count when it's intra-slice.  We don't need
-		 * two-pass tree descending because ShareInputScan should always appear
-		 * before the underlying Material/Sort node.
-		 */
-		EState *estate = node->ss.ps.state;
-		ShareNodeEntry *snEntry = ExecGetShareNodeEntry(estate, sisc->share_id, false);
-
-		Assert(snEntry && snEntry->refcount > 0);
-		snEntry->refcount--;
-	}
-	node->freed = true;
-}
-
-void
-ExecSquelchShareInputScan(ShareInputScanState *node)
-{
-	ShareType share_type = ((ShareInputScan *) node->ss.ps.plan)->share_type;
-	bool isWriter = outerPlanState(node) != NULL;
-	bool tuplestoreInitialized = node->ts_state.matstore != NULL;
-
-	/*
-	 * If this SharedInputScan is shared within the same slice then its
-	 * subtree may still need to be executed and the motions in the subtree
-	 * cannot yet be stopped. Thus, don't recurse in this case.
-	 *
-	 * In squelching a cross-slice SharedInputScan writer, we need to ensure
-	 * we don't block any reader on other slices as a result of not
-	 * materializing the shared plan.
-	 *
-	 * Note that we emphatically can't "fake" an empty tuple store and just
-	 * go ahead waking up the readers because that can lead to wrong results.
-	 */
-	switch (share_type)
-	{
-		case SHARE_MATERIAL:
-		case SHARE_SORT:
-			/* don't recurse into child */
-			return;
-
-		case SHARE_MATERIAL_XSLICE:
-		case SHARE_SORT_XSLICE:
-			if (isWriter && !tuplestoreInitialized)
-				ExecProcNode((PlanState *) node);
-			break;
-		case SHARE_NOTSHARED:
-			break;
-	}
-	ExecSquelchNode(outerPlanState(node));
-=======
 	elog(DEBUG1, "SISC WRITER (shareid=%d, slice=%d): got DONE message from %d readers",
 		 ref->share_id, currentSliceId, nconsumers);
->>>>>>> 11e40e80
 
 	/* it's all done now */
 }