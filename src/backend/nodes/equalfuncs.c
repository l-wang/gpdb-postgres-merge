/*-------------------------------------------------------------------------
 *
 * equalfuncs.c
 *	  Equality functions to compare node trees.
 *
 * NOTE: we currently support comparing all node types found in parse
 * trees.  We do not support comparing executor state trees; there
 * is no need for that, and no point in maintaining all the code that
 * would be needed.  We also do not support comparing Path trees, mainly
 * because the circular linkages between RelOptInfo and Path nodes can't
 * be handled easily in a simple depth-first traversal.
 *
 * Currently, in fact, equal() doesn't know how to compare Plan trees
 * either.  This might need to be fixed someday.
 *
 * NOTE: it is intentional that parse location fields (in nodes that have
 * one) are not compared.  This is because we want, for example, a variable
 * "x" to be considered equal() to another reference to "x" in the query.
 *
 *
 * Portions Copyright (c) 2005-2010, Greenplum inc
 * Portions Copyright (c) 2012-Present Pivotal Software, Inc.
 * Portions Copyright (c) 1996-2019, PostgreSQL Global Development Group
 * Portions Copyright (c) 1994, Regents of the University of California
 *
 * IDENTIFICATION
 *	  src/backend/nodes/equalfuncs.c
 *
 *-------------------------------------------------------------------------
 */

#include "postgres.h"

#include "miscadmin.h"
#include "nodes/extensible.h"
#include "nodes/pathnodes.h"
#include "utils/datum.h"
#include "catalog/gp_distribution_policy.h"


/*
 * Macros to simplify comparison of different kinds of fields.  Use these
 * wherever possible to reduce the chance for silly typos.  Note that these
 * hard-wire the convention that the local variables in an Equal routine are
 * named 'a' and 'b'.
 */

/* Compare a simple scalar field (int, float, bool, enum, etc) */
#define COMPARE_SCALAR_FIELD(fldname) \
	do { \
		if (a->fldname != b->fldname) \
			return false; \
	} while (0)

/* Compare a field that is a pointer to some kind of Node or Node tree */
#define COMPARE_NODE_FIELD(fldname) \
	do { \
		if (!equal(a->fldname, b->fldname)) \
			return false; \
	} while (0)

/* Compare a field that is a pointer to a Bitmapset */
#define COMPARE_BITMAPSET_FIELD(fldname) \
	do { \
		if (!bms_equal(a->fldname, b->fldname)) \
			return false; \
	} while (0)

/* Compare a field that is a pointer to a C string, or perhaps NULL */
#define COMPARE_STRING_FIELD(fldname) \
	do { \
		if (!equalstr(a->fldname, b->fldname)) \
			return false; \
	} while (0)

/* Macro for comparing string fields that might be NULL */
#define equalstr(a, b)	\
	(((a) != NULL && (b) != NULL) ? (strcmp(a, b) == 0) : (a) == (b))

/* Compare a field that is a pointer to a simple palloc'd object of size sz */
#define COMPARE_POINTER_FIELD(fldname, sz) \
	do { \
		if (memcmp(a->fldname, b->fldname, (sz)) != 0) \
			return false; \
	} while (0)

/*
 * Compare a field that is a varlena datum to the other.
 * Note the result will be false if one is toasted and the other is untoasted.
 * It depends on the context if we can say those are equal or not.
 */
#define COMPARE_VARLENA_FIELD(fldname, len) \
	do{ \
		if (a->fldname != b->fldname) \
		{ \
			if (a->fldname == NULL || b->fldname == NULL) \
				return false; \
			if (!datumIsEqual(PointerGetDatum(a->fldname), \
							  PointerGetDatum(b->fldname), false, len)) \
				return false; \
		} \
	} while (0)

/* Compare a parse location field (this is a no-op, per note above) */
#define COMPARE_LOCATION_FIELD(fldname) \
	((void) 0)

/* Compare a CoercionForm field (also a no-op, per comment in primnodes.h) */
#define COMPARE_COERCIONFORM_FIELD(fldname) \
	((void) 0)


/*
 *	Stuff from primnodes.h
 */

static bool
_equalAlias(const Alias *a, const Alias *b)
{
	COMPARE_STRING_FIELD(aliasname);
	COMPARE_NODE_FIELD(colnames);

	return true;
}

static bool
_equalRangeVar(const RangeVar *a, const RangeVar *b)
{
	COMPARE_STRING_FIELD(catalogname);
	COMPARE_STRING_FIELD(schemaname);
	COMPARE_STRING_FIELD(relname);
	COMPARE_SCALAR_FIELD(inh);
	COMPARE_SCALAR_FIELD(relpersistence);
	COMPARE_NODE_FIELD(alias);
	COMPARE_LOCATION_FIELD(location);

	return true;
}

/*
 * Records information about the target of a CTAS (SELECT ... INTO).
 */
static bool
_equalTableFunc(const TableFunc *a, const TableFunc *b)
{
	COMPARE_NODE_FIELD(ns_uris);
	COMPARE_NODE_FIELD(ns_names);
	COMPARE_NODE_FIELD(docexpr);
	COMPARE_NODE_FIELD(rowexpr);
	COMPARE_NODE_FIELD(colnames);
	COMPARE_NODE_FIELD(coltypes);
	COMPARE_NODE_FIELD(coltypmods);
	COMPARE_NODE_FIELD(colcollations);
	COMPARE_NODE_FIELD(colexprs);
	COMPARE_NODE_FIELD(coldefexprs);
	COMPARE_BITMAPSET_FIELD(notnulls);
	COMPARE_SCALAR_FIELD(ordinalitycol);
	COMPARE_LOCATION_FIELD(location);

	return true;
}

static bool
_equalIntoClause(const IntoClause *a, const IntoClause *b)
{
	COMPARE_NODE_FIELD(rel);
	COMPARE_NODE_FIELD(colNames);
	COMPARE_STRING_FIELD(accessMethod);
	COMPARE_NODE_FIELD(options);
	COMPARE_SCALAR_FIELD(onCommit);
	COMPARE_STRING_FIELD(tableSpaceName);
	COMPARE_NODE_FIELD(viewQuery);
	COMPARE_SCALAR_FIELD(skipData);
	COMPARE_NODE_FIELD(distributedBy);

	return true;
}

/*
 * We don't need an _equalExpr because Expr is an abstract supertype which
 * should never actually get instantiated.  Also, since it has no common
 * fields except NodeTag, there's no need for a helper routine to factor
 * out comparing the common fields...
 */

static bool
_equalVar(const Var *a, const Var *b)
{
	COMPARE_SCALAR_FIELD(varno);
	COMPARE_SCALAR_FIELD(varattno);
	COMPARE_SCALAR_FIELD(vartype);
	COMPARE_SCALAR_FIELD(vartypmod);
	COMPARE_SCALAR_FIELD(varcollid);
	COMPARE_SCALAR_FIELD(varlevelsup);
	COMPARE_SCALAR_FIELD(varnoold);
	COMPARE_SCALAR_FIELD(varoattno);
	COMPARE_LOCATION_FIELD(location);

	return true;
}

static bool
_equalConst(const Const *a, const Const *b)
{
	COMPARE_SCALAR_FIELD(consttype);
	COMPARE_SCALAR_FIELD(consttypmod);
	COMPARE_SCALAR_FIELD(constcollid);
	COMPARE_SCALAR_FIELD(constlen);
	COMPARE_SCALAR_FIELD(constisnull);
	COMPARE_SCALAR_FIELD(constbyval);
	COMPARE_LOCATION_FIELD(location);

	/*
	 * We treat all NULL constants of the same type as equal. Someday this
	 * might need to change?  But datumIsEqual doesn't work on nulls, so...
	 */
	if (a->constisnull)
		return true;
	return datumIsEqual(a->constvalue, b->constvalue,
						a->constbyval, a->constlen);
}

static bool
_equalParam(const Param *a, const Param *b)
{
	COMPARE_SCALAR_FIELD(paramkind);
	COMPARE_SCALAR_FIELD(paramid);
	COMPARE_SCALAR_FIELD(paramtype);
	COMPARE_SCALAR_FIELD(paramtypmod);
	COMPARE_SCALAR_FIELD(paramcollid);
	COMPARE_LOCATION_FIELD(location);

	return true;
}

static bool
_equalAggref(const Aggref *a, const Aggref *b)
{
	COMPARE_SCALAR_FIELD(aggfnoid);
	COMPARE_SCALAR_FIELD(aggtype);
	COMPARE_SCALAR_FIELD(aggcollid);
	COMPARE_SCALAR_FIELD(inputcollid);
	/* ignore aggtranstype since it might not be set yet */
	COMPARE_NODE_FIELD(aggargtypes);
	COMPARE_NODE_FIELD(aggdirectargs);
	COMPARE_NODE_FIELD(args);
    COMPARE_NODE_FIELD(aggorder);
	COMPARE_NODE_FIELD(aggdistinct);
	COMPARE_NODE_FIELD(aggfilter);
	COMPARE_SCALAR_FIELD(aggstar);
	COMPARE_SCALAR_FIELD(aggvariadic);
	COMPARE_SCALAR_FIELD(aggkind);
	COMPARE_SCALAR_FIELD(agglevelsup);
	COMPARE_SCALAR_FIELD(aggsplit);
	COMPARE_LOCATION_FIELD(location);

	return true;
}

static bool
_equalGroupingFunc(const GroupingFunc *a, const GroupingFunc *b)
{
	COMPARE_NODE_FIELD(args);

	/*
	 * We must not compare the refs or cols field
	 */

	COMPARE_SCALAR_FIELD(agglevelsup);
	COMPARE_LOCATION_FIELD(location);

	return true;
}

static bool
_equalGroupId(const GroupId *a, const GroupId *b)
{

	COMPARE_SCALAR_FIELD(agglevelsup);
	COMPARE_LOCATION_FIELD(location);

	return true;
}

static bool
_equalGroupingSetId(const GroupingSetId *a, const GroupingSetId *b)
{

	COMPARE_LOCATION_FIELD(location);

	return true;
}

static bool
_equalWindowFunc(const WindowFunc *a, const WindowFunc *b)
{
	COMPARE_SCALAR_FIELD(winfnoid);
	COMPARE_SCALAR_FIELD(wintype);
	COMPARE_SCALAR_FIELD(wincollid);
	COMPARE_SCALAR_FIELD(inputcollid);
	COMPARE_NODE_FIELD(args);
	COMPARE_NODE_FIELD(aggfilter);
	COMPARE_SCALAR_FIELD(winref);
	COMPARE_SCALAR_FIELD(winstar);
	COMPARE_SCALAR_FIELD(winagg);
	COMPARE_SCALAR_FIELD(windistinct);
	COMPARE_LOCATION_FIELD(location);

	return true;
}

static bool
_equalSubscriptingRef(const SubscriptingRef *a, const SubscriptingRef *b)
{
	COMPARE_SCALAR_FIELD(refcontainertype);
	COMPARE_SCALAR_FIELD(refelemtype);
	COMPARE_SCALAR_FIELD(reftypmod);
	COMPARE_SCALAR_FIELD(refcollid);
	COMPARE_NODE_FIELD(refupperindexpr);
	COMPARE_NODE_FIELD(reflowerindexpr);
	COMPARE_NODE_FIELD(refexpr);
	COMPARE_NODE_FIELD(refassgnexpr);

	return true;
}

static bool
_equalFuncExpr(const FuncExpr *a, const FuncExpr *b)
{
	COMPARE_SCALAR_FIELD(funcid);
	COMPARE_SCALAR_FIELD(funcresulttype);
	COMPARE_SCALAR_FIELD(funcretset);
	COMPARE_SCALAR_FIELD(funcvariadic);
	COMPARE_COERCIONFORM_FIELD(funcformat);
	COMPARE_SCALAR_FIELD(funccollid);
	COMPARE_SCALAR_FIELD(inputcollid);
	COMPARE_NODE_FIELD(args);
	COMPARE_LOCATION_FIELD(location);

	return true;
}

static bool
_equalNamedArgExpr(const NamedArgExpr *a, const NamedArgExpr *b)
{
	COMPARE_NODE_FIELD(arg);
	COMPARE_STRING_FIELD(name);
	COMPARE_SCALAR_FIELD(argnumber);
	COMPARE_LOCATION_FIELD(location);

	return true;
}

static bool
_equalOpExpr(const OpExpr *a, const OpExpr *b)
{
	COMPARE_SCALAR_FIELD(opno);

	/*
	 * Special-case opfuncid: it is allowable for it to differ if one node
	 * contains zero and the other doesn't.  This just means that the one node
	 * isn't as far along in the parse/plan pipeline and hasn't had the
	 * opfuncid cache filled yet.
	 */
	if (a->opfuncid != b->opfuncid &&
		a->opfuncid != 0 &&
		b->opfuncid != 0)
		return false;

	COMPARE_SCALAR_FIELD(opresulttype);
	COMPARE_SCALAR_FIELD(opretset);
	COMPARE_SCALAR_FIELD(opcollid);
	COMPARE_SCALAR_FIELD(inputcollid);
	COMPARE_NODE_FIELD(args);
	COMPARE_LOCATION_FIELD(location);

	return true;
}

static bool
_equalDistinctExpr(const DistinctExpr *a, const DistinctExpr *b)
{
	COMPARE_SCALAR_FIELD(opno);

	/*
	 * Special-case opfuncid: it is allowable for it to differ if one node
	 * contains zero and the other doesn't.  This just means that the one node
	 * isn't as far along in the parse/plan pipeline and hasn't had the
	 * opfuncid cache filled yet.
	 */
	if (a->opfuncid != b->opfuncid &&
		a->opfuncid != 0 &&
		b->opfuncid != 0)
		return false;

	COMPARE_SCALAR_FIELD(opresulttype);
	COMPARE_SCALAR_FIELD(opretset);
	COMPARE_SCALAR_FIELD(opcollid);
	COMPARE_SCALAR_FIELD(inputcollid);
	COMPARE_NODE_FIELD(args);
	COMPARE_LOCATION_FIELD(location);

	return true;
}

static bool
_equalNullIfExpr(const NullIfExpr *a, const NullIfExpr *b)
{
	COMPARE_SCALAR_FIELD(opno);

	/*
	 * Special-case opfuncid: it is allowable for it to differ if one node
	 * contains zero and the other doesn't.  This just means that the one node
	 * isn't as far along in the parse/plan pipeline and hasn't had the
	 * opfuncid cache filled yet.
	 */
	if (a->opfuncid != b->opfuncid &&
		a->opfuncid != 0 &&
		b->opfuncid != 0)
		return false;

	COMPARE_SCALAR_FIELD(opresulttype);
	COMPARE_SCALAR_FIELD(opretset);
	COMPARE_SCALAR_FIELD(opcollid);
	COMPARE_SCALAR_FIELD(inputcollid);
	COMPARE_NODE_FIELD(args);
	COMPARE_LOCATION_FIELD(location);

	return true;
}

static bool
_equalScalarArrayOpExpr(const ScalarArrayOpExpr *a, const ScalarArrayOpExpr *b)
{
	COMPARE_SCALAR_FIELD(opno);

	/*
	 * Special-case opfuncid: it is allowable for it to differ if one node
	 * contains zero and the other doesn't.  This just means that the one node
	 * isn't as far along in the parse/plan pipeline and hasn't had the
	 * opfuncid cache filled yet.
	 */
	if (a->opfuncid != b->opfuncid &&
		a->opfuncid != 0 &&
		b->opfuncid != 0)
		return false;

	COMPARE_SCALAR_FIELD(useOr);
	COMPARE_SCALAR_FIELD(inputcollid);
	COMPARE_NODE_FIELD(args);
	COMPARE_LOCATION_FIELD(location);

	return true;
}

static bool
_equalBoolExpr(const BoolExpr *a, const BoolExpr *b)
{
	COMPARE_SCALAR_FIELD(boolop);
	COMPARE_NODE_FIELD(args);
	COMPARE_LOCATION_FIELD(location);

	return true;
}

static bool
_equalSubLink(const SubLink *a, const SubLink *b)
{
	COMPARE_SCALAR_FIELD(subLinkType);
	COMPARE_SCALAR_FIELD(subLinkId);
	COMPARE_NODE_FIELD(testexpr);
	COMPARE_NODE_FIELD(operName);
	COMPARE_NODE_FIELD(subselect);
	COMPARE_LOCATION_FIELD(location);

	return true;
}

static bool
_equalSubPlan(const SubPlan *a, const SubPlan *b)
{
	COMPARE_SCALAR_FIELD(subLinkType);
	/* CDB: Ignore value of qDispSliceId. */
	COMPARE_NODE_FIELD(testexpr);
	COMPARE_NODE_FIELD(paramIds);
	COMPARE_SCALAR_FIELD(plan_id);
	COMPARE_STRING_FIELD(plan_name);
	COMPARE_SCALAR_FIELD(firstColType);
	COMPARE_SCALAR_FIELD(firstColTypmod);
	COMPARE_SCALAR_FIELD(firstColCollation);
	COMPARE_SCALAR_FIELD(useHashTable);
	COMPARE_SCALAR_FIELD(unknownEqFalse);
	/* CDB: Ignore value of is_initplan */
	COMPARE_SCALAR_FIELD(is_multirow); /*CDB*/
	COMPARE_SCALAR_FIELD(parallel_safe);
	COMPARE_NODE_FIELD(setParam);
	COMPARE_NODE_FIELD(parParam);
	COMPARE_NODE_FIELD(args);
	COMPARE_NODE_FIELD(extParam);
	COMPARE_SCALAR_FIELD(startup_cost);
	COMPARE_SCALAR_FIELD(per_call_cost);

	return true;
}

static bool
_equalAlternativeSubPlan(const AlternativeSubPlan *a, const AlternativeSubPlan *b)
{
	COMPARE_NODE_FIELD(subplans);

	return true;
}

static bool
_equalFieldSelect(const FieldSelect *a, const FieldSelect *b)
{
	COMPARE_NODE_FIELD(arg);
	COMPARE_SCALAR_FIELD(fieldnum);
	COMPARE_SCALAR_FIELD(resulttype);
	COMPARE_SCALAR_FIELD(resulttypmod);
	COMPARE_SCALAR_FIELD(resultcollid);

	return true;
}

static bool
_equalFieldStore(const FieldStore *a, const FieldStore *b)
{
	COMPARE_NODE_FIELD(arg);
	COMPARE_NODE_FIELD(newvals);
	COMPARE_NODE_FIELD(fieldnums);
	COMPARE_SCALAR_FIELD(resulttype);

	return true;
}

static bool
_equalRelabelType(const RelabelType *a, const RelabelType *b)
{
	COMPARE_NODE_FIELD(arg);
	COMPARE_SCALAR_FIELD(resulttype);
	COMPARE_SCALAR_FIELD(resulttypmod);
	COMPARE_SCALAR_FIELD(resultcollid);
	COMPARE_COERCIONFORM_FIELD(relabelformat);
	COMPARE_LOCATION_FIELD(location);

	return true;
}

static bool
_equalCoerceViaIO(const CoerceViaIO *a, const CoerceViaIO *b)
{
	COMPARE_NODE_FIELD(arg);
	COMPARE_SCALAR_FIELD(resulttype);
	COMPARE_SCALAR_FIELD(resultcollid);
	COMPARE_COERCIONFORM_FIELD(coerceformat);
	COMPARE_LOCATION_FIELD(location);

	return true;
}

static bool
_equalArrayCoerceExpr(const ArrayCoerceExpr *a, const ArrayCoerceExpr *b)
{
	COMPARE_NODE_FIELD(arg);
	COMPARE_NODE_FIELD(elemexpr);
	COMPARE_SCALAR_FIELD(resulttype);
	COMPARE_SCALAR_FIELD(resulttypmod);
	COMPARE_SCALAR_FIELD(resultcollid);
	COMPARE_COERCIONFORM_FIELD(coerceformat);
	COMPARE_LOCATION_FIELD(location);

	return true;
}

static bool
_equalConvertRowtypeExpr(const ConvertRowtypeExpr *a, const ConvertRowtypeExpr *b)
{
	COMPARE_NODE_FIELD(arg);
	COMPARE_SCALAR_FIELD(resulttype);
	COMPARE_COERCIONFORM_FIELD(convertformat);
	COMPARE_LOCATION_FIELD(location);

	return true;
}

static bool
_equalCollateExpr(const CollateExpr *a, const CollateExpr *b)
{
	COMPARE_NODE_FIELD(arg);
	COMPARE_SCALAR_FIELD(collOid);
	COMPARE_LOCATION_FIELD(location);

	return true;
}

static bool
_equalCaseExpr(const CaseExpr *a, const CaseExpr *b)
{
	COMPARE_SCALAR_FIELD(casetype);
	COMPARE_SCALAR_FIELD(casecollid);
	COMPARE_NODE_FIELD(arg);
	COMPARE_NODE_FIELD(args);
	COMPARE_NODE_FIELD(defresult);
	COMPARE_LOCATION_FIELD(location);

	return true;
}

static bool
_equalCaseWhen(const CaseWhen *a, const CaseWhen *b)
{
	COMPARE_NODE_FIELD(expr);
	COMPARE_NODE_FIELD(result);
	COMPARE_LOCATION_FIELD(location);

	return true;
}

static bool
_equalCaseTestExpr(const CaseTestExpr *a, const CaseTestExpr *b)
{
	COMPARE_SCALAR_FIELD(typeId);
	COMPARE_SCALAR_FIELD(typeMod);
	COMPARE_SCALAR_FIELD(collation);

	return true;
}

static bool
_equalArrayExpr(const ArrayExpr *a, const ArrayExpr *b)
{
	COMPARE_SCALAR_FIELD(array_typeid);
	COMPARE_SCALAR_FIELD(array_collid);
	COMPARE_SCALAR_FIELD(element_typeid);
	COMPARE_NODE_FIELD(elements);
	COMPARE_SCALAR_FIELD(multidims);
	COMPARE_LOCATION_FIELD(location);

	return true;
}

static bool
_equalRowExpr(const RowExpr *a, const RowExpr *b)
{
	COMPARE_NODE_FIELD(args);
	COMPARE_SCALAR_FIELD(row_typeid);
	COMPARE_COERCIONFORM_FIELD(row_format);
	COMPARE_NODE_FIELD(colnames);
	COMPARE_LOCATION_FIELD(location);

	return true;
}

static bool
_equalRowCompareExpr(const RowCompareExpr *a, const RowCompareExpr *b)
{
	COMPARE_SCALAR_FIELD(rctype);
	COMPARE_NODE_FIELD(opnos);
	COMPARE_NODE_FIELD(opfamilies);
	COMPARE_NODE_FIELD(inputcollids);
	COMPARE_NODE_FIELD(largs);
	COMPARE_NODE_FIELD(rargs);

	return true;
}

static bool
_equalCoalesceExpr(const CoalesceExpr *a, const CoalesceExpr *b)
{
	COMPARE_SCALAR_FIELD(coalescetype);
	COMPARE_SCALAR_FIELD(coalescecollid);
	COMPARE_NODE_FIELD(args);
	COMPARE_LOCATION_FIELD(location);

	return true;
}

static bool
_equalMinMaxExpr(const MinMaxExpr *a, const MinMaxExpr *b)
{
	COMPARE_SCALAR_FIELD(minmaxtype);
	COMPARE_SCALAR_FIELD(minmaxcollid);
	COMPARE_SCALAR_FIELD(inputcollid);
	COMPARE_SCALAR_FIELD(op);
	COMPARE_NODE_FIELD(args);
	COMPARE_LOCATION_FIELD(location);

	return true;
}

static bool
_equalSQLValueFunction(const SQLValueFunction *a, const SQLValueFunction *b)
{
	COMPARE_SCALAR_FIELD(op);
	COMPARE_SCALAR_FIELD(type);
	COMPARE_SCALAR_FIELD(typmod);
	COMPARE_LOCATION_FIELD(location);

	return true;
}

static bool
_equalXmlExpr(const XmlExpr *a, const XmlExpr *b)
{
	COMPARE_SCALAR_FIELD(op);
	COMPARE_STRING_FIELD(name);
	COMPARE_NODE_FIELD(named_args);
	COMPARE_NODE_FIELD(arg_names);
	COMPARE_NODE_FIELD(args);
	COMPARE_SCALAR_FIELD(xmloption);
	COMPARE_SCALAR_FIELD(type);
	COMPARE_SCALAR_FIELD(typmod);
	COMPARE_LOCATION_FIELD(location);

	return true;
}

static bool
_equalNullTest(const NullTest *a, const NullTest *b)
{
	COMPARE_NODE_FIELD(arg);
	COMPARE_SCALAR_FIELD(nulltesttype);
	COMPARE_SCALAR_FIELD(argisrow);
	COMPARE_LOCATION_FIELD(location);

	return true;
}

static bool
_equalBooleanTest(const BooleanTest *a, const BooleanTest *b)
{
	COMPARE_NODE_FIELD(arg);
	COMPARE_SCALAR_FIELD(booltesttype);
	COMPARE_LOCATION_FIELD(location);

	return true;
}

static bool
_equalCoerceToDomain(const CoerceToDomain *a, const CoerceToDomain *b)
{
	COMPARE_NODE_FIELD(arg);
	COMPARE_SCALAR_FIELD(resulttype);
	COMPARE_SCALAR_FIELD(resulttypmod);
	COMPARE_SCALAR_FIELD(resultcollid);
	COMPARE_COERCIONFORM_FIELD(coercionformat);
	COMPARE_LOCATION_FIELD(location);

	return true;
}

static bool
_equalCoerceToDomainValue(const CoerceToDomainValue *a, const CoerceToDomainValue *b)
{
	COMPARE_SCALAR_FIELD(typeId);
	COMPARE_SCALAR_FIELD(typeMod);
	COMPARE_SCALAR_FIELD(collation);
	COMPARE_LOCATION_FIELD(location);

	return true;
}

static bool
_equalSetToDefault(const SetToDefault *a, const SetToDefault *b)
{
	COMPARE_SCALAR_FIELD(typeId);
	COMPARE_SCALAR_FIELD(typeMod);
	COMPARE_SCALAR_FIELD(collation);
	COMPARE_LOCATION_FIELD(location);

	return true;
}

static bool
_equalCurrentOfExpr(const CurrentOfExpr *a, const CurrentOfExpr *b)
{
	COMPARE_SCALAR_FIELD(cvarno);
	COMPARE_STRING_FIELD(cursor_name);
	COMPARE_SCALAR_FIELD(cursor_param);
	COMPARE_SCALAR_FIELD(target_relid);

	/* some attributes omitted as they're bound only just before executor dispatch */

	return true;
}

static bool
_equalNextValueExpr(const NextValueExpr *a, const NextValueExpr *b)
{
	COMPARE_SCALAR_FIELD(seqid);
	COMPARE_SCALAR_FIELD(typeId);

	return true;
}

static bool
_equalInferenceElem(const InferenceElem *a, const InferenceElem *b)
{
	COMPARE_NODE_FIELD(expr);
	COMPARE_SCALAR_FIELD(infercollid);
	COMPARE_SCALAR_FIELD(inferopclass);

	return true;
}

static bool
_equalTargetEntry(const TargetEntry *a, const TargetEntry *b)
{
	COMPARE_NODE_FIELD(expr);
	COMPARE_SCALAR_FIELD(resno);
	COMPARE_STRING_FIELD(resname);
	COMPARE_SCALAR_FIELD(ressortgroupref);
	COMPARE_SCALAR_FIELD(resorigtbl);
	COMPARE_SCALAR_FIELD(resorigcol);
	COMPARE_SCALAR_FIELD(resjunk);

	return true;
}

static bool
_equalRangeTblRef(const RangeTblRef *a, const RangeTblRef *b)
{
	COMPARE_SCALAR_FIELD(rtindex);

	return true;
}

static bool
_equalJoinExpr(const JoinExpr *a, const JoinExpr *b)
{
	COMPARE_SCALAR_FIELD(jointype);
	COMPARE_SCALAR_FIELD(isNatural);
	COMPARE_NODE_FIELD(larg);
	COMPARE_NODE_FIELD(rarg);
	COMPARE_NODE_FIELD(usingClause);
	COMPARE_NODE_FIELD(quals);
	COMPARE_NODE_FIELD(alias);
	COMPARE_SCALAR_FIELD(rtindex);

	return true;
}

static bool
_equalFromExpr(const FromExpr *a, const FromExpr *b)
{
	COMPARE_NODE_FIELD(fromlist);
	COMPARE_NODE_FIELD(quals);

	return true;
}

static bool
_equalFlow(const Flow *a, const Flow *b)
{
	COMPARE_SCALAR_FIELD(flotype);
	COMPARE_SCALAR_FIELD(locustype);
	COMPARE_SCALAR_FIELD(segindex);
	COMPARE_SCALAR_FIELD(numsegments);

	return true;
}

static bool
_equalOnConflictExpr(const OnConflictExpr *a, const OnConflictExpr *b)
{
	COMPARE_SCALAR_FIELD(action);
	COMPARE_NODE_FIELD(arbiterElems);
	COMPARE_NODE_FIELD(arbiterWhere);
	COMPARE_SCALAR_FIELD(constraint);
	COMPARE_NODE_FIELD(onConflictSet);
	COMPARE_NODE_FIELD(onConflictWhere);
	COMPARE_SCALAR_FIELD(exclRelIndex);
	COMPARE_NODE_FIELD(exclRelTlist);

	return true;
}

/*
 * Stuff from pathnodes.h
 */

static bool
_equalPathKey(const PathKey *a, const PathKey *b)
{
	/* We assume pointer equality is sufficient to compare the eclasses */
	COMPARE_SCALAR_FIELD(pk_eclass);
	COMPARE_SCALAR_FIELD(pk_opfamily);
	COMPARE_SCALAR_FIELD(pk_strategy);
	COMPARE_SCALAR_FIELD(pk_nulls_first);

	return true;
}

static bool
_equalRestrictInfo(const RestrictInfo *a, const RestrictInfo *b)
{
	COMPARE_NODE_FIELD(clause);
	COMPARE_SCALAR_FIELD(is_pushed_down);
	COMPARE_SCALAR_FIELD(outerjoin_delayed);
	COMPARE_SCALAR_FIELD(security_level);
	COMPARE_BITMAPSET_FIELD(required_relids);
	COMPARE_BITMAPSET_FIELD(outer_relids);
	COMPARE_BITMAPSET_FIELD(nullable_relids);

	/*
	 * We ignore all the remaining fields, since they may not be set yet, and
	 * should be derivable from the clause anyway.
	 */

	return true;
}

static bool
_equalPlaceHolderVar(const PlaceHolderVar *a, const PlaceHolderVar *b)
{
	/*
	 * We intentionally do not compare phexpr.  Two PlaceHolderVars with the
	 * same ID and levelsup should be considered equal even if the contained
	 * expressions have managed to mutate to different states.  This will
	 * happen during final plan construction when there are nested PHVs, since
	 * the inner PHV will get replaced by a Param in some copies of the outer
	 * PHV.  Another way in which it can happen is that initplan sublinks
	 * could get replaced by differently-numbered Params when sublink folding
	 * is done.  (The end result of such a situation would be some
	 * unreferenced initplans, which is annoying but not really a problem.) On
	 * the same reasoning, there is no need to examine phrels.
	 *
	 * COMPARE_NODE_FIELD(phexpr);
	 *
	 * COMPARE_BITMAPSET_FIELD(phrels);
	 */
	COMPARE_SCALAR_FIELD(phid);
	COMPARE_SCALAR_FIELD(phlevelsup);

	return true;
}

static bool
_equalSpecialJoinInfo(const SpecialJoinInfo *a, const SpecialJoinInfo *b)
{
	COMPARE_BITMAPSET_FIELD(min_lefthand);
	COMPARE_BITMAPSET_FIELD(min_righthand);
	COMPARE_BITMAPSET_FIELD(syn_lefthand);
	COMPARE_BITMAPSET_FIELD(syn_righthand);
	COMPARE_SCALAR_FIELD(jointype);
	COMPARE_SCALAR_FIELD(lhs_strict);
	COMPARE_SCALAR_FIELD(delay_upper_joins);
	COMPARE_SCALAR_FIELD(semi_can_btree);
	COMPARE_SCALAR_FIELD(semi_can_hash);
	COMPARE_NODE_FIELD(semi_operators);
	COMPARE_NODE_FIELD(semi_rhs_exprs);

	return true;
}

static bool
_equalAppendRelInfo(const AppendRelInfo *a, const AppendRelInfo *b)
{
	COMPARE_SCALAR_FIELD(parent_relid);
	COMPARE_SCALAR_FIELD(child_relid);
	COMPARE_SCALAR_FIELD(parent_reltype);
	COMPARE_SCALAR_FIELD(child_reltype);
	COMPARE_NODE_FIELD(translated_vars);
	COMPARE_SCALAR_FIELD(parent_reloid);

	return true;
}

static bool
_equalPlaceHolderInfo(const PlaceHolderInfo *a, const PlaceHolderInfo *b)
{
	COMPARE_SCALAR_FIELD(phid);
	COMPARE_NODE_FIELD(ph_var); /* should be redundant */
	COMPARE_BITMAPSET_FIELD(ph_eval_at);
	COMPARE_BITMAPSET_FIELD(ph_lateral);
	COMPARE_BITMAPSET_FIELD(ph_needed);
	COMPARE_SCALAR_FIELD(ph_width);

	return true;
}

/*
 * Stuff from extensible.h
 */
static bool
_equalExtensibleNode(const ExtensibleNode *a, const ExtensibleNode *b)
{
	const ExtensibleNodeMethods *methods;

	COMPARE_STRING_FIELD(extnodename);

	/* At this point, we know extnodename is the same for both nodes. */
	methods = GetExtensibleNodeMethods(a->extnodename, false);

	/* compare the private fields */
	if (!methods->nodeEqual(a, b))
		return false;

	return true;
}

/*
 * Stuff from parsenodes.h
 */

static bool
_equalQuery(const Query *a, const Query *b)
{
	COMPARE_SCALAR_FIELD(commandType);
	COMPARE_SCALAR_FIELD(querySource);
	/* we intentionally ignore queryId, since it might not be set */
	COMPARE_SCALAR_FIELD(canSetTag);
	COMPARE_NODE_FIELD(utilityStmt);
	COMPARE_SCALAR_FIELD(resultRelation);
	COMPARE_SCALAR_FIELD(hasAggs);
	COMPARE_SCALAR_FIELD(hasWindowFuncs);
	COMPARE_SCALAR_FIELD(hasTargetSRFs);
	COMPARE_SCALAR_FIELD(hasSubLinks);
	COMPARE_SCALAR_FIELD(hasDynamicFunctions);
	COMPARE_SCALAR_FIELD(hasFuncsWithExecRestrictions);
	COMPARE_SCALAR_FIELD(hasDistinctOn);
	COMPARE_SCALAR_FIELD(hasRecursive);
	COMPARE_SCALAR_FIELD(hasModifyingCTE);
	COMPARE_SCALAR_FIELD(hasForUpdate);
	COMPARE_SCALAR_FIELD(hasRowSecurity);
	COMPARE_SCALAR_FIELD(canOptSelectLockingClause);
	COMPARE_NODE_FIELD(cteList);
	COMPARE_NODE_FIELD(rtable);
	COMPARE_NODE_FIELD(jointree);
	COMPARE_NODE_FIELD(targetList);
	COMPARE_SCALAR_FIELD(override);
	COMPARE_NODE_FIELD(onConflict);
	COMPARE_NODE_FIELD(returningList);
	COMPARE_NODE_FIELD(groupClause);
	COMPARE_NODE_FIELD(groupingSets);
	COMPARE_NODE_FIELD(havingQual);
	COMPARE_NODE_FIELD(windowClause);
	COMPARE_NODE_FIELD(distinctClause);
	COMPARE_NODE_FIELD(sortClause);
	COMPARE_NODE_FIELD(scatterClause);
	COMPARE_SCALAR_FIELD(isTableValueSelect);
	COMPARE_NODE_FIELD(limitOffset);
	COMPARE_NODE_FIELD(limitCount);
	COMPARE_NODE_FIELD(rowMarks);
	COMPARE_NODE_FIELD(setOperations);
	COMPARE_NODE_FIELD(constraintDeps);
	COMPARE_NODE_FIELD(withCheckOptions);
	COMPARE_LOCATION_FIELD(stmt_location);
	COMPARE_LOCATION_FIELD(stmt_len);

	/* Prior to 3.4 this test was
	 *     COMPARE_SCALAR_FIELD(intoPolicy);
	 * Maybe GpPolicy should be a Node?
	 */
	if (!GpPolicyEqual(a->intoPolicy, b->intoPolicy))
		return false;

	COMPARE_SCALAR_FIELD(parentStmtType);

	return true;
}

static bool
_equalRawStmt(const RawStmt *a, const RawStmt *b)
{
	COMPARE_NODE_FIELD(stmt);
	COMPARE_LOCATION_FIELD(stmt_location);
	COMPARE_LOCATION_FIELD(stmt_len);

	return true;
}

static bool
_equalInsertStmt(const InsertStmt *a, const InsertStmt *b)
{
	COMPARE_NODE_FIELD(relation);
	COMPARE_NODE_FIELD(cols);
	COMPARE_NODE_FIELD(selectStmt);
	COMPARE_NODE_FIELD(onConflictClause);
	COMPARE_NODE_FIELD(returningList);
	COMPARE_NODE_FIELD(withClause);
	COMPARE_SCALAR_FIELD(override);

	return true;
}

static bool
_equalDeleteStmt(const DeleteStmt *a, const DeleteStmt *b)
{
	COMPARE_NODE_FIELD(relation);
	COMPARE_NODE_FIELD(usingClause);
	COMPARE_NODE_FIELD(whereClause);
	COMPARE_NODE_FIELD(returningList);
	COMPARE_NODE_FIELD(withClause);

	return true;
}

static bool
_equalUpdateStmt(const UpdateStmt *a, const UpdateStmt *b)
{
	COMPARE_NODE_FIELD(relation);
	COMPARE_NODE_FIELD(targetList);
	COMPARE_NODE_FIELD(whereClause);
	COMPARE_NODE_FIELD(fromClause);
	COMPARE_NODE_FIELD(returningList);
	COMPARE_NODE_FIELD(withClause);

	return true;
}

static bool
_equalSelectStmt(const SelectStmt *a, const SelectStmt *b)
{
	COMPARE_NODE_FIELD(distinctClause);
	COMPARE_NODE_FIELD(intoClause);
	COMPARE_NODE_FIELD(targetList);
	COMPARE_NODE_FIELD(fromClause);
	COMPARE_NODE_FIELD(whereClause);
	COMPARE_NODE_FIELD(groupClause);
	COMPARE_NODE_FIELD(havingClause);
	COMPARE_NODE_FIELD(windowClause);
	COMPARE_NODE_FIELD(valuesLists);
	COMPARE_NODE_FIELD(sortClause);
	COMPARE_NODE_FIELD(scatterClause);
	COMPARE_NODE_FIELD(limitOffset);
	COMPARE_NODE_FIELD(limitCount);
	COMPARE_NODE_FIELD(lockingClause);
	COMPARE_NODE_FIELD(withClause);
	COMPARE_SCALAR_FIELD(op);
	COMPARE_SCALAR_FIELD(all);
	COMPARE_NODE_FIELD(larg);
	COMPARE_NODE_FIELD(rarg);
	COMPARE_SCALAR_FIELD(disableLockingOptimization);

	return true;
}

static bool
_equalSetOperationStmt(const SetOperationStmt *a, const SetOperationStmt *b)
{
	COMPARE_SCALAR_FIELD(op);
	COMPARE_SCALAR_FIELD(all);
	COMPARE_NODE_FIELD(larg);
	COMPARE_NODE_FIELD(rarg);
	COMPARE_NODE_FIELD(colTypes);
	COMPARE_NODE_FIELD(colTypmods);
	COMPARE_NODE_FIELD(colCollations);
	COMPARE_NODE_FIELD(groupClauses);

	return true;
}

static bool
_equalAlterTableStmt(const AlterTableStmt *a, const AlterTableStmt *b)
{
	COMPARE_NODE_FIELD(relation);
	COMPARE_NODE_FIELD(cmds);
	COMPARE_SCALAR_FIELD(relkind);
	COMPARE_SCALAR_FIELD(missing_ok);

	/* No need to compare AT workspace fields.  */

	return true;
}

static bool
_equalAlterTableCmd(const AlterTableCmd *a, const AlterTableCmd *b)
{
	COMPARE_SCALAR_FIELD(subtype);
	COMPARE_STRING_FIELD(name);
	COMPARE_SCALAR_FIELD(num);
	COMPARE_NODE_FIELD(newowner);
	COMPARE_NODE_FIELD(def);
	COMPARE_SCALAR_FIELD(behavior);
	COMPARE_SCALAR_FIELD(missing_ok);

	return true;
}

static bool
_equalAlterCollationStmt(const AlterCollationStmt *a, const AlterCollationStmt *b)
{
	COMPARE_NODE_FIELD(collname);

	return true;
}

static bool
_equalAlterDomainStmt(const AlterDomainStmt *a, const AlterDomainStmt *b)
{
	COMPARE_SCALAR_FIELD(subtype);
	COMPARE_NODE_FIELD(typeName);
	COMPARE_STRING_FIELD(name);
	COMPARE_NODE_FIELD(def);
	COMPARE_SCALAR_FIELD(behavior);
	COMPARE_SCALAR_FIELD(missing_ok);

	return true;
}

static bool
_equalGrantStmt(const GrantStmt *a, const GrantStmt *b)
{
	COMPARE_SCALAR_FIELD(is_grant);
	COMPARE_SCALAR_FIELD(targtype);
	COMPARE_SCALAR_FIELD(objtype);
	COMPARE_NODE_FIELD(objects);
	COMPARE_NODE_FIELD(privileges);
	COMPARE_NODE_FIELD(grantees);
	COMPARE_SCALAR_FIELD(grant_option);
	COMPARE_SCALAR_FIELD(behavior);

	return true;
}

static bool
_equalObjectWithArgs(const ObjectWithArgs *a, const ObjectWithArgs *b)
{
	COMPARE_NODE_FIELD(objname);
	COMPARE_NODE_FIELD(objargs);
	COMPARE_SCALAR_FIELD(args_unspecified);

	return true;
}

static bool
_equalAccessPriv(const AccessPriv *a, const AccessPriv *b)
{
	COMPARE_STRING_FIELD(priv_name);
	COMPARE_NODE_FIELD(cols);

	return true;
}

static bool
_equalGrantRoleStmt(const GrantRoleStmt *a, const GrantRoleStmt *b)
{
	COMPARE_NODE_FIELD(granted_roles);
	COMPARE_NODE_FIELD(grantee_roles);
	COMPARE_SCALAR_FIELD(is_grant);
	COMPARE_SCALAR_FIELD(admin_opt);
	COMPARE_NODE_FIELD(grantor);
	COMPARE_SCALAR_FIELD(behavior);

	return true;
}

static bool
_equalAlterDefaultPrivilegesStmt(const AlterDefaultPrivilegesStmt *a, const AlterDefaultPrivilegesStmt *b)
{
	COMPARE_NODE_FIELD(options);
	COMPARE_NODE_FIELD(action);

	return true;
}

static bool
_equalDeclareCursorStmt(const DeclareCursorStmt *a, const DeclareCursorStmt *b)
{
	COMPARE_STRING_FIELD(portalname);
	COMPARE_SCALAR_FIELD(options);
	COMPARE_NODE_FIELD(query);

	return true;
}

static bool
_equalClosePortalStmt(const ClosePortalStmt *a, const ClosePortalStmt *b)
{
	COMPARE_STRING_FIELD(portalname);

	return true;
}

static bool
_equalCallStmt(const CallStmt *a, const CallStmt *b)
{
	COMPARE_NODE_FIELD(funccall);
	COMPARE_NODE_FIELD(funcexpr);

	return true;
}

static bool
_equalClusterStmt(const ClusterStmt *a, const ClusterStmt *b)
{
	COMPARE_NODE_FIELD(relation);
	COMPARE_STRING_FIELD(indexname);
	COMPARE_SCALAR_FIELD(options);

	return true;
}

static bool
_equalSingleRowErrorDesc(const SingleRowErrorDesc *a, const SingleRowErrorDesc *b)
{
	COMPARE_SCALAR_FIELD(rejectlimit);
	COMPARE_SCALAR_FIELD(is_limit_in_rows);
	COMPARE_SCALAR_FIELD(log_error_type);

	return true;
}

static bool
_equalCopyStmt(const CopyStmt *a, const CopyStmt *b)
{
	COMPARE_NODE_FIELD(relation);
	COMPARE_NODE_FIELD(query);
	COMPARE_NODE_FIELD(attlist);
	COMPARE_SCALAR_FIELD(is_from);
	COMPARE_SCALAR_FIELD(is_program);
	COMPARE_STRING_FIELD(filename);
	COMPARE_NODE_FIELD(options);
	COMPARE_NODE_FIELD(whereClause);
	COMPARE_NODE_FIELD(sreh);

	return true;
}

static bool
_equalCreateStmt(const CreateStmt *a, const CreateStmt *b)
{
	COMPARE_NODE_FIELD(relation);
	COMPARE_NODE_FIELD(tableElts);
	COMPARE_NODE_FIELD(inhRelations);
	COMPARE_NODE_FIELD(partbound);
	COMPARE_NODE_FIELD(partspec);
	COMPARE_NODE_FIELD(ofTypename);
	COMPARE_NODE_FIELD(constraints);
	COMPARE_NODE_FIELD(options);
	COMPARE_SCALAR_FIELD(oncommit);
	COMPARE_STRING_FIELD(tablespacename);
	COMPARE_STRING_FIELD(accessMethod);
	COMPARE_SCALAR_FIELD(if_not_exists);

	COMPARE_NODE_FIELD(distributedBy);
	COMPARE_SCALAR_FIELD(relKind);
	COMPARE_SCALAR_FIELD(ownerid);
	COMPARE_SCALAR_FIELD(buildAoBlkdir);
	COMPARE_NODE_FIELD(attr_encodings);
	COMPARE_SCALAR_FIELD(isCtas);

	return true;
}

static bool
_equalDistributionKeyElem(const DistributionKeyElem *a, const DistributionKeyElem *b)
{
	COMPARE_STRING_FIELD(name);
	COMPARE_NODE_FIELD(opclass);
	COMPARE_LOCATION_FIELD(location);

	return true;
}

static bool
_equalColumnReferenceStorageDirective(const ColumnReferenceStorageDirective *a,
									   const ColumnReferenceStorageDirective *b)
{
	COMPARE_STRING_FIELD(column);
	COMPARE_SCALAR_FIELD(deflt);
	COMPARE_NODE_FIELD(encoding);

	return true;
}

static bool
_equalExtTableTypeDesc(const ExtTableTypeDesc *a, const ExtTableTypeDesc *b)
{
	COMPARE_SCALAR_FIELD(exttabletype);
	COMPARE_NODE_FIELD(location_list);
	COMPARE_NODE_FIELD(on_clause);
	COMPARE_STRING_FIELD(command_string);

	return true;
}

static bool
_equalCreateExternalStmt(const CreateExternalStmt *a, const CreateExternalStmt *b)
{
	COMPARE_NODE_FIELD(relation);
	COMPARE_NODE_FIELD(tableElts);
	COMPARE_NODE_FIELD(exttypedesc);
	COMPARE_STRING_FIELD(format);
	COMPARE_NODE_FIELD(formatOpts);
	COMPARE_SCALAR_FIELD(isweb);
	COMPARE_SCALAR_FIELD(iswritable);
	COMPARE_NODE_FIELD(sreh);
	COMPARE_NODE_FIELD(extOptions);
	COMPARE_NODE_FIELD(encoding);
	COMPARE_NODE_FIELD(distributedBy);

	return true;
}

static bool
_equalTableLikeClause(const TableLikeClause *a, const TableLikeClause *b)
{
	COMPARE_NODE_FIELD(relation);
	COMPARE_SCALAR_FIELD(options);

	return true;
}

static bool
_equalDefineStmt(const DefineStmt *a, const DefineStmt *b)
{
	COMPARE_SCALAR_FIELD(kind);
	COMPARE_SCALAR_FIELD(oldstyle);
	COMPARE_NODE_FIELD(defnames);
	COMPARE_NODE_FIELD(args);
	COMPARE_NODE_FIELD(definition);
	COMPARE_SCALAR_FIELD(if_not_exists);
	COMPARE_SCALAR_FIELD(replace);
	COMPARE_SCALAR_FIELD(trusted);  /* CDB */

	return true;
}

static bool
_equalDropStmt(const DropStmt *a, const DropStmt *b)
{
	COMPARE_NODE_FIELD(objects);
	COMPARE_SCALAR_FIELD(removeType);
	COMPARE_SCALAR_FIELD(behavior);
	COMPARE_SCALAR_FIELD(missing_ok);
	COMPARE_SCALAR_FIELD(concurrent);

	return true;
}

static bool
_equalTruncateStmt(const TruncateStmt *a, const TruncateStmt *b)
{
	COMPARE_NODE_FIELD(relations);
	COMPARE_SCALAR_FIELD(restart_seqs);
	COMPARE_SCALAR_FIELD(behavior);

	return true;
}

static bool
_equalCommentStmt(const CommentStmt *a, const CommentStmt *b)
{
	COMPARE_SCALAR_FIELD(objtype);
	COMPARE_NODE_FIELD(object);
	COMPARE_STRING_FIELD(comment);

	return true;
}

static bool
_equalSecLabelStmt(const SecLabelStmt *a, const SecLabelStmt *b)
{
	COMPARE_SCALAR_FIELD(objtype);
	COMPARE_NODE_FIELD(object);
	COMPARE_STRING_FIELD(provider);
	COMPARE_STRING_FIELD(label);

	return true;
}

static bool
_equalFetchStmt(const FetchStmt *a, const FetchStmt *b)
{
	COMPARE_SCALAR_FIELD(direction);
	COMPARE_SCALAR_FIELD(howMany);
	COMPARE_STRING_FIELD(portalname);
	COMPARE_SCALAR_FIELD(ismove);

	return true;
}

static bool
_equalIndexStmt(const IndexStmt *a, const IndexStmt *b)
{
	COMPARE_STRING_FIELD(idxname);
	COMPARE_NODE_FIELD(relation);
	COMPARE_STRING_FIELD(accessMethod);
	COMPARE_STRING_FIELD(tableSpace);
	COMPARE_NODE_FIELD(indexParams);
	COMPARE_NODE_FIELD(indexIncludingParams);
	COMPARE_NODE_FIELD(options);
	COMPARE_NODE_FIELD(whereClause);
	COMPARE_NODE_FIELD(excludeOpNames);
	COMPARE_STRING_FIELD(idxcomment);
	COMPARE_SCALAR_FIELD(indexOid);
	COMPARE_SCALAR_FIELD(oldNode);
	COMPARE_SCALAR_FIELD(unique);
	COMPARE_SCALAR_FIELD(primary);
	COMPARE_SCALAR_FIELD(isconstraint);
	COMPARE_SCALAR_FIELD(deferrable);
	COMPARE_SCALAR_FIELD(initdeferred);
	COMPARE_SCALAR_FIELD(transformed);
	COMPARE_SCALAR_FIELD(concurrent);
	COMPARE_SCALAR_FIELD(if_not_exists);
	COMPARE_SCALAR_FIELD(reset_default_tblspc);

	return true;
}

static bool
_equalCreateStatsStmt(const CreateStatsStmt *a, const CreateStatsStmt *b)
{
	COMPARE_NODE_FIELD(defnames);
	COMPARE_NODE_FIELD(stat_types);
	COMPARE_NODE_FIELD(exprs);
	COMPARE_NODE_FIELD(relations);
	COMPARE_STRING_FIELD(stxcomment);
	COMPARE_SCALAR_FIELD(if_not_exists);

	return true;
}

static bool
_equalCreateFunctionStmt(const CreateFunctionStmt *a, const CreateFunctionStmt *b)
{
	COMPARE_SCALAR_FIELD(is_procedure);
	COMPARE_SCALAR_FIELD(replace);
	COMPARE_NODE_FIELD(funcname);
	COMPARE_NODE_FIELD(parameters);
	COMPARE_NODE_FIELD(returnType);
	COMPARE_NODE_FIELD(options);

	return true;
}

static bool
_equalFunctionParameter(const FunctionParameter *a, const FunctionParameter *b)
{
	COMPARE_STRING_FIELD(name);
	COMPARE_NODE_FIELD(argType);
	COMPARE_SCALAR_FIELD(mode);
	COMPARE_NODE_FIELD(defexpr);

	return true;
}

static bool
_equalAlterFunctionStmt(const AlterFunctionStmt *a, const AlterFunctionStmt *b)
{
	COMPARE_SCALAR_FIELD(objtype);
	COMPARE_NODE_FIELD(func);
	COMPARE_NODE_FIELD(actions);

	return true;
}

static bool
_equalDoStmt(const DoStmt *a, const DoStmt *b)
{
	COMPARE_NODE_FIELD(args);

	return true;
}

static bool
_equalRenameStmt(const RenameStmt *a, const RenameStmt *b)
{
	COMPARE_SCALAR_FIELD(renameType);
	COMPARE_SCALAR_FIELD(relationType);
	COMPARE_NODE_FIELD(relation);
	COMPARE_SCALAR_FIELD(objid);
	COMPARE_NODE_FIELD(object);
	COMPARE_STRING_FIELD(subname);
	COMPARE_STRING_FIELD(newname);
	COMPARE_SCALAR_FIELD(behavior);
	COMPARE_SCALAR_FIELD(missing_ok);

	return true;
}

static bool
_equalAlterObjectDependsStmt(const AlterObjectDependsStmt *a, const AlterObjectDependsStmt *b)
{
	COMPARE_SCALAR_FIELD(objectType);
	COMPARE_NODE_FIELD(relation);
	COMPARE_NODE_FIELD(object);
	COMPARE_NODE_FIELD(extname);

	return true;
}

static bool
_equalAlterObjectSchemaStmt(const AlterObjectSchemaStmt *a, const AlterObjectSchemaStmt *b)
{
	COMPARE_SCALAR_FIELD(objectType);
	COMPARE_NODE_FIELD(relation);
	COMPARE_NODE_FIELD(object);
	COMPARE_STRING_FIELD(newschema);
	COMPARE_SCALAR_FIELD(missing_ok);

	return true;
}

static bool
_equalAlterOwnerStmt(const AlterOwnerStmt *a, const AlterOwnerStmt *b)
{
	COMPARE_SCALAR_FIELD(objectType);
	COMPARE_NODE_FIELD(relation);
	COMPARE_NODE_FIELD(object);
	COMPARE_NODE_FIELD(newowner);

	return true;
}

static bool
_equalAlterOperatorStmt(const AlterOperatorStmt *a, const AlterOperatorStmt *b)
{
	COMPARE_NODE_FIELD(opername);
	COMPARE_NODE_FIELD(options);

	return true;
}

static bool
_equalRuleStmt(const RuleStmt *a, const RuleStmt *b)
{
	COMPARE_NODE_FIELD(relation);
	COMPARE_STRING_FIELD(rulename);
	COMPARE_NODE_FIELD(whereClause);
	COMPARE_SCALAR_FIELD(event);
	COMPARE_SCALAR_FIELD(instead);
	COMPARE_NODE_FIELD(actions);
	COMPARE_SCALAR_FIELD(replace);

	return true;
}

static bool
_equalNotifyStmt(const NotifyStmt *a, const NotifyStmt *b)
{
	COMPARE_STRING_FIELD(conditionname);
	COMPARE_STRING_FIELD(payload);

	return true;
}

static bool
_equalListenStmt(const ListenStmt *a, const ListenStmt *b)
{
	COMPARE_STRING_FIELD(conditionname);

	return true;
}

static bool
_equalUnlistenStmt(const UnlistenStmt *a, const UnlistenStmt *b)
{
	COMPARE_STRING_FIELD(conditionname);

	return true;
}

static bool
_equalTransactionStmt(const TransactionStmt *a, const TransactionStmt *b)
{
	COMPARE_SCALAR_FIELD(kind);
	COMPARE_NODE_FIELD(options);
	COMPARE_STRING_FIELD(savepoint_name);
	COMPARE_STRING_FIELD(gid);
	COMPARE_SCALAR_FIELD(chain);

	return true;
}

static bool
_equalCompositeTypeStmt(const CompositeTypeStmt *a, const CompositeTypeStmt *b)
{
	COMPARE_NODE_FIELD(typevar);
	COMPARE_NODE_FIELD(coldeflist);

	return true;
}

static bool
_equalCreateEnumStmt(const CreateEnumStmt *a, const CreateEnumStmt *b)
{
	COMPARE_NODE_FIELD(typeName);
	COMPARE_NODE_FIELD(vals);

	return true;
}

static bool
_equalCreateRangeStmt(const CreateRangeStmt *a, const CreateRangeStmt *b)
{
	COMPARE_NODE_FIELD(typeName);
	COMPARE_NODE_FIELD(params);

	return true;
}

static bool
_equalAlterEnumStmt(const AlterEnumStmt *a, const AlterEnumStmt *b)
{
	COMPARE_NODE_FIELD(typeName);
	COMPARE_STRING_FIELD(oldVal);
	COMPARE_STRING_FIELD(newVal);
	COMPARE_STRING_FIELD(newValNeighbor);
	COMPARE_SCALAR_FIELD(newValIsAfter);
	COMPARE_SCALAR_FIELD(skipIfNewValExists);

	return true;
}

static bool
_equalViewStmt(const ViewStmt *a, const ViewStmt *b)
{
	COMPARE_NODE_FIELD(view);
	COMPARE_NODE_FIELD(aliases);
	COMPARE_NODE_FIELD(query);
	COMPARE_SCALAR_FIELD(replace);
	COMPARE_NODE_FIELD(options);
	COMPARE_SCALAR_FIELD(withCheckOption);

	return true;
}

static bool
_equalLoadStmt(const LoadStmt *a, const LoadStmt *b)
{
	COMPARE_STRING_FIELD(filename);

	return true;
}

static bool
_equalCreateDomainStmt(const CreateDomainStmt *a, const CreateDomainStmt *b)
{
	COMPARE_NODE_FIELD(domainname);
	COMPARE_NODE_FIELD(typeName);
	COMPARE_NODE_FIELD(collClause);
	COMPARE_NODE_FIELD(constraints);

	return true;
}

static bool
_equalCreateOpClassStmt(const CreateOpClassStmt *a, const CreateOpClassStmt *b)
{
	COMPARE_NODE_FIELD(opclassname);
	COMPARE_NODE_FIELD(opfamilyname);
	COMPARE_STRING_FIELD(amname);
	COMPARE_NODE_FIELD(datatype);
	COMPARE_NODE_FIELD(items);
	COMPARE_SCALAR_FIELD(isDefault);

	return true;
}

static bool
_equalCreateOpClassItem(const CreateOpClassItem *a, const CreateOpClassItem *b)
{
	COMPARE_SCALAR_FIELD(itemtype);
	COMPARE_NODE_FIELD(name);
	COMPARE_SCALAR_FIELD(number);
	COMPARE_NODE_FIELD(order_family);
	COMPARE_NODE_FIELD(class_args);
	COMPARE_NODE_FIELD(storedtype);

	return true;
}

static bool
_equalCreateOpFamilyStmt(const CreateOpFamilyStmt *a, const CreateOpFamilyStmt *b)
{
	COMPARE_NODE_FIELD(opfamilyname);
	COMPARE_STRING_FIELD(amname);

	return true;
}

static bool
_equalAlterOpFamilyStmt(const AlterOpFamilyStmt *a, const AlterOpFamilyStmt *b)
{
	COMPARE_NODE_FIELD(opfamilyname);
	COMPARE_STRING_FIELD(amname);
	COMPARE_SCALAR_FIELD(isDrop);
	COMPARE_NODE_FIELD(items);

	return true;
}

static bool
_equalCreatedbStmt(const CreatedbStmt *a, const CreatedbStmt *b)
{
	COMPARE_STRING_FIELD(dbname);
	COMPARE_NODE_FIELD(options);
	return true;
}

static bool
_equalAlterDatabaseStmt(const AlterDatabaseStmt *a, const AlterDatabaseStmt *b)
{
	COMPARE_STRING_FIELD(dbname);
	COMPARE_NODE_FIELD(options);

	return true;
}


static bool
_equalAlterDatabaseSetStmt(const AlterDatabaseSetStmt *a, const AlterDatabaseSetStmt *b)
{
	COMPARE_STRING_FIELD(dbname);
	COMPARE_NODE_FIELD(setstmt);

	return true;
}

static bool
_equalDropdbStmt(const DropdbStmt *a, const DropdbStmt *b)
{
	COMPARE_STRING_FIELD(dbname);
	COMPARE_SCALAR_FIELD(missing_ok);

	return true;
}

static bool
_equalVacuumStmt(const VacuumStmt *a, const VacuumStmt *b)
{
	COMPARE_NODE_FIELD(options);
	COMPARE_NODE_FIELD(rels);
	COMPARE_SCALAR_FIELD(is_vacuumcmd);

	return true;
}

static bool
_equalVacuumRelation(const VacuumRelation *a, const VacuumRelation *b)
{
	COMPARE_NODE_FIELD(relation);
	COMPARE_SCALAR_FIELD(oid);
	COMPARE_NODE_FIELD(va_cols);

	return true;
}

static bool
_equalExplainStmt(const ExplainStmt *a, const ExplainStmt *b)
{
	COMPARE_NODE_FIELD(query);
	COMPARE_NODE_FIELD(options);

	return true;
}

static bool
_equalCreateTableAsStmt(const CreateTableAsStmt *a, const CreateTableAsStmt *b)
{
	COMPARE_NODE_FIELD(query);
	COMPARE_NODE_FIELD(into);
	COMPARE_SCALAR_FIELD(relkind);
	COMPARE_SCALAR_FIELD(is_select_into);
	COMPARE_SCALAR_FIELD(if_not_exists);

	return true;
}

static bool
_equalRefreshMatViewStmt(const RefreshMatViewStmt *a, const RefreshMatViewStmt *b)
{
	COMPARE_SCALAR_FIELD(concurrent);
	COMPARE_SCALAR_FIELD(skipData);
	COMPARE_NODE_FIELD(relation);

	return true;
}

static bool
_equalReplicaIdentityStmt(const ReplicaIdentityStmt *a, const ReplicaIdentityStmt *b)
{
	COMPARE_SCALAR_FIELD(identity_type);
	COMPARE_STRING_FIELD(name);

	return true;
}

static bool
_equalAlterSystemStmt(const AlterSystemStmt *a, const AlterSystemStmt *b)
{
	COMPARE_NODE_FIELD(setstmt);

	return true;
}


static bool
_equalCreateSeqStmt(const CreateSeqStmt *a, const CreateSeqStmt *b)
{
	COMPARE_NODE_FIELD(sequence);
	COMPARE_NODE_FIELD(options);
	COMPARE_SCALAR_FIELD(ownerId);
	COMPARE_SCALAR_FIELD(for_identity);
	COMPARE_SCALAR_FIELD(if_not_exists);

	return true;
}

static bool
_equalAlterSeqStmt(const AlterSeqStmt *a, const AlterSeqStmt *b)
{
	COMPARE_NODE_FIELD(sequence);
	COMPARE_NODE_FIELD(options);
	COMPARE_SCALAR_FIELD(for_identity);
	COMPARE_SCALAR_FIELD(missing_ok);

	return true;
}

static bool
_equalVariableSetStmt(const VariableSetStmt *a, const VariableSetStmt *b)
{
	COMPARE_SCALAR_FIELD(kind);
	COMPARE_STRING_FIELD(name);
	COMPARE_NODE_FIELD(args);
	COMPARE_SCALAR_FIELD(is_local);

	return true;
}

static bool
_equalVariableShowStmt(const VariableShowStmt *a, const VariableShowStmt *b)
{
	COMPARE_STRING_FIELD(name);

	return true;
}

static bool
_equalDiscardStmt(const DiscardStmt *a, const DiscardStmt *b)
{
	COMPARE_SCALAR_FIELD(target);

	return true;
}

static bool
_equalCreateTableSpaceStmt(const CreateTableSpaceStmt *a, const CreateTableSpaceStmt *b)
{
	COMPARE_STRING_FIELD(tablespacename);
	COMPARE_NODE_FIELD(owner);
	COMPARE_STRING_FIELD(location);
	COMPARE_NODE_FIELD(options);

	return true;
}

static bool
_equalDropTableSpaceStmt(const DropTableSpaceStmt *a, const DropTableSpaceStmt *b)
{
	COMPARE_STRING_FIELD(tablespacename);
	COMPARE_SCALAR_FIELD(missing_ok);

	return true;
}

static bool
_equalAlterTableSpaceOptionsStmt(const AlterTableSpaceOptionsStmt *a,
								 const AlterTableSpaceOptionsStmt *b)
{
	COMPARE_STRING_FIELD(tablespacename);
	COMPARE_NODE_FIELD(options);
	COMPARE_SCALAR_FIELD(isReset);

	return true;
}

static bool
_equalAlterTableMoveAllStmt(const AlterTableMoveAllStmt *a,
							const AlterTableMoveAllStmt *b)
{
	COMPARE_STRING_FIELD(orig_tablespacename);
	COMPARE_SCALAR_FIELD(objtype);
	COMPARE_NODE_FIELD(roles);
	COMPARE_STRING_FIELD(new_tablespacename);
	COMPARE_SCALAR_FIELD(nowait);

	return true;
}

static bool
_equalCreateExtensionStmt(const CreateExtensionStmt *a, const CreateExtensionStmt *b)
{
	COMPARE_STRING_FIELD(extname);
	COMPARE_SCALAR_FIELD(if_not_exists);
	COMPARE_NODE_FIELD(options);
	COMPARE_SCALAR_FIELD(create_ext_state);

	return true;
}

static bool
_equalAlterExtensionStmt(const AlterExtensionStmt *a, const AlterExtensionStmt *b)
{
	COMPARE_STRING_FIELD(extname);
	COMPARE_NODE_FIELD(options);
	COMPARE_SCALAR_FIELD(update_ext_state);

	return true;
}

static bool
_equalAlterExtensionContentsStmt(const AlterExtensionContentsStmt *a, const AlterExtensionContentsStmt *b)
{
	COMPARE_STRING_FIELD(extname);
	COMPARE_SCALAR_FIELD(action);
	COMPARE_SCALAR_FIELD(objtype);
	COMPARE_NODE_FIELD(object);

	return true;
}

static bool
_equalCreateFdwStmt(const CreateFdwStmt *a, const CreateFdwStmt *b)
{
	COMPARE_STRING_FIELD(fdwname);
	COMPARE_NODE_FIELD(func_options);
	COMPARE_NODE_FIELD(options);

	return true;
}

static bool
_equalAlterFdwStmt(const AlterFdwStmt *a, const AlterFdwStmt *b)
{
	COMPARE_STRING_FIELD(fdwname);
	COMPARE_NODE_FIELD(func_options);
	COMPARE_NODE_FIELD(options);

	return true;
}

static bool
_equalCreateForeignServerStmt(const CreateForeignServerStmt *a, const CreateForeignServerStmt *b)
{
	COMPARE_STRING_FIELD(servername);
	COMPARE_STRING_FIELD(servertype);
	COMPARE_STRING_FIELD(version);
	COMPARE_STRING_FIELD(fdwname);
	COMPARE_SCALAR_FIELD(if_not_exists);
	COMPARE_NODE_FIELD(options);

	return true;
}

static bool
_equalAlterForeignServerStmt(const AlterForeignServerStmt *a, const AlterForeignServerStmt *b)
{
	COMPARE_STRING_FIELD(servername);
	COMPARE_STRING_FIELD(version);
	COMPARE_NODE_FIELD(options);
	COMPARE_SCALAR_FIELD(has_version);

	return true;
}

static bool
_equalCreateUserMappingStmt(const CreateUserMappingStmt *a, const CreateUserMappingStmt *b)
{
	COMPARE_NODE_FIELD(user);
	COMPARE_STRING_FIELD(servername);
	COMPARE_SCALAR_FIELD(if_not_exists);
	COMPARE_NODE_FIELD(options);

	return true;
}

static bool
_equalAlterUserMappingStmt(const AlterUserMappingStmt *a, const AlterUserMappingStmt *b)
{
	COMPARE_NODE_FIELD(user);
	COMPARE_STRING_FIELD(servername);
	COMPARE_NODE_FIELD(options);

	return true;
}

static bool
_equalDropUserMappingStmt(const DropUserMappingStmt *a, const DropUserMappingStmt *b)
{
	COMPARE_NODE_FIELD(user);
	COMPARE_STRING_FIELD(servername);
	COMPARE_SCALAR_FIELD(missing_ok);

	return true;
}

static bool
_equalCreateForeignTableStmt(const CreateForeignTableStmt *a, const CreateForeignTableStmt *b)
{
	if (!_equalCreateStmt(&a->base, &b->base))
		return false;

	COMPARE_STRING_FIELD(servername);
	COMPARE_NODE_FIELD(options);
	COMPARE_NODE_FIELD(distributedBy);

	return true;
}

static bool
_equalImportForeignSchemaStmt(const ImportForeignSchemaStmt *a, const ImportForeignSchemaStmt *b)
{
	COMPARE_STRING_FIELD(server_name);
	COMPARE_STRING_FIELD(remote_schema);
	COMPARE_STRING_FIELD(local_schema);
	COMPARE_SCALAR_FIELD(list_type);
	COMPARE_NODE_FIELD(table_list);
	COMPARE_NODE_FIELD(options);

	return true;
}

static bool
_equalCreateTransformStmt(const CreateTransformStmt *a, const CreateTransformStmt *b)
{
	COMPARE_SCALAR_FIELD(replace);
	COMPARE_NODE_FIELD(type_name);
	COMPARE_STRING_FIELD(lang);
	COMPARE_NODE_FIELD(fromsql);
	COMPARE_NODE_FIELD(tosql);

	return true;
}

static bool
_equalCreateAmStmt(const CreateAmStmt *a, const CreateAmStmt *b)
{
	COMPARE_STRING_FIELD(amname);
	COMPARE_NODE_FIELD(handler_name);
	COMPARE_SCALAR_FIELD(amtype);

	return true;
}

static bool
_equalCreateTrigStmt(const CreateTrigStmt *a, const CreateTrigStmt *b)
{
	COMPARE_STRING_FIELD(trigname);
	COMPARE_NODE_FIELD(relation);
	COMPARE_NODE_FIELD(funcname);
	COMPARE_NODE_FIELD(args);
	COMPARE_SCALAR_FIELD(row);
	COMPARE_SCALAR_FIELD(timing);
	COMPARE_SCALAR_FIELD(events);
	COMPARE_NODE_FIELD(columns);
	COMPARE_NODE_FIELD(whenClause);
	COMPARE_SCALAR_FIELD(isconstraint);
	COMPARE_NODE_FIELD(transitionRels);
	COMPARE_SCALAR_FIELD(deferrable);
	COMPARE_SCALAR_FIELD(initdeferred);
	COMPARE_NODE_FIELD(constrrel);

	return true;
}

static bool
_equalCreateEventTrigStmt(const CreateEventTrigStmt *a, const CreateEventTrigStmt *b)
{
	COMPARE_STRING_FIELD(trigname);
	COMPARE_STRING_FIELD(eventname);
	COMPARE_NODE_FIELD(whenclause);
	COMPARE_NODE_FIELD(funcname);

	return true;
}

static bool
_equalAlterEventTrigStmt(const AlterEventTrigStmt *a, const AlterEventTrigStmt *b)
{
	COMPARE_STRING_FIELD(trigname);
	COMPARE_SCALAR_FIELD(tgenabled);

	return true;
}

static bool
_equalCreatePLangStmt(const CreatePLangStmt *a, const CreatePLangStmt *b)
{
	COMPARE_SCALAR_FIELD(replace);
	COMPARE_STRING_FIELD(plname);
	COMPARE_NODE_FIELD(plhandler);
	COMPARE_NODE_FIELD(plinline);
	COMPARE_NODE_FIELD(plvalidator);
	COMPARE_SCALAR_FIELD(pltrusted);

	return true;
}

static bool
_equalCreateRoleStmt(const CreateRoleStmt *a, const CreateRoleStmt *b)
{
	COMPARE_SCALAR_FIELD(stmt_type);
	COMPARE_STRING_FIELD(role);
	COMPARE_NODE_FIELD(options);

	return true;
}

static bool
_equalDenyLoginInterval(const DenyLoginInterval *a, const DenyLoginInterval *b)
{
	COMPARE_NODE_FIELD(start);
	COMPARE_NODE_FIELD(end);

	return true;
}

static bool
_equalDenyLoginPoint(const DenyLoginPoint *a, const DenyLoginPoint *b)
{
	COMPARE_NODE_FIELD(day);
	COMPARE_NODE_FIELD(time);

	return true;
}

static bool
_equalAlterRoleStmt(const AlterRoleStmt *a, const AlterRoleStmt *b)
{
	COMPARE_NODE_FIELD(role);
	COMPARE_NODE_FIELD(options);
	COMPARE_SCALAR_FIELD(action);

	return true;
}

static bool
_equalAlterRoleSetStmt(const AlterRoleSetStmt *a, const AlterRoleSetStmt *b)
{
	COMPARE_NODE_FIELD(role);
	COMPARE_STRING_FIELD(database);
	COMPARE_NODE_FIELD(setstmt);

	return true;
}

static bool
_equalDropRoleStmt(const DropRoleStmt *a, const DropRoleStmt *b)
{
	COMPARE_NODE_FIELD(roles);
	COMPARE_SCALAR_FIELD(missing_ok);

	return true;
}

static bool
_equalLockStmt(const LockStmt *a, const LockStmt *b)
{
	COMPARE_NODE_FIELD(relations);
	COMPARE_SCALAR_FIELD(mode);
	COMPARE_SCALAR_FIELD(nowait);

	return true;
}

static bool
_equalConstraintsSetStmt(const ConstraintsSetStmt *a, const ConstraintsSetStmt *b)
{
	COMPARE_NODE_FIELD(constraints);
	COMPARE_SCALAR_FIELD(deferred);

	return true;
}

static bool
_equalReindexStmt(const ReindexStmt *a, const ReindexStmt *b)
{
	COMPARE_SCALAR_FIELD(kind);
	COMPARE_NODE_FIELD(relation);
	COMPARE_STRING_FIELD(name);
	COMPARE_SCALAR_FIELD(options);
	COMPARE_SCALAR_FIELD(concurrent);
	COMPARE_SCALAR_FIELD(relid);

	return true;
}

static bool
_equalCreateSchemaStmt(const CreateSchemaStmt *a, const CreateSchemaStmt *b)
{
	COMPARE_STRING_FIELD(schemaname);
	COMPARE_NODE_FIELD(authrole);
	COMPARE_NODE_FIELD(schemaElts);
	COMPARE_SCALAR_FIELD(if_not_exists);
	COMPARE_SCALAR_FIELD(istemp);

	return true;
}

static bool
_equalCreateConversionStmt(const CreateConversionStmt *a, const CreateConversionStmt *b)
{
	COMPARE_NODE_FIELD(conversion_name);
	COMPARE_STRING_FIELD(for_encoding_name);
	COMPARE_STRING_FIELD(to_encoding_name);
	COMPARE_NODE_FIELD(func_name);
	COMPARE_SCALAR_FIELD(def);

	return true;
}

static bool
_equalCreateCastStmt(const CreateCastStmt *a, const CreateCastStmt *b)
{
	COMPARE_NODE_FIELD(sourcetype);
	COMPARE_NODE_FIELD(targettype);
	COMPARE_NODE_FIELD(func);
	COMPARE_SCALAR_FIELD(context);
	COMPARE_SCALAR_FIELD(inout);

	return true;
}

static bool
_equalPrepareStmt(const PrepareStmt *a, const PrepareStmt *b)
{
	COMPARE_STRING_FIELD(name);
	COMPARE_NODE_FIELD(argtypes);
	COMPARE_NODE_FIELD(query);

	return true;
}

static bool
_equalExecuteStmt(const ExecuteStmt *a, const ExecuteStmt *b)
{
	COMPARE_STRING_FIELD(name);
	COMPARE_NODE_FIELD(params);

	return true;
}

static bool
_equalDeallocateStmt(const DeallocateStmt *a, const DeallocateStmt *b)
{
	COMPARE_STRING_FIELD(name);

	return true;
}

static bool
_equalDropOwnedStmt(const DropOwnedStmt *a, const DropOwnedStmt *b)
{
	COMPARE_NODE_FIELD(roles);
	COMPARE_SCALAR_FIELD(behavior);

	return true;
}


static bool
_equalCreateQueueStmt(const CreateQueueStmt *a, const CreateQueueStmt *b)
{
	COMPARE_STRING_FIELD(queue);
	COMPARE_NODE_FIELD(options);
	return true;
}

static bool
_equalAlterQueueStmt(const AlterQueueStmt *a, const AlterQueueStmt *b)
{
	COMPARE_STRING_FIELD(queue);
	COMPARE_NODE_FIELD(options);
	return true;
}

static bool
_equalDropQueueStmt(const DropQueueStmt *a, const DropQueueStmt *b)
{
	COMPARE_STRING_FIELD(queue);
	return true;
}

static bool
_equalCreateResourceGroupStmt(const CreateResourceGroupStmt *a, const CreateResourceGroupStmt *b)
{
	COMPARE_STRING_FIELD(name);
	COMPARE_NODE_FIELD(options);
	return true;
}

static bool
_equalDropResourceGroupStmt(const DropResourceGroupStmt *a, const DropResourceGroupStmt *b)
{
	COMPARE_STRING_FIELD(name);
	return true;
}

static bool
_equalAlterResourceGroupStmt(const AlterResourceGroupStmt *a, const AlterResourceGroupStmt *b)
{
	COMPARE_STRING_FIELD(name);
	COMPARE_NODE_FIELD(options);
	return true;
}

/*
 * stuff from parsenodes.h
 */

static bool
_equalReassignOwnedStmt(const ReassignOwnedStmt *a, const ReassignOwnedStmt *b)
{
	COMPARE_NODE_FIELD(roles);
	COMPARE_NODE_FIELD(newrole);

	return true;
}

static bool
_equalAlterTSDictionaryStmt(const AlterTSDictionaryStmt *a, const AlterTSDictionaryStmt *b)
{
	COMPARE_NODE_FIELD(dictname);
	COMPARE_NODE_FIELD(options);

	return true;
}

static bool
_equalAlterTSConfigurationStmt(const AlterTSConfigurationStmt *a,
							   const AlterTSConfigurationStmt *b)
{
	COMPARE_SCALAR_FIELD(kind);
	COMPARE_NODE_FIELD(cfgname);
	COMPARE_NODE_FIELD(tokentype);
	COMPARE_NODE_FIELD(dicts);
	COMPARE_SCALAR_FIELD(override);
	COMPARE_SCALAR_FIELD(replace);
	COMPARE_SCALAR_FIELD(missing_ok);

	return true;
}

static bool
_equalCreatePublicationStmt(const CreatePublicationStmt *a,
							const CreatePublicationStmt *b)
{
	COMPARE_STRING_FIELD(pubname);
	COMPARE_NODE_FIELD(options);
	COMPARE_NODE_FIELD(tables);
	COMPARE_SCALAR_FIELD(for_all_tables);

	return true;
}

static bool
_equalAlterPublicationStmt(const AlterPublicationStmt *a,
						   const AlterPublicationStmt *b)
{
	COMPARE_STRING_FIELD(pubname);
	COMPARE_NODE_FIELD(options);
	COMPARE_NODE_FIELD(tables);
	COMPARE_SCALAR_FIELD(for_all_tables);
	COMPARE_SCALAR_FIELD(tableAction);

	return true;
}

static bool
_equalCreateSubscriptionStmt(const CreateSubscriptionStmt *a,
							 const CreateSubscriptionStmt *b)
{
	COMPARE_STRING_FIELD(subname);
	COMPARE_STRING_FIELD(conninfo);
	COMPARE_NODE_FIELD(publication);
	COMPARE_NODE_FIELD(options);

	return true;
}

static bool
_equalAlterSubscriptionStmt(const AlterSubscriptionStmt *a,
							const AlterSubscriptionStmt *b)
{
	COMPARE_SCALAR_FIELD(kind);
	COMPARE_STRING_FIELD(subname);
	COMPARE_STRING_FIELD(conninfo);
	COMPARE_NODE_FIELD(publication);
	COMPARE_NODE_FIELD(options);

	return true;
}

static bool
_equalDropSubscriptionStmt(const DropSubscriptionStmt *a,
						   const DropSubscriptionStmt *b)
{
	COMPARE_STRING_FIELD(subname);
	COMPARE_SCALAR_FIELD(missing_ok);
	COMPARE_SCALAR_FIELD(behavior);

	return true;
}

static bool
_equalCreatePolicyStmt(const CreatePolicyStmt *a, const CreatePolicyStmt *b)
{
	COMPARE_STRING_FIELD(policy_name);
	COMPARE_NODE_FIELD(table);
	COMPARE_STRING_FIELD(cmd_name);
	COMPARE_SCALAR_FIELD(permissive);
	COMPARE_NODE_FIELD(roles);
	COMPARE_NODE_FIELD(qual);
	COMPARE_NODE_FIELD(with_check);

	return true;
}

static bool
_equalAlterPolicyStmt(const AlterPolicyStmt *a, const AlterPolicyStmt *b)
{
	COMPARE_STRING_FIELD(policy_name);
	COMPARE_NODE_FIELD(table);
	COMPARE_NODE_FIELD(roles);
	COMPARE_NODE_FIELD(qual);
	COMPARE_NODE_FIELD(with_check);

	return true;
}

static bool
_equalAExpr(const A_Expr *a, const A_Expr *b)
{
	COMPARE_SCALAR_FIELD(kind);
	COMPARE_NODE_FIELD(name);
	COMPARE_NODE_FIELD(lexpr);
	COMPARE_NODE_FIELD(rexpr);
	COMPARE_LOCATION_FIELD(location);

	return true;
}

static bool
_equalColumnRef(const ColumnRef *a, const ColumnRef *b)
{
	COMPARE_NODE_FIELD(fields);
	COMPARE_LOCATION_FIELD(location);

	return true;
}

static bool
_equalParamRef(const ParamRef *a, const ParamRef *b)
{
	COMPARE_SCALAR_FIELD(number);
	COMPARE_LOCATION_FIELD(location);

	return true;
}

static bool
_equalAConst(const A_Const *a, const A_Const *b)
{
	if (!equal(&a->val, &b->val))	/* hack for in-line Value field */
		return false;
	COMPARE_LOCATION_FIELD(location);

	return true;
}

static bool
_equalFuncCall(const FuncCall *a, const FuncCall *b)
{
	COMPARE_NODE_FIELD(funcname);
	COMPARE_NODE_FIELD(args);
	COMPARE_NODE_FIELD(agg_order);
	COMPARE_NODE_FIELD(agg_filter);
	COMPARE_SCALAR_FIELD(agg_within_group);
	COMPARE_SCALAR_FIELD(agg_star);
	COMPARE_SCALAR_FIELD(agg_distinct);
	COMPARE_SCALAR_FIELD(func_variadic);
	COMPARE_NODE_FIELD(over);
	COMPARE_LOCATION_FIELD(location);

	return true;
}

static bool
_equalAStar(const A_Star *a, const A_Star *b)
{
	return true;
}

static bool
_equalAIndices(const A_Indices *a, const A_Indices *b)
{
	COMPARE_SCALAR_FIELD(is_slice);
	COMPARE_NODE_FIELD(lidx);
	COMPARE_NODE_FIELD(uidx);

	return true;
}

static bool
_equalA_Indirection(const A_Indirection *a, const A_Indirection *b)
{
	COMPARE_NODE_FIELD(arg);
	COMPARE_NODE_FIELD(indirection);

	return true;
}

static bool
_equalA_ArrayExpr(const A_ArrayExpr *a, const A_ArrayExpr *b)
{
	COMPARE_NODE_FIELD(elements);
	COMPARE_LOCATION_FIELD(location);

	return true;
}

static bool
_equalResTarget(const ResTarget *a, const ResTarget *b)
{
	COMPARE_STRING_FIELD(name);
	COMPARE_NODE_FIELD(indirection);
	COMPARE_NODE_FIELD(val);
	COMPARE_LOCATION_FIELD(location);

	return true;
}

static bool
_equalMultiAssignRef(const MultiAssignRef *a, const MultiAssignRef *b)
{
	COMPARE_NODE_FIELD(source);
	COMPARE_SCALAR_FIELD(colno);
	COMPARE_SCALAR_FIELD(ncolumns);

	return true;
}

static bool
_equalTypeName(const TypeName *a, const TypeName *b)
{
	COMPARE_NODE_FIELD(names);
	COMPARE_SCALAR_FIELD(typeOid);
	COMPARE_SCALAR_FIELD(setof);
	COMPARE_SCALAR_FIELD(pct_type);
	COMPARE_NODE_FIELD(typmods);
	COMPARE_SCALAR_FIELD(typemod);
	COMPARE_NODE_FIELD(arrayBounds);
	COMPARE_LOCATION_FIELD(location);

	return true;
}

static bool
_equalTypeCast(const TypeCast *a, const TypeCast *b)
{
	COMPARE_NODE_FIELD(arg);
	COMPARE_NODE_FIELD(typeName);
	COMPARE_LOCATION_FIELD(location);

	return true;
}

static bool
_equalCollateClause(const CollateClause *a, const CollateClause *b)
{
	COMPARE_NODE_FIELD(arg);
	COMPARE_NODE_FIELD(collname);
	COMPARE_LOCATION_FIELD(location);

	return true;
}

static bool
_equalSortBy(const SortBy *a, const SortBy *b)
{
	COMPARE_NODE_FIELD(node);
	COMPARE_SCALAR_FIELD(sortby_dir);
	COMPARE_SCALAR_FIELD(sortby_nulls);
	COMPARE_NODE_FIELD(useOp);
	COMPARE_LOCATION_FIELD(location);

	return true;
}

static bool
_equalWindowDef(const WindowDef *a, const WindowDef *b)
{
	COMPARE_STRING_FIELD(name);
	COMPARE_STRING_FIELD(refname);
	COMPARE_NODE_FIELD(partitionClause);
	COMPARE_NODE_FIELD(orderClause);
	COMPARE_SCALAR_FIELD(frameOptions);
	COMPARE_NODE_FIELD(startOffset);
	COMPARE_NODE_FIELD(endOffset);
	COMPARE_LOCATION_FIELD(location);

	return true;
}

static bool
_equalRangeSubselect(const RangeSubselect *a, const RangeSubselect *b)
{
	COMPARE_SCALAR_FIELD(lateral);
	COMPARE_NODE_FIELD(subquery);
	COMPARE_NODE_FIELD(alias);

	return true;
}

static bool
_equalRangeFunction(const RangeFunction *a, const RangeFunction *b)
{
	COMPARE_SCALAR_FIELD(lateral);
	COMPARE_SCALAR_FIELD(ordinality);
	COMPARE_SCALAR_FIELD(is_rowsfrom);
	COMPARE_NODE_FIELD(functions);
	COMPARE_NODE_FIELD(alias);
	COMPARE_NODE_FIELD(coldeflist);

	return true;
}

static bool
_equalRangeTableSample(const RangeTableSample *a, const RangeTableSample *b)
{
	COMPARE_NODE_FIELD(relation);
	COMPARE_NODE_FIELD(method);
	COMPARE_NODE_FIELD(args);
	COMPARE_NODE_FIELD(repeatable);
	COMPARE_LOCATION_FIELD(location);

	return true;
}

static bool
_equalRangeTableFunc(const RangeTableFunc *a, const RangeTableFunc *b)
{
	COMPARE_SCALAR_FIELD(lateral);
	COMPARE_NODE_FIELD(docexpr);
	COMPARE_NODE_FIELD(rowexpr);
	COMPARE_NODE_FIELD(namespaces);
	COMPARE_NODE_FIELD(columns);
	COMPARE_NODE_FIELD(alias);
	COMPARE_LOCATION_FIELD(location);

	return true;
}

static bool
_equalRangeTableFuncCol(const RangeTableFuncCol *a, const RangeTableFuncCol *b)
{
	COMPARE_STRING_FIELD(colname);
	COMPARE_NODE_FIELD(typeName);
	COMPARE_SCALAR_FIELD(for_ordinality);
	COMPARE_SCALAR_FIELD(is_not_null);
	COMPARE_NODE_FIELD(colexpr);
	COMPARE_NODE_FIELD(coldefexpr);
	COMPARE_LOCATION_FIELD(location);

	return true;
}


static bool
_equalIndexElem(const IndexElem *a, const IndexElem *b)
{
	COMPARE_STRING_FIELD(name);
	COMPARE_NODE_FIELD(expr);
	COMPARE_STRING_FIELD(indexcolname);
	COMPARE_NODE_FIELD(collation);
	COMPARE_NODE_FIELD(opclass);
	COMPARE_SCALAR_FIELD(ordering);
	COMPARE_SCALAR_FIELD(nulls_ordering);

	return true;
}

static bool
_equalColumnDef(const ColumnDef *a, const ColumnDef *b)
{
	COMPARE_STRING_FIELD(colname);
	COMPARE_NODE_FIELD(typeName);
	COMPARE_SCALAR_FIELD(inhcount);
	COMPARE_SCALAR_FIELD(is_local);
	COMPARE_SCALAR_FIELD(is_not_null);
	COMPARE_SCALAR_FIELD(is_from_type);
	COMPARE_SCALAR_FIELD(attnum);
	COMPARE_SCALAR_FIELD(storage);
	COMPARE_NODE_FIELD(raw_default);
	COMPARE_NODE_FIELD(cooked_default);
	COMPARE_SCALAR_FIELD(identity);
	COMPARE_NODE_FIELD(identitySequence);
	COMPARE_SCALAR_FIELD(generated);
	COMPARE_NODE_FIELD(collClause);
	COMPARE_SCALAR_FIELD(collOid);
	COMPARE_NODE_FIELD(constraints);
	/* GPDB_90_MERGE_FIXME: should we be comparing encoding? */
	COMPARE_NODE_FIELD(fdwoptions);
	COMPARE_LOCATION_FIELD(location);

	return true;
}

static bool
_equalConstraint(const Constraint *a, const Constraint *b)
{
	COMPARE_SCALAR_FIELD(contype);
	COMPARE_STRING_FIELD(conname);
	COMPARE_SCALAR_FIELD(deferrable);
	COMPARE_SCALAR_FIELD(initdeferred);
	COMPARE_LOCATION_FIELD(location);
	COMPARE_SCALAR_FIELD(is_no_inherit);
	COMPARE_NODE_FIELD(raw_expr);
	COMPARE_STRING_FIELD(cooked_expr);
	COMPARE_SCALAR_FIELD(generated_when);
	COMPARE_NODE_FIELD(keys);
	COMPARE_NODE_FIELD(including);
	COMPARE_NODE_FIELD(exclusions);
	COMPARE_NODE_FIELD(options);
	COMPARE_STRING_FIELD(indexname);
	COMPARE_STRING_FIELD(indexspace);
	COMPARE_SCALAR_FIELD(reset_default_tblspc);
	COMPARE_STRING_FIELD(access_method);
	COMPARE_NODE_FIELD(where_clause);
	COMPARE_NODE_FIELD(pktable);
	COMPARE_NODE_FIELD(fk_attrs);
	COMPARE_NODE_FIELD(pk_attrs);
	COMPARE_SCALAR_FIELD(fk_matchtype);
	COMPARE_SCALAR_FIELD(fk_upd_action);
	COMPARE_SCALAR_FIELD(fk_del_action);
	COMPARE_NODE_FIELD(old_conpfeqop);
	COMPARE_SCALAR_FIELD(old_pktable_oid);
	COMPARE_SCALAR_FIELD(skip_validation);
	COMPARE_SCALAR_FIELD(initially_valid);

	COMPARE_SCALAR_FIELD(trig1Oid);
	COMPARE_SCALAR_FIELD(trig2Oid);
	COMPARE_SCALAR_FIELD(trig3Oid);
	COMPARE_SCALAR_FIELD(trig4Oid);

	return true;
}

static bool
_equalDefElem(const DefElem *a, const DefElem *b)
{
	COMPARE_STRING_FIELD(defnamespace);
	COMPARE_STRING_FIELD(defname);
	COMPARE_NODE_FIELD(arg);
	COMPARE_SCALAR_FIELD(defaction);
	COMPARE_LOCATION_FIELD(location);

	return true;
}

static bool
_equalLockingClause(const LockingClause *a, const LockingClause *b)
{
	COMPARE_NODE_FIELD(lockedRels);
	COMPARE_SCALAR_FIELD(strength);
	COMPARE_SCALAR_FIELD(waitPolicy);

	return true;
}

static bool
_equalRangeTblEntry(const RangeTblEntry *a, const RangeTblEntry *b)
{
	COMPARE_SCALAR_FIELD(rtekind);
	COMPARE_SCALAR_FIELD(relid);
	COMPARE_SCALAR_FIELD(relkind);
	COMPARE_SCALAR_FIELD(rellockmode);
	COMPARE_NODE_FIELD(tablesample);
	COMPARE_NODE_FIELD(subquery);
	COMPARE_SCALAR_FIELD(security_barrier);
	COMPARE_SCALAR_FIELD(jointype);
	COMPARE_NODE_FIELD(joinaliasvars);
	COMPARE_NODE_FIELD(functions);
	COMPARE_SCALAR_FIELD(funcordinality);
	COMPARE_NODE_FIELD(tablefunc);
	COMPARE_NODE_FIELD(values_lists);
	COMPARE_STRING_FIELD(ctename);
	COMPARE_SCALAR_FIELD(ctelevelsup);
	COMPARE_SCALAR_FIELD(self_reference);
	COMPARE_NODE_FIELD(coltypes);
	COMPARE_NODE_FIELD(coltypmods);
	COMPARE_NODE_FIELD(colcollations);
	COMPARE_STRING_FIELD(enrname);
	COMPARE_SCALAR_FIELD(enrtuples);
	COMPARE_NODE_FIELD(alias);
	COMPARE_NODE_FIELD(eref);
	COMPARE_SCALAR_FIELD(lateral);
	COMPARE_SCALAR_FIELD(inh);
	COMPARE_SCALAR_FIELD(inFromCl);
	COMPARE_SCALAR_FIELD(requiredPerms);
	COMPARE_SCALAR_FIELD(checkAsUser);
	COMPARE_BITMAPSET_FIELD(selectedCols);
	COMPARE_BITMAPSET_FIELD(insertedCols);
	COMPARE_BITMAPSET_FIELD(updatedCols);
	COMPARE_BITMAPSET_FIELD(extraUpdatedCols);
	COMPARE_NODE_FIELD(securityQuals);

	return true;
}

static bool
_equalRangeTblFunction(const RangeTblFunction *a, const RangeTblFunction *b)
{
	COMPARE_NODE_FIELD(funcexpr);
	COMPARE_SCALAR_FIELD(funccolcount);
	COMPARE_NODE_FIELD(funccolnames);
	COMPARE_NODE_FIELD(funccoltypes);
	COMPARE_NODE_FIELD(funccoltypmods);
	COMPARE_NODE_FIELD(funccolcollations);
	COMPARE_VARLENA_FIELD(funcuserdata, -1);
	COMPARE_BITMAPSET_FIELD(funcparams);

	return true;
}

static bool
_equalTableSampleClause(const TableSampleClause *a, const TableSampleClause *b)
{
	COMPARE_SCALAR_FIELD(tsmhandler);
	COMPARE_NODE_FIELD(args);
	COMPARE_NODE_FIELD(repeatable);

	return true;
}

static bool
_equalWithCheckOption(const WithCheckOption *a, const WithCheckOption *b)
{
	COMPARE_SCALAR_FIELD(kind);
	COMPARE_STRING_FIELD(relname);
	COMPARE_STRING_FIELD(polname);
	COMPARE_NODE_FIELD(qual);
	COMPARE_SCALAR_FIELD(cascaded);

	return true;
}

static bool
_equalSortGroupClause(const SortGroupClause *a, const SortGroupClause *b)
{
	COMPARE_SCALAR_FIELD(tleSortGroupRef);
	COMPARE_SCALAR_FIELD(eqop);
	COMPARE_SCALAR_FIELD(sortop);
	COMPARE_SCALAR_FIELD(nulls_first);
	COMPARE_SCALAR_FIELD(hashable);

	return true;
}

static bool
_equalGroupingSet(const GroupingSet *a, const GroupingSet *b)
{
	COMPARE_SCALAR_FIELD(kind);
	COMPARE_NODE_FIELD(content);
	COMPARE_LOCATION_FIELD(location);

	return true;
}

static bool
_equalWindowClause(const WindowClause *a, const WindowClause *b)
{
	COMPARE_STRING_FIELD(name);
	COMPARE_STRING_FIELD(refname);
	COMPARE_NODE_FIELD(partitionClause);
	COMPARE_NODE_FIELD(orderClause);
	COMPARE_SCALAR_FIELD(frameOptions);
	COMPARE_NODE_FIELD(startOffset);
	COMPARE_NODE_FIELD(endOffset);
	COMPARE_SCALAR_FIELD(startInRangeFunc);
	COMPARE_SCALAR_FIELD(endInRangeFunc);
	COMPARE_SCALAR_FIELD(inRangeColl);
	COMPARE_SCALAR_FIELD(inRangeAsc);
	COMPARE_SCALAR_FIELD(inRangeNullsFirst);
	COMPARE_SCALAR_FIELD(winref);
	COMPARE_SCALAR_FIELD(copiedOrder);

	return true;
}

static bool
_equalRowMarkClause(const RowMarkClause *a, const RowMarkClause *b)
{
	COMPARE_SCALAR_FIELD(rti);
	COMPARE_SCALAR_FIELD(strength);
	COMPARE_SCALAR_FIELD(waitPolicy);
	COMPARE_SCALAR_FIELD(pushedDown);

	return true;
}

static bool
_equalWithClause(const WithClause *a, const WithClause *b)
{
	COMPARE_NODE_FIELD(ctes);
	COMPARE_SCALAR_FIELD(recursive);
	COMPARE_LOCATION_FIELD(location);

	return true;
}

static bool
_equalInferClause(const InferClause *a, const InferClause *b)
{
	COMPARE_NODE_FIELD(indexElems);
	COMPARE_NODE_FIELD(whereClause);
	COMPARE_STRING_FIELD(conname);
	COMPARE_LOCATION_FIELD(location);

	return true;
}

static bool
_equalOnConflictClause(const OnConflictClause *a, const OnConflictClause *b)
{
	COMPARE_SCALAR_FIELD(action);
	COMPARE_NODE_FIELD(infer);
	COMPARE_NODE_FIELD(targetList);
	COMPARE_NODE_FIELD(whereClause);
	COMPARE_LOCATION_FIELD(location);

	return true;
}

static bool
_equalCommonTableExpr(const CommonTableExpr *a, const CommonTableExpr *b)
{
	COMPARE_STRING_FIELD(ctename);
	COMPARE_NODE_FIELD(aliascolnames);
	COMPARE_SCALAR_FIELD(ctematerialized);
	COMPARE_NODE_FIELD(ctequery);
	COMPARE_LOCATION_FIELD(location);
	COMPARE_SCALAR_FIELD(cterecursive);
	COMPARE_SCALAR_FIELD(cterefcount);
	COMPARE_NODE_FIELD(ctecolnames);
	COMPARE_NODE_FIELD(ctecoltypes);
	COMPARE_NODE_FIELD(ctecoltypmods);
	COMPARE_NODE_FIELD(ctecolcollations);

	return true;
}

static bool
_equalTableValueExpr(const TableValueExpr *a, const TableValueExpr *b)
{
	COMPARE_NODE_FIELD(subquery);

	return true;
}

static bool
_equalAlterTypeStmt(const AlterTypeStmt *a, const AlterTypeStmt *b)
{
	COMPARE_NODE_FIELD(typeName);
	COMPARE_NODE_FIELD(encoding);

	return true;
}

static bool
_equalDistributedBy(const DistributedBy *a, const DistributedBy *b)
{
	COMPARE_SCALAR_FIELD(ptype);
	COMPARE_SCALAR_FIELD(numsegments);
	COMPARE_NODE_FIELD(keyCols);

	return true;
}

static bool
_equalRowIdExpr(const RowIdExpr *a, const RowIdExpr *b)
{
	COMPARE_SCALAR_FIELD(rowidexpr_id);

	return true;
}

static bool
_equalXmlSerialize(const XmlSerialize *a, const XmlSerialize *b)
{
	COMPARE_SCALAR_FIELD(xmloption);
	COMPARE_NODE_FIELD(expr);
	COMPARE_NODE_FIELD(typeName);
	COMPARE_LOCATION_FIELD(location);

	return true;
}

static bool
_equalRoleSpec(const RoleSpec *a, const RoleSpec *b)
{
	COMPARE_SCALAR_FIELD(roletype);
	COMPARE_STRING_FIELD(rolename);
	COMPARE_LOCATION_FIELD(location);

	return true;
}

static bool
_equalTriggerTransition(const TriggerTransition *a, const TriggerTransition *b)
{
	COMPARE_STRING_FIELD(name);
	COMPARE_SCALAR_FIELD(isNew);
	COMPARE_SCALAR_FIELD(isTable);

	return true;
}

static bool
_equalPartitionElem(const PartitionElem *a, const PartitionElem *b)
{
	COMPARE_STRING_FIELD(name);
	COMPARE_NODE_FIELD(expr);
	COMPARE_NODE_FIELD(collation);
	COMPARE_NODE_FIELD(opclass);
	COMPARE_LOCATION_FIELD(location);

	return true;
}

static bool
_equalPartitionSpec(const PartitionSpec *a, const PartitionSpec *b)
{
	COMPARE_STRING_FIELD(strategy);
	COMPARE_NODE_FIELD(partParams);
	COMPARE_LOCATION_FIELD(location);

	return true;
}

static bool
_equalPartitionBoundSpec(const PartitionBoundSpec *a, const PartitionBoundSpec *b)
{
	COMPARE_SCALAR_FIELD(strategy);
	COMPARE_SCALAR_FIELD(is_default);
	COMPARE_SCALAR_FIELD(modulus);
	COMPARE_SCALAR_FIELD(remainder);
	COMPARE_NODE_FIELD(listdatums);
	COMPARE_NODE_FIELD(lowerdatums);
	COMPARE_NODE_FIELD(upperdatums);
	COMPARE_LOCATION_FIELD(location);

	return true;
}

static bool
_equalPartitionRangeDatum(const PartitionRangeDatum *a, const PartitionRangeDatum *b)
{
	COMPARE_SCALAR_FIELD(kind);
	COMPARE_NODE_FIELD(value);
	COMPARE_LOCATION_FIELD(location);

	return true;
}

static bool
_equalPartitionCmd(const PartitionCmd *a, const PartitionCmd *b)
{
	COMPARE_NODE_FIELD(name);
	COMPARE_NODE_FIELD(bound);

	return true;
}

/*
 * Stuff from pg_list.h
 */

static bool
_equalList(const List *a, const List *b)
{
	const ListCell *item_a;
	const ListCell *item_b;

	/*
	 * Try to reject by simple scalar checks before grovelling through all the
	 * list elements...
	 */
	COMPARE_SCALAR_FIELD(type);
	COMPARE_SCALAR_FIELD(length);

	/*
	 * We place the switch outside the loop for the sake of efficiency; this
	 * may not be worth doing...
	 */
	switch (a->type)
	{
		case T_List:
			forboth(item_a, a, item_b, b)
			{
				if (!equal(lfirst(item_a), lfirst(item_b)))
					return false;
			}
			break;
		case T_IntList:
			forboth(item_a, a, item_b, b)
			{
				if (lfirst_int(item_a) != lfirst_int(item_b))
					return false;
			}
			break;
		case T_OidList:
			forboth(item_a, a, item_b, b)
			{
				if (lfirst_oid(item_a) != lfirst_oid(item_b))
					return false;
			}
			break;
		default:
			elog(ERROR, "unrecognized list node type: %d",
				 (int) a->type);
			return false;		/* keep compiler quiet */
	}

	/*
	 * If we got here, we should have run out of elements of both lists
	 */
	Assert(item_a == NULL);
	Assert(item_b == NULL);

	return true;
}

/*
 * Stuff from value.h
 */

static bool
_equalValue(const Value *a, const Value *b)
{
	COMPARE_SCALAR_FIELD(type);

	switch (a->type)
	{
		case T_Integer:
			COMPARE_SCALAR_FIELD(val.ival);
			break;
		case T_Float:
		case T_String:
		case T_BitString:
			COMPARE_STRING_FIELD(val.str);
			break;
		case T_Null:
			/* nothing to do */
			break;
		default:
			elog(ERROR, "unrecognized node type: %d", (int) a->type);
			break;
	}

	return true;
}

/*
 * equal
 *	  returns whether two nodes are equal
 */
bool
equal(const void *a, const void *b)
{
	bool		retval;

	if (a == b)
		return true;

	/*
	 * note that a!=b, so only one of them can be NULL
	 */
	if (a == NULL || b == NULL)
		return false;

	/*
	 * are they the same type of nodes?
	 */
	if (nodeTag(a) != nodeTag(b))
		return false;

	/* Guard against stack overflow due to overly complex expressions */
	check_stack_depth();

	switch (nodeTag(a))
	{
			/*
			 * PRIMITIVE NODES
			 */
		case T_Alias:
			retval = _equalAlias(a, b);
			break;
		case T_RangeVar:
			retval = _equalRangeVar(a, b);
			break;
		case T_TableFunc:
			retval = _equalTableFunc(a, b);
			break;
		case T_IntoClause:
			retval = _equalIntoClause(a, b);
			break;
		case T_Var:
			retval = _equalVar(a, b);
			break;
		case T_Const:
			retval = _equalConst(a, b);
			break;
		case T_Param:
			retval = _equalParam(a, b);
			break;
		case T_Aggref:
			retval = _equalAggref(a, b);
			break;
		case T_GroupingFunc:
			retval = _equalGroupingFunc(a, b);
			break;
		case T_GroupId:
			retval = _equalGroupId(a, b);
			break;
		case T_GroupingSetId:
			retval = _equalGroupingSetId(a, b);
			break;
		case T_WindowFunc:
			retval = _equalWindowFunc(a, b);
			break;
		case T_SubscriptingRef:
			retval = _equalSubscriptingRef(a, b);
			break;
		case T_FuncExpr:
			retval = _equalFuncExpr(a, b);
			break;
		case T_NamedArgExpr:
			retval = _equalNamedArgExpr(a, b);
			break;
		case T_OpExpr:
			retval = _equalOpExpr(a, b);
			break;
		case T_DistinctExpr:
			retval = _equalDistinctExpr(a, b);
			break;
		case T_NullIfExpr:
			retval = _equalNullIfExpr(a, b);
			break;
		case T_ScalarArrayOpExpr:
			retval = _equalScalarArrayOpExpr(a, b);
			break;
		case T_BoolExpr:
			retval = _equalBoolExpr(a, b);
			break;
		case T_SubLink:
			retval = _equalSubLink(a, b);
			break;
		case T_SubPlan:
			retval = _equalSubPlan(a, b);
			break;
		case T_AlternativeSubPlan:
			retval = _equalAlternativeSubPlan(a, b);
			break;
		case T_FieldSelect:
			retval = _equalFieldSelect(a, b);
			break;
		case T_FieldStore:
			retval = _equalFieldStore(a, b);
			break;
		case T_RelabelType:
			retval = _equalRelabelType(a, b);
			break;
		case T_CoerceViaIO:
			retval = _equalCoerceViaIO(a, b);
			break;
		case T_ArrayCoerceExpr:
			retval = _equalArrayCoerceExpr(a, b);
			break;
		case T_ConvertRowtypeExpr:
			retval = _equalConvertRowtypeExpr(a, b);
			break;
		case T_CollateExpr:
			retval = _equalCollateExpr(a, b);
			break;
		case T_CaseExpr:
			retval = _equalCaseExpr(a, b);
			break;
		case T_CaseWhen:
			retval = _equalCaseWhen(a, b);
			break;
		case T_CaseTestExpr:
			retval = _equalCaseTestExpr(a, b);
			break;
		case T_ArrayExpr:
			retval = _equalArrayExpr(a, b);
			break;
		case T_RowExpr:
			retval = _equalRowExpr(a, b);
			break;
		case T_RowCompareExpr:
			retval = _equalRowCompareExpr(a, b);
			break;
		case T_CoalesceExpr:
			retval = _equalCoalesceExpr(a, b);
			break;
		case T_MinMaxExpr:
			retval = _equalMinMaxExpr(a, b);
			break;
		case T_SQLValueFunction:
			retval = _equalSQLValueFunction(a, b);
			break;
		case T_XmlExpr:
			retval = _equalXmlExpr(a, b);
			break;
		case T_NullTest:
			retval = _equalNullTest(a, b);
			break;
		case T_BooleanTest:
			retval = _equalBooleanTest(a, b);
			break;
		case T_CoerceToDomain:
			retval = _equalCoerceToDomain(a, b);
			break;
		case T_CoerceToDomainValue:
			retval = _equalCoerceToDomainValue(a, b);
			break;
		case T_SetToDefault:
			retval = _equalSetToDefault(a, b);
			break;
		case T_CurrentOfExpr:
			retval = _equalCurrentOfExpr(a, b);
			break;
		case T_NextValueExpr:
			retval = _equalNextValueExpr(a, b);
			break;
		case T_InferenceElem:
			retval = _equalInferenceElem(a, b);
			break;
		case T_TargetEntry:
			retval = _equalTargetEntry(a, b);
			break;
		case T_RangeTblRef:
			retval = _equalRangeTblRef(a, b);
			break;
		case T_FromExpr:
			retval = _equalFromExpr(a, b);
			break;
		case T_Flow:
			retval = _equalFlow(a, b);
			break;
		case T_OnConflictExpr:
			retval = _equalOnConflictExpr(a, b);
			break;
		case T_JoinExpr:
			retval = _equalJoinExpr(a, b);
			break;

			/*
			 * RELATION NODES
			 */
		case T_PathKey:
			retval = _equalPathKey(a, b);
			break;
		case T_RestrictInfo:
			retval = _equalRestrictInfo(a, b);
			break;
		case T_PlaceHolderVar:
			retval = _equalPlaceHolderVar(a, b);
			break;
		case T_SpecialJoinInfo:
			retval = _equalSpecialJoinInfo(a, b);
			break;
		case T_AppendRelInfo:
			retval = _equalAppendRelInfo(a, b);
			break;
		case T_PlaceHolderInfo:
			retval = _equalPlaceHolderInfo(a, b);
			break;

		case T_List:
		case T_IntList:
		case T_OidList:
			retval = _equalList(a, b);
			break;

		case T_Integer:
		case T_Float:
		case T_String:
		case T_BitString:
		case T_Null:
			retval = _equalValue(a, b);
			break;

			/*
			 * EXTENSIBLE NODES
			 */
		case T_ExtensibleNode:
			retval = _equalExtensibleNode(a, b);
			break;

			/*
			 * PARSE NODES
			 */
		case T_Query:
			retval = _equalQuery(a, b);
			break;
		case T_RawStmt:
			retval = _equalRawStmt(a, b);
			break;
		case T_InsertStmt:
			retval = _equalInsertStmt(a, b);
			break;
		case T_DeleteStmt:
			retval = _equalDeleteStmt(a, b);
			break;
		case T_UpdateStmt:
			retval = _equalUpdateStmt(a, b);
			break;
		case T_SelectStmt:
			retval = _equalSelectStmt(a, b);
			break;
		case T_SetOperationStmt:
			retval = _equalSetOperationStmt(a, b);
			break;
		case T_AlterTableStmt:
			retval = _equalAlterTableStmt(a, b);
			break;
		case T_AlterTableCmd:
			retval = _equalAlterTableCmd(a, b);
			break;
		case T_AlterCollationStmt:
			retval = _equalAlterCollationStmt(a, b);
			break;
		case T_AlterDomainStmt:
			retval = _equalAlterDomainStmt(a, b);
			break;
		case T_GrantStmt:
			retval = _equalGrantStmt(a, b);
			break;
		case T_GrantRoleStmt:
			retval = _equalGrantRoleStmt(a, b);
			break;
		case T_AlterDefaultPrivilegesStmt:
			retval = _equalAlterDefaultPrivilegesStmt(a, b);
			break;
		case T_DeclareCursorStmt:
			retval = _equalDeclareCursorStmt(a, b);
			break;
		case T_ClosePortalStmt:
			retval = _equalClosePortalStmt(a, b);
			break;
		case T_CallStmt:
			retval = _equalCallStmt(a, b);
			break;
		case T_ClusterStmt:
			retval = _equalClusterStmt(a, b);
			break;
		case T_SingleRowErrorDesc:
			retval = _equalSingleRowErrorDesc(a, b);
			break;
		case T_CopyStmt:
			retval = _equalCopyStmt(a, b);
			break;
		case T_CreateStmt:
			retval = _equalCreateStmt(a, b);
			break;
		case T_ColumnReferenceStorageDirective:
			retval = _equalColumnReferenceStorageDirective(a, b);
			break;
		case T_ExtTableTypeDesc:
			retval = _equalExtTableTypeDesc(a, b);
			break;
		case T_CreateExternalStmt:
			retval = _equalCreateExternalStmt(a, b);
			break;
		case T_TableLikeClause:
			retval = _equalTableLikeClause(a, b);
			break;
		case T_DefineStmt:
			retval = _equalDefineStmt(a, b);
			break;
		case T_DropStmt:
			retval = _equalDropStmt(a, b);
			break;
		case T_TruncateStmt:
			retval = _equalTruncateStmt(a, b);
			break;
		case T_CommentStmt:
			retval = _equalCommentStmt(a, b);
			break;
		case T_SecLabelStmt:
			retval = _equalSecLabelStmt(a, b);
			break;
		case T_FetchStmt:
			retval = _equalFetchStmt(a, b);
			break;
		case T_IndexStmt:
			retval = _equalIndexStmt(a, b);
			break;
		case T_CreateStatsStmt:
			retval = _equalCreateStatsStmt(a, b);
			break;
		case T_CreateFunctionStmt:
			retval = _equalCreateFunctionStmt(a, b);
			break;
		case T_FunctionParameter:
			retval = _equalFunctionParameter(a, b);
			break;
		case T_AlterFunctionStmt:
			retval = _equalAlterFunctionStmt(a, b);
			break;
		case T_DoStmt:
			retval = _equalDoStmt(a, b);
			break;
		case T_RenameStmt:
			retval = _equalRenameStmt(a, b);
			break;
		case T_AlterObjectDependsStmt:
			retval = _equalAlterObjectDependsStmt(a, b);
			break;
		case T_AlterObjectSchemaStmt:
			retval = _equalAlterObjectSchemaStmt(a, b);
			break;
		case T_AlterOwnerStmt:
			retval = _equalAlterOwnerStmt(a, b);
			break;
		case T_AlterOperatorStmt:
			retval = _equalAlterOperatorStmt(a, b);
			break;
		case T_RuleStmt:
			retval = _equalRuleStmt(a, b);
			break;
		case T_NotifyStmt:
			retval = _equalNotifyStmt(a, b);
			break;
		case T_ListenStmt:
			retval = _equalListenStmt(a, b);
			break;
		case T_UnlistenStmt:
			retval = _equalUnlistenStmt(a, b);
			break;
		case T_TransactionStmt:
			retval = _equalTransactionStmt(a, b);
			break;
		case T_CompositeTypeStmt:
			retval = _equalCompositeTypeStmt(a, b);
			break;
		case T_CreateEnumStmt:
			retval = _equalCreateEnumStmt(a, b);
			break;
		case T_CreateRangeStmt:
			retval = _equalCreateRangeStmt(a, b);
			break;
		case T_AlterEnumStmt:
			retval = _equalAlterEnumStmt(a, b);
			break;
		case T_ViewStmt:
			retval = _equalViewStmt(a, b);
			break;
		case T_LoadStmt:
			retval = _equalLoadStmt(a, b);
			break;
		case T_CreateDomainStmt:
			retval = _equalCreateDomainStmt(a, b);
			break;
		case T_CreateOpClassStmt:
			retval = _equalCreateOpClassStmt(a, b);
			break;
		case T_CreateOpClassItem:
			retval = _equalCreateOpClassItem(a, b);
			break;
		case T_CreateOpFamilyStmt:
			retval = _equalCreateOpFamilyStmt(a, b);
			break;
		case T_AlterOpFamilyStmt:
			retval = _equalAlterOpFamilyStmt(a, b);
			break;
		case T_CreatedbStmt:
			retval = _equalCreatedbStmt(a, b);
			break;
		case T_AlterDatabaseStmt:
			retval = _equalAlterDatabaseStmt(a, b);
			break;
		case T_AlterDatabaseSetStmt:
			retval = _equalAlterDatabaseSetStmt(a, b);
			break;
		case T_DropdbStmt:
			retval = _equalDropdbStmt(a, b);
			break;
		case T_VacuumStmt:
			retval = _equalVacuumStmt(a, b);
			break;
		case T_VacuumRelation:
			retval = _equalVacuumRelation(a, b);
			break;
		case T_ExplainStmt:
			retval = _equalExplainStmt(a, b);
			break;
		case T_CreateTableAsStmt:
			retval = _equalCreateTableAsStmt(a, b);
			break;
		case T_RefreshMatViewStmt:
			retval = _equalRefreshMatViewStmt(a, b);
			break;
		case T_ReplicaIdentityStmt:
			retval = _equalReplicaIdentityStmt(a, b);
			break;
		case T_AlterSystemStmt:
			retval = _equalAlterSystemStmt(a, b);
			break;
		case T_CreateSeqStmt:
			retval = _equalCreateSeqStmt(a, b);
			break;
		case T_AlterSeqStmt:
			retval = _equalAlterSeqStmt(a, b);
			break;
		case T_VariableSetStmt:
			retval = _equalVariableSetStmt(a, b);
			break;
		case T_VariableShowStmt:
			retval = _equalVariableShowStmt(a, b);
			break;
		case T_DiscardStmt:
			retval = _equalDiscardStmt(a, b);
			break;
		case T_CreateTableSpaceStmt:
			retval = _equalCreateTableSpaceStmt(a, b);
			break;
		case T_DropTableSpaceStmt:
			retval = _equalDropTableSpaceStmt(a, b);
			break;
		case T_AlterTableSpaceOptionsStmt:
			retval = _equalAlterTableSpaceOptionsStmt(a, b);
			break;
		case T_AlterTableMoveAllStmt:
			retval = _equalAlterTableMoveAllStmt(a, b);
			break;
		case T_CreateExtensionStmt:
			retval = _equalCreateExtensionStmt(a, b);
			break;
		case T_AlterExtensionStmt:
			retval = _equalAlterExtensionStmt(a, b);
			break;
		case T_AlterExtensionContentsStmt:
			retval = _equalAlterExtensionContentsStmt(a, b);
			break;
		case T_CreateFdwStmt:
			retval = _equalCreateFdwStmt(a, b);
			break;
		case T_AlterFdwStmt:
			retval = _equalAlterFdwStmt(a, b);
			break;
		case T_CreateForeignServerStmt:
			retval = _equalCreateForeignServerStmt(a, b);
			break;
		case T_AlterForeignServerStmt:
			retval = _equalAlterForeignServerStmt(a, b);
			break;
		case T_CreateUserMappingStmt:
			retval = _equalCreateUserMappingStmt(a, b);
			break;
		case T_AlterUserMappingStmt:
			retval = _equalAlterUserMappingStmt(a, b);
			break;
		case T_DropUserMappingStmt:
			retval = _equalDropUserMappingStmt(a, b);
			break;
		case T_CreateForeignTableStmt:
			retval = _equalCreateForeignTableStmt(a, b);
			break;
		case T_ImportForeignSchemaStmt:
			retval = _equalImportForeignSchemaStmt(a, b);
			break;
		case T_CreateTransformStmt:
			retval = _equalCreateTransformStmt(a, b);
			break;
		case T_CreateAmStmt:
			retval = _equalCreateAmStmt(a, b);
			break;
		case T_CreateTrigStmt:
			retval = _equalCreateTrigStmt(a, b);
			break;
		case T_CreateEventTrigStmt:
			retval = _equalCreateEventTrigStmt(a, b);
			break;
		case T_AlterEventTrigStmt:
			retval = _equalAlterEventTrigStmt(a, b);
			break;
		case T_CreatePLangStmt:
			retval = _equalCreatePLangStmt(a, b);
			break;
		case T_CreateRoleStmt:
			retval = _equalCreateRoleStmt(a, b);
			break;
		case T_AlterRoleStmt:
			retval = _equalAlterRoleStmt(a, b);
			break;
		case T_AlterRoleSetStmt:
			retval = _equalAlterRoleSetStmt(a, b);
			break;
		case T_DropRoleStmt:
			retval = _equalDropRoleStmt(a, b);
			break;
		case T_LockStmt:
			retval = _equalLockStmt(a, b);
			break;
		case T_ConstraintsSetStmt:
			retval = _equalConstraintsSetStmt(a, b);
			break;
		case T_ReindexStmt:
			retval = _equalReindexStmt(a, b);
			break;
		case T_CheckPointStmt:
			retval = true;
			break;
		case T_CreateSchemaStmt:
			retval = _equalCreateSchemaStmt(a, b);
			break;
		case T_CreateConversionStmt:
			retval = _equalCreateConversionStmt(a, b);
			break;
		case T_CreateCastStmt:
			retval = _equalCreateCastStmt(a, b);
			break;
		case T_PrepareStmt:
			retval = _equalPrepareStmt(a, b);
			break;
		case T_ExecuteStmt:
			retval = _equalExecuteStmt(a, b);
			break;
		case T_DeallocateStmt:
			retval = _equalDeallocateStmt(a, b);
			break;
		case T_DropOwnedStmt:
			retval = _equalDropOwnedStmt(a, b);
			break;
		case T_ReassignOwnedStmt:
			retval = _equalReassignOwnedStmt(a, b);
			break;
		case T_AlterTSDictionaryStmt:
			retval = _equalAlterTSDictionaryStmt(a, b);
			break;
		case T_AlterTSConfigurationStmt:
			retval = _equalAlterTSConfigurationStmt(a, b);
			break;

		case T_CreateQueueStmt:
			retval = _equalCreateQueueStmt(a, b);
			break;
		case T_AlterQueueStmt:
			retval = _equalAlterQueueStmt(a, b);
			break;
		case T_DropQueueStmt:
			retval = _equalDropQueueStmt(a, b);
			break;

		case T_CreateResourceGroupStmt:
			retval = _equalCreateResourceGroupStmt(a, b);
			break;
		case T_DropResourceGroupStmt:
			retval = _equalDropResourceGroupStmt(a, b);
			break;
		case T_AlterResourceGroupStmt:
			retval = _equalAlterResourceGroupStmt(a, b);
			break;

		case T_CreatePolicyStmt:
			retval = _equalCreatePolicyStmt(a, b);
			break;
		case T_AlterPolicyStmt:
			retval = _equalAlterPolicyStmt(a, b);
			break;
		case T_CreatePublicationStmt:
			retval = _equalCreatePublicationStmt(a, b);
			break;
		case T_AlterPublicationStmt:
			retval = _equalAlterPublicationStmt(a, b);
			break;
		case T_CreateSubscriptionStmt:
			retval = _equalCreateSubscriptionStmt(a, b);
			break;
		case T_AlterSubscriptionStmt:
			retval = _equalAlterSubscriptionStmt(a, b);
			break;
		case T_DropSubscriptionStmt:
			retval = _equalDropSubscriptionStmt(a, b);
			break;
		case T_A_Expr:
			retval = _equalAExpr(a, b);
			break;
		case T_ColumnRef:
			retval = _equalColumnRef(a, b);
			break;
		case T_ParamRef:
			retval = _equalParamRef(a, b);
			break;
		case T_A_Const:
			retval = _equalAConst(a, b);
			break;
		case T_FuncCall:
			retval = _equalFuncCall(a, b);
			break;
		case T_A_Star:
			retval = _equalAStar(a, b);
			break;
		case T_A_Indices:
			retval = _equalAIndices(a, b);
			break;
		case T_A_Indirection:
			retval = _equalA_Indirection(a, b);
			break;
		case T_A_ArrayExpr:
			retval = _equalA_ArrayExpr(a, b);
			break;
		case T_ResTarget:
			retval = _equalResTarget(a, b);
			break;
		case T_MultiAssignRef:
			retval = _equalMultiAssignRef(a, b);
			break;
		case T_TypeCast:
			retval = _equalTypeCast(a, b);
			break;
		case T_CollateClause:
			retval = _equalCollateClause(a, b);
			break;
		case T_SortBy:
			retval = _equalSortBy(a, b);
			break;
		case T_WindowDef:
			retval = _equalWindowDef(a, b);
			break;
		case T_RangeSubselect:
			retval = _equalRangeSubselect(a, b);
			break;
		case T_RangeFunction:
			retval = _equalRangeFunction(a, b);
			break;
		case T_RangeTableSample:
			retval = _equalRangeTableSample(a, b);
			break;
		case T_RangeTableFunc:
			retval = _equalRangeTableFunc(a, b);
			break;
		case T_RangeTableFuncCol:
			retval = _equalRangeTableFuncCol(a, b);
			break;
		case T_TypeName:
			retval = _equalTypeName(a, b);
			break;
		case T_IndexElem:
			retval = _equalIndexElem(a, b);
			break;
		case T_ColumnDef:
			retval = _equalColumnDef(a, b);
			break;
		case T_Constraint:
			retval = _equalConstraint(a, b);
			break;
		case T_DefElem:
			retval = _equalDefElem(a, b);
			break;
		case T_LockingClause:
			retval = _equalLockingClause(a, b);
			break;
		case T_RangeTblEntry:
			retval = _equalRangeTblEntry(a, b);
			break;
		case T_RangeTblFunction:
			retval = _equalRangeTblFunction(a, b);
			break;
		case T_TableSampleClause:
			retval = _equalTableSampleClause(a, b);
			break;
		case T_WithCheckOption:
			retval = _equalWithCheckOption(a, b);
			break;
		case T_SortGroupClause:
			retval = _equalSortGroupClause(a, b);
			break;
		case T_GroupingSet:
			retval = _equalGroupingSet(a, b);
			break;
		case T_WindowClause:
			retval = _equalWindowClause(a, b);
			break;
		case T_RowMarkClause:
			retval = _equalRowMarkClause(a, b);
			break;
		case T_WithClause:
			retval = _equalWithClause(a, b);
			break;
		case T_InferClause:
			retval = _equalInferClause(a, b);
			break;
		case T_OnConflictClause:
			retval = _equalOnConflictClause(a, b);
			break;
		case T_CommonTableExpr:
			retval = _equalCommonTableExpr(a, b);
			break;
		case T_ObjectWithArgs:
			retval = _equalObjectWithArgs(a, b);
			break;
		case T_AccessPriv:
			retval = _equalAccessPriv(a, b);
			break;
		case T_XmlSerialize:
			retval = _equalXmlSerialize(a, b);
			break;
		case T_TableValueExpr:
			retval = _equalTableValueExpr(a, b);
			break;
		case T_DenyLoginInterval:
			retval = _equalDenyLoginInterval(a, b);
			break;
		case T_DenyLoginPoint:
			retval = _equalDenyLoginPoint(a, b);
			break;
		case T_AlterTypeStmt:
			retval = _equalAlterTypeStmt(a, b);
			break;
		case T_DistributedBy:
			retval = _equalDistributedBy(a, b);
			break;
		case T_RoleSpec:
			retval = _equalRoleSpec(a, b);
			break;
		case T_AggExprId:
			retval = true;
			break;
		case T_RowIdExpr:
			retval = _equalRowIdExpr(a, b);
			break;
<<<<<<< HEAD
		case T_TriggerTransition:
			retval = _equalTriggerTransition(a, b);
			break;
		case T_PartitionElem:
			retval = _equalPartitionElem(a, b);
			break;
		case T_PartitionSpec:
			retval = _equalPartitionSpec(a, b);
			break;
		case T_PartitionBoundSpec:
			retval = _equalPartitionBoundSpec(a, b);
			break;
		case T_PartitionRangeDatum:
			retval = _equalPartitionRangeDatum(a, b);
			break;
		case T_PartitionCmd:
			retval = _equalPartitionCmd(a, b);
=======
		case T_DistributionKeyElem:
			retval = _equalDistributionKeyElem(a, b);
>>>>>>> 506ebada
			break;

		default:
			elog(ERROR, "unrecognized node type: %d",
				 (int) nodeTag(a));
			retval = false;		/* keep compiler quiet */
			break;
	}

	return retval;
}<|MERGE_RESOLUTION|>--- conflicted
+++ resolved
@@ -4029,7 +4029,6 @@
 		case T_RowIdExpr:
 			retval = _equalRowIdExpr(a, b);
 			break;
-<<<<<<< HEAD
 		case T_TriggerTransition:
 			retval = _equalTriggerTransition(a, b);
 			break;
@@ -4047,10 +4046,9 @@
 			break;
 		case T_PartitionCmd:
 			retval = _equalPartitionCmd(a, b);
-=======
+			break;
 		case T_DistributionKeyElem:
 			retval = _equalDistributionKeyElem(a, b);
->>>>>>> 506ebada
 			break;
 
 		default:
