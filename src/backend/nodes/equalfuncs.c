/*-------------------------------------------------------------------------
 *
 * equalfuncs.c
 *	  Equality functions to compare node trees.
 *
 * NOTE: we currently support comparing all node types found in parse
 * trees.  We do not support comparing executor state trees; there
 * is no need for that, and no point in maintaining all the code that
 * would be needed.  We also do not support comparing Path trees, mainly
 * because the circular linkages between RelOptInfo and Path nodes can't
 * be handled easily in a simple depth-first traversal.
 *
 * Currently, in fact, equal() doesn't know how to compare Plan trees
 * either.  This might need to be fixed someday.
 *
 * NOTE: it is intentional that parse location fields (in nodes that have
 * one) are not compared.  This is because we want, for example, a variable
 * "x" to be considered equal() to another reference to "x" in the query.
 *
 *
<<<<<<< HEAD
 * Portions Copyright (c) 2005-2010, Greenplum inc
 * Portions Copyright (c) 2012-Present Pivotal Software, Inc.
 * Portions Copyright (c) 1996-2013, PostgreSQL Global Development Group
=======
 * Portions Copyright (c) 1996-2014, PostgreSQL Global Development Group
>>>>>>> ab76208e
 * Portions Copyright (c) 1994, Regents of the University of California
 *
 * IDENTIFICATION
 *	  src/backend/nodes/equalfuncs.c
 *
 *-------------------------------------------------------------------------
 */

#include "postgres.h"

#include "nodes/relation.h"
#include "utils/datum.h"
#include "catalog/gp_policy.h"


/*
 * Macros to simplify comparison of different kinds of fields.  Use these
 * wherever possible to reduce the chance for silly typos.  Note that these
 * hard-wire the convention that the local variables in an Equal routine are
 * named 'a' and 'b'.
 */

/* Compare a simple scalar field (int, float, bool, enum, etc) */
#define COMPARE_SCALAR_FIELD(fldname) \
	do { \
		if (a->fldname != b->fldname) \
			return false; \
	} while (0)

/* Compare a field that is a pointer to some kind of Node or Node tree */
#define COMPARE_NODE_FIELD(fldname) \
	do { \
		if (!equal(a->fldname, b->fldname)) \
			return false; \
	} while (0)

/* Compare a field that is a pointer to a Bitmapset */
#define COMPARE_BITMAPSET_FIELD(fldname) \
	do { \
		if (!bms_equal(a->fldname, b->fldname)) \
			return false; \
	} while (0)

/* Compare a field that is a pointer to a C string, or perhaps NULL */
#define COMPARE_STRING_FIELD(fldname) \
	do { \
		if (!equalstr(a->fldname, b->fldname)) \
			return false; \
	} while (0)

/* Macro for comparing string fields that might be NULL */
#define equalstr(a, b)	\
	(((a) != NULL && (b) != NULL) ? (strcmp(a, b) == 0) : (a) == (b))

/* Compare a field that is a pointer to a simple palloc'd object of size sz */
#define COMPARE_POINTER_FIELD(fldname, sz) \
	do { \
		if (memcmp(a->fldname, b->fldname, (sz)) != 0) \
			return false; \
	} while (0)

/*
 * Compare a field that is a varlena datum to the other.
 * Note the result will be false if one is toasted and the other is untoasted.
 * It depends on the context if we can say those are equal or not.
 */
#define COMPARE_VARLENA_FIELD(fldname, len) \
	do{ \
		if (a->fldname != b->fldname) \
		{ \
			if (a->fldname == NULL || b->fldname == NULL) \
				return false; \
			if (!datumIsEqual(PointerGetDatum(a->fldname), \
							  PointerGetDatum(b->fldname), false, len)) \
				return false; \
		} \
	} while (0)

/* Compare a parse location field (this is a no-op, per note above) */
#define COMPARE_LOCATION_FIELD(fldname) \
	((void) 0)

/* Compare a CoercionForm field (also a no-op, per comment in primnodes.h) */
#define COMPARE_COERCIONFORM_FIELD(fldname) \
	((void) 0)


/*
 *	Stuff from primnodes.h
 */

static bool
_equalAlias(const Alias *a, const Alias *b)
{
	COMPARE_STRING_FIELD(aliasname);
	COMPARE_NODE_FIELD(colnames);

	return true;
}

static bool
_equalRangeVar(const RangeVar *a, const RangeVar *b)
{
	COMPARE_STRING_FIELD(catalogname);
	COMPARE_STRING_FIELD(schemaname);
	COMPARE_STRING_FIELD(relname);
	COMPARE_SCALAR_FIELD(inhOpt);
	COMPARE_SCALAR_FIELD(relpersistence);
	COMPARE_NODE_FIELD(alias);
	COMPARE_LOCATION_FIELD(location);

	return true;
}

/*
 * Records information about the target of a CTAS (SELECT ... INTO).
 */
static bool
_equalIntoClause(const IntoClause *a, const IntoClause *b)
{
	COMPARE_NODE_FIELD(rel);
	COMPARE_NODE_FIELD(colNames);
	COMPARE_NODE_FIELD(options);
	COMPARE_SCALAR_FIELD(onCommit);
	COMPARE_STRING_FIELD(tableSpaceName);
	COMPARE_NODE_FIELD(viewQuery);
	COMPARE_SCALAR_FIELD(skipData);
	COMPARE_NODE_FIELD(distributedBy);

	return true;
}

/*
 * We don't need an _equalExpr because Expr is an abstract supertype which
 * should never actually get instantiated.  Also, since it has no common
 * fields except NodeTag, there's no need for a helper routine to factor
 * out comparing the common fields...
 */

static bool
_equalVar(const Var *a, const Var *b)
{
	COMPARE_SCALAR_FIELD(varno);
	COMPARE_SCALAR_FIELD(varattno);
	COMPARE_SCALAR_FIELD(vartype);
	COMPARE_SCALAR_FIELD(vartypmod);
	COMPARE_SCALAR_FIELD(varcollid);
	COMPARE_SCALAR_FIELD(varlevelsup);
	COMPARE_SCALAR_FIELD(varnoold);
	COMPARE_SCALAR_FIELD(varoattno);
	COMPARE_LOCATION_FIELD(location);

	return true;
}

static bool
_equalConst(const Const *a, const Const *b)
{
	COMPARE_SCALAR_FIELD(consttype);
	COMPARE_SCALAR_FIELD(consttypmod);
	COMPARE_SCALAR_FIELD(constcollid);
	COMPARE_SCALAR_FIELD(constlen);
	COMPARE_SCALAR_FIELD(constisnull);
	COMPARE_SCALAR_FIELD(constbyval);
	COMPARE_LOCATION_FIELD(location);

	/*
	 * We treat all NULL constants of the same type as equal. Someday this
	 * might need to change?  But datumIsEqual doesn't work on nulls, so...
	 */
	if (a->constisnull)
		return true;
	return datumIsEqual(a->constvalue, b->constvalue,
						a->constbyval, a->constlen);
}

static bool
_equalParam(const Param *a, const Param *b)
{
	COMPARE_SCALAR_FIELD(paramkind);
	COMPARE_SCALAR_FIELD(paramid);
	COMPARE_SCALAR_FIELD(paramtype);
	COMPARE_SCALAR_FIELD(paramtypmod);
	COMPARE_SCALAR_FIELD(paramcollid);
	COMPARE_LOCATION_FIELD(location);

	return true;
}

static bool
_equalAggref(const Aggref *a, const Aggref *b)
{
	COMPARE_SCALAR_FIELD(aggfnoid);
	COMPARE_SCALAR_FIELD(aggtype);
	COMPARE_SCALAR_FIELD(aggcollid);
	COMPARE_SCALAR_FIELD(inputcollid);
	COMPARE_NODE_FIELD(aggdirectargs);
	COMPARE_NODE_FIELD(args);
    COMPARE_NODE_FIELD(aggorder);
	COMPARE_NODE_FIELD(aggdistinct);
	COMPARE_NODE_FIELD(aggfilter);
	COMPARE_SCALAR_FIELD(aggstar);
	COMPARE_SCALAR_FIELD(aggvariadic);
	COMPARE_SCALAR_FIELD(aggkind);
	COMPARE_SCALAR_FIELD(agglevelsup);
	COMPARE_SCALAR_FIELD(aggstage);
	COMPARE_LOCATION_FIELD(location);

	return true;
}

static bool
_equalWindowFunc(const WindowFunc *a, const WindowFunc *b)
{
	COMPARE_SCALAR_FIELD(winfnoid);
	COMPARE_SCALAR_FIELD(wintype);
	COMPARE_SCALAR_FIELD(wincollid);
	COMPARE_SCALAR_FIELD(inputcollid);
	COMPARE_NODE_FIELD(args);
	COMPARE_NODE_FIELD(aggfilter);
	COMPARE_SCALAR_FIELD(winref);
	COMPARE_SCALAR_FIELD(winstar);
	COMPARE_SCALAR_FIELD(winagg);
	COMPARE_SCALAR_FIELD(windistinct);
	COMPARE_LOCATION_FIELD(location);

	return true;
}

static bool
_equalArrayRef(const ArrayRef *a, const ArrayRef *b)
{
	COMPARE_SCALAR_FIELD(refarraytype);
	COMPARE_SCALAR_FIELD(refelemtype);
	COMPARE_SCALAR_FIELD(reftypmod);
	COMPARE_SCALAR_FIELD(refcollid);
	COMPARE_NODE_FIELD(refupperindexpr);
	COMPARE_NODE_FIELD(reflowerindexpr);
	COMPARE_NODE_FIELD(refexpr);
	COMPARE_NODE_FIELD(refassgnexpr);

	return true;
}

static bool
_equalFuncExpr(const FuncExpr *a, const FuncExpr *b)
{
	COMPARE_SCALAR_FIELD(funcid);
	COMPARE_SCALAR_FIELD(funcresulttype);
	COMPARE_SCALAR_FIELD(funcretset);
	COMPARE_SCALAR_FIELD(funcvariadic);
	COMPARE_COERCIONFORM_FIELD(funcformat);
	COMPARE_SCALAR_FIELD(funccollid);
	COMPARE_SCALAR_FIELD(inputcollid);
	COMPARE_NODE_FIELD(args);
	COMPARE_LOCATION_FIELD(location);

	return true;
}

static bool
_equalNamedArgExpr(const NamedArgExpr *a, const NamedArgExpr *b)
{
	COMPARE_NODE_FIELD(arg);
	COMPARE_STRING_FIELD(name);
	COMPARE_SCALAR_FIELD(argnumber);
	COMPARE_LOCATION_FIELD(location);

	return true;
}

static bool
_equalOpExpr(const OpExpr *a, const OpExpr *b)
{
	COMPARE_SCALAR_FIELD(opno);

	/*
	 * Special-case opfuncid: it is allowable for it to differ if one node
	 * contains zero and the other doesn't.  This just means that the one node
	 * isn't as far along in the parse/plan pipeline and hasn't had the
	 * opfuncid cache filled yet.
	 */
	if (a->opfuncid != b->opfuncid &&
		a->opfuncid != 0 &&
		b->opfuncid != 0)
		return false;

	COMPARE_SCALAR_FIELD(opresulttype);
	COMPARE_SCALAR_FIELD(opretset);
	COMPARE_SCALAR_FIELD(opcollid);
	COMPARE_SCALAR_FIELD(inputcollid);
	COMPARE_NODE_FIELD(args);
	COMPARE_LOCATION_FIELD(location);

	return true;
}

static bool
_equalDistinctExpr(const DistinctExpr *a, const DistinctExpr *b)
{
	COMPARE_SCALAR_FIELD(opno);

	/*
	 * Special-case opfuncid: it is allowable for it to differ if one node
	 * contains zero and the other doesn't.  This just means that the one node
	 * isn't as far along in the parse/plan pipeline and hasn't had the
	 * opfuncid cache filled yet.
	 */
	if (a->opfuncid != b->opfuncid &&
		a->opfuncid != 0 &&
		b->opfuncid != 0)
		return false;

	COMPARE_SCALAR_FIELD(opresulttype);
	COMPARE_SCALAR_FIELD(opretset);
	COMPARE_SCALAR_FIELD(opcollid);
	COMPARE_SCALAR_FIELD(inputcollid);
	COMPARE_NODE_FIELD(args);
	COMPARE_LOCATION_FIELD(location);

	return true;
}

static bool
_equalNullIfExpr(const NullIfExpr *a, const NullIfExpr *b)
{
	COMPARE_SCALAR_FIELD(opno);

	/*
	 * Special-case opfuncid: it is allowable for it to differ if one node
	 * contains zero and the other doesn't.  This just means that the one node
	 * isn't as far along in the parse/plan pipeline and hasn't had the
	 * opfuncid cache filled yet.
	 */
	if (a->opfuncid != b->opfuncid &&
		a->opfuncid != 0 &&
		b->opfuncid != 0)
		return false;

	COMPARE_SCALAR_FIELD(opresulttype);
	COMPARE_SCALAR_FIELD(opretset);
	COMPARE_SCALAR_FIELD(opcollid);
	COMPARE_SCALAR_FIELD(inputcollid);
	COMPARE_NODE_FIELD(args);
	COMPARE_LOCATION_FIELD(location);

	return true;
}

static bool
_equalScalarArrayOpExpr(const ScalarArrayOpExpr *a, const ScalarArrayOpExpr *b)
{
	COMPARE_SCALAR_FIELD(opno);

	/*
	 * Special-case opfuncid: it is allowable for it to differ if one node
	 * contains zero and the other doesn't.  This just means that the one node
	 * isn't as far along in the parse/plan pipeline and hasn't had the
	 * opfuncid cache filled yet.
	 */
	if (a->opfuncid != b->opfuncid &&
		a->opfuncid != 0 &&
		b->opfuncid != 0)
		return false;

	COMPARE_SCALAR_FIELD(useOr);
	COMPARE_SCALAR_FIELD(inputcollid);
	COMPARE_NODE_FIELD(args);
	COMPARE_LOCATION_FIELD(location);

	return true;
}

static bool
_equalBoolExpr(const BoolExpr *a, const BoolExpr *b)
{
	COMPARE_SCALAR_FIELD(boolop);
	COMPARE_NODE_FIELD(args);
	COMPARE_LOCATION_FIELD(location);

	return true;
}

static bool
_equalSubLink(const SubLink *a, const SubLink *b)
{
	COMPARE_SCALAR_FIELD(subLinkType);
	COMPARE_NODE_FIELD(testexpr);
	COMPARE_NODE_FIELD(operName);
	COMPARE_NODE_FIELD(subselect);
	COMPARE_LOCATION_FIELD(location);

	return true;
}

static bool
_equalSubPlan(const SubPlan *a, const SubPlan *b)
{
	COMPARE_SCALAR_FIELD(subLinkType);
	/* CDB: Ignore value of qDispSliceId. */
	COMPARE_NODE_FIELD(testexpr);
	COMPARE_NODE_FIELD(paramIds);
	COMPARE_SCALAR_FIELD(plan_id);
	COMPARE_STRING_FIELD(plan_name);
	COMPARE_SCALAR_FIELD(firstColType);
	COMPARE_SCALAR_FIELD(firstColTypmod);
	COMPARE_SCALAR_FIELD(firstColCollation);
	COMPARE_SCALAR_FIELD(useHashTable);
	COMPARE_SCALAR_FIELD(unknownEqFalse);
	/* CDB: Ignore value of is_initplan */
	COMPARE_SCALAR_FIELD(is_multirow); /*CDB*/
	COMPARE_NODE_FIELD(setParam);
	COMPARE_NODE_FIELD(parParam);
	COMPARE_NODE_FIELD(args);
	COMPARE_NODE_FIELD(extParam);
	COMPARE_SCALAR_FIELD(startup_cost);
	COMPARE_SCALAR_FIELD(per_call_cost);

	return true;
}

static bool
_equalAlternativeSubPlan(const AlternativeSubPlan *a, const AlternativeSubPlan *b)
{
	COMPARE_NODE_FIELD(subplans);

	return true;
}

static bool
_equalFieldSelect(const FieldSelect *a, const FieldSelect *b)
{
	COMPARE_NODE_FIELD(arg);
	COMPARE_SCALAR_FIELD(fieldnum);
	COMPARE_SCALAR_FIELD(resulttype);
	COMPARE_SCALAR_FIELD(resulttypmod);
	COMPARE_SCALAR_FIELD(resultcollid);

	return true;
}

static bool
_equalFieldStore(const FieldStore *a, const FieldStore *b)
{
	COMPARE_NODE_FIELD(arg);
	COMPARE_NODE_FIELD(newvals);
	COMPARE_NODE_FIELD(fieldnums);
	COMPARE_SCALAR_FIELD(resulttype);

	return true;
}

static bool
_equalRelabelType(const RelabelType *a, const RelabelType *b)
{
	COMPARE_NODE_FIELD(arg);
	COMPARE_SCALAR_FIELD(resulttype);
	COMPARE_SCALAR_FIELD(resulttypmod);
	COMPARE_SCALAR_FIELD(resultcollid);
	COMPARE_COERCIONFORM_FIELD(relabelformat);
	COMPARE_LOCATION_FIELD(location);

	return true;
}

static bool
_equalCoerceViaIO(const CoerceViaIO *a, const CoerceViaIO *b)
{
	COMPARE_NODE_FIELD(arg);
	COMPARE_SCALAR_FIELD(resulttype);
	COMPARE_SCALAR_FIELD(resultcollid);
	COMPARE_COERCIONFORM_FIELD(coerceformat);
	COMPARE_LOCATION_FIELD(location);

	return true;
}

static bool
_equalArrayCoerceExpr(const ArrayCoerceExpr *a, const ArrayCoerceExpr *b)
{
	COMPARE_NODE_FIELD(arg);
	COMPARE_SCALAR_FIELD(elemfuncid);
	COMPARE_SCALAR_FIELD(resulttype);
	COMPARE_SCALAR_FIELD(resulttypmod);
	COMPARE_SCALAR_FIELD(resultcollid);
	COMPARE_SCALAR_FIELD(isExplicit);
	COMPARE_COERCIONFORM_FIELD(coerceformat);
	COMPARE_LOCATION_FIELD(location);

	return true;
}

static bool
_equalConvertRowtypeExpr(const ConvertRowtypeExpr *a, const ConvertRowtypeExpr *b)
{
	COMPARE_NODE_FIELD(arg);
	COMPARE_SCALAR_FIELD(resulttype);
	COMPARE_COERCIONFORM_FIELD(convertformat);
	COMPARE_LOCATION_FIELD(location);

	return true;
}

static bool
_equalCollateExpr(const CollateExpr *a, const CollateExpr *b)
{
	COMPARE_NODE_FIELD(arg);
	COMPARE_SCALAR_FIELD(collOid);
	COMPARE_LOCATION_FIELD(location);

	return true;
}

static bool
_equalCaseExpr(const CaseExpr *a, const CaseExpr *b)
{
	COMPARE_SCALAR_FIELD(casetype);
	COMPARE_SCALAR_FIELD(casecollid);
	COMPARE_NODE_FIELD(arg);
	COMPARE_NODE_FIELD(args);
	COMPARE_NODE_FIELD(defresult);
	COMPARE_LOCATION_FIELD(location);

	return true;
}

static bool
_equalCaseWhen(const CaseWhen *a, const CaseWhen *b)
{
	COMPARE_NODE_FIELD(expr);
	COMPARE_NODE_FIELD(result);
	COMPARE_LOCATION_FIELD(location);

	return true;
}

static bool
_equalCaseTestExpr(const CaseTestExpr *a, const CaseTestExpr *b)
{
	COMPARE_SCALAR_FIELD(typeId);
	COMPARE_SCALAR_FIELD(typeMod);
	COMPARE_SCALAR_FIELD(collation);

	return true;
}

static bool
_equalArrayExpr(const ArrayExpr *a, const ArrayExpr *b)
{
	COMPARE_SCALAR_FIELD(array_typeid);
	COMPARE_SCALAR_FIELD(array_collid);
	COMPARE_SCALAR_FIELD(element_typeid);
	COMPARE_NODE_FIELD(elements);
	COMPARE_SCALAR_FIELD(multidims);
	COMPARE_LOCATION_FIELD(location);

	return true;
}

static bool
_equalRowExpr(const RowExpr *a, const RowExpr *b)
{
	COMPARE_NODE_FIELD(args);
	COMPARE_SCALAR_FIELD(row_typeid);
	COMPARE_COERCIONFORM_FIELD(row_format);
	COMPARE_NODE_FIELD(colnames);
	COMPARE_LOCATION_FIELD(location);

	return true;
}

static bool
_equalRowCompareExpr(const RowCompareExpr *a, const RowCompareExpr *b)
{
	COMPARE_SCALAR_FIELD(rctype);
	COMPARE_NODE_FIELD(opnos);
	COMPARE_NODE_FIELD(opfamilies);
	COMPARE_NODE_FIELD(inputcollids);
	COMPARE_NODE_FIELD(largs);
	COMPARE_NODE_FIELD(rargs);

	return true;
}

static bool
_equalCoalesceExpr(const CoalesceExpr *a, const CoalesceExpr *b)
{
	COMPARE_SCALAR_FIELD(coalescetype);
	COMPARE_SCALAR_FIELD(coalescecollid);
	COMPARE_NODE_FIELD(args);
	COMPARE_LOCATION_FIELD(location);

	return true;
}

static bool
_equalMinMaxExpr(const MinMaxExpr *a, const MinMaxExpr *b)
{
	COMPARE_SCALAR_FIELD(minmaxtype);
	COMPARE_SCALAR_FIELD(minmaxcollid);
	COMPARE_SCALAR_FIELD(inputcollid);
	COMPARE_SCALAR_FIELD(op);
	COMPARE_NODE_FIELD(args);
	COMPARE_LOCATION_FIELD(location);

	return true;
}

static bool
_equalXmlExpr(const XmlExpr *a, const XmlExpr *b)
{
	COMPARE_SCALAR_FIELD(op);
	COMPARE_STRING_FIELD(name);
	COMPARE_NODE_FIELD(named_args);
	COMPARE_NODE_FIELD(arg_names);
	COMPARE_NODE_FIELD(args);
	COMPARE_SCALAR_FIELD(xmloption);
	COMPARE_SCALAR_FIELD(type);
	COMPARE_SCALAR_FIELD(typmod);
	COMPARE_LOCATION_FIELD(location);

	return true;
}

static bool
_equalNullTest(const NullTest *a, const NullTest *b)
{
	COMPARE_NODE_FIELD(arg);
	COMPARE_SCALAR_FIELD(nulltesttype);
	COMPARE_SCALAR_FIELD(argisrow);

	return true;
}

static bool
_equalBooleanTest(const BooleanTest *a, const BooleanTest *b)
{
	COMPARE_NODE_FIELD(arg);
	COMPARE_SCALAR_FIELD(booltesttype);

	return true;
}

static bool
_equalCoerceToDomain(const CoerceToDomain *a, const CoerceToDomain *b)
{
	COMPARE_NODE_FIELD(arg);
	COMPARE_SCALAR_FIELD(resulttype);
	COMPARE_SCALAR_FIELD(resulttypmod);
	COMPARE_SCALAR_FIELD(resultcollid);
	COMPARE_COERCIONFORM_FIELD(coercionformat);
	COMPARE_LOCATION_FIELD(location);

	return true;
}

static bool
_equalCoerceToDomainValue(const CoerceToDomainValue *a, const CoerceToDomainValue *b)
{
	COMPARE_SCALAR_FIELD(typeId);
	COMPARE_SCALAR_FIELD(typeMod);
	COMPARE_SCALAR_FIELD(collation);
	COMPARE_LOCATION_FIELD(location);

	return true;
}

static bool
_equalSetToDefault(const SetToDefault *a, const SetToDefault *b)
{
	COMPARE_SCALAR_FIELD(typeId);
	COMPARE_SCALAR_FIELD(typeMod);
	COMPARE_SCALAR_FIELD(collation);
	COMPARE_LOCATION_FIELD(location);

	return true;
}

static bool
_equalCurrentOfExpr(const CurrentOfExpr *a, const CurrentOfExpr *b)
{
	COMPARE_SCALAR_FIELD(cvarno);
	COMPARE_STRING_FIELD(cursor_name);
	COMPARE_SCALAR_FIELD(cursor_param);
	COMPARE_SCALAR_FIELD(target_relid);

	/* some attributes omitted as they're bound only just before executor dispatch */

	return true;
}

static bool
_equalTargetEntry(const TargetEntry *a, const TargetEntry *b)
{
	COMPARE_NODE_FIELD(expr);
	COMPARE_SCALAR_FIELD(resno);
	COMPARE_STRING_FIELD(resname);
	COMPARE_SCALAR_FIELD(ressortgroupref);
	COMPARE_SCALAR_FIELD(resorigtbl);
	COMPARE_SCALAR_FIELD(resorigcol);
	COMPARE_SCALAR_FIELD(resjunk);

	return true;
}

static bool
_equalRangeTblRef(const RangeTblRef *a, const RangeTblRef *b)
{
	COMPARE_SCALAR_FIELD(rtindex);

	return true;
}

static bool
_equalJoinExpr(const JoinExpr *a, const JoinExpr *b)
{
	COMPARE_SCALAR_FIELD(jointype);
	COMPARE_SCALAR_FIELD(isNatural);
	COMPARE_NODE_FIELD(larg);
	COMPARE_NODE_FIELD(rarg);
	COMPARE_NODE_FIELD(usingClause);
	COMPARE_NODE_FIELD(quals);
	COMPARE_NODE_FIELD(alias);
	COMPARE_SCALAR_FIELD(rtindex);

	return true;
}

static bool
_equalFromExpr(const FromExpr *a, const FromExpr *b)
{
	COMPARE_NODE_FIELD(fromlist);
	COMPARE_NODE_FIELD(quals);

	return true;
}

static bool
_equalFlow(const Flow *a, const Flow *b)
{
	COMPARE_SCALAR_FIELD(flotype);
	COMPARE_SCALAR_FIELD(req_move);
	COMPARE_SCALAR_FIELD(locustype);
	COMPARE_SCALAR_FIELD(segindex);
	COMPARE_SCALAR_FIELD(numsegments);
	COMPARE_NODE_FIELD(hashExpr);

	return true;
}


/*
 * Stuff from relation.h
 */

static bool
_equalPathKey(const PathKey *a, const PathKey *b)
{
	/* We assume pointer equality is sufficient to compare the eclasses */
	COMPARE_SCALAR_FIELD(pk_eclass);
	COMPARE_SCALAR_FIELD(pk_opfamily);
	COMPARE_SCALAR_FIELD(pk_strategy);
	COMPARE_SCALAR_FIELD(pk_nulls_first);

	return true;
}

static bool
_equalRestrictInfo(const RestrictInfo *a, const RestrictInfo *b)
{
	COMPARE_NODE_FIELD(clause);
	COMPARE_SCALAR_FIELD(is_pushed_down);
	COMPARE_SCALAR_FIELD(outerjoin_delayed);
	COMPARE_BITMAPSET_FIELD(required_relids);
	COMPARE_BITMAPSET_FIELD(outer_relids);
	COMPARE_BITMAPSET_FIELD(nullable_relids);

	/*
	 * We ignore all the remaining fields, since they may not be set yet, and
	 * should be derivable from the clause anyway.
	 */

	return true;
}

static bool
_equalPlaceHolderVar(const PlaceHolderVar *a, const PlaceHolderVar *b)
{
	/*
	 * We intentionally do not compare phexpr.  Two PlaceHolderVars with the
	 * same ID and levelsup should be considered equal even if the contained
	 * expressions have managed to mutate to different states.  This will
	 * happen during final plan construction when there are nested PHVs, since
	 * the inner PHV will get replaced by a Param in some copies of the outer
	 * PHV.  Another way in which it can happen is that initplan sublinks
	 * could get replaced by differently-numbered Params when sublink folding
	 * is done.  (The end result of such a situation would be some
	 * unreferenced initplans, which is annoying but not really a problem.) On
	 * the same reasoning, there is no need to examine phrels.
	 *
	 * COMPARE_NODE_FIELD(phexpr);
	 *
	 * COMPARE_BITMAPSET_FIELD(phrels);
	 */
	COMPARE_SCALAR_FIELD(phid);
	COMPARE_SCALAR_FIELD(phlevelsup);

	return true;
}

static bool
_equalSpecialJoinInfo(const SpecialJoinInfo *a, const SpecialJoinInfo *b)
{
	COMPARE_BITMAPSET_FIELD(min_lefthand);
	COMPARE_BITMAPSET_FIELD(min_righthand);
	COMPARE_BITMAPSET_FIELD(syn_lefthand);
	COMPARE_BITMAPSET_FIELD(syn_righthand);
	COMPARE_SCALAR_FIELD(jointype);
	COMPARE_SCALAR_FIELD(lhs_strict);
	COMPARE_SCALAR_FIELD(delay_upper_joins);
	COMPARE_NODE_FIELD(join_quals);

	return true;
}

static bool
_equalLateralJoinInfo(const LateralJoinInfo *a, const LateralJoinInfo *b)
{
	COMPARE_BITMAPSET_FIELD(lateral_lhs);
	COMPARE_BITMAPSET_FIELD(lateral_rhs);

	return true;
}

static bool
_equalAppendRelInfo(const AppendRelInfo *a, const AppendRelInfo *b)
{
	COMPARE_SCALAR_FIELD(parent_relid);
	COMPARE_SCALAR_FIELD(child_relid);
	COMPARE_SCALAR_FIELD(parent_reltype);
	COMPARE_SCALAR_FIELD(child_reltype);
	COMPARE_NODE_FIELD(translated_vars);
	COMPARE_SCALAR_FIELD(parent_reloid);

	return true;
}

static bool
_equalPlaceHolderInfo(const PlaceHolderInfo *a, const PlaceHolderInfo *b)
{
	COMPARE_SCALAR_FIELD(phid);
	COMPARE_NODE_FIELD(ph_var); /* should be redundant */
	COMPARE_BITMAPSET_FIELD(ph_eval_at);
	COMPARE_BITMAPSET_FIELD(ph_lateral);
	COMPARE_BITMAPSET_FIELD(ph_needed);
	COMPARE_SCALAR_FIELD(ph_width);

	return true;
}


/*
 * Stuff from parsenodes.h
 */

static bool
_equalQuery(const Query *a, const Query *b)
{
	COMPARE_SCALAR_FIELD(commandType);
	COMPARE_SCALAR_FIELD(querySource);
	/* we intentionally ignore queryId, since it might not be set */
	COMPARE_SCALAR_FIELD(canSetTag);
	COMPARE_NODE_FIELD(utilityStmt);
	COMPARE_SCALAR_FIELD(resultRelation);
	COMPARE_SCALAR_FIELD(hasAggs);
	COMPARE_SCALAR_FIELD(hasWindowFuncs);
	COMPARE_SCALAR_FIELD(hasSubLinks);
	COMPARE_SCALAR_FIELD(hasDynamicFunctions);
	COMPARE_SCALAR_FIELD(hasFuncsWithExecRestrictions);
	COMPARE_SCALAR_FIELD(hasDistinctOn);
	COMPARE_SCALAR_FIELD(hasRecursive);
	COMPARE_SCALAR_FIELD(hasModifyingCTE);
	COMPARE_SCALAR_FIELD(hasForUpdate);
	COMPARE_NODE_FIELD(cteList);
	COMPARE_NODE_FIELD(rtable);
	COMPARE_NODE_FIELD(jointree);
	COMPARE_NODE_FIELD(targetList);
	COMPARE_NODE_FIELD(withCheckOptions);
	COMPARE_NODE_FIELD(returningList);
	COMPARE_NODE_FIELD(groupClause);
	COMPARE_NODE_FIELD(havingQual);
	COMPARE_NODE_FIELD(windowClause);
	COMPARE_NODE_FIELD(distinctClause);
	COMPARE_NODE_FIELD(sortClause);
	COMPARE_NODE_FIELD(scatterClause);
	COMPARE_SCALAR_FIELD(isTableValueSelect);
	COMPARE_NODE_FIELD(limitOffset);
	COMPARE_NODE_FIELD(limitCount);
	COMPARE_NODE_FIELD(rowMarks);
	COMPARE_NODE_FIELD(setOperations);
	COMPARE_NODE_FIELD(constraintDeps);

	/* Prior to 3.4 this test was
	 *     COMPARE_SCALAR_FIELD(intoPolicy);
	 * Maybe GpPolicy should be a Node?
	 */
	if (!GpPolicyEqual(a->intoPolicy, b->intoPolicy))
		return false;

	COMPARE_SCALAR_FIELD(isCTAS);

	return true;
}

static bool
_equalInsertStmt(const InsertStmt *a, const InsertStmt *b)
{
	COMPARE_NODE_FIELD(relation);
	COMPARE_NODE_FIELD(cols);
	COMPARE_NODE_FIELD(selectStmt);
	COMPARE_NODE_FIELD(returningList);
	COMPARE_NODE_FIELD(withClause);

	return true;
}

static bool
_equalDeleteStmt(const DeleteStmt *a, const DeleteStmt *b)
{
	COMPARE_NODE_FIELD(relation);
	COMPARE_NODE_FIELD(usingClause);
	COMPARE_NODE_FIELD(whereClause);
	COMPARE_NODE_FIELD(returningList);
	COMPARE_NODE_FIELD(withClause);

	return true;
}

static bool
_equalUpdateStmt(const UpdateStmt *a, const UpdateStmt *b)
{
	COMPARE_NODE_FIELD(relation);
	COMPARE_NODE_FIELD(targetList);
	COMPARE_NODE_FIELD(whereClause);
	COMPARE_NODE_FIELD(fromClause);
	COMPARE_NODE_FIELD(returningList);
	COMPARE_NODE_FIELD(withClause);

	return true;
}

static bool
_equalSelectStmt(const SelectStmt *a, const SelectStmt *b)
{
	COMPARE_NODE_FIELD(distinctClause);
	COMPARE_NODE_FIELD(intoClause);
	COMPARE_NODE_FIELD(targetList);
	COMPARE_NODE_FIELD(fromClause);
	COMPARE_NODE_FIELD(whereClause);
	COMPARE_NODE_FIELD(groupClause);
	COMPARE_NODE_FIELD(havingClause);
	COMPARE_NODE_FIELD(windowClause);
	COMPARE_NODE_FIELD(valuesLists);
	COMPARE_NODE_FIELD(sortClause);
	COMPARE_NODE_FIELD(scatterClause);
	COMPARE_NODE_FIELD(limitOffset);
	COMPARE_NODE_FIELD(limitCount);
	COMPARE_NODE_FIELD(lockingClause);
	COMPARE_NODE_FIELD(withClause);
	COMPARE_SCALAR_FIELD(op);
	COMPARE_SCALAR_FIELD(all);
	COMPARE_NODE_FIELD(larg);
	COMPARE_NODE_FIELD(rarg);

	return true;
}

static bool
_equalSetOperationStmt(const SetOperationStmt *a, const SetOperationStmt *b)
{
	COMPARE_SCALAR_FIELD(op);
	COMPARE_SCALAR_FIELD(all);
	COMPARE_NODE_FIELD(larg);
	COMPARE_NODE_FIELD(rarg);
	COMPARE_NODE_FIELD(colTypes);
	COMPARE_NODE_FIELD(colTypmods);
	COMPARE_NODE_FIELD(colCollations);
	COMPARE_NODE_FIELD(groupClauses);

	return true;
}

static bool
_equalAlterTableStmt(const AlterTableStmt *a, const AlterTableStmt *b)
{
	COMPARE_NODE_FIELD(relation);
	COMPARE_NODE_FIELD(cmds);
	COMPARE_SCALAR_FIELD(relkind);
	COMPARE_SCALAR_FIELD(missing_ok);

	/* No need to compare AT workspace fields.  */

	return true;
}

static bool
_equalAlterTableCmd(const AlterTableCmd *a, const AlterTableCmd *b)
{
	COMPARE_SCALAR_FIELD(subtype);
	COMPARE_STRING_FIELD(name);
	COMPARE_NODE_FIELD(def);
	COMPARE_SCALAR_FIELD(behavior);
	COMPARE_SCALAR_FIELD(part_expanded);

	/* No need to compare AT workspace field, partoids.  */
	COMPARE_SCALAR_FIELD(missing_ok);

	return true;
}

static bool
_equalSetDistributionCmd(const SetDistributionCmd *a, const SetDistributionCmd *b)
{
	COMPARE_SCALAR_FIELD(backendId);
	COMPARE_NODE_FIELD(relids);
	COMPARE_NODE_FIELD(indexOidMap);
	COMPARE_NODE_FIELD(hiddenTypes);

	return true;
}

static bool
_equalInheritPartitionCmd(const InheritPartitionCmd *a, const InheritPartitionCmd *b)
{
	COMPARE_NODE_FIELD(parent);

	return true;
}

static bool
_equalAlterPartitionCmd(const AlterPartitionCmd *a, const AlterPartitionCmd *b)
{
	COMPARE_NODE_FIELD(partid);
	COMPARE_NODE_FIELD(arg1);
	COMPARE_NODE_FIELD(arg2);

	return true;
}

static bool
_equalAlterPartitionId(const AlterPartitionId *a, const AlterPartitionId *b)
{
	COMPARE_SCALAR_FIELD(idtype);
	COMPARE_NODE_FIELD(partiddef);

	return true;
}

static bool
_equalAlterDomainStmt(const AlterDomainStmt *a, const AlterDomainStmt *b)
{
	COMPARE_SCALAR_FIELD(subtype);
	COMPARE_NODE_FIELD(typeName);
	COMPARE_STRING_FIELD(name);
	COMPARE_NODE_FIELD(def);
	COMPARE_SCALAR_FIELD(behavior);
	COMPARE_SCALAR_FIELD(missing_ok);

	return true;
}

static bool
_equalGrantStmt(const GrantStmt *a, const GrantStmt *b)
{
	COMPARE_SCALAR_FIELD(is_grant);
	COMPARE_SCALAR_FIELD(targtype);
	COMPARE_SCALAR_FIELD(objtype);
	COMPARE_NODE_FIELD(objects);
	COMPARE_NODE_FIELD(privileges);
	COMPARE_NODE_FIELD(grantees);
	COMPARE_SCALAR_FIELD(grant_option);
	COMPARE_SCALAR_FIELD(behavior);

	return true;
}

static bool
_equalPrivGrantee(const PrivGrantee *a, const PrivGrantee *b)
{
	COMPARE_STRING_FIELD(rolname);

	return true;
}

static bool
_equalFuncWithArgs(const FuncWithArgs *a, const FuncWithArgs *b)
{
	COMPARE_NODE_FIELD(funcname);
	COMPARE_NODE_FIELD(funcargs);

	return true;
}

static bool
_equalAccessPriv(const AccessPriv *a, const AccessPriv *b)
{
	COMPARE_STRING_FIELD(priv_name);
	COMPARE_NODE_FIELD(cols);

	return true;
}

static bool
_equalGrantRoleStmt(const GrantRoleStmt *a, const GrantRoleStmt *b)
{
	COMPARE_NODE_FIELD(granted_roles);
	COMPARE_NODE_FIELD(grantee_roles);
	COMPARE_SCALAR_FIELD(is_grant);
	COMPARE_SCALAR_FIELD(admin_opt);
	COMPARE_STRING_FIELD(grantor);
	COMPARE_SCALAR_FIELD(behavior);

	return true;
}

static bool
_equalAlterDefaultPrivilegesStmt(const AlterDefaultPrivilegesStmt *a, const AlterDefaultPrivilegesStmt *b)
{
	COMPARE_NODE_FIELD(options);
	COMPARE_NODE_FIELD(action);

	return true;
}

static bool
_equalDeclareCursorStmt(const DeclareCursorStmt *a, const DeclareCursorStmt *b)
{
	COMPARE_STRING_FIELD(portalname);
	COMPARE_SCALAR_FIELD(options);
	COMPARE_NODE_FIELD(query);

	return true;
}

static bool
_equalClosePortalStmt(const ClosePortalStmt *a, const ClosePortalStmt *b)
{
	COMPARE_STRING_FIELD(portalname);

	return true;
}

static bool
_equalClusterStmt(const ClusterStmt *a, const ClusterStmt *b)
{
	COMPARE_NODE_FIELD(relation);
	COMPARE_STRING_FIELD(indexname);
	COMPARE_SCALAR_FIELD(verbose);

	return true;
}

static bool
_equalSingleRowErrorDesc(const SingleRowErrorDesc *a, const SingleRowErrorDesc *b)
{
	COMPARE_SCALAR_FIELD(rejectlimit);
	COMPARE_SCALAR_FIELD(is_limit_in_rows);
	COMPARE_SCALAR_FIELD(into_file);

	return true;
}

static bool
_equalCopyStmt(const CopyStmt *a, const CopyStmt *b)
{
	COMPARE_NODE_FIELD(relation);
	COMPARE_NODE_FIELD(query);
	COMPARE_NODE_FIELD(attlist);
	COMPARE_SCALAR_FIELD(is_from);
	COMPARE_SCALAR_FIELD(is_program);
	COMPARE_SCALAR_FIELD(skip_ext_partition);
	COMPARE_STRING_FIELD(filename);
	COMPARE_NODE_FIELD(options);
	COMPARE_NODE_FIELD(sreh);
	COMPARE_NODE_FIELD(policy);
	return true;
}

static bool
_equalCreateStmt(const CreateStmt *a, const CreateStmt *b)
{
	COMPARE_NODE_FIELD(relation);
	COMPARE_NODE_FIELD(tableElts);
	COMPARE_NODE_FIELD(inhRelations);
	COMPARE_NODE_FIELD(inhOids);
	COMPARE_SCALAR_FIELD(parentOidCount);
	COMPARE_NODE_FIELD(ofTypename);
	COMPARE_NODE_FIELD(constraints);
	COMPARE_NODE_FIELD(options);
	COMPARE_SCALAR_FIELD(oncommit);
	COMPARE_STRING_FIELD(tablespacename);
	COMPARE_SCALAR_FIELD(if_not_exists);

	COMPARE_NODE_FIELD(distributedBy);
	COMPARE_SCALAR_FIELD(relKind);
	COMPARE_SCALAR_FIELD(relStorage);
	/* postCreate omitted */
	/* deferredStmts omitted */
	COMPARE_SCALAR_FIELD(is_part_child);
	COMPARE_SCALAR_FIELD(is_add_part);
	COMPARE_SCALAR_FIELD(is_split_part);
	COMPARE_SCALAR_FIELD(ownerid);
	COMPARE_SCALAR_FIELD(buildAoBlkdir);
	COMPARE_NODE_FIELD(attr_encodings);

	return true;
}

static bool
_equalColumnReferenceStorageDirective(const ColumnReferenceStorageDirective *a,
									   const ColumnReferenceStorageDirective *b)
{
	COMPARE_STRING_FIELD(column);
	COMPARE_SCALAR_FIELD(deflt);
	COMPARE_NODE_FIELD(encoding);

	return true;
}

static bool
_equalPartitionRangeItem(const PartitionRangeItem *a, const PartitionRangeItem *b)
{
	COMPARE_NODE_FIELD(partRangeVal);
	COMPARE_SCALAR_FIELD(partedge);
	COMPARE_SCALAR_FIELD(everycount);

	return true;
}

static bool
_equalExtTableTypeDesc(const ExtTableTypeDesc *a, const ExtTableTypeDesc *b)
{
	COMPARE_SCALAR_FIELD(exttabletype);
	COMPARE_NODE_FIELD(location_list);
	COMPARE_NODE_FIELD(on_clause);
	COMPARE_STRING_FIELD(command_string);

	return true;
}

static bool
_equalCreateExternalStmt(const CreateExternalStmt *a, const CreateExternalStmt *b)
{
	COMPARE_NODE_FIELD(relation);
	COMPARE_NODE_FIELD(tableElts);
	COMPARE_NODE_FIELD(exttypedesc);
	COMPARE_STRING_FIELD(format);
	COMPARE_NODE_FIELD(formatOpts);
	COMPARE_SCALAR_FIELD(isweb);
	COMPARE_SCALAR_FIELD(iswritable);
	COMPARE_NODE_FIELD(sreh);
	COMPARE_NODE_FIELD(extOptions);
	COMPARE_NODE_FIELD(encoding);
	COMPARE_NODE_FIELD(distributedBy);

	return true;
}

static bool
_equalTableLikeClause(const TableLikeClause *a, const TableLikeClause *b)
{
	COMPARE_NODE_FIELD(relation);
	COMPARE_SCALAR_FIELD(options);

	return true;
}

static bool
_equalDefineStmt(const DefineStmt *a, const DefineStmt *b)
{
	COMPARE_SCALAR_FIELD(kind);
	COMPARE_SCALAR_FIELD(oldstyle);
	COMPARE_NODE_FIELD(defnames);
	COMPARE_NODE_FIELD(args);
	COMPARE_NODE_FIELD(definition);
	COMPARE_SCALAR_FIELD(trusted);  /* CDB */

	return true;
}

static bool
_equalDropStmt(const DropStmt *a, const DropStmt *b)
{
	COMPARE_NODE_FIELD(objects);
	COMPARE_NODE_FIELD(arguments);
	COMPARE_SCALAR_FIELD(removeType);
	COMPARE_SCALAR_FIELD(behavior);
	COMPARE_SCALAR_FIELD(missing_ok);
	COMPARE_SCALAR_FIELD(concurrent);

	return true;
}

static bool
_equalTruncateStmt(const TruncateStmt *a, const TruncateStmt *b)
{
	COMPARE_NODE_FIELD(relations);
	COMPARE_SCALAR_FIELD(restart_seqs);
	COMPARE_SCALAR_FIELD(behavior);

	return true;
}

static bool
_equalCommentStmt(const CommentStmt *a, const CommentStmt *b)
{
	COMPARE_SCALAR_FIELD(objtype);
	COMPARE_NODE_FIELD(objname);
	COMPARE_NODE_FIELD(objargs);
	COMPARE_STRING_FIELD(comment);

	return true;
}

static bool
_equalSecLabelStmt(const SecLabelStmt *a, const SecLabelStmt *b)
{
	COMPARE_SCALAR_FIELD(objtype);
	COMPARE_NODE_FIELD(objname);
	COMPARE_NODE_FIELD(objargs);
	COMPARE_STRING_FIELD(provider);
	COMPARE_STRING_FIELD(label);

	return true;
}

static bool
_equalFetchStmt(const FetchStmt *a, const FetchStmt *b)
{
	COMPARE_SCALAR_FIELD(direction);
	COMPARE_SCALAR_FIELD(howMany);
	COMPARE_STRING_FIELD(portalname);
	COMPARE_SCALAR_FIELD(ismove);

	return true;
}

static bool
_equalIndexStmt(const IndexStmt *a, const IndexStmt *b)
{
	COMPARE_STRING_FIELD(idxname);
	COMPARE_NODE_FIELD(relation);
	COMPARE_STRING_FIELD(accessMethod);
	COMPARE_STRING_FIELD(tableSpace);
	COMPARE_NODE_FIELD(indexParams);
	COMPARE_NODE_FIELD(options);
	COMPARE_NODE_FIELD(whereClause);
	COMPARE_NODE_FIELD(excludeOpNames);
	COMPARE_STRING_FIELD(idxcomment);
	COMPARE_SCALAR_FIELD(indexOid);
	COMPARE_SCALAR_FIELD(oldNode);
	COMPARE_SCALAR_FIELD(is_part_child);
	COMPARE_SCALAR_FIELD(unique);
	COMPARE_SCALAR_FIELD(primary);
	COMPARE_SCALAR_FIELD(isconstraint);
	COMPARE_SCALAR_FIELD(deferrable);
	COMPARE_SCALAR_FIELD(initdeferred);
	COMPARE_SCALAR_FIELD(concurrent);
	COMPARE_STRING_FIELD(altconname);
	COMPARE_SCALAR_FIELD(is_split_part);

	return true;
}

static bool
_equalCreateFunctionStmt(const CreateFunctionStmt *a, const CreateFunctionStmt *b)
{
	COMPARE_SCALAR_FIELD(replace);
	COMPARE_NODE_FIELD(funcname);
	COMPARE_NODE_FIELD(parameters);
	COMPARE_NODE_FIELD(returnType);
	COMPARE_NODE_FIELD(options);
	COMPARE_NODE_FIELD(withClause);

	return true;
}

static bool
_equalFunctionParameter(const FunctionParameter *a, const FunctionParameter *b)
{
	COMPARE_STRING_FIELD(name);
	COMPARE_NODE_FIELD(argType);
	COMPARE_SCALAR_FIELD(mode);
	COMPARE_NODE_FIELD(defexpr);

	return true;
}

static bool
_equalAlterFunctionStmt(const AlterFunctionStmt *a, const AlterFunctionStmt *b)
{
	COMPARE_NODE_FIELD(func);
	COMPARE_NODE_FIELD(actions);

	return true;
}

static bool
_equalDoStmt(const DoStmt *a, const DoStmt *b)
{
	COMPARE_NODE_FIELD(args);

	return true;
}

static bool
_equalRenameStmt(const RenameStmt *a, const RenameStmt *b)
{
	COMPARE_SCALAR_FIELD(renameType);
	COMPARE_SCALAR_FIELD(relationType);
	COMPARE_NODE_FIELD(relation);
	COMPARE_SCALAR_FIELD(objid);
	COMPARE_NODE_FIELD(object);
	COMPARE_NODE_FIELD(objarg);
	COMPARE_STRING_FIELD(subname);
	COMPARE_STRING_FIELD(newname);
	COMPARE_SCALAR_FIELD(behavior);
	COMPARE_SCALAR_FIELD(missing_ok);

	return true;
}

static bool
_equalAlterObjectSchemaStmt(const AlterObjectSchemaStmt *a, const AlterObjectSchemaStmt *b)
{
	COMPARE_SCALAR_FIELD(objectType);
	COMPARE_NODE_FIELD(relation);
	COMPARE_NODE_FIELD(object);
	COMPARE_NODE_FIELD(objarg);
	COMPARE_STRING_FIELD(newschema);
	COMPARE_SCALAR_FIELD(missing_ok);

	return true;
}

static bool
_equalAlterOwnerStmt(const AlterOwnerStmt *a, const AlterOwnerStmt *b)
{
	COMPARE_SCALAR_FIELD(objectType);
	COMPARE_NODE_FIELD(relation);
	COMPARE_NODE_FIELD(object);
	COMPARE_NODE_FIELD(objarg);
	COMPARE_STRING_FIELD(newowner);

	return true;
}

static bool
_equalRuleStmt(const RuleStmt *a, const RuleStmt *b)
{
	COMPARE_NODE_FIELD(relation);
	COMPARE_STRING_FIELD(rulename);
	COMPARE_NODE_FIELD(whereClause);
	COMPARE_SCALAR_FIELD(event);
	COMPARE_SCALAR_FIELD(instead);
	COMPARE_NODE_FIELD(actions);
	COMPARE_SCALAR_FIELD(replace);

	return true;
}

static bool
_equalNotifyStmt(const NotifyStmt *a, const NotifyStmt *b)
{
	COMPARE_STRING_FIELD(conditionname);
	COMPARE_STRING_FIELD(payload);

	return true;
}

static bool
_equalListenStmt(const ListenStmt *a, const ListenStmt *b)
{
	COMPARE_STRING_FIELD(conditionname);

	return true;
}

static bool
_equalUnlistenStmt(const UnlistenStmt *a, const UnlistenStmt *b)
{
	COMPARE_STRING_FIELD(conditionname);

	return true;
}

static bool
_equalTransactionStmt(const TransactionStmt *a, const TransactionStmt *b)
{
	COMPARE_SCALAR_FIELD(kind);
	COMPARE_NODE_FIELD(options);
	COMPARE_STRING_FIELD(gid);

	return true;
}

static bool
_equalCompositeTypeStmt(const CompositeTypeStmt *a, const CompositeTypeStmt *b)
{
	COMPARE_NODE_FIELD(typevar);
	COMPARE_NODE_FIELD(coldeflist);

	return true;
}

static bool
_equalCreateEnumStmt(const CreateEnumStmt *a, const CreateEnumStmt *b)
{
	COMPARE_NODE_FIELD(typeName);
	COMPARE_NODE_FIELD(vals);

	return true;
}

static bool
_equalCreateRangeStmt(const CreateRangeStmt *a, const CreateRangeStmt *b)
{
	COMPARE_NODE_FIELD(typeName);
	COMPARE_NODE_FIELD(params);

	return true;
}

static bool
_equalAlterEnumStmt(const AlterEnumStmt *a, const AlterEnumStmt *b)
{
	COMPARE_NODE_FIELD(typeName);
	COMPARE_STRING_FIELD(newVal);
	COMPARE_STRING_FIELD(newValNeighbor);
	COMPARE_SCALAR_FIELD(newValIsAfter);
	COMPARE_SCALAR_FIELD(skipIfExists);

	return true;
}

static bool
_equalViewStmt(const ViewStmt *a, const ViewStmt *b)
{
	COMPARE_NODE_FIELD(view);
	COMPARE_NODE_FIELD(aliases);
	COMPARE_NODE_FIELD(query);
	COMPARE_SCALAR_FIELD(replace);
	COMPARE_NODE_FIELD(options);
	COMPARE_SCALAR_FIELD(withCheckOption);

	return true;
}

static bool
_equalLoadStmt(const LoadStmt *a, const LoadStmt *b)
{
	COMPARE_STRING_FIELD(filename);

	return true;
}

static bool
_equalCreateDomainStmt(const CreateDomainStmt *a, const CreateDomainStmt *b)
{
	COMPARE_NODE_FIELD(domainname);
	COMPARE_NODE_FIELD(typeName);
	COMPARE_NODE_FIELD(collClause);
	COMPARE_NODE_FIELD(constraints);

	return true;
}

static bool
_equalCreateOpClassStmt(const CreateOpClassStmt *a, const CreateOpClassStmt *b)
{
	COMPARE_NODE_FIELD(opclassname);
	COMPARE_NODE_FIELD(opfamilyname);
	COMPARE_STRING_FIELD(amname);
	COMPARE_NODE_FIELD(datatype);
	COMPARE_NODE_FIELD(items);
	COMPARE_SCALAR_FIELD(isDefault);

	return true;
}

static bool
_equalCreateOpClassItem(const CreateOpClassItem *a, const CreateOpClassItem *b)
{
	COMPARE_SCALAR_FIELD(itemtype);
	COMPARE_NODE_FIELD(name);
	COMPARE_NODE_FIELD(args);
	COMPARE_SCALAR_FIELD(number);
	COMPARE_NODE_FIELD(order_family);
	COMPARE_NODE_FIELD(class_args);
	COMPARE_NODE_FIELD(storedtype);

	return true;
}

static bool
_equalCreateOpFamilyStmt(const CreateOpFamilyStmt *a, const CreateOpFamilyStmt *b)
{
	COMPARE_NODE_FIELD(opfamilyname);
	COMPARE_STRING_FIELD(amname);

	return true;
}

static bool
_equalAlterOpFamilyStmt(const AlterOpFamilyStmt *a, const AlterOpFamilyStmt *b)
{
	COMPARE_NODE_FIELD(opfamilyname);
	COMPARE_STRING_FIELD(amname);
	COMPARE_SCALAR_FIELD(isDrop);
	COMPARE_NODE_FIELD(items);

	return true;
}

static bool
_equalCreatedbStmt(const CreatedbStmt *a, const CreatedbStmt *b)
{
	COMPARE_STRING_FIELD(dbname);
	COMPARE_NODE_FIELD(options);
	return true;
}

static bool
_equalAlterDatabaseStmt(const AlterDatabaseStmt *a, const AlterDatabaseStmt *b)
{
	COMPARE_STRING_FIELD(dbname);
	COMPARE_NODE_FIELD(options);

	return true;
}


static bool
_equalAlterDatabaseSetStmt(const AlterDatabaseSetStmt *a, const AlterDatabaseSetStmt *b)
{
	COMPARE_STRING_FIELD(dbname);
	COMPARE_NODE_FIELD(setstmt);

	return true;
}

static bool
_equalDropdbStmt(const DropdbStmt *a, const DropdbStmt *b)
{
	COMPARE_STRING_FIELD(dbname);
	COMPARE_SCALAR_FIELD(missing_ok);

	return true;
}

static bool
_equalVacuumStmt(const VacuumStmt *a, const VacuumStmt *b)
{
	COMPARE_SCALAR_FIELD(options);
	COMPARE_SCALAR_FIELD(freeze_min_age);
	COMPARE_SCALAR_FIELD(freeze_table_age);
	COMPARE_SCALAR_FIELD(multixact_freeze_min_age);
	COMPARE_SCALAR_FIELD(multixact_freeze_table_age);
	COMPARE_NODE_FIELD(relation);
	COMPARE_NODE_FIELD(va_cols);
	COMPARE_NODE_FIELD(expanded_relids);

	return true;
}

static bool
_equalExplainStmt(const ExplainStmt *a, const ExplainStmt *b)
{
	COMPARE_NODE_FIELD(query);
	COMPARE_NODE_FIELD(options);

	return true;
}

static bool
_equalCreateTableAsStmt(const CreateTableAsStmt *a, const CreateTableAsStmt *b)
{
	COMPARE_NODE_FIELD(query);
	COMPARE_NODE_FIELD(into);
	COMPARE_SCALAR_FIELD(relkind);
	COMPARE_SCALAR_FIELD(is_select_into);

	return true;
}

static bool
_equalRefreshMatViewStmt(const RefreshMatViewStmt *a, const RefreshMatViewStmt *b)
{
	COMPARE_SCALAR_FIELD(concurrent);
	COMPARE_SCALAR_FIELD(skipData);
	COMPARE_NODE_FIELD(relation);

	return true;
}

static bool
_equalReplicaIdentityStmt(const ReplicaIdentityStmt *a, const ReplicaIdentityStmt *b)
{
	COMPARE_SCALAR_FIELD(identity_type);
	COMPARE_STRING_FIELD(name);

	return true;
}

static bool
_equalAlterSystemStmt(const AlterSystemStmt *a, const AlterSystemStmt *b)
{
	COMPARE_NODE_FIELD(setstmt);

	return true;
}


static bool
_equalCreateSeqStmt(const CreateSeqStmt *a, const CreateSeqStmt *b)
{
	COMPARE_NODE_FIELD(sequence);
	COMPARE_NODE_FIELD(options);
	COMPARE_SCALAR_FIELD(ownerId);

	return true;
}

static bool
_equalAlterSeqStmt(const AlterSeqStmt *a, const AlterSeqStmt *b)
{
	COMPARE_NODE_FIELD(sequence);
	COMPARE_NODE_FIELD(options);
	COMPARE_SCALAR_FIELD(missing_ok);

	return true;
}

static bool
_equalVariableSetStmt(const VariableSetStmt *a, const VariableSetStmt *b)
{
	COMPARE_SCALAR_FIELD(kind);
	COMPARE_STRING_FIELD(name);
	COMPARE_NODE_FIELD(args);
	COMPARE_SCALAR_FIELD(is_local);

	return true;
}

static bool
_equalVariableShowStmt(const VariableShowStmt *a, const VariableShowStmt *b)
{
	COMPARE_STRING_FIELD(name);

	return true;
}

static bool
_equalDiscardStmt(const DiscardStmt *a, const DiscardStmt *b)
{
	COMPARE_SCALAR_FIELD(target);

	return true;
}

static bool
_equalCreateTableSpaceStmt(const CreateTableSpaceStmt *a, const CreateTableSpaceStmt *b)
{
	COMPARE_STRING_FIELD(tablespacename);
	COMPARE_STRING_FIELD(owner);
	COMPARE_STRING_FIELD(location);
	COMPARE_NODE_FIELD(options);

	return true;
}

static bool
_equalDropTableSpaceStmt(const DropTableSpaceStmt *a, const DropTableSpaceStmt *b)
{
	COMPARE_STRING_FIELD(tablespacename);
	COMPARE_SCALAR_FIELD(missing_ok);

	return true;
}

static bool
_equalAlterTableSpaceOptionsStmt(const AlterTableSpaceOptionsStmt *a,
								 const AlterTableSpaceOptionsStmt *b)
{
	COMPARE_STRING_FIELD(tablespacename);
	COMPARE_NODE_FIELD(options);
	COMPARE_SCALAR_FIELD(isReset);

	return true;
}

static bool
_equalAlterTableSpaceMoveStmt(const AlterTableSpaceMoveStmt *a,
							  const AlterTableSpaceMoveStmt *b)
{
	COMPARE_STRING_FIELD(orig_tablespacename);
	COMPARE_SCALAR_FIELD(objtype);
	COMPARE_SCALAR_FIELD(move_all);
	COMPARE_NODE_FIELD(roles);
	COMPARE_STRING_FIELD(new_tablespacename);
	COMPARE_SCALAR_FIELD(nowait);

	return true;
}

static bool
_equalCreateExtensionStmt(const CreateExtensionStmt *a, const CreateExtensionStmt *b)
{
	COMPARE_STRING_FIELD(extname);
	COMPARE_SCALAR_FIELD(if_not_exists);
	COMPARE_NODE_FIELD(options);
	COMPARE_SCALAR_FIELD(create_ext_state);

	return true;
}

static bool
_equalAlterExtensionStmt(const AlterExtensionStmt *a, const AlterExtensionStmt *b)
{
	COMPARE_STRING_FIELD(extname);
	COMPARE_NODE_FIELD(options);

	return true;
}

static bool
_equalAlterExtensionContentsStmt(const AlterExtensionContentsStmt *a, const AlterExtensionContentsStmt *b)
{
	COMPARE_STRING_FIELD(extname);
	COMPARE_SCALAR_FIELD(action);
	COMPARE_SCALAR_FIELD(objtype);
	COMPARE_NODE_FIELD(objname);
	COMPARE_NODE_FIELD(objargs);

	return true;
}

static bool
_equalCreateFdwStmt(const CreateFdwStmt *a, const CreateFdwStmt *b)
{
	COMPARE_STRING_FIELD(fdwname);
	COMPARE_NODE_FIELD(func_options);
	COMPARE_NODE_FIELD(options);

	return true;
}

static bool
_equalAlterFdwStmt(const AlterFdwStmt *a, const AlterFdwStmt *b)
{
	COMPARE_STRING_FIELD(fdwname);
	COMPARE_NODE_FIELD(func_options);
	COMPARE_NODE_FIELD(options);

	return true;
}

static bool
_equalCreateForeignServerStmt(const CreateForeignServerStmt *a, const CreateForeignServerStmt *b)
{
	COMPARE_STRING_FIELD(servername);
	COMPARE_STRING_FIELD(servertype);
	COMPARE_STRING_FIELD(version);
	COMPARE_STRING_FIELD(fdwname);
	COMPARE_NODE_FIELD(options);

	return true;
}

static bool
_equalAlterForeignServerStmt(const AlterForeignServerStmt *a, const AlterForeignServerStmt *b)
{
	COMPARE_STRING_FIELD(servername);
	COMPARE_STRING_FIELD(version);
	COMPARE_NODE_FIELD(options);
	COMPARE_SCALAR_FIELD(has_version);

	return true;
}

static bool
_equalCreateUserMappingStmt(const CreateUserMappingStmt *a, const CreateUserMappingStmt *b)
{
	COMPARE_STRING_FIELD(username);
	COMPARE_STRING_FIELD(servername);
	COMPARE_NODE_FIELD(options);

	return true;
}

static bool
_equalAlterUserMappingStmt(const AlterUserMappingStmt *a, const AlterUserMappingStmt *b)
{
	COMPARE_STRING_FIELD(username);
	COMPARE_STRING_FIELD(servername);
	COMPARE_NODE_FIELD(options);

	return true;
}

static bool
_equalDropUserMappingStmt(const DropUserMappingStmt *a, const DropUserMappingStmt *b)
{
	COMPARE_STRING_FIELD(username);
	COMPARE_STRING_FIELD(servername);
	COMPARE_SCALAR_FIELD(missing_ok);

	return true;
}

static bool
_equalCreateForeignTableStmt(const CreateForeignTableStmt *a, const CreateForeignTableStmt *b)
{
	if (!_equalCreateStmt(&a->base, &b->base))
		return false;

	COMPARE_STRING_FIELD(servername);
	COMPARE_NODE_FIELD(options);

	return true;
}

static bool
_equalCreateTrigStmt(const CreateTrigStmt *a, const CreateTrigStmt *b)
{
	COMPARE_STRING_FIELD(trigname);
	COMPARE_NODE_FIELD(relation);
	COMPARE_NODE_FIELD(funcname);
	COMPARE_NODE_FIELD(args);
	COMPARE_SCALAR_FIELD(row);
	COMPARE_SCALAR_FIELD(timing);
	COMPARE_SCALAR_FIELD(events);
	COMPARE_NODE_FIELD(columns);
	COMPARE_NODE_FIELD(whenClause);
	COMPARE_SCALAR_FIELD(isconstraint);
	COMPARE_SCALAR_FIELD(deferrable);
	COMPARE_SCALAR_FIELD(initdeferred);
	COMPARE_NODE_FIELD(constrrel);

	return true;
}

static bool
_equalCreateEventTrigStmt(const CreateEventTrigStmt *a, const CreateEventTrigStmt *b)
{
	COMPARE_STRING_FIELD(trigname);
	COMPARE_SCALAR_FIELD(eventname);
	COMPARE_NODE_FIELD(funcname);
	COMPARE_NODE_FIELD(whenclause);

	return true;
}

static bool
_equalAlterEventTrigStmt(const AlterEventTrigStmt *a, const AlterEventTrigStmt *b)
{
	COMPARE_STRING_FIELD(trigname);
	COMPARE_SCALAR_FIELD(tgenabled);

	return true;
}

static bool
_equalCreatePLangStmt(const CreatePLangStmt *a, const CreatePLangStmt *b)
{
	COMPARE_SCALAR_FIELD(replace);
	COMPARE_STRING_FIELD(plname);
	COMPARE_NODE_FIELD(plhandler);
	COMPARE_NODE_FIELD(plinline);
	COMPARE_NODE_FIELD(plvalidator);
	COMPARE_SCALAR_FIELD(pltrusted);

	return true;
}

static bool
_equalCreateRoleStmt(const CreateRoleStmt *a, const CreateRoleStmt *b)
{
	COMPARE_SCALAR_FIELD(stmt_type);
	COMPARE_STRING_FIELD(role);
	COMPARE_NODE_FIELD(options);

	return true;
}

static bool
_equalDenyLoginInterval(const DenyLoginInterval *a, const DenyLoginInterval *b)
{
	COMPARE_NODE_FIELD(start);
	COMPARE_NODE_FIELD(end);

	return true;
}

static bool
_equalDenyLoginPoint(const DenyLoginPoint *a, const DenyLoginPoint *b)
{
	COMPARE_NODE_FIELD(day);
	COMPARE_NODE_FIELD(time);

	return true;
}

static bool
_equalAlterRoleStmt(const AlterRoleStmt *a, const AlterRoleStmt *b)
{
	COMPARE_STRING_FIELD(role);
	COMPARE_NODE_FIELD(options);
	COMPARE_SCALAR_FIELD(action);

	return true;
}

static bool
_equalAlterRoleSetStmt(const AlterRoleSetStmt *a, const AlterRoleSetStmt *b)
{
	COMPARE_STRING_FIELD(role);
	COMPARE_STRING_FIELD(database);
	COMPARE_NODE_FIELD(setstmt);

	return true;
}

static bool
_equalDropRoleStmt(const DropRoleStmt *a, const DropRoleStmt *b)
{
	COMPARE_NODE_FIELD(roles);
	COMPARE_SCALAR_FIELD(missing_ok);

	return true;
}

static bool
_equalLockStmt(const LockStmt *a, const LockStmt *b)
{
	COMPARE_NODE_FIELD(relations);
	COMPARE_SCALAR_FIELD(mode);
	COMPARE_SCALAR_FIELD(nowait);

	return true;
}

static bool
_equalConstraintsSetStmt(const ConstraintsSetStmt *a, const ConstraintsSetStmt *b)
{
	COMPARE_NODE_FIELD(constraints);
	COMPARE_SCALAR_FIELD(deferred);

	return true;
}

static bool
_equalReindexStmt(const ReindexStmt *a, const ReindexStmt *b)
{
	COMPARE_SCALAR_FIELD(kind);
	COMPARE_NODE_FIELD(relation);
	COMPARE_STRING_FIELD(name);
	COMPARE_SCALAR_FIELD(do_system);
	COMPARE_SCALAR_FIELD(do_user);
	COMPARE_SCALAR_FIELD(relid);

	return true;
}

static bool
_equalCreateSchemaStmt(const CreateSchemaStmt *a, const CreateSchemaStmt *b)
{
	COMPARE_STRING_FIELD(schemaname);
	COMPARE_STRING_FIELD(authid);
	COMPARE_NODE_FIELD(schemaElts);
	COMPARE_SCALAR_FIELD(if_not_exists);
	COMPARE_SCALAR_FIELD(istemp);

	return true;
}

static bool
_equalCreateConversionStmt(const CreateConversionStmt *a, const CreateConversionStmt *b)
{
	COMPARE_NODE_FIELD(conversion_name);
	COMPARE_STRING_FIELD(for_encoding_name);
	COMPARE_STRING_FIELD(to_encoding_name);
	COMPARE_NODE_FIELD(func_name);
	COMPARE_SCALAR_FIELD(def);

	return true;
}

static bool
_equalCreateCastStmt(const CreateCastStmt *a, const CreateCastStmt *b)
{
	COMPARE_NODE_FIELD(sourcetype);
	COMPARE_NODE_FIELD(targettype);
	COMPARE_NODE_FIELD(func);
	COMPARE_SCALAR_FIELD(context);
	COMPARE_SCALAR_FIELD(inout);

	return true;
}

static bool
_equalPrepareStmt(const PrepareStmt *a, const PrepareStmt *b)
{
	COMPARE_STRING_FIELD(name);
	COMPARE_NODE_FIELD(argtypes);
	COMPARE_NODE_FIELD(query);

	return true;
}

static bool
_equalExecuteStmt(const ExecuteStmt *a, const ExecuteStmt *b)
{
	COMPARE_STRING_FIELD(name);
	COMPARE_NODE_FIELD(params);

	return true;
}

static bool
_equalDeallocateStmt(const DeallocateStmt *a, const DeallocateStmt *b)
{
	COMPARE_STRING_FIELD(name);

	return true;
}

static bool
_equalDropOwnedStmt(const DropOwnedStmt *a, const DropOwnedStmt *b)
{
	COMPARE_NODE_FIELD(roles);
	COMPARE_SCALAR_FIELD(behavior);

	return true;
}


static bool
_equalCreateQueueStmt(const CreateQueueStmt *a, const CreateQueueStmt *b)
{
	COMPARE_STRING_FIELD(queue);
	COMPARE_NODE_FIELD(options);
	return true;
}

static bool
_equalAlterQueueStmt(const AlterQueueStmt *a, const AlterQueueStmt *b)
{
	COMPARE_STRING_FIELD(queue);
	COMPARE_NODE_FIELD(options);
	return true;
}

static bool
_equalDropQueueStmt(const DropQueueStmt *a, const DropQueueStmt *b)
{
	COMPARE_STRING_FIELD(queue);
	return true;
}

static bool
_equalCreateResourceGroupStmt(const CreateResourceGroupStmt *a, const CreateResourceGroupStmt *b)
{
	COMPARE_STRING_FIELD(name);
	COMPARE_NODE_FIELD(options);
	return true;
}

static bool
_equalDropResourceGroupStmt(const DropResourceGroupStmt *a, const DropResourceGroupStmt *b)
{
	COMPARE_STRING_FIELD(name);
	return true;
}

static bool
_equalAlterResourceGroupStmt(const AlterResourceGroupStmt *a, const AlterResourceGroupStmt *b)
{
	COMPARE_STRING_FIELD(name);
	COMPARE_NODE_FIELD(options);
	return true;
}

/*
 * stuff from parsenodes.h
 */

static bool
_equalReassignOwnedStmt(const ReassignOwnedStmt *a, const ReassignOwnedStmt *b)
{
	COMPARE_NODE_FIELD(roles);
	COMPARE_STRING_FIELD(newrole);

	return true;
}

static bool
_equalAlterTSDictionaryStmt(const AlterTSDictionaryStmt *a, const AlterTSDictionaryStmt *b)
{
	COMPARE_NODE_FIELD(dictname);
	COMPARE_NODE_FIELD(options);

	return true;
}

static bool
_equalAlterTSConfigurationStmt(const AlterTSConfigurationStmt *a,
							   const AlterTSConfigurationStmt *b)
{
	COMPARE_NODE_FIELD(cfgname);
	COMPARE_NODE_FIELD(tokentype);
	COMPARE_NODE_FIELD(dicts);
	COMPARE_SCALAR_FIELD(override);
	COMPARE_SCALAR_FIELD(replace);
	COMPARE_SCALAR_FIELD(missing_ok);

	return true;
}

static bool
_equalAExpr(const A_Expr *a, const A_Expr *b)
{
	COMPARE_SCALAR_FIELD(kind);
	COMPARE_NODE_FIELD(name);
	COMPARE_NODE_FIELD(lexpr);
	COMPARE_NODE_FIELD(rexpr);
	COMPARE_LOCATION_FIELD(location);

	return true;
}

static bool
_equalColumnRef(const ColumnRef *a, const ColumnRef *b)
{
	COMPARE_NODE_FIELD(fields);
	COMPARE_LOCATION_FIELD(location);

	return true;
}

static bool
_equalParamRef(const ParamRef *a, const ParamRef *b)
{
	COMPARE_SCALAR_FIELD(number);
	COMPARE_LOCATION_FIELD(location);

	return true;
}

static bool
_equalAConst(const A_Const *a, const A_Const *b)
{
	if (!equal(&a->val, &b->val))		/* hack for in-line Value field */
		return false;
	COMPARE_LOCATION_FIELD(location);

	return true;
}

static bool
_equalFuncCall(const FuncCall *a, const FuncCall *b)
{
	COMPARE_NODE_FIELD(funcname);
	COMPARE_NODE_FIELD(args);
	COMPARE_NODE_FIELD(agg_order);
	COMPARE_NODE_FIELD(agg_filter);
	COMPARE_SCALAR_FIELD(agg_within_group);
	COMPARE_SCALAR_FIELD(agg_star);
	COMPARE_SCALAR_FIELD(agg_distinct);
	COMPARE_SCALAR_FIELD(func_variadic);
	COMPARE_NODE_FIELD(over);
	COMPARE_LOCATION_FIELD(location);

	return true;
}

static bool
_equalAStar(const A_Star *a, const A_Star *b)
{
	return true;
}

static bool
_equalAIndices(const A_Indices *a, const A_Indices *b)
{
	COMPARE_NODE_FIELD(lidx);
	COMPARE_NODE_FIELD(uidx);

	return true;
}

static bool
_equalA_Indirection(const A_Indirection *a, const A_Indirection *b)
{
	COMPARE_NODE_FIELD(arg);
	COMPARE_NODE_FIELD(indirection);

	return true;
}

static bool
_equalA_ArrayExpr(const A_ArrayExpr *a, const A_ArrayExpr *b)
{
	COMPARE_NODE_FIELD(elements);
	COMPARE_LOCATION_FIELD(location);

	return true;
}

static bool
_equalResTarget(const ResTarget *a, const ResTarget *b)
{
	COMPARE_STRING_FIELD(name);
	COMPARE_NODE_FIELD(indirection);
	COMPARE_NODE_FIELD(val);
	COMPARE_LOCATION_FIELD(location);

	return true;
}

static bool
_equalTypeName(const TypeName *a, const TypeName *b)
{
	COMPARE_NODE_FIELD(names);
	COMPARE_SCALAR_FIELD(typeOid);
	COMPARE_SCALAR_FIELD(setof);
	COMPARE_SCALAR_FIELD(pct_type);
	COMPARE_NODE_FIELD(typmods);
	COMPARE_SCALAR_FIELD(typemod);
	COMPARE_NODE_FIELD(arrayBounds);
	COMPARE_LOCATION_FIELD(location);

	return true;
}

static bool
_equalTypeCast(const TypeCast *a, const TypeCast *b)
{
	COMPARE_NODE_FIELD(arg);
	COMPARE_NODE_FIELD(typeName);
	COMPARE_LOCATION_FIELD(location);

	return true;
}

static bool
_equalCollateClause(const CollateClause *a, const CollateClause *b)
{
	COMPARE_NODE_FIELD(arg);
	COMPARE_NODE_FIELD(collname);
	COMPARE_LOCATION_FIELD(location);

	return true;
}

static bool
_equalSortBy(const SortBy *a, const SortBy *b)
{
	COMPARE_NODE_FIELD(node);
	COMPARE_SCALAR_FIELD(sortby_dir);
	COMPARE_SCALAR_FIELD(sortby_nulls);
	COMPARE_NODE_FIELD(useOp);
	COMPARE_LOCATION_FIELD(location);

	return true;
}

static bool
_equalWindowDef(const WindowDef *a, const WindowDef *b)
{
	COMPARE_STRING_FIELD(name);
	COMPARE_STRING_FIELD(refname);
	COMPARE_NODE_FIELD(partitionClause);
	COMPARE_NODE_FIELD(orderClause);
	COMPARE_SCALAR_FIELD(frameOptions);
	COMPARE_NODE_FIELD(startOffset);
	COMPARE_NODE_FIELD(endOffset);
	COMPARE_LOCATION_FIELD(location);

	return true;
}

static bool
_equalRangeSubselect(const RangeSubselect *a, const RangeSubselect *b)
{
	COMPARE_SCALAR_FIELD(lateral);
	COMPARE_NODE_FIELD(subquery);
	COMPARE_NODE_FIELD(alias);

	return true;
}

static bool
_equalRangeFunction(const RangeFunction *a, const RangeFunction *b)
{
	COMPARE_SCALAR_FIELD(lateral);
	COMPARE_SCALAR_FIELD(ordinality);
	COMPARE_SCALAR_FIELD(is_rowsfrom);
	COMPARE_NODE_FIELD(functions);
	COMPARE_NODE_FIELD(alias);
	COMPARE_NODE_FIELD(coldeflist);

	return true;
}

static bool
_equalIndexElem(const IndexElem *a, const IndexElem *b)
{
	COMPARE_STRING_FIELD(name);
	COMPARE_NODE_FIELD(expr);
	COMPARE_STRING_FIELD(indexcolname);
	COMPARE_NODE_FIELD(collation);
	COMPARE_NODE_FIELD(opclass);
	COMPARE_SCALAR_FIELD(ordering);
	COMPARE_SCALAR_FIELD(nulls_ordering);

	return true;
}

static bool
_equalColumnDef(const ColumnDef *a, const ColumnDef *b)
{
	COMPARE_STRING_FIELD(colname);
	COMPARE_NODE_FIELD(typeName);
	COMPARE_SCALAR_FIELD(inhcount);
	COMPARE_SCALAR_FIELD(is_local);
	COMPARE_SCALAR_FIELD(is_not_null);
	COMPARE_SCALAR_FIELD(is_from_type);
	COMPARE_SCALAR_FIELD(attnum);
	COMPARE_SCALAR_FIELD(storage);
	COMPARE_NODE_FIELD(raw_default);
	COMPARE_NODE_FIELD(cooked_default);
	COMPARE_NODE_FIELD(collClause);
	COMPARE_SCALAR_FIELD(collOid);
	COMPARE_NODE_FIELD(constraints);
	/* GPDB_90_MERGE_FIXME: should we be comparing encoding? */
	COMPARE_NODE_FIELD(fdwoptions);
	COMPARE_LOCATION_FIELD(location);

	return true;
}

static bool
_equalConstraint(const Constraint *a, const Constraint *b)
{
	COMPARE_SCALAR_FIELD(contype);
	COMPARE_STRING_FIELD(conname);
	COMPARE_SCALAR_FIELD(deferrable);
	COMPARE_SCALAR_FIELD(initdeferred);
	COMPARE_LOCATION_FIELD(location);
	COMPARE_SCALAR_FIELD(is_no_inherit);
	COMPARE_NODE_FIELD(raw_expr);
	COMPARE_STRING_FIELD(cooked_expr);
	COMPARE_NODE_FIELD(keys);
	COMPARE_NODE_FIELD(exclusions);
	COMPARE_NODE_FIELD(options);
	COMPARE_STRING_FIELD(indexname);
	COMPARE_STRING_FIELD(indexspace);
	COMPARE_STRING_FIELD(access_method);
	COMPARE_NODE_FIELD(where_clause);
	COMPARE_NODE_FIELD(pktable);
	COMPARE_NODE_FIELD(fk_attrs);
	COMPARE_NODE_FIELD(pk_attrs);
	COMPARE_SCALAR_FIELD(fk_matchtype);
	COMPARE_SCALAR_FIELD(fk_upd_action);
	COMPARE_SCALAR_FIELD(fk_del_action);
	COMPARE_NODE_FIELD(old_conpfeqop);
	COMPARE_SCALAR_FIELD(old_pktable_oid);
	COMPARE_SCALAR_FIELD(skip_validation);
	COMPARE_SCALAR_FIELD(initially_valid);

	COMPARE_SCALAR_FIELD(trig1Oid);
	COMPARE_SCALAR_FIELD(trig2Oid);
	COMPARE_SCALAR_FIELD(trig3Oid);
	COMPARE_SCALAR_FIELD(trig4Oid);

	return true;
}

static bool
_equalDefElem(const DefElem *a, const DefElem *b)
{
	COMPARE_STRING_FIELD(defnamespace);
	COMPARE_STRING_FIELD(defname);
	COMPARE_NODE_FIELD(arg);
	COMPARE_SCALAR_FIELD(defaction);

	return true;
}

static bool
_equalLockingClause(const LockingClause *a, const LockingClause *b)
{
	COMPARE_NODE_FIELD(lockedRels);
	COMPARE_SCALAR_FIELD(strength);
	COMPARE_SCALAR_FIELD(noWait);

	return true;
}

static bool
_equalRangeTblEntry(const RangeTblEntry *a, const RangeTblEntry *b)
{
	COMPARE_SCALAR_FIELD(rtekind);
	COMPARE_SCALAR_FIELD(relid);
	COMPARE_SCALAR_FIELD(relkind);
	COMPARE_NODE_FIELD(subquery);
	COMPARE_SCALAR_FIELD(security_barrier);
	COMPARE_SCALAR_FIELD(jointype);
	COMPARE_NODE_FIELD(joinaliasvars);
<<<<<<< HEAD
	COMPARE_NODE_FIELD(funcexpr);
	COMPARE_NODE_FIELD(funccoltypes);
	COMPARE_NODE_FIELD(funccoltypmods);
	COMPARE_NODE_FIELD(funccolcollations);
	COMPARE_VARLENA_FIELD(funcuserdata, -1);
=======
	COMPARE_NODE_FIELD(functions);
	COMPARE_SCALAR_FIELD(funcordinality);
>>>>>>> ab76208e
	COMPARE_NODE_FIELD(values_lists);
	COMPARE_NODE_FIELD(values_collations);
	COMPARE_STRING_FIELD(ctename);
	COMPARE_SCALAR_FIELD(ctelevelsup);
	COMPARE_SCALAR_FIELD(self_reference);
	COMPARE_NODE_FIELD(ctecoltypes);
	COMPARE_NODE_FIELD(ctecoltypmods);
	COMPARE_NODE_FIELD(ctecolcollations);
	COMPARE_NODE_FIELD(alias);
	COMPARE_NODE_FIELD(eref);
	COMPARE_SCALAR_FIELD(lateral);
	COMPARE_SCALAR_FIELD(inh);
	COMPARE_SCALAR_FIELD(inFromCl);
	COMPARE_SCALAR_FIELD(requiredPerms);
	COMPARE_SCALAR_FIELD(checkAsUser);
	COMPARE_BITMAPSET_FIELD(selectedCols);
	COMPARE_BITMAPSET_FIELD(modifiedCols);
	COMPARE_NODE_FIELD(securityQuals);

	return true;
}

static bool
_equalRangeTblFunction(const RangeTblFunction *a, const RangeTblFunction *b)
{
	COMPARE_NODE_FIELD(funcexpr);
	COMPARE_SCALAR_FIELD(funccolcount);
	COMPARE_NODE_FIELD(funccolnames);
	COMPARE_NODE_FIELD(funccoltypes);
	COMPARE_NODE_FIELD(funccoltypmods);
	COMPARE_NODE_FIELD(funccolcollations);
	COMPARE_BITMAPSET_FIELD(funcparams);

	return true;
}

static bool
_equalWithCheckOption(const WithCheckOption *a, const WithCheckOption *b)
{
	COMPARE_STRING_FIELD(viewname);
	COMPARE_NODE_FIELD(qual);
	COMPARE_SCALAR_FIELD(cascaded);

	return true;
}

static bool
_equalSortGroupClause(const SortGroupClause *a, const SortGroupClause *b)
{
	COMPARE_SCALAR_FIELD(tleSortGroupRef);
	COMPARE_SCALAR_FIELD(eqop);
	COMPARE_SCALAR_FIELD(sortop);
	COMPARE_SCALAR_FIELD(nulls_first);
	COMPARE_SCALAR_FIELD(hashable);

	return true;
}

static bool
_equalGroupingClause(const GroupingClause *a, const GroupingClause *b)
{
	COMPARE_SCALAR_FIELD(groupType);
	COMPARE_NODE_FIELD(groupsets);

	return true;
}

static bool
_equalGroupingFunc(const GroupingFunc *a, const GroupingFunc *b)
{
	COMPARE_NODE_FIELD(args);
	COMPARE_SCALAR_FIELD(ngrpcols);

	return true;
}

static bool
_equalGrouping(const Grouping *a __attribute__((unused)), const Grouping *b __attribute__((unused)))

{
	return true;
}

static bool
_equalGroupId(const GroupId *a __attribute__((unused)), const GroupId *b __attribute__((unused)))
{
	return true;
}

static bool
_equalWindowClause(const WindowClause *a, const WindowClause *b)
{
	COMPARE_STRING_FIELD(name);
	COMPARE_STRING_FIELD(refname);
	COMPARE_NODE_FIELD(partitionClause);
	COMPARE_NODE_FIELD(orderClause);
	COMPARE_SCALAR_FIELD(frameOptions);
	COMPARE_NODE_FIELD(startOffset);
	COMPARE_NODE_FIELD(endOffset);
	COMPARE_SCALAR_FIELD(winref);
	COMPARE_SCALAR_FIELD(copiedOrder);

	return true;
}

static bool
_equalRowMarkClause(const RowMarkClause *a, const RowMarkClause *b)
{
	COMPARE_SCALAR_FIELD(rti);
	COMPARE_SCALAR_FIELD(strength);
	COMPARE_SCALAR_FIELD(noWait);
	COMPARE_SCALAR_FIELD(pushedDown);

	return true;
}

static bool
_equalWithClause(const WithClause *a, const WithClause *b)
{
	COMPARE_NODE_FIELD(ctes);
	COMPARE_SCALAR_FIELD(recursive);
	COMPARE_LOCATION_FIELD(location);

	return true;
}

static bool
_equalCommonTableExpr(const CommonTableExpr *a, const CommonTableExpr *b)
{
	COMPARE_STRING_FIELD(ctename);
	COMPARE_NODE_FIELD(aliascolnames);
	COMPARE_NODE_FIELD(ctequery);
	COMPARE_LOCATION_FIELD(location);
	COMPARE_SCALAR_FIELD(cterecursive);
	COMPARE_SCALAR_FIELD(cterefcount);
	COMPARE_NODE_FIELD(ctecolnames);
	COMPARE_NODE_FIELD(ctecoltypes);
	COMPARE_NODE_FIELD(ctecoltypmods);
	COMPARE_NODE_FIELD(ctecolcollations);

	return true;
}

static bool
_equalTableValueExpr(const TableValueExpr *a, const TableValueExpr *b)
{
	COMPARE_NODE_FIELD(subquery);

	return true;
}

static bool
_equalAlterTypeStmt(const AlterTypeStmt *a, const AlterTypeStmt *b)
{
	COMPARE_NODE_FIELD(typeName);
	COMPARE_NODE_FIELD(encoding);

	return true;
}

static bool
_equalDistributedBy(const DistributedBy *a, const DistributedBy *b)
{
	COMPARE_SCALAR_FIELD(ptype);
	COMPARE_SCALAR_FIELD(numsegments);
	COMPARE_NODE_FIELD(keys);

	return true;
}

static bool
_equalXmlSerialize(const XmlSerialize *a, const XmlSerialize *b)
{
	COMPARE_SCALAR_FIELD(xmloption);
	COMPARE_NODE_FIELD(expr);
	COMPARE_NODE_FIELD(typeName);
	COMPARE_LOCATION_FIELD(location);

	return true;
}

/*
 * Stuff from pg_list.h
 */

static bool
_equalList(const List *a, const List *b)
{
	const ListCell *item_a;
	const ListCell *item_b;

	/*
	 * Try to reject by simple scalar checks before grovelling through all the
	 * list elements...
	 */
	COMPARE_SCALAR_FIELD(type);
	COMPARE_SCALAR_FIELD(length);

	/*
	 * We place the switch outside the loop for the sake of efficiency; this
	 * may not be worth doing...
	 */
	switch (a->type)
	{
		case T_List:
			forboth(item_a, a, item_b, b)
			{
				if (!equal(lfirst(item_a), lfirst(item_b)))
					return false;
			}
			break;
		case T_IntList:
			forboth(item_a, a, item_b, b)
			{
				if (lfirst_int(item_a) != lfirst_int(item_b))
					return false;
			}
			break;
		case T_OidList:
			forboth(item_a, a, item_b, b)
			{
				if (lfirst_oid(item_a) != lfirst_oid(item_b))
					return false;
			}
			break;
		default:
			elog(ERROR, "unrecognized list node type: %d",
				 (int) a->type);
			return false;		/* keep compiler quiet */
	}

	/*
	 * If we got here, we should have run out of elements of both lists
	 */
	Assert(item_a == NULL);
	Assert(item_b == NULL);

	return true;
}

/*
 * Stuff from value.h
 */

static bool
_equalValue(const Value *a, const Value *b)
{
	COMPARE_SCALAR_FIELD(type);

	switch (a->type)
	{
		case T_Integer:
			COMPARE_SCALAR_FIELD(val.ival);
			break;
		case T_Float:
		case T_String:
		case T_BitString:
			COMPARE_STRING_FIELD(val.str);
			break;
		case T_Null:
			/* nothing to do */
			break;
		default:
			elog(ERROR, "unrecognized node type: %d", (int) a->type);
			break;
	}

	return true;
}

/*
 * equal
 *	  returns whether two nodes are equal
 */
bool
equal(const void *a, const void *b)
{
	bool		retval;

	if (a == b)
		return true;

	/*
	 * note that a!=b, so only one of them can be NULL
	 */
	if (a == NULL || b == NULL)
		return false;

	/*
	 * are they the same type of nodes?
	 */
	if (nodeTag(a) != nodeTag(b))
		return false;

	switch (nodeTag(a))
	{
			/*
			 * PRIMITIVE NODES
			 */
		case T_Alias:
			retval = _equalAlias(a, b);
			break;
		case T_RangeVar:
			retval = _equalRangeVar(a, b);
			break;
		case T_IntoClause:
			retval = _equalIntoClause(a, b);
			break;
		case T_Var:
			retval = _equalVar(a, b);
			break;
		case T_Const:
			retval = _equalConst(a, b);
			break;
		case T_Param:
			retval = _equalParam(a, b);
			break;
		case T_Aggref:
			retval = _equalAggref(a, b);
			break;
		case T_WindowFunc:
			retval = _equalWindowFunc(a, b);
			break;
		case T_ArrayRef:
			retval = _equalArrayRef(a, b);
			break;
		case T_FuncExpr:
			retval = _equalFuncExpr(a, b);
			break;
		case T_NamedArgExpr:
			retval = _equalNamedArgExpr(a, b);
			break;
		case T_OpExpr:
			retval = _equalOpExpr(a, b);
			break;
		case T_DistinctExpr:
			retval = _equalDistinctExpr(a, b);
			break;
		case T_NullIfExpr:
			retval = _equalNullIfExpr(a, b);
			break;
		case T_ScalarArrayOpExpr:
			retval = _equalScalarArrayOpExpr(a, b);
			break;
		case T_BoolExpr:
			retval = _equalBoolExpr(a, b);
			break;
		case T_SubLink:
			retval = _equalSubLink(a, b);
			break;
		case T_SubPlan:
			retval = _equalSubPlan(a, b);
			break;
		case T_AlternativeSubPlan:
			retval = _equalAlternativeSubPlan(a, b);
			break;
		case T_FieldSelect:
			retval = _equalFieldSelect(a, b);
			break;
		case T_FieldStore:
			retval = _equalFieldStore(a, b);
			break;
		case T_RelabelType:
			retval = _equalRelabelType(a, b);
			break;
		case T_CoerceViaIO:
			retval = _equalCoerceViaIO(a, b);
			break;
		case T_ArrayCoerceExpr:
			retval = _equalArrayCoerceExpr(a, b);
			break;
		case T_ConvertRowtypeExpr:
			retval = _equalConvertRowtypeExpr(a, b);
			break;
		case T_CollateExpr:
			retval = _equalCollateExpr(a, b);
			break;
		case T_CaseExpr:
			retval = _equalCaseExpr(a, b);
			break;
		case T_CaseWhen:
			retval = _equalCaseWhen(a, b);
			break;
		case T_CaseTestExpr:
			retval = _equalCaseTestExpr(a, b);
			break;
		case T_ArrayExpr:
			retval = _equalArrayExpr(a, b);
			break;
		case T_RowExpr:
			retval = _equalRowExpr(a, b);
			break;
		case T_RowCompareExpr:
			retval = _equalRowCompareExpr(a, b);
			break;
		case T_CoalesceExpr:
			retval = _equalCoalesceExpr(a, b);
			break;
		case T_MinMaxExpr:
			retval = _equalMinMaxExpr(a, b);
			break;
		case T_XmlExpr:
			retval = _equalXmlExpr(a, b);
			break;
		case T_NullTest:
			retval = _equalNullTest(a, b);
			break;
		case T_BooleanTest:
			retval = _equalBooleanTest(a, b);
			break;
		case T_CoerceToDomain:
			retval = _equalCoerceToDomain(a, b);
			break;
		case T_CoerceToDomainValue:
			retval = _equalCoerceToDomainValue(a, b);
			break;
		case T_SetToDefault:
			retval = _equalSetToDefault(a, b);
			break;
		case T_CurrentOfExpr:
			retval = _equalCurrentOfExpr(a, b);
			break;
		case T_TargetEntry:
			retval = _equalTargetEntry(a, b);
			break;
		case T_RangeTblRef:
			retval = _equalRangeTblRef(a, b);
			break;
		case T_FromExpr:
			retval = _equalFromExpr(a, b);
			break;
		case T_Flow:
			retval = _equalFlow(a, b);
			break;
		case T_JoinExpr:
			retval = _equalJoinExpr(a, b);
			break;

			/*
			 * RELATION NODES
			 */
		case T_PathKey:
			retval = _equalPathKey(a, b);
			break;
		case T_RestrictInfo:
			retval = _equalRestrictInfo(a, b);
			break;
		case T_PlaceHolderVar:
			retval = _equalPlaceHolderVar(a, b);
			break;
		case T_SpecialJoinInfo:
			retval = _equalSpecialJoinInfo(a, b);
			break;
		case T_LateralJoinInfo:
			retval = _equalLateralJoinInfo(a, b);
			break;
		case T_AppendRelInfo:
			retval = _equalAppendRelInfo(a, b);
			break;
		case T_PlaceHolderInfo:
			retval = _equalPlaceHolderInfo(a, b);
			break;

		case T_List:
		case T_IntList:
		case T_OidList:
			retval = _equalList(a, b);
			break;

		case T_Integer:
		case T_Float:
		case T_String:
		case T_BitString:
		case T_Null:
			retval = _equalValue(a, b);
			break;

			/*
			 * PARSE NODES
			 */
		case T_Query:
			retval = _equalQuery(a, b);
			break;
		case T_InsertStmt:
			retval = _equalInsertStmt(a, b);
			break;
		case T_DeleteStmt:
			retval = _equalDeleteStmt(a, b);
			break;
		case T_UpdateStmt:
			retval = _equalUpdateStmt(a, b);
			break;
		case T_SelectStmt:
			retval = _equalSelectStmt(a, b);
			break;
		case T_SetOperationStmt:
			retval = _equalSetOperationStmt(a, b);
			break;
		case T_AlterTableStmt:
			retval = _equalAlterTableStmt(a, b);
			break;
		case T_AlterTableCmd:
			retval = _equalAlterTableCmd(a, b);
			break;
		case T_SetDistributionCmd:
			retval = _equalSetDistributionCmd(a, b);
			break;
		case T_InheritPartitionCmd:
			retval = _equalInheritPartitionCmd(a, b);
			break;
		case T_AlterPartitionCmd:
			retval = _equalAlterPartitionCmd(a, b);
			break;
		case T_AlterPartitionId:
			retval = _equalAlterPartitionId(a, b);
			break;
		case T_AlterDomainStmt:
			retval = _equalAlterDomainStmt(a, b);
			break;
		case T_GrantStmt:
			retval = _equalGrantStmt(a, b);
			break;
		case T_GrantRoleStmt:
			retval = _equalGrantRoleStmt(a, b);
			break;
		case T_AlterDefaultPrivilegesStmt:
			retval = _equalAlterDefaultPrivilegesStmt(a, b);
			break;
		case T_DeclareCursorStmt:
			retval = _equalDeclareCursorStmt(a, b);
			break;
		case T_ClosePortalStmt:
			retval = _equalClosePortalStmt(a, b);
			break;
		case T_ClusterStmt:
			retval = _equalClusterStmt(a, b);
			break;
		case T_SingleRowErrorDesc:
			retval = _equalSingleRowErrorDesc(a, b);
			break;
		case T_CopyStmt:
			retval = _equalCopyStmt(a, b);
			break;
		case T_CreateStmt:
			retval = _equalCreateStmt(a, b);
			break;
		case T_ColumnReferenceStorageDirective:
			retval = _equalColumnReferenceStorageDirective(a, b);
			break;
		case T_PartitionRangeItem:
			retval = _equalPartitionRangeItem(a, b);
			break;
		case T_ExtTableTypeDesc:
			retval = _equalExtTableTypeDesc(a, b);
			break;
		case T_CreateExternalStmt:
			retval = _equalCreateExternalStmt(a, b);
			break;
		case T_TableLikeClause:
			retval = _equalTableLikeClause(a, b);
			break;
		case T_DefineStmt:
			retval = _equalDefineStmt(a, b);
			break;
		case T_DropStmt:
			retval = _equalDropStmt(a, b);
			break;
		case T_TruncateStmt:
			retval = _equalTruncateStmt(a, b);
			break;
		case T_CommentStmt:
			retval = _equalCommentStmt(a, b);
			break;
		case T_SecLabelStmt:
			retval = _equalSecLabelStmt(a, b);
			break;
		case T_FetchStmt:
			retval = _equalFetchStmt(a, b);
			break;
		case T_IndexStmt:
			retval = _equalIndexStmt(a, b);
			break;
		case T_CreateFunctionStmt:
			retval = _equalCreateFunctionStmt(a, b);
			break;
		case T_FunctionParameter:
			retval = _equalFunctionParameter(a, b);
			break;
		case T_AlterFunctionStmt:
			retval = _equalAlterFunctionStmt(a, b);
			break;
		case T_DoStmt:
			retval = _equalDoStmt(a, b);
			break;
		case T_RenameStmt:
			retval = _equalRenameStmt(a, b);
			break;
		case T_AlterObjectSchemaStmt:
			retval = _equalAlterObjectSchemaStmt(a, b);
			break;
		case T_AlterOwnerStmt:
			retval = _equalAlterOwnerStmt(a, b);
			break;
		case T_RuleStmt:
			retval = _equalRuleStmt(a, b);
			break;
		case T_NotifyStmt:
			retval = _equalNotifyStmt(a, b);
			break;
		case T_ListenStmt:
			retval = _equalListenStmt(a, b);
			break;
		case T_UnlistenStmt:
			retval = _equalUnlistenStmt(a, b);
			break;
		case T_TransactionStmt:
			retval = _equalTransactionStmt(a, b);
			break;
		case T_CompositeTypeStmt:
			retval = _equalCompositeTypeStmt(a, b);
			break;
		case T_CreateEnumStmt:
			retval = _equalCreateEnumStmt(a, b);
			break;
		case T_CreateRangeStmt:
			retval = _equalCreateRangeStmt(a, b);
			break;
		case T_AlterEnumStmt:
			retval = _equalAlterEnumStmt(a, b);
			break;
		case T_ViewStmt:
			retval = _equalViewStmt(a, b);
			break;
		case T_LoadStmt:
			retval = _equalLoadStmt(a, b);
			break;
		case T_CreateDomainStmt:
			retval = _equalCreateDomainStmt(a, b);
			break;
		case T_CreateOpClassStmt:
			retval = _equalCreateOpClassStmt(a, b);
			break;
		case T_CreateOpClassItem:
			retval = _equalCreateOpClassItem(a, b);
			break;
		case T_CreateOpFamilyStmt:
			retval = _equalCreateOpFamilyStmt(a, b);
			break;
		case T_AlterOpFamilyStmt:
			retval = _equalAlterOpFamilyStmt(a, b);
			break;
		case T_CreatedbStmt:
			retval = _equalCreatedbStmt(a, b);
			break;
		case T_AlterDatabaseStmt:
			retval = _equalAlterDatabaseStmt(a, b);
			break;
		case T_AlterDatabaseSetStmt:
			retval = _equalAlterDatabaseSetStmt(a, b);
			break;
		case T_DropdbStmt:
			retval = _equalDropdbStmt(a, b);
			break;
		case T_VacuumStmt:
			retval = _equalVacuumStmt(a, b);
			break;
		case T_ExplainStmt:
			retval = _equalExplainStmt(a, b);
			break;
		case T_CreateTableAsStmt:
			retval = _equalCreateTableAsStmt(a, b);
			break;
		case T_RefreshMatViewStmt:
			retval = _equalRefreshMatViewStmt(a, b);
			break;
		case T_ReplicaIdentityStmt:
			retval = _equalReplicaIdentityStmt(a, b);
			break;
		case T_AlterSystemStmt:
			retval = _equalAlterSystemStmt(a, b);
			break;
		case T_CreateSeqStmt:
			retval = _equalCreateSeqStmt(a, b);
			break;
		case T_AlterSeqStmt:
			retval = _equalAlterSeqStmt(a, b);
			break;
		case T_VariableSetStmt:
			retval = _equalVariableSetStmt(a, b);
			break;
		case T_VariableShowStmt:
			retval = _equalVariableShowStmt(a, b);
			break;
		case T_DiscardStmt:
			retval = _equalDiscardStmt(a, b);
			break;
		case T_CreateTableSpaceStmt:
			retval = _equalCreateTableSpaceStmt(a, b);
			break;
		case T_DropTableSpaceStmt:
			retval = _equalDropTableSpaceStmt(a, b);
			break;
		case T_AlterTableSpaceOptionsStmt:
			retval = _equalAlterTableSpaceOptionsStmt(a, b);
			break;
		case T_AlterTableSpaceMoveStmt:
			retval = _equalAlterTableSpaceMoveStmt(a, b);
			break;
		case T_CreateExtensionStmt:
			retval = _equalCreateExtensionStmt(a, b);
			break;
		case T_AlterExtensionStmt:
			retval = _equalAlterExtensionStmt(a, b);
			break;
		case T_AlterExtensionContentsStmt:
			retval = _equalAlterExtensionContentsStmt(a, b);
			break;
		case T_CreateFdwStmt:
			retval = _equalCreateFdwStmt(a, b);
			break;
		case T_AlterFdwStmt:
			retval = _equalAlterFdwStmt(a, b);
			break;
		case T_CreateForeignServerStmt:
			retval = _equalCreateForeignServerStmt(a, b);
			break;
		case T_AlterForeignServerStmt:
			retval = _equalAlterForeignServerStmt(a, b);
			break;
		case T_CreateUserMappingStmt:
			retval = _equalCreateUserMappingStmt(a, b);
			break;
		case T_AlterUserMappingStmt:
			retval = _equalAlterUserMappingStmt(a, b);
			break;
		case T_DropUserMappingStmt:
			retval = _equalDropUserMappingStmt(a, b);
			break;
		case T_CreateForeignTableStmt:
			retval = _equalCreateForeignTableStmt(a, b);
			break;
		case T_CreateTrigStmt:
			retval = _equalCreateTrigStmt(a, b);
			break;
		case T_CreateEventTrigStmt:
			retval = _equalCreateEventTrigStmt(a, b);
			break;
		case T_AlterEventTrigStmt:
			retval = _equalAlterEventTrigStmt(a, b);
			break;
		case T_CreatePLangStmt:
			retval = _equalCreatePLangStmt(a, b);
			break;
		case T_CreateRoleStmt:
			retval = _equalCreateRoleStmt(a, b);
			break;
		case T_AlterRoleStmt:
			retval = _equalAlterRoleStmt(a, b);
			break;
		case T_AlterRoleSetStmt:
			retval = _equalAlterRoleSetStmt(a, b);
			break;
		case T_DropRoleStmt:
			retval = _equalDropRoleStmt(a, b);
			break;
		case T_LockStmt:
			retval = _equalLockStmt(a, b);
			break;
		case T_ConstraintsSetStmt:
			retval = _equalConstraintsSetStmt(a, b);
			break;
		case T_ReindexStmt:
			retval = _equalReindexStmt(a, b);
			break;
		case T_CheckPointStmt:
			retval = true;
			break;
		case T_CreateSchemaStmt:
			retval = _equalCreateSchemaStmt(a, b);
			break;
		case T_CreateConversionStmt:
			retval = _equalCreateConversionStmt(a, b);
			break;
		case T_CreateCastStmt:
			retval = _equalCreateCastStmt(a, b);
			break;
		case T_PrepareStmt:
			retval = _equalPrepareStmt(a, b);
			break;
		case T_ExecuteStmt:
			retval = _equalExecuteStmt(a, b);
			break;
		case T_DeallocateStmt:
			retval = _equalDeallocateStmt(a, b);
			break;
		case T_DropOwnedStmt:
			retval = _equalDropOwnedStmt(a, b);
			break;
		case T_ReassignOwnedStmt:
			retval = _equalReassignOwnedStmt(a, b);
			break;
		case T_AlterTSDictionaryStmt:
			retval = _equalAlterTSDictionaryStmt(a, b);
			break;
		case T_AlterTSConfigurationStmt:
			retval = _equalAlterTSConfigurationStmt(a, b);
			break;

		case T_CreateQueueStmt:
			retval = _equalCreateQueueStmt(a, b);
			break;
		case T_AlterQueueStmt:
			retval = _equalAlterQueueStmt(a, b);
			break;
		case T_DropQueueStmt:
			retval = _equalDropQueueStmt(a, b);
			break;

		case T_CreateResourceGroupStmt:
			retval = _equalCreateResourceGroupStmt(a, b);
			break;
		case T_DropResourceGroupStmt:
			retval = _equalDropResourceGroupStmt(a, b);
			break;
		case T_AlterResourceGroupStmt:
			retval = _equalAlterResourceGroupStmt(a, b);
			break;

		case T_A_Expr:
			retval = _equalAExpr(a, b);
			break;
		case T_ColumnRef:
			retval = _equalColumnRef(a, b);
			break;
		case T_ParamRef:
			retval = _equalParamRef(a, b);
			break;
		case T_A_Const:
			retval = _equalAConst(a, b);
			break;
		case T_FuncCall:
			retval = _equalFuncCall(a, b);
			break;
		case T_A_Star:
			retval = _equalAStar(a, b);
			break;
		case T_A_Indices:
			retval = _equalAIndices(a, b);
			break;
		case T_A_Indirection:
			retval = _equalA_Indirection(a, b);
			break;
		case T_A_ArrayExpr:
			retval = _equalA_ArrayExpr(a, b);
			break;
		case T_ResTarget:
			retval = _equalResTarget(a, b);
			break;
		case T_TypeCast:
			retval = _equalTypeCast(a, b);
			break;
		case T_CollateClause:
			retval = _equalCollateClause(a, b);
			break;
		case T_SortBy:
			retval = _equalSortBy(a, b);
			break;
		case T_WindowDef:
			retval = _equalWindowDef(a, b);
			break;
		case T_RangeSubselect:
			retval = _equalRangeSubselect(a, b);
			break;
		case T_RangeFunction:
			retval = _equalRangeFunction(a, b);
			break;
		case T_TypeName:
			retval = _equalTypeName(a, b);
			break;
		case T_IndexElem:
			retval = _equalIndexElem(a, b);
			break;
		case T_ColumnDef:
			retval = _equalColumnDef(a, b);
			break;
		case T_Constraint:
			retval = _equalConstraint(a, b);
			break;
		case T_DefElem:
			retval = _equalDefElem(a, b);
			break;
		case T_LockingClause:
			retval = _equalLockingClause(a, b);
			break;
		case T_RangeTblEntry:
			retval = _equalRangeTblEntry(a, b);
			break;
		case T_RangeTblFunction:
			retval = _equalRangeTblFunction(a, b);
			break;
		case T_WithCheckOption:
			retval = _equalWithCheckOption(a, b);
			break;
		case T_SortGroupClause:
			retval = _equalSortGroupClause(a, b);
			break;
		case T_GroupingClause:
			retval = _equalGroupingClause(a, b);
			break;
		case T_GroupingFunc:
			retval = _equalGroupingFunc(a, b);
			break;
		case T_Grouping:
			retval = _equalGrouping(a, b);
			break;
		case T_GroupId:
			retval = _equalGroupId(a, b);
			break;
		case T_WindowClause:
			retval = _equalWindowClause(a, b);
			break;
		case T_RowMarkClause:
			retval = _equalRowMarkClause(a, b);
			break;
		case T_WithClause:
			retval = _equalWithClause(a, b);
			break;
		case T_CommonTableExpr:
			retval = _equalCommonTableExpr(a, b);
			break;
		case T_PrivGrantee:
			retval = _equalPrivGrantee(a, b);
			break;
		case T_FuncWithArgs:
			retval = _equalFuncWithArgs(a, b);
			break;
		case T_AccessPriv:
			retval = _equalAccessPriv(a, b);
			break;
		case T_XmlSerialize:
			retval = _equalXmlSerialize(a, b);
			break;
		case T_TableValueExpr:
			retval = _equalTableValueExpr(a, b);
			break;
		case T_DenyLoginInterval:
			retval = _equalDenyLoginInterval(a, b);
			break;
		case T_DenyLoginPoint:
			retval = _equalDenyLoginPoint(a, b);
			break;
		case T_AlterTypeStmt:
			retval = _equalAlterTypeStmt(a, b);
			break;
		case T_DistributedBy:
			retval = _equalDistributedBy(a, b);
			break;

		default:
			elog(ERROR, "unrecognized node type: %d",
				 (int) nodeTag(a));
			retval = false;		/* keep compiler quiet */
			break;
	}

	return retval;
}<|MERGE_RESOLUTION|>--- conflicted
+++ resolved
@@ -18,13 +18,9 @@
  * "x" to be considered equal() to another reference to "x" in the query.
  *
  *
-<<<<<<< HEAD
  * Portions Copyright (c) 2005-2010, Greenplum inc
  * Portions Copyright (c) 2012-Present Pivotal Software, Inc.
- * Portions Copyright (c) 1996-2013, PostgreSQL Global Development Group
-=======
  * Portions Copyright (c) 1996-2014, PostgreSQL Global Development Group
->>>>>>> ab76208e
  * Portions Copyright (c) 1994, Regents of the University of California
  *
  * IDENTIFICATION
@@ -2545,16 +2541,8 @@
 	COMPARE_SCALAR_FIELD(security_barrier);
 	COMPARE_SCALAR_FIELD(jointype);
 	COMPARE_NODE_FIELD(joinaliasvars);
-<<<<<<< HEAD
-	COMPARE_NODE_FIELD(funcexpr);
-	COMPARE_NODE_FIELD(funccoltypes);
-	COMPARE_NODE_FIELD(funccoltypmods);
-	COMPARE_NODE_FIELD(funccolcollations);
-	COMPARE_VARLENA_FIELD(funcuserdata, -1);
-=======
 	COMPARE_NODE_FIELD(functions);
 	COMPARE_SCALAR_FIELD(funcordinality);
->>>>>>> ab76208e
 	COMPARE_NODE_FIELD(values_lists);
 	COMPARE_NODE_FIELD(values_collations);
 	COMPARE_STRING_FIELD(ctename);
@@ -2586,6 +2574,7 @@
 	COMPARE_NODE_FIELD(funccoltypes);
 	COMPARE_NODE_FIELD(funccoltypmods);
 	COMPARE_NODE_FIELD(funccolcollations);
+	COMPARE_VARLENA_FIELD(funcuserdata, -1);
 	COMPARE_BITMAPSET_FIELD(funcparams);
 
 	return true;
