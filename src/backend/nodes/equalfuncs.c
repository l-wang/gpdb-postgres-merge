/*-------------------------------------------------------------------------
 *
 * equalfuncs.c
 *	  Equality functions to compare node trees.
 *
 * NOTE: we currently support comparing all node types found in parse
 * trees.  We do not support comparing executor state trees; there
 * is no need for that, and no point in maintaining all the code that
 * would be needed.  We also do not support comparing Path trees, mainly
 * because the circular linkages between RelOptInfo and Path nodes can't
 * be handled easily in a simple depth-first traversal.
 *
 * Currently, in fact, equal() doesn't know how to compare Plan trees
 * either.	This might need to be fixed someday.
 *
 * NOTE: it is intentional that parse location fields (in nodes that have
 * one) are not compared.  This is because we want, for example, a variable
 * "x" to be considered equal() to another reference to "x" in the query.
 *
 *
<<<<<<< HEAD
 *
 * Portions Copyright (c) 2005-2010, Greenplum inc
 * Portions Copyright (c) 2012-Present Pivotal Software, Inc.
=======
>>>>>>> b0a6ad70
 * Portions Copyright (c) 1996-2009, PostgreSQL Global Development Group
 * Portions Copyright (c) 1994, Regents of the University of California
 *
 * IDENTIFICATION
<<<<<<< HEAD
 *	  $PostgreSQL: pgsql/src/backend/nodes/equalfuncs.c,v 1.341 2008/12/19 16:25:17 petere Exp $
=======
 *	  $PostgreSQL: pgsql/src/backend/nodes/equalfuncs.c,v 1.344 2009/01/01 17:23:43 momjian Exp $
>>>>>>> b0a6ad70
 *
 *-------------------------------------------------------------------------
 */

#include "postgres.h"

#include "nodes/relation.h"
#include "utils/datum.h"
#include "catalog/gp_policy.h"


/*
 * Macros to simplify comparison of different kinds of fields.	Use these
 * wherever possible to reduce the chance for silly typos.	Note that these
 * hard-wire the convention that the local variables in an Equal routine are
 * named 'a' and 'b'.
 */

/* Compare a simple scalar field (int, float, bool, enum, etc) */
#define COMPARE_SCALAR_FIELD(fldname) \
	do { \
		if (a->fldname != b->fldname) \
			return false; \
	} while (0)

/* Compare a field that is a pointer to some kind of Node or Node tree */
#define COMPARE_NODE_FIELD(fldname) \
	do { \
		if (!equal(a->fldname, b->fldname)) \
			return false; \
	} while (0)

/* Compare a field that is a pointer to a Bitmapset */
#define COMPARE_BITMAPSET_FIELD(fldname) \
	do { \
		if (!bms_equal(a->fldname, b->fldname)) \
			return false; \
	} while (0)

/* Compare a field that is a pointer to a C string, or perhaps NULL */
#define COMPARE_STRING_FIELD(fldname) \
	do { \
		if (!equalstr(a->fldname, b->fldname)) \
			return false; \
	} while (0)

/* Macro for comparing string fields that might be NULL */
#define equalstr(a, b)	\
	(((a) != NULL && (b) != NULL) ? (strcmp(a, b) == 0) : (a) == (b))

/* Compare a field that is a pointer to a simple palloc'd object of size sz */
#define COMPARE_POINTER_FIELD(fldname, sz) \
	do { \
		if (memcmp(a->fldname, b->fldname, (sz)) != 0) \
			return false; \
	} while (0)

/*
 * Compare a field that is a varlena datum to the other.
 * Note the result will be false if one is toasted and the other is untoasted.
 * It depends on the context if we can say those are equal or not.
 */
#define COMPARE_VARLENA_FIELD(fldname, len) \
	do{ \
		if (a->fldname != b->fldname) \
		{ \
			if (a->fldname == NULL || b->fldname == NULL) \
				return false; \
			if (!datumIsEqual(PointerGetDatum(a->fldname), \
							  PointerGetDatum(b->fldname), false, len)) \
				return false; \
		} \
	} while (0)

/* Compare a parse location field (this is a no-op, per note above) */
#define COMPARE_LOCATION_FIELD(fldname) \
	((void) 0)


/*
 *	Stuff from primnodes.h
 */

static bool
_equalAlias(Alias *a, Alias *b)
{
	COMPARE_STRING_FIELD(aliasname);
	COMPARE_NODE_FIELD(colnames);

	return true;
}

static bool
_equalRangeVar(RangeVar *a, RangeVar *b)
{
	COMPARE_STRING_FIELD(catalogname);
	COMPARE_STRING_FIELD(schemaname);
	COMPARE_STRING_FIELD(relname);
	COMPARE_SCALAR_FIELD(inhOpt);
	COMPARE_SCALAR_FIELD(istemp);
	COMPARE_NODE_FIELD(alias);
	COMPARE_LOCATION_FIELD(location);

	return true;
}

/*
 * Records information about the target of a CTAS (SELECT ... INTO).
 */
static bool
_equalIntoClause(IntoClause *a, IntoClause *b)
{
	COMPARE_NODE_FIELD(rel);
	COMPARE_NODE_FIELD(colNames);
	COMPARE_NODE_FIELD(options);
	COMPARE_SCALAR_FIELD(onCommit);
	COMPARE_STRING_FIELD(tableSpaceName);

	return true;
}

/*
 * We don't need an _equalExpr because Expr is an abstract supertype which
 * should never actually get instantiated.	Also, since it has no common
 * fields except NodeTag, there's no need for a helper routine to factor
 * out comparing the common fields...
 */

static bool
_equalVar(Var *a, Var *b)
{
	COMPARE_SCALAR_FIELD(varno);
	COMPARE_SCALAR_FIELD(varattno);
	COMPARE_SCALAR_FIELD(vartype);
	COMPARE_SCALAR_FIELD(vartypmod);
	COMPARE_SCALAR_FIELD(varlevelsup);
	COMPARE_SCALAR_FIELD(varnoold);
	COMPARE_SCALAR_FIELD(varoattno);
	COMPARE_LOCATION_FIELD(location);

	return true;
}

static bool
_equalConst(Const *a, Const *b)
{
	COMPARE_SCALAR_FIELD(consttype);
	COMPARE_SCALAR_FIELD(consttypmod);
	COMPARE_SCALAR_FIELD(constlen);
	COMPARE_SCALAR_FIELD(constisnull);
	COMPARE_SCALAR_FIELD(constbyval);
	COMPARE_LOCATION_FIELD(location);

	/*
	 * We treat all NULL constants of the same type as equal. Someday this
	 * might need to change?  But datumIsEqual doesn't work on nulls, so...
	 */
	if (a->constisnull)
		return true;
	return datumIsEqual(a->constvalue, b->constvalue,
						a->constbyval, a->constlen);
}

static bool
_equalParam(Param *a, Param *b)
{
	COMPARE_SCALAR_FIELD(paramkind);
	COMPARE_SCALAR_FIELD(paramid);
	COMPARE_SCALAR_FIELD(paramtype);
	COMPARE_SCALAR_FIELD(paramtypmod);
	COMPARE_LOCATION_FIELD(location);

	return true;
}

static bool
_equalAggref(Aggref *a, Aggref *b)
{
	COMPARE_SCALAR_FIELD(aggfnoid);
	COMPARE_SCALAR_FIELD(aggtype);
	COMPARE_NODE_FIELD(aggdirectargs);
	COMPARE_NODE_FIELD(args);
    COMPARE_NODE_FIELD(aggorder);
	COMPARE_NODE_FIELD(aggdistinct);
	COMPARE_NODE_FIELD(aggfilter);
	COMPARE_SCALAR_FIELD(aggstar);
	COMPARE_SCALAR_FIELD(aggvariadic);
	COMPARE_SCALAR_FIELD(aggkind);
	COMPARE_SCALAR_FIELD(aggstage);
	COMPARE_SCALAR_FIELD(agglevelsup);
	COMPARE_LOCATION_FIELD(location);

	return true;
}

static bool
_equalWindowFunc(WindowFunc *a, WindowFunc *b)
{
	COMPARE_SCALAR_FIELD(winfnoid);
	COMPARE_SCALAR_FIELD(wintype);
	COMPARE_NODE_FIELD(args);
	COMPARE_NODE_FIELD(aggfilter);
	COMPARE_SCALAR_FIELD(winref);
	COMPARE_SCALAR_FIELD(winstar);
	COMPARE_SCALAR_FIELD(winagg);
	COMPARE_SCALAR_FIELD(windistinct);
	COMPARE_SCALAR_FIELD(winindex);
	COMPARE_SCALAR_FIELD(winstage);
	COMPARE_LOCATION_FIELD(location);

	return true;
}

static bool
_equalArrayRef(ArrayRef *a, ArrayRef *b)
{
	COMPARE_SCALAR_FIELD(refarraytype);
	COMPARE_SCALAR_FIELD(refelemtype);
	COMPARE_SCALAR_FIELD(reftypmod);
	COMPARE_NODE_FIELD(refupperindexpr);
	COMPARE_NODE_FIELD(reflowerindexpr);
	COMPARE_NODE_FIELD(refexpr);
	COMPARE_NODE_FIELD(refassgnexpr);

	return true;
}

static bool
_equalFuncExpr(FuncExpr *a, FuncExpr *b)
{
	COMPARE_SCALAR_FIELD(funcid);
	COMPARE_SCALAR_FIELD(funcresulttype);
	COMPARE_SCALAR_FIELD(funcretset);
	COMPARE_SCALAR_FIELD(funcvariadic);

	/*
	 * Special-case COERCE_DONTCARE, so that planner can build coercion nodes
	 * that are equal() to both explicit and implicit coercions.
	 */
	if (a->funcformat != b->funcformat &&
		a->funcformat != COERCE_DONTCARE &&
		b->funcformat != COERCE_DONTCARE)
		return false;

	COMPARE_NODE_FIELD(args);
	COMPARE_LOCATION_FIELD(location);

	return true;
}

static bool
_equalOpExpr(OpExpr *a, OpExpr *b)
{
	COMPARE_SCALAR_FIELD(opno);

	/*
	 * Special-case opfuncid: it is allowable for it to differ if one node
	 * contains zero and the other doesn't.  This just means that the one node
	 * isn't as far along in the parse/plan pipeline and hasn't had the
	 * opfuncid cache filled yet.
	 */
	if (a->opfuncid != b->opfuncid &&
		a->opfuncid != 0 &&
		b->opfuncid != 0)
		return false;

	COMPARE_SCALAR_FIELD(opresulttype);
	COMPARE_SCALAR_FIELD(opretset);
	COMPARE_NODE_FIELD(args);
	COMPARE_LOCATION_FIELD(location);

	return true;
}

static bool
_equalDistinctExpr(DistinctExpr *a, DistinctExpr *b)
{
	COMPARE_SCALAR_FIELD(opno);

	/*
	 * Special-case opfuncid: it is allowable for it to differ if one node
	 * contains zero and the other doesn't.  This just means that the one node
	 * isn't as far along in the parse/plan pipeline and hasn't had the
	 * opfuncid cache filled yet.
	 */
	if (a->opfuncid != b->opfuncid &&
		a->opfuncid != 0 &&
		b->opfuncid != 0)
		return false;

	COMPARE_SCALAR_FIELD(opresulttype);
	COMPARE_SCALAR_FIELD(opretset);
	COMPARE_NODE_FIELD(args);
	COMPARE_LOCATION_FIELD(location);

	return true;
}

static bool
_equalScalarArrayOpExpr(ScalarArrayOpExpr *a, ScalarArrayOpExpr *b)
{
	COMPARE_SCALAR_FIELD(opno);

	/*
	 * Special-case opfuncid: it is allowable for it to differ if one node
	 * contains zero and the other doesn't.  This just means that the one node
	 * isn't as far along in the parse/plan pipeline and hasn't had the
	 * opfuncid cache filled yet.
	 */
	if (a->opfuncid != b->opfuncid &&
		a->opfuncid != 0 &&
		b->opfuncid != 0)
		return false;

	COMPARE_SCALAR_FIELD(useOr);
	COMPARE_NODE_FIELD(args);
	COMPARE_LOCATION_FIELD(location);

	return true;
}

static bool
_equalBoolExpr(BoolExpr *a, BoolExpr *b)
{
	COMPARE_SCALAR_FIELD(boolop);
	COMPARE_NODE_FIELD(args);
	COMPARE_LOCATION_FIELD(location);

	return true;
}

static bool
_equalSubLink(SubLink *a, SubLink *b)
{
	COMPARE_SCALAR_FIELD(subLinkType);
	COMPARE_NODE_FIELD(testexpr);
	COMPARE_NODE_FIELD(operName);
	COMPARE_NODE_FIELD(subselect);
	COMPARE_LOCATION_FIELD(location);

	return true;
}

static bool
_equalSubPlan(SubPlan *a, SubPlan *b)
{
	COMPARE_SCALAR_FIELD(subLinkType);
	/* CDB: Ignore value of qDispSliceId. */
	COMPARE_NODE_FIELD(testexpr);
	COMPARE_NODE_FIELD(paramIds);
	COMPARE_SCALAR_FIELD(plan_id);
	COMPARE_STRING_FIELD(plan_name);
	COMPARE_SCALAR_FIELD(firstColType);
	COMPARE_SCALAR_FIELD(firstColTypmod);
	COMPARE_SCALAR_FIELD(useHashTable);
	COMPARE_SCALAR_FIELD(unknownEqFalse);
	/* CDB: Ignore value of is_initplan */
	COMPARE_SCALAR_FIELD(is_multirow); /*CDB*/
	COMPARE_NODE_FIELD(setParam);
	COMPARE_NODE_FIELD(parParam);
	COMPARE_NODE_FIELD(args);
	COMPARE_NODE_FIELD(extParam);
	COMPARE_SCALAR_FIELD(startup_cost);
	COMPARE_SCALAR_FIELD(per_call_cost);

	return true;
}

static bool
_equalAlternativeSubPlan(AlternativeSubPlan *a, AlternativeSubPlan *b)
{
	COMPARE_NODE_FIELD(subplans);

	return true;
}

static bool
_equalFieldSelect(FieldSelect *a, FieldSelect *b)
{
	COMPARE_NODE_FIELD(arg);
	COMPARE_SCALAR_FIELD(fieldnum);
	COMPARE_SCALAR_FIELD(resulttype);
	COMPARE_SCALAR_FIELD(resulttypmod);

	return true;
}

static bool
_equalFieldStore(FieldStore *a, FieldStore *b)
{
	COMPARE_NODE_FIELD(arg);
	COMPARE_NODE_FIELD(newvals);
	COMPARE_NODE_FIELD(fieldnums);
	COMPARE_SCALAR_FIELD(resulttype);

	return true;
}

static bool
_equalRelabelType(RelabelType *a, RelabelType *b)
{
	COMPARE_NODE_FIELD(arg);
	COMPARE_SCALAR_FIELD(resulttype);
	COMPARE_SCALAR_FIELD(resulttypmod);

	/*
	 * Special-case COERCE_DONTCARE, so that planner can build coercion nodes
	 * that are equal() to both explicit and implicit coercions.
	 */
	if (a->relabelformat != b->relabelformat &&
		a->relabelformat != COERCE_DONTCARE &&
		b->relabelformat != COERCE_DONTCARE)
		return false;

	COMPARE_LOCATION_FIELD(location);

	return true;
}

static bool
_equalCoerceViaIO(CoerceViaIO *a, CoerceViaIO *b)
{
	COMPARE_NODE_FIELD(arg);
	COMPARE_SCALAR_FIELD(resulttype);

	/*
	 * Special-case COERCE_DONTCARE, so that planner can build coercion nodes
	 * that are equal() to both explicit and implicit coercions.
	 */
	if (a->coerceformat != b->coerceformat &&
		a->coerceformat != COERCE_DONTCARE &&
		b->coerceformat != COERCE_DONTCARE)
		return false;

	COMPARE_LOCATION_FIELD(location);

	return true;
}

static bool
_equalArrayCoerceExpr(ArrayCoerceExpr *a, ArrayCoerceExpr *b)
{
	COMPARE_NODE_FIELD(arg);
	COMPARE_SCALAR_FIELD(elemfuncid);
	COMPARE_SCALAR_FIELD(resulttype);
	COMPARE_SCALAR_FIELD(resulttypmod);
	COMPARE_SCALAR_FIELD(isExplicit);

	/*
	 * Special-case COERCE_DONTCARE, so that planner can build coercion nodes
	 * that are equal() to both explicit and implicit coercions.
	 */
	if (a->coerceformat != b->coerceformat &&
		a->coerceformat != COERCE_DONTCARE &&
		b->coerceformat != COERCE_DONTCARE)
		return false;

	COMPARE_LOCATION_FIELD(location);

	return true;
}

static bool
_equalConvertRowtypeExpr(ConvertRowtypeExpr *a, ConvertRowtypeExpr *b)
{
	COMPARE_NODE_FIELD(arg);
	COMPARE_SCALAR_FIELD(resulttype);

	/*
	 * Special-case COERCE_DONTCARE, so that planner can build coercion nodes
	 * that are equal() to both explicit and implicit coercions.
	 */
	if (a->convertformat != b->convertformat &&
		a->convertformat != COERCE_DONTCARE &&
		b->convertformat != COERCE_DONTCARE)
		return false;

	COMPARE_LOCATION_FIELD(location);

	return true;
}

static bool
_equalCaseExpr(CaseExpr *a, CaseExpr *b)
{
	COMPARE_SCALAR_FIELD(casetype);
	COMPARE_NODE_FIELD(arg);
	COMPARE_NODE_FIELD(args);
	COMPARE_NODE_FIELD(defresult);
	COMPARE_LOCATION_FIELD(location);

	return true;
}

static bool
_equalCaseWhen(CaseWhen *a, CaseWhen *b)
{
	COMPARE_NODE_FIELD(expr);
	COMPARE_NODE_FIELD(result);
	COMPARE_LOCATION_FIELD(location);

	return true;
}

static bool
_equalCaseTestExpr(CaseTestExpr *a, CaseTestExpr *b)
{
	COMPARE_SCALAR_FIELD(typeId);
	COMPARE_SCALAR_FIELD(typeMod);

	return true;
}

static bool
_equalArrayExpr(ArrayExpr *a, ArrayExpr *b)
{
	COMPARE_SCALAR_FIELD(array_typeid);
	COMPARE_SCALAR_FIELD(element_typeid);
	COMPARE_NODE_FIELD(elements);
	COMPARE_SCALAR_FIELD(multidims);
	COMPARE_LOCATION_FIELD(location);

	return true;
}

static bool
_equalRowExpr(RowExpr *a, RowExpr *b)
{
	COMPARE_NODE_FIELD(args);
	COMPARE_SCALAR_FIELD(row_typeid);

	/*
	 * Special-case COERCE_DONTCARE, so that planner can build coercion nodes
	 * that are equal() to both explicit and implicit coercions.
	 */
	if (a->row_format != b->row_format &&
		a->row_format != COERCE_DONTCARE &&
		b->row_format != COERCE_DONTCARE)
		return false;

	COMPARE_NODE_FIELD(colnames);
	COMPARE_LOCATION_FIELD(location);

	return true;
}

static bool
_equalRowCompareExpr(RowCompareExpr *a, RowCompareExpr *b)
{
	COMPARE_SCALAR_FIELD(rctype);
	COMPARE_NODE_FIELD(opnos);
	COMPARE_NODE_FIELD(opfamilies);
	COMPARE_NODE_FIELD(largs);
	COMPARE_NODE_FIELD(rargs);

	return true;
}

static bool
_equalCoalesceExpr(CoalesceExpr *a, CoalesceExpr *b)
{
	COMPARE_SCALAR_FIELD(coalescetype);
	COMPARE_NODE_FIELD(args);
	COMPARE_LOCATION_FIELD(location);

	return true;
}

static bool
_equalMinMaxExpr(MinMaxExpr *a, MinMaxExpr *b)
{
	COMPARE_SCALAR_FIELD(minmaxtype);
	COMPARE_SCALAR_FIELD(op);
	COMPARE_NODE_FIELD(args);
	COMPARE_LOCATION_FIELD(location);

	return true;
}

static bool
_equalXmlExpr(XmlExpr *a, XmlExpr *b)
{
	COMPARE_SCALAR_FIELD(op);
	COMPARE_STRING_FIELD(name);
	COMPARE_NODE_FIELD(named_args);
	COMPARE_NODE_FIELD(arg_names);
	COMPARE_NODE_FIELD(args);
	COMPARE_SCALAR_FIELD(xmloption);
	COMPARE_SCALAR_FIELD(type);
	COMPARE_SCALAR_FIELD(typmod);
	COMPARE_LOCATION_FIELD(location);

	return true;
}

static bool
_equalNullIfExpr(NullIfExpr *a, NullIfExpr *b)
{
	COMPARE_SCALAR_FIELD(opno);

	/*
	 * Special-case opfuncid: it is allowable for it to differ if one node
	 * contains zero and the other doesn't.  This just means that the one node
	 * isn't as far along in the parse/plan pipeline and hasn't had the
	 * opfuncid cache filled yet.
	 */
	if (a->opfuncid != b->opfuncid &&
		a->opfuncid != 0 &&
		b->opfuncid != 0)
		return false;

	COMPARE_SCALAR_FIELD(opresulttype);
	COMPARE_SCALAR_FIELD(opretset);
	COMPARE_NODE_FIELD(args);
	COMPARE_LOCATION_FIELD(location);

	return true;
}

static bool
_equalNullTest(NullTest *a, NullTest *b)
{
	COMPARE_NODE_FIELD(arg);
	COMPARE_SCALAR_FIELD(nulltesttype);

	return true;
}

static bool
_equalBooleanTest(BooleanTest *a, BooleanTest *b)
{
	COMPARE_NODE_FIELD(arg);
	COMPARE_SCALAR_FIELD(booltesttype);

	return true;
}

static bool
_equalCoerceToDomain(CoerceToDomain *a, CoerceToDomain *b)
{
	COMPARE_NODE_FIELD(arg);
	COMPARE_SCALAR_FIELD(resulttype);
	COMPARE_SCALAR_FIELD(resulttypmod);

	/*
	 * Special-case COERCE_DONTCARE, so that planner can build coercion nodes
	 * that are equal() to both explicit and implicit coercions.
	 */
	if (a->coercionformat != b->coercionformat &&
		a->coercionformat != COERCE_DONTCARE &&
		b->coercionformat != COERCE_DONTCARE)
		return false;

	COMPARE_LOCATION_FIELD(location);

	return true;
}

static bool
_equalCoerceToDomainValue(CoerceToDomainValue *a, CoerceToDomainValue *b)
{
	COMPARE_SCALAR_FIELD(typeId);
	COMPARE_SCALAR_FIELD(typeMod);
	COMPARE_LOCATION_FIELD(location);

	return true;
}

static bool
_equalSetToDefault(SetToDefault *a, SetToDefault *b)
{
	COMPARE_SCALAR_FIELD(typeId);
	COMPARE_SCALAR_FIELD(typeMod);
	COMPARE_LOCATION_FIELD(location);

	return true;
}

static bool
_equalCurrentOfExpr(CurrentOfExpr *a, CurrentOfExpr *b)
{
	COMPARE_SCALAR_FIELD(cvarno);
	COMPARE_STRING_FIELD(cursor_name);
	COMPARE_SCALAR_FIELD(cursor_param);
	COMPARE_SCALAR_FIELD(target_relid);

	/* some attributes omitted as they're bound only just before executor dispatch */

	return true;
}

static bool
_equalTargetEntry(TargetEntry *a, TargetEntry *b)
{
	COMPARE_NODE_FIELD(expr);
	COMPARE_SCALAR_FIELD(resno);
	COMPARE_STRING_FIELD(resname);
	COMPARE_SCALAR_FIELD(ressortgroupref);
	COMPARE_SCALAR_FIELD(resorigtbl);
	COMPARE_SCALAR_FIELD(resorigcol);
	COMPARE_SCALAR_FIELD(resjunk);

	return true;
}

static bool
_equalRangeTblRef(RangeTblRef *a, RangeTblRef *b)
{
	COMPARE_SCALAR_FIELD(rtindex);

	return true;
}

static bool
_equalJoinExpr(JoinExpr *a, JoinExpr *b)
{
	COMPARE_SCALAR_FIELD(jointype);
	COMPARE_SCALAR_FIELD(isNatural);
	COMPARE_NODE_FIELD(larg);
	COMPARE_NODE_FIELD(rarg);
	COMPARE_NODE_FIELD(usingClause);
	COMPARE_NODE_FIELD(quals);
	COMPARE_NODE_FIELD(alias);
	COMPARE_SCALAR_FIELD(rtindex);

	return true;
}

static bool
_equalFromExpr(FromExpr *a, FromExpr *b)
{
	COMPARE_NODE_FIELD(fromlist);
	COMPARE_NODE_FIELD(quals);

	return true;
}

static bool
_equalFlow(Flow *a, Flow *b)
{
	COMPARE_SCALAR_FIELD(flotype);
	COMPARE_SCALAR_FIELD(req_move);
	COMPARE_SCALAR_FIELD(locustype);
	COMPARE_SCALAR_FIELD(segindex);
	COMPARE_NODE_FIELD(hashExpr);

	return true;
}


/*
 * Stuff from relation.h
 */

static bool
_equalPathKey(PathKey *a, PathKey *b)
{
	/*
	 * This is normally used on non-canonicalized PathKeys, so must chase up
	 * to the topmost merged EquivalenceClass and see if those are the same
	 * (by pointer equality).
	 */
	EquivalenceClass *a_eclass;
	EquivalenceClass *b_eclass;

	a_eclass = a->pk_eclass;
	while (a_eclass->ec_merged)
		a_eclass = a_eclass->ec_merged;
	b_eclass = b->pk_eclass;
	while (b_eclass->ec_merged)
		b_eclass = b_eclass->ec_merged;
	if (a_eclass != b_eclass)
		return false;
	COMPARE_SCALAR_FIELD(pk_opfamily);
	COMPARE_SCALAR_FIELD(pk_strategy);
	COMPARE_SCALAR_FIELD(pk_nulls_first);

	return true;
}

static bool
_equalRestrictInfo(RestrictInfo *a, RestrictInfo *b)
{
	COMPARE_NODE_FIELD(clause);
	COMPARE_SCALAR_FIELD(is_pushed_down);
	COMPARE_SCALAR_FIELD(outerjoin_delayed);
	COMPARE_BITMAPSET_FIELD(required_relids);
	COMPARE_BITMAPSET_FIELD(nullable_relids);

	/*
	 * We ignore all the remaining fields, since they may not be set yet, and
	 * should be derivable from the clause anyway.
	 */

	return true;
}

static bool
_equalPlaceHolderVar(PlaceHolderVar *a, PlaceHolderVar *b)
{
	/*
	 * We intentionally do not compare phexpr.  Two PlaceHolderVars with the
	 * same ID and levelsup should be considered equal even if the contained
	 * expressions have managed to mutate to different states.  One way in
	 * which that can happen is that initplan sublinks would get replaced by
	 * differently-numbered Params when sublink folding is done.  (The end
	 * result of such a situation would be some unreferenced initplans, which
	 * is annoying but not really a problem.)
	 *
	 * COMPARE_NODE_FIELD(phexpr);
	 */
	COMPARE_BITMAPSET_FIELD(phrels);
	COMPARE_SCALAR_FIELD(phid);
	COMPARE_SCALAR_FIELD(phlevelsup);

	return true;
}

static bool
_equalSpecialJoinInfo(SpecialJoinInfo *a, SpecialJoinInfo *b)
{
	COMPARE_BITMAPSET_FIELD(min_lefthand);
	COMPARE_BITMAPSET_FIELD(min_righthand);
	COMPARE_BITMAPSET_FIELD(syn_lefthand);
	COMPARE_BITMAPSET_FIELD(syn_righthand);
	COMPARE_SCALAR_FIELD(jointype);
	COMPARE_SCALAR_FIELD(lhs_strict);
	COMPARE_SCALAR_FIELD(delay_upper_joins);
	COMPARE_NODE_FIELD(join_quals);
	COMPARE_SCALAR_FIELD(try_join_unique);	/* CDB */
	COMPARE_SCALAR_FIELD(consider_dedup);		/* CDB */
	COMPARE_NODE_FIELD(semi_operators);
	COMPARE_NODE_FIELD(semi_rhs_exprs);

	return true;
}

static bool
_equalAppendRelInfo(AppendRelInfo *a, AppendRelInfo *b)
{
	COMPARE_SCALAR_FIELD(parent_relid);
	COMPARE_SCALAR_FIELD(child_relid);
	COMPARE_SCALAR_FIELD(parent_reltype);
	COMPARE_SCALAR_FIELD(child_reltype);
	COMPARE_NODE_FIELD(translated_vars);
	COMPARE_SCALAR_FIELD(parent_reloid);

	return true;
}

static bool
_equalPlaceHolderInfo(PlaceHolderInfo *a, PlaceHolderInfo *b)
{
	COMPARE_SCALAR_FIELD(phid);
	COMPARE_NODE_FIELD(ph_var);
	COMPARE_BITMAPSET_FIELD(ph_eval_at);
	COMPARE_BITMAPSET_FIELD(ph_needed);
	COMPARE_BITMAPSET_FIELD(ph_may_need);
	COMPARE_SCALAR_FIELD(ph_width);

	return true;
}


/*
 * Stuff from parsenodes.h
 */

static bool
_equalQuery(Query *a, Query *b)
{
	COMPARE_SCALAR_FIELD(commandType);
	COMPARE_SCALAR_FIELD(querySource);
	COMPARE_SCALAR_FIELD(canSetTag);
	COMPARE_NODE_FIELD(utilityStmt);
	COMPARE_SCALAR_FIELD(resultRelation);
	COMPARE_NODE_FIELD(intoClause);
	COMPARE_SCALAR_FIELD(hasAggs);
	COMPARE_SCALAR_FIELD(hasWindowFuncs);
	COMPARE_SCALAR_FIELD(hasSubLinks);
	COMPARE_SCALAR_FIELD(hasDistinctOn);
	COMPARE_SCALAR_FIELD(hasRecursive);
	COMPARE_SCALAR_FIELD(hasDynamicFunctions);
	COMPARE_SCALAR_FIELD(hasFuncsWithExecRestrictions);
	COMPARE_NODE_FIELD(cteList);
	COMPARE_NODE_FIELD(rtable);
	COMPARE_NODE_FIELD(jointree);
	COMPARE_NODE_FIELD(targetList);
	COMPARE_NODE_FIELD(returningList);
	COMPARE_NODE_FIELD(groupClause);
	COMPARE_NODE_FIELD(havingQual);
	COMPARE_NODE_FIELD(windowClause);
	COMPARE_NODE_FIELD(distinctClause);
	COMPARE_NODE_FIELD(sortClause);
	COMPARE_NODE_FIELD(scatterClause);
	COMPARE_SCALAR_FIELD(isTableValueSelect);
	COMPARE_NODE_FIELD(limitOffset);
	COMPARE_NODE_FIELD(limitCount);
	COMPARE_NODE_FIELD(rowMarks);
	COMPARE_NODE_FIELD(setOperations);

	/* Prior to 3.4 this test was
	 *     COMPARE_SCALAR_FIELD(intoPolicy);
	 * Maybe GpPolicy should be a Node?
	 */
	if (!GpPolicyEqual(a->intoPolicy, b->intoPolicy))
		return false;

	return true;
}

static bool
_equalInsertStmt(InsertStmt *a, InsertStmt *b)
{
	COMPARE_NODE_FIELD(relation);
	COMPARE_NODE_FIELD(cols);
	COMPARE_NODE_FIELD(selectStmt);
	COMPARE_NODE_FIELD(returningList);

	return true;
}

static bool
_equalDeleteStmt(DeleteStmt *a, DeleteStmt *b)
{
	COMPARE_NODE_FIELD(relation);
	COMPARE_NODE_FIELD(usingClause);
	COMPARE_NODE_FIELD(whereClause);
	COMPARE_NODE_FIELD(returningList);

	return true;
}

static bool
_equalUpdateStmt(UpdateStmt *a, UpdateStmt *b)
{
	COMPARE_NODE_FIELD(relation);
	COMPARE_NODE_FIELD(targetList);
	COMPARE_NODE_FIELD(whereClause);
	COMPARE_NODE_FIELD(fromClause);
	COMPARE_NODE_FIELD(returningList);

	return true;
}

static bool
_equalSelectStmt(SelectStmt *a, SelectStmt *b)
{
	COMPARE_NODE_FIELD(distinctClause);
	COMPARE_NODE_FIELD(intoClause);
	COMPARE_NODE_FIELD(targetList);
	COMPARE_NODE_FIELD(fromClause);
	COMPARE_NODE_FIELD(whereClause);
	COMPARE_NODE_FIELD(groupClause);
	COMPARE_NODE_FIELD(havingClause);
	COMPARE_NODE_FIELD(windowClause);
	COMPARE_NODE_FIELD(withClause);
	COMPARE_NODE_FIELD(valuesLists);
	COMPARE_NODE_FIELD(sortClause);
	COMPARE_NODE_FIELD(scatterClause);
	COMPARE_NODE_FIELD(limitOffset);
	COMPARE_NODE_FIELD(limitCount);
	COMPARE_NODE_FIELD(lockingClause);
	COMPARE_SCALAR_FIELD(op);
	COMPARE_SCALAR_FIELD(all);
	COMPARE_NODE_FIELD(larg);
	COMPARE_NODE_FIELD(rarg);
	COMPARE_NODE_FIELD(distributedBy);

	return true;
}

static bool
_equalSetOperationStmt(SetOperationStmt *a, SetOperationStmt *b)
{
	COMPARE_SCALAR_FIELD(op);
	COMPARE_SCALAR_FIELD(all);
	COMPARE_NODE_FIELD(larg);
	COMPARE_NODE_FIELD(rarg);
	COMPARE_NODE_FIELD(colTypes);
	COMPARE_NODE_FIELD(colTypmods);
	COMPARE_NODE_FIELD(groupClauses);

	return true;
}

static bool
_equalAlterTableStmt(AlterTableStmt *a, AlterTableStmt *b)
{
	COMPARE_NODE_FIELD(relation);
	COMPARE_NODE_FIELD(cmds);
	COMPARE_SCALAR_FIELD(relkind);

	/* No need to compare AT workspace fields.  */

	return true;
}

static bool
_equalAlterTableCmd(AlterTableCmd *a, AlterTableCmd *b)
{
	COMPARE_SCALAR_FIELD(subtype);
	COMPARE_STRING_FIELD(name);
	COMPARE_NODE_FIELD(def);
	COMPARE_NODE_FIELD(transform);
	COMPARE_SCALAR_FIELD(behavior);
	COMPARE_SCALAR_FIELD(part_expanded);

	/* No need to compare AT workspace field, partoids.  */

	return true;
}

static bool
_equalSetDistributionCmd(SetDistributionCmd *a, SetDistributionCmd *b)
{
	COMPARE_SCALAR_FIELD(backendId);
	COMPARE_NODE_FIELD(relids);
	COMPARE_NODE_FIELD(indexOidMap);
	COMPARE_NODE_FIELD(hiddenTypes);

	return true;
}

static bool
_equalCreateExtensionStmt(const CreateExtensionStmt *a, const CreateExtensionStmt *b)
{
	COMPARE_STRING_FIELD(extname);
	COMPARE_SCALAR_FIELD(if_not_exists);
	COMPARE_NODE_FIELD(options);
	COMPARE_SCALAR_FIELD(create_ext_state);

	return true;
}

static bool
_equalAlterExtensionStmt(AlterExtensionStmt *a, AlterExtensionStmt *b)
{
	COMPARE_STRING_FIELD(extname);
	COMPARE_NODE_FIELD(options);

	return true;
}

static bool
_equalAlterExtensionContentsStmt(AlterExtensionContentsStmt *a, AlterExtensionContentsStmt *b)
{
	COMPARE_STRING_FIELD(extname);
	COMPARE_SCALAR_FIELD(action);
	COMPARE_SCALAR_FIELD(objtype);
	COMPARE_NODE_FIELD(objname);
	COMPARE_NODE_FIELD(objargs);

	return true;
}

static bool
_equalInheritPartitionCmd(InheritPartitionCmd *a, InheritPartitionCmd *b)
{
	COMPARE_NODE_FIELD(parent);

	return true;
}

static bool
_equalAlterPartitionCmd(AlterPartitionCmd *a, AlterPartitionCmd *b)
{
	COMPARE_NODE_FIELD(partid);
	COMPARE_NODE_FIELD(arg1);
	COMPARE_NODE_FIELD(arg2);

	return true;
}

static bool
_equalAlterPartitionId(AlterPartitionId *a, AlterPartitionId *b)
{
	COMPARE_SCALAR_FIELD(idtype);
	COMPARE_NODE_FIELD(partiddef);

	return true;
}

static bool
_equalAlterDomainStmt(AlterDomainStmt *a, AlterDomainStmt *b)
{
	COMPARE_SCALAR_FIELD(subtype);
	COMPARE_NODE_FIELD(typeName);
	COMPARE_STRING_FIELD(name);
	COMPARE_NODE_FIELD(def);
	COMPARE_SCALAR_FIELD(behavior);

	return true;
}

static bool
_equalGrantStmt(GrantStmt *a, GrantStmt *b)
{
	COMPARE_SCALAR_FIELD(is_grant);
	COMPARE_SCALAR_FIELD(objtype);
	COMPARE_NODE_FIELD(objects);
	COMPARE_NODE_FIELD(privileges);
	COMPARE_NODE_FIELD(grantees);
	COMPARE_SCALAR_FIELD(grant_option);
	COMPARE_SCALAR_FIELD(behavior);
	COMPARE_NODE_FIELD(cooked_privs);

	return true;
}

static bool
_equalPrivGrantee(PrivGrantee *a, PrivGrantee *b)
{
	COMPARE_STRING_FIELD(rolname);

	return true;
}

static bool
_equalFuncWithArgs(FuncWithArgs *a, FuncWithArgs *b)
{
	COMPARE_NODE_FIELD(funcname);
	COMPARE_NODE_FIELD(funcargs);

	return true;
}

static bool
_equalGrantRoleStmt(GrantRoleStmt *a, GrantRoleStmt *b)
{
	COMPARE_NODE_FIELD(granted_roles);
	COMPARE_NODE_FIELD(grantee_roles);
	COMPARE_SCALAR_FIELD(is_grant);
	COMPARE_SCALAR_FIELD(admin_opt);
	COMPARE_STRING_FIELD(grantor);
	COMPARE_SCALAR_FIELD(behavior);

	return true;
}

static bool
_equalDeclareCursorStmt(DeclareCursorStmt *a, DeclareCursorStmt *b)
{
	COMPARE_STRING_FIELD(portalname);
	COMPARE_SCALAR_FIELD(options);
	COMPARE_NODE_FIELD(query);

	return true;
}

static bool
_equalClosePortalStmt(ClosePortalStmt *a, ClosePortalStmt *b)
{
	COMPARE_STRING_FIELD(portalname);

	return true;
}

static bool
_equalClusterStmt(ClusterStmt *a, ClusterStmt *b)
{
	COMPARE_NODE_FIELD(relation);
	COMPARE_STRING_FIELD(indexname);
	COMPARE_SCALAR_FIELD(verbose);

	return true;
}

static bool
_equalSingleRowErrorDesc(SingleRowErrorDesc *a, SingleRowErrorDesc *b)
{
	COMPARE_SCALAR_FIELD(rejectlimit);
	COMPARE_SCALAR_FIELD(is_limit_in_rows);
	COMPARE_SCALAR_FIELD(into_file);

	return true;
}

static bool
_equalCopyStmt(CopyStmt *a, CopyStmt *b)
{
	COMPARE_NODE_FIELD(relation);
	COMPARE_NODE_FIELD(query);
	COMPARE_NODE_FIELD(attlist);
	COMPARE_SCALAR_FIELD(is_from);
	COMPARE_SCALAR_FIELD(is_program);
	COMPARE_SCALAR_FIELD(skip_ext_partition);
	COMPARE_STRING_FIELD(filename);
	COMPARE_NODE_FIELD(options);
	COMPARE_NODE_FIELD(sreh);
	COMPARE_SCALAR_FIELD(nattrs);
	COMPARE_SCALAR_FIELD(ptype);
	COMPARE_POINTER_FIELD(distribution_attrs,a->nattrs * sizeof(AttrNumber));
	return true;
}

static bool
_equalCreateStmt(CreateStmt *a, CreateStmt *b)
{
	COMPARE_NODE_FIELD(relation);
	COMPARE_NODE_FIELD(tableElts);
	COMPARE_NODE_FIELD(inhRelations);
	COMPARE_NODE_FIELD(inhOids);
	COMPARE_SCALAR_FIELD(parentOidCount);
	COMPARE_NODE_FIELD(constraints);
	COMPARE_NODE_FIELD(options);
	COMPARE_SCALAR_FIELD(oncommit);
	COMPARE_STRING_FIELD(tablespacename);
	COMPARE_NODE_FIELD(distributedBy);
	COMPARE_SCALAR_FIELD(relKind);
	COMPARE_SCALAR_FIELD(relStorage);
	/* policy omitted */
	/* postCreate omitted */
	/* deferredStmts omitted */
	COMPARE_SCALAR_FIELD(is_part_child);
	COMPARE_SCALAR_FIELD(is_add_part);
	COMPARE_SCALAR_FIELD(is_split_part);
	COMPARE_SCALAR_FIELD(ownerid);
	COMPARE_SCALAR_FIELD(buildAoBlkdir);
	COMPARE_NODE_FIELD(attr_encodings);

	return true;
}

static bool
_equalColumnReferenceStorageDirective(ColumnReferenceStorageDirective *a,
									   ColumnReferenceStorageDirective *b)
{
	COMPARE_STRING_FIELD(column);
	COMPARE_SCALAR_FIELD(deflt);
	COMPARE_NODE_FIELD(encoding);

	return true;
}

static bool
_equalPartitionRangeItem(PartitionRangeItem *a, PartitionRangeItem *b)
{
	COMPARE_NODE_FIELD(partRangeVal);
	COMPARE_SCALAR_FIELD(partedge);
	COMPARE_SCALAR_FIELD(everycount);

	return true;
}

static bool
_equalExtTableTypeDesc(ExtTableTypeDesc *a, ExtTableTypeDesc *b)
{
	COMPARE_SCALAR_FIELD(exttabletype);
	COMPARE_NODE_FIELD(location_list);
	COMPARE_NODE_FIELD(on_clause);
	COMPARE_STRING_FIELD(command_string);

	return true;
}

static bool
_equalCreateExternalStmt(CreateExternalStmt *a, CreateExternalStmt *b)
{
	COMPARE_NODE_FIELD(relation);
	COMPARE_NODE_FIELD(tableElts);
	COMPARE_NODE_FIELD(exttypedesc);
	COMPARE_STRING_FIELD(format);
	COMPARE_NODE_FIELD(formatOpts);
	COMPARE_SCALAR_FIELD(isweb);
	COMPARE_SCALAR_FIELD(iswritable);
	COMPARE_NODE_FIELD(sreh);
	COMPARE_NODE_FIELD(extOptions);
	COMPARE_NODE_FIELD(encoding);
	COMPARE_NODE_FIELD(distributedBy);

	return true;
}

static bool
_equalInhRelation(InhRelation *a, InhRelation *b)
{
	COMPARE_NODE_FIELD(relation);
	COMPARE_NODE_FIELD(options);

	return true;
}

static bool
_equalDefineStmt(DefineStmt *a, DefineStmt *b)
{
	COMPARE_SCALAR_FIELD(kind);
	COMPARE_SCALAR_FIELD(oldstyle);
	COMPARE_NODE_FIELD(defnames);
	COMPARE_NODE_FIELD(args);
	COMPARE_NODE_FIELD(definition);
	COMPARE_SCALAR_FIELD(trusted);  /* CDB */

	return true;
}

static bool
_equalDropStmt(DropStmt *a, DropStmt *b)
{
	COMPARE_NODE_FIELD(objects);
	COMPARE_SCALAR_FIELD(removeType);
	COMPARE_SCALAR_FIELD(behavior);
	COMPARE_SCALAR_FIELD(missing_ok);

	return true;
}

static bool
_equalTruncateStmt(TruncateStmt *a, TruncateStmt *b)
{
	COMPARE_NODE_FIELD(relations);
	COMPARE_SCALAR_FIELD(restart_seqs);
	COMPARE_SCALAR_FIELD(behavior);

	return true;
}

static bool
_equalCommentStmt(CommentStmt *a, CommentStmt *b)
{
	COMPARE_SCALAR_FIELD(objtype);
	COMPARE_NODE_FIELD(objname);
	COMPARE_NODE_FIELD(objargs);
	COMPARE_STRING_FIELD(comment);

	return true;
}

static bool
_equalFetchStmt(FetchStmt *a, FetchStmt *b)
{
	COMPARE_SCALAR_FIELD(direction);
	COMPARE_SCALAR_FIELD(howMany);
	COMPARE_STRING_FIELD(portalname);
	COMPARE_SCALAR_FIELD(ismove);

	return true;
}

static bool
_equalIndexStmt(IndexStmt *a, IndexStmt *b)
{
	COMPARE_STRING_FIELD(idxname);
	COMPARE_NODE_FIELD(relation);
	COMPARE_STRING_FIELD(accessMethod);
	COMPARE_STRING_FIELD(tableSpace);
	COMPARE_NODE_FIELD(indexParams);
	COMPARE_NODE_FIELD(options);
	COMPARE_NODE_FIELD(whereClause);
	COMPARE_SCALAR_FIELD(is_part_child);
	COMPARE_SCALAR_FIELD(unique);
	COMPARE_SCALAR_FIELD(primary);
	COMPARE_SCALAR_FIELD(isconstraint);
	COMPARE_SCALAR_FIELD(concurrent);
	COMPARE_SCALAR_FIELD(is_split_part);

	return true;
}

static bool
_equalCreateFunctionStmt(CreateFunctionStmt *a, CreateFunctionStmt *b)
{
	COMPARE_SCALAR_FIELD(replace);
	COMPARE_NODE_FIELD(funcname);
	COMPARE_NODE_FIELD(parameters);
	COMPARE_NODE_FIELD(returnType);
	COMPARE_NODE_FIELD(options);
	COMPARE_NODE_FIELD(withClause);

	return true;
}

static bool
_equalFunctionParameter(FunctionParameter *a, FunctionParameter *b)
{
	COMPARE_STRING_FIELD(name);
	COMPARE_NODE_FIELD(argType);
	COMPARE_SCALAR_FIELD(mode);
	COMPARE_NODE_FIELD(defexpr);

	return true;
}

static bool
_equalAlterFunctionStmt(AlterFunctionStmt *a, AlterFunctionStmt *b)
{
	COMPARE_NODE_FIELD(func);
	COMPARE_NODE_FIELD(actions);

	return true;
}

static bool
_equalRemoveFuncStmt(RemoveFuncStmt *a, RemoveFuncStmt *b)
{
	COMPARE_SCALAR_FIELD(kind);
	COMPARE_NODE_FIELD(name);
	COMPARE_NODE_FIELD(args);
	COMPARE_SCALAR_FIELD(behavior);
	COMPARE_SCALAR_FIELD(missing_ok);

	return true;
}

static bool
_equalRemoveOpClassStmt(RemoveOpClassStmt *a, RemoveOpClassStmt *b)
{
	COMPARE_NODE_FIELD(opclassname);
	COMPARE_STRING_FIELD(amname);
	COMPARE_SCALAR_FIELD(behavior);
	COMPARE_SCALAR_FIELD(missing_ok);

	return true;
}

static bool
_equalDoStmt(DoStmt *a, DoStmt *b)
{
	COMPARE_NODE_FIELD(args);

	return true;
}

static bool
_equalRemoveOpFamilyStmt(RemoveOpFamilyStmt *a, RemoveOpFamilyStmt *b)
{
	COMPARE_NODE_FIELD(opfamilyname);
	COMPARE_STRING_FIELD(amname);
	COMPARE_SCALAR_FIELD(behavior);
	COMPARE_SCALAR_FIELD(missing_ok);

	return true;
}

static bool
_equalRenameStmt(RenameStmt *a, RenameStmt *b)
{
	COMPARE_SCALAR_FIELD(renameType);
	COMPARE_NODE_FIELD(relation);
	COMPARE_SCALAR_FIELD(objid);
	COMPARE_NODE_FIELD(object);
	COMPARE_NODE_FIELD(objarg);
	COMPARE_STRING_FIELD(subname);
	COMPARE_STRING_FIELD(newname);

	return true;
}

static bool
_equalAlterObjectSchemaStmt(AlterObjectSchemaStmt *a, AlterObjectSchemaStmt *b)
{
	COMPARE_SCALAR_FIELD(objectType);
	COMPARE_NODE_FIELD(relation);
	COMPARE_NODE_FIELD(object);
	COMPARE_NODE_FIELD(objarg);
	COMPARE_STRING_FIELD(addname);
	COMPARE_STRING_FIELD(newschema);

	return true;
}

static bool
_equalAlterOwnerStmt(AlterOwnerStmt *a, AlterOwnerStmt *b)
{
	COMPARE_SCALAR_FIELD(objectType);
	COMPARE_NODE_FIELD(relation);
	COMPARE_NODE_FIELD(object);
	COMPARE_NODE_FIELD(objarg);
	COMPARE_STRING_FIELD(addname);
	COMPARE_STRING_FIELD(newowner);

	return true;
}

static bool
_equalRuleStmt(RuleStmt *a, RuleStmt *b)
{
	COMPARE_NODE_FIELD(relation);
	COMPARE_STRING_FIELD(rulename);
	COMPARE_NODE_FIELD(whereClause);
	COMPARE_SCALAR_FIELD(event);
	COMPARE_SCALAR_FIELD(instead);
	COMPARE_NODE_FIELD(actions);
	COMPARE_SCALAR_FIELD(replace);

	return true;
}

static bool
_equalNotifyStmt(NotifyStmt *a, NotifyStmt *b)
{
	COMPARE_STRING_FIELD(conditionname);

	return true;
}

static bool
_equalListenStmt(ListenStmt *a, ListenStmt *b)
{
	COMPARE_STRING_FIELD(conditionname);

	return true;
}

static bool
_equalUnlistenStmt(UnlistenStmt *a, UnlistenStmt *b)
{
	COMPARE_STRING_FIELD(conditionname);

	return true;
}

static bool
_equalTransactionStmt(TransactionStmt *a, TransactionStmt *b)
{
	COMPARE_SCALAR_FIELD(kind);
	COMPARE_NODE_FIELD(options);
	COMPARE_STRING_FIELD(gid);

	return true;
}

static bool
_equalCompositeTypeStmt(CompositeTypeStmt *a, CompositeTypeStmt *b)
{
	COMPARE_NODE_FIELD(typevar);
	COMPARE_NODE_FIELD(coldeflist);

	return true;
}

static bool
_equalCreateEnumStmt(CreateEnumStmt *a, CreateEnumStmt *b)
{
	COMPARE_NODE_FIELD(typeName);
	COMPARE_NODE_FIELD(vals);

	return true;
}

static bool
_equalViewStmt(ViewStmt *a, ViewStmt *b)
{
	COMPARE_NODE_FIELD(view);
	COMPARE_NODE_FIELD(aliases);
	COMPARE_NODE_FIELD(query);
	COMPARE_SCALAR_FIELD(replace);

	return true;
}

static bool
_equalLoadStmt(LoadStmt *a, LoadStmt *b)
{
	COMPARE_STRING_FIELD(filename);

	return true;
}

static bool
_equalCreateDomainStmt(CreateDomainStmt *a, CreateDomainStmt *b)
{
	COMPARE_NODE_FIELD(domainname);
	COMPARE_NODE_FIELD(typeName);
	COMPARE_NODE_FIELD(constraints);

	return true;
}

static bool
_equalCreateOpClassStmt(CreateOpClassStmt *a, CreateOpClassStmt *b)
{
	COMPARE_NODE_FIELD(opclassname);
	COMPARE_NODE_FIELD(opfamilyname);
	COMPARE_STRING_FIELD(amname);
	COMPARE_NODE_FIELD(datatype);
	COMPARE_NODE_FIELD(items);
	COMPARE_SCALAR_FIELD(isDefault);

	return true;
}

static bool
_equalCreateOpClassItem(CreateOpClassItem *a, CreateOpClassItem *b)
{
	COMPARE_SCALAR_FIELD(itemtype);
	COMPARE_NODE_FIELD(name);
	COMPARE_NODE_FIELD(args);
	COMPARE_SCALAR_FIELD(number);
	COMPARE_NODE_FIELD(class_args);
	COMPARE_NODE_FIELD(storedtype);

	return true;
}

static bool
_equalCreateOpFamilyStmt(CreateOpFamilyStmt *a, CreateOpFamilyStmt *b)
{
	COMPARE_NODE_FIELD(opfamilyname);
	COMPARE_STRING_FIELD(amname);

	return true;
}

static bool
_equalAlterOpFamilyStmt(AlterOpFamilyStmt *a, AlterOpFamilyStmt *b)
{
	COMPARE_NODE_FIELD(opfamilyname);
	COMPARE_STRING_FIELD(amname);
	COMPARE_SCALAR_FIELD(isDrop);
	COMPARE_NODE_FIELD(items);

	return true;
}

static bool
_equalCreatedbStmt(CreatedbStmt *a, CreatedbStmt *b)
{
	COMPARE_STRING_FIELD(dbname);
	COMPARE_NODE_FIELD(options);
	return true;
}

static bool
_equalAlterDatabaseStmt(AlterDatabaseStmt *a, AlterDatabaseStmt *b)
{
	COMPARE_STRING_FIELD(dbname);
	COMPARE_NODE_FIELD(options);

	return true;
}


static bool
_equalAlterDatabaseSetStmt(AlterDatabaseSetStmt *a, AlterDatabaseSetStmt *b)
{
	COMPARE_STRING_FIELD(dbname);
	COMPARE_NODE_FIELD(setstmt);

	return true;
}

static bool
_equalDropdbStmt(DropdbStmt *a, DropdbStmt *b)
{
	COMPARE_STRING_FIELD(dbname);
	COMPARE_SCALAR_FIELD(missing_ok);

	return true;
}

static bool
_equalVacuumStmt(VacuumStmt *a, VacuumStmt *b)
{
	COMPARE_SCALAR_FIELD(vacuum);
	COMPARE_SCALAR_FIELD(full);
	COMPARE_SCALAR_FIELD(analyze);
	COMPARE_SCALAR_FIELD(verbose);
	COMPARE_SCALAR_FIELD(rootonly);
	COMPARE_SCALAR_FIELD(freeze_min_age);
	COMPARE_SCALAR_FIELD(scan_all);
	COMPARE_NODE_FIELD(relation);
	COMPARE_NODE_FIELD(va_cols);
	COMPARE_NODE_FIELD(expanded_relids);

	return true;
}

static bool
_equalExplainStmt(ExplainStmt *a, ExplainStmt *b)
{
	COMPARE_NODE_FIELD(query);
	COMPARE_SCALAR_FIELD(verbose);
	COMPARE_SCALAR_FIELD(analyze);

	return true;
}

static bool
_equalCreateSeqStmt(CreateSeqStmt *a, CreateSeqStmt *b)
{
	COMPARE_NODE_FIELD(sequence);
	COMPARE_NODE_FIELD(options);

	return true;
}

static bool
_equalAlterSeqStmt(AlterSeqStmt *a, AlterSeqStmt *b)
{
	COMPARE_NODE_FIELD(sequence);
	COMPARE_NODE_FIELD(options);

	return true;
}

static bool
_equalVariableSetStmt(VariableSetStmt *a, VariableSetStmt *b)
{
	COMPARE_SCALAR_FIELD(kind);
	COMPARE_STRING_FIELD(name);
	COMPARE_NODE_FIELD(args);
	COMPARE_SCALAR_FIELD(is_local);

	return true;
}

static bool
_equalVariableShowStmt(VariableShowStmt *a, VariableShowStmt *b)
{
	COMPARE_STRING_FIELD(name);

	return true;
}

static bool
_equalDiscardStmt(DiscardStmt *a, DiscardStmt *b)
{
	COMPARE_SCALAR_FIELD(target);

	return true;
}

static bool
_equalCreateFileSpaceStmt(CreateFileSpaceStmt *a, CreateFileSpaceStmt *b)
{
	COMPARE_STRING_FIELD(filespacename);
	COMPARE_STRING_FIELD(owner);
	COMPARE_NODE_FIELD(locations);

	return true;
}

static bool
_equalFileSpaceEntry(FileSpaceEntry *a, FileSpaceEntry *b)
{
	COMPARE_SCALAR_FIELD(dbid);
	/* equality does not require check on "contentid" */
	COMPARE_STRING_FIELD(location);

	return true;
}

static bool
_equalDropFileSpaceStmt(DropFileSpaceStmt *a, DropFileSpaceStmt *b)
{
	COMPARE_STRING_FIELD(filespacename);
	COMPARE_SCALAR_FIELD(missing_ok);

	return true;
}

static bool
_equalCreateTableSpaceStmt(CreateTableSpaceStmt *a, CreateTableSpaceStmt *b)
{
	COMPARE_STRING_FIELD(tablespacename);
	COMPARE_STRING_FIELD(owner);
	COMPARE_STRING_FIELD(filespacename);

	return true;
}

static bool
_equalDropTableSpaceStmt(DropTableSpaceStmt *a, DropTableSpaceStmt *b)
{
	COMPARE_STRING_FIELD(tablespacename);
	COMPARE_SCALAR_FIELD(missing_ok);

	return true;
}

static bool
_equalCreateFdwStmt(CreateFdwStmt *a, CreateFdwStmt *b)
{
	COMPARE_STRING_FIELD(fdwname);
	COMPARE_STRING_FIELD(library);
	COMPARE_NODE_FIELD(options);

	return true;
}

static bool
_equalAlterFdwStmt(AlterFdwStmt *a, AlterFdwStmt *b)
{
	COMPARE_STRING_FIELD(fdwname);
	COMPARE_STRING_FIELD(library);
	COMPARE_NODE_FIELD(options);

	return true;
}

static bool
_equalDropFdwStmt(DropFdwStmt *a, DropFdwStmt *b)
{
	COMPARE_STRING_FIELD(fdwname);
	COMPARE_SCALAR_FIELD(missing_ok);
	COMPARE_SCALAR_FIELD(behavior);

	return true;
}

static bool
_equalCreateForeignServerStmt(CreateForeignServerStmt *a, CreateForeignServerStmt *b)
{
	COMPARE_STRING_FIELD(servername);
	COMPARE_STRING_FIELD(servertype);
	COMPARE_STRING_FIELD(version);
	COMPARE_STRING_FIELD(fdwname);
	COMPARE_NODE_FIELD(options);

	return true;
}

static bool
_equalAlterForeignServerStmt(AlterForeignServerStmt *a, AlterForeignServerStmt *b)
{
	COMPARE_STRING_FIELD(servername);
	COMPARE_STRING_FIELD(version);
	COMPARE_NODE_FIELD(options);
	COMPARE_SCALAR_FIELD(has_version);

	return true;
}

static bool
_equalDropForeignServerStmt(DropForeignServerStmt *a, DropForeignServerStmt *b)
{
	COMPARE_STRING_FIELD(servername);
	COMPARE_SCALAR_FIELD(missing_ok);
	COMPARE_SCALAR_FIELD(behavior);

	return true;
}

static bool
_equalCreateUserMappingStmt(CreateUserMappingStmt *a, CreateUserMappingStmt *b)
{
	COMPARE_STRING_FIELD(username);
	COMPARE_STRING_FIELD(servername);
	COMPARE_NODE_FIELD(options);

	return true;
}

static bool
_equalAlterUserMappingStmt(AlterUserMappingStmt *a, AlterUserMappingStmt *b)
{
	COMPARE_STRING_FIELD(username);
	COMPARE_STRING_FIELD(servername);
	COMPARE_NODE_FIELD(options);

	return true;
}

static bool
_equalDropUserMappingStmt(DropUserMappingStmt *a, DropUserMappingStmt *b)
{
	COMPARE_STRING_FIELD(username);
	COMPARE_STRING_FIELD(servername);
	COMPARE_SCALAR_FIELD(missing_ok);

	return true;
}

static bool
_equalCreateTrigStmt(CreateTrigStmt *a, CreateTrigStmt *b)
{
	COMPARE_STRING_FIELD(trigname);
	COMPARE_NODE_FIELD(relation);
	COMPARE_NODE_FIELD(funcname);
	COMPARE_NODE_FIELD(args);
	COMPARE_SCALAR_FIELD(before);
	COMPARE_SCALAR_FIELD(row);
	if (strcmp(a->actions, b->actions) != 0)	/* in-line string field */
		return false;
	COMPARE_SCALAR_FIELD(isconstraint);
	COMPARE_SCALAR_FIELD(deferrable);
	COMPARE_SCALAR_FIELD(initdeferred);
	COMPARE_NODE_FIELD(constrrel);

	return true;
}

static bool
_equalDropPropertyStmt(DropPropertyStmt *a, DropPropertyStmt *b)
{
	COMPARE_NODE_FIELD(relation);
	COMPARE_STRING_FIELD(property);
	COMPARE_SCALAR_FIELD(removeType);
	COMPARE_SCALAR_FIELD(behavior);
	COMPARE_SCALAR_FIELD(missing_ok);

	return true;
}

static bool
_equalCreatePLangStmt(CreatePLangStmt *a, CreatePLangStmt *b)
{
	COMPARE_STRING_FIELD(plname);
	COMPARE_NODE_FIELD(plhandler);
	COMPARE_NODE_FIELD(plinline);
	COMPARE_NODE_FIELD(plvalidator);
	COMPARE_SCALAR_FIELD(pltrusted);

	return true;
}

static bool
_equalDropPLangStmt(DropPLangStmt *a, DropPLangStmt *b)
{
	COMPARE_STRING_FIELD(plname);
	COMPARE_SCALAR_FIELD(behavior);
	COMPARE_SCALAR_FIELD(missing_ok);

	return true;
}

static bool
_equalCreateRoleStmt(CreateRoleStmt *a, CreateRoleStmt *b)
{
	COMPARE_SCALAR_FIELD(stmt_type);
	COMPARE_STRING_FIELD(role);
	COMPARE_NODE_FIELD(options);

	return true;
}

static bool
_equalDenyLoginInterval(DenyLoginInterval *a, DenyLoginInterval *b)
{
	COMPARE_NODE_FIELD(start);
	COMPARE_NODE_FIELD(end);

	return true;
}

static bool
_equalDenyLoginPoint(DenyLoginPoint *a, DenyLoginPoint *b)
{
	COMPARE_NODE_FIELD(day);
	COMPARE_NODE_FIELD(time);

	return true;
}

static bool
_equalAlterRoleStmt(AlterRoleStmt *a, AlterRoleStmt *b)
{
	COMPARE_STRING_FIELD(role);
	COMPARE_NODE_FIELD(options);
	COMPARE_SCALAR_FIELD(action);

	return true;
}

static bool
_equalAlterRoleSetStmt(AlterRoleSetStmt *a, AlterRoleSetStmt *b)
{
	COMPARE_STRING_FIELD(role);
	COMPARE_NODE_FIELD(setstmt);

	return true;
}

static bool
_equalDropRoleStmt(DropRoleStmt *a, DropRoleStmt *b)
{
	COMPARE_NODE_FIELD(roles);
	COMPARE_SCALAR_FIELD(missing_ok);

	return true;
}

static bool
_equalLockStmt(LockStmt *a, LockStmt *b)
{
	COMPARE_NODE_FIELD(relations);
	COMPARE_SCALAR_FIELD(mode);
	COMPARE_SCALAR_FIELD(nowait);

	return true;
}

static bool
_equalConstraintsSetStmt(ConstraintsSetStmt *a, ConstraintsSetStmt *b)
{
	COMPARE_NODE_FIELD(constraints);
	COMPARE_SCALAR_FIELD(deferred);

	return true;
}

static bool
_equalReindexStmt(ReindexStmt *a, ReindexStmt *b)
{
	COMPARE_SCALAR_FIELD(kind);
	COMPARE_NODE_FIELD(relation);
	COMPARE_STRING_FIELD(name);
	COMPARE_SCALAR_FIELD(do_system);
	COMPARE_SCALAR_FIELD(do_user);
	COMPARE_SCALAR_FIELD(relid);

	return true;
}

static bool
_equalCreateSchemaStmt(CreateSchemaStmt *a, CreateSchemaStmt *b)
{
	COMPARE_STRING_FIELD(schemaname);
	COMPARE_STRING_FIELD(authid);
	COMPARE_NODE_FIELD(schemaElts);
	COMPARE_SCALAR_FIELD(istemp);

	return true;
}

static bool
_equalCreateConversionStmt(CreateConversionStmt *a, CreateConversionStmt *b)
{
	COMPARE_NODE_FIELD(conversion_name);
	COMPARE_STRING_FIELD(for_encoding_name);
	COMPARE_STRING_FIELD(to_encoding_name);
	COMPARE_NODE_FIELD(func_name);
	COMPARE_SCALAR_FIELD(def);

	return true;
}

static bool
_equalCreateCastStmt(CreateCastStmt *a, CreateCastStmt *b)
{
	COMPARE_NODE_FIELD(sourcetype);
	COMPARE_NODE_FIELD(targettype);
	COMPARE_NODE_FIELD(func);
	COMPARE_SCALAR_FIELD(context);
	COMPARE_SCALAR_FIELD(inout);

	return true;
}

static bool
_equalDropCastStmt(DropCastStmt *a, DropCastStmt *b)
{
	COMPARE_NODE_FIELD(sourcetype);
	COMPARE_NODE_FIELD(targettype);
	COMPARE_SCALAR_FIELD(behavior);
	COMPARE_SCALAR_FIELD(missing_ok);

	return true;
}

static bool
_equalPrepareStmt(PrepareStmt *a, PrepareStmt *b)
{
	COMPARE_STRING_FIELD(name);
	COMPARE_NODE_FIELD(argtypes);
	COMPARE_NODE_FIELD(query);

	return true;
}

static bool
_equalExecuteStmt(ExecuteStmt *a, ExecuteStmt *b)
{
	COMPARE_STRING_FIELD(name);
	COMPARE_NODE_FIELD(into);
	COMPARE_NODE_FIELD(params);

	return true;
}

static bool
_equalDeallocateStmt(DeallocateStmt *a, DeallocateStmt *b)
{
	COMPARE_STRING_FIELD(name);

	return true;
}

static bool
_equalDropOwnedStmt(DropOwnedStmt *a, DropOwnedStmt *b)
{
	COMPARE_NODE_FIELD(roles);
	COMPARE_SCALAR_FIELD(behavior);

	return true;
}


static bool
_equalCreateQueueStmt(CreateQueueStmt *a, CreateQueueStmt *b)
{
	COMPARE_STRING_FIELD(queue);
	COMPARE_NODE_FIELD(options);
	return true;
}

static bool
_equalAlterQueueStmt(AlterQueueStmt *a, AlterQueueStmt *b)
{
	COMPARE_STRING_FIELD(queue);
	COMPARE_NODE_FIELD(options);
	return true;
}

static bool
_equalDropQueueStmt(DropQueueStmt *a, DropQueueStmt *b)
{
	COMPARE_STRING_FIELD(queue);
	return true;
}

static bool
_equalCreateResourceGroupStmt(CreateResourceGroupStmt *a, CreateResourceGroupStmt *b)
{
	COMPARE_STRING_FIELD(name);
	COMPARE_NODE_FIELD(options);
	return true;
}

static bool
_equalDropResourceGroupStmt(DropResourceGroupStmt *a, DropResourceGroupStmt *b)
{
	COMPARE_STRING_FIELD(name);
	return true;
}

static bool
_equalAlterResourceGroupStmt(AlterResourceGroupStmt *a, AlterResourceGroupStmt *b)
{
	COMPARE_STRING_FIELD(name);
	COMPARE_NODE_FIELD(options);
	return true;
}

/*
 * stuff from parsenodes.h
 */

static bool
_equalReassignOwnedStmt(ReassignOwnedStmt *a, ReassignOwnedStmt *b)
{
	COMPARE_NODE_FIELD(roles);
	COMPARE_STRING_FIELD(newrole);

	return true;
}

static bool
_equalAlterTSDictionaryStmt(AlterTSDictionaryStmt *a, AlterTSDictionaryStmt *b)
{
	COMPARE_NODE_FIELD(dictname);
	COMPARE_NODE_FIELD(options);

	return true;
}

static bool
_equalAlterTSConfigurationStmt(AlterTSConfigurationStmt *a,
							   AlterTSConfigurationStmt *b)
{
	COMPARE_NODE_FIELD(cfgname);
	COMPARE_NODE_FIELD(tokentype);
	COMPARE_NODE_FIELD(dicts);
	COMPARE_SCALAR_FIELD(override);
	COMPARE_SCALAR_FIELD(replace);
	COMPARE_SCALAR_FIELD(missing_ok);

	return true;
}

static bool
_equalAExpr(A_Expr *a, A_Expr *b)
{
	COMPARE_SCALAR_FIELD(kind);
	COMPARE_NODE_FIELD(name);
	COMPARE_NODE_FIELD(lexpr);
	COMPARE_NODE_FIELD(rexpr);
	COMPARE_LOCATION_FIELD(location);

	return true;
}

static bool
_equalColumnRef(ColumnRef *a, ColumnRef *b)
{
	COMPARE_NODE_FIELD(fields);
	COMPARE_LOCATION_FIELD(location);

	return true;
}

static bool
_equalParamRef(ParamRef *a, ParamRef *b)
{
	COMPARE_SCALAR_FIELD(number);
	COMPARE_LOCATION_FIELD(location);

	return true;
}

static bool
_equalAConst(A_Const *a, A_Const *b)
{
	if (!equal(&a->val, &b->val))		/* hack for in-line Value field */
		return false;
	COMPARE_LOCATION_FIELD(location);

	return true;
}

static bool
_equalFuncCall(FuncCall *a, FuncCall *b)
{
	COMPARE_NODE_FIELD(funcname);
	COMPARE_NODE_FIELD(args);
	COMPARE_NODE_FIELD(agg_order);
	COMPARE_NODE_FIELD(agg_filter);
	COMPARE_SCALAR_FIELD(agg_within_group);
	COMPARE_SCALAR_FIELD(agg_star);
	COMPARE_SCALAR_FIELD(agg_distinct);
	COMPARE_SCALAR_FIELD(func_variadic);
	COMPARE_NODE_FIELD(over);
	COMPARE_LOCATION_FIELD(location);

	return true;
}

static bool
_equalAStar(A_Star *a, A_Star *b)
{
	return true;
}

static bool
_equalAIndices(A_Indices *a, A_Indices *b)
{
	COMPARE_NODE_FIELD(lidx);
	COMPARE_NODE_FIELD(uidx);

	return true;
}

static bool
_equalA_Indirection(A_Indirection *a, A_Indirection *b)
{
	COMPARE_NODE_FIELD(arg);
	COMPARE_NODE_FIELD(indirection);

	return true;
}

static bool
_equalA_ArrayExpr(A_ArrayExpr *a, A_ArrayExpr *b)
{
	COMPARE_NODE_FIELD(elements);
	COMPARE_LOCATION_FIELD(location);

	return true;
}

static bool
_equalResTarget(ResTarget *a, ResTarget *b)
{
	COMPARE_STRING_FIELD(name);
	COMPARE_NODE_FIELD(indirection);
	COMPARE_NODE_FIELD(val);
	COMPARE_LOCATION_FIELD(location);

	return true;
}

static bool
_equalTypeName(TypeName *a, TypeName *b)
{
	COMPARE_NODE_FIELD(names);
	COMPARE_SCALAR_FIELD(typid);
	COMPARE_SCALAR_FIELD(setof);
	COMPARE_SCALAR_FIELD(pct_type);
	COMPARE_NODE_FIELD(typmods);
	COMPARE_SCALAR_FIELD(typemod);
	COMPARE_NODE_FIELD(arrayBounds);
	COMPARE_LOCATION_FIELD(location);

	return true;
}

static bool
_equalTypeCast(TypeCast *a, TypeCast *b)
{
	COMPARE_NODE_FIELD(arg);
	COMPARE_NODE_FIELD(typeName);
	COMPARE_LOCATION_FIELD(location);

	return true;
}

static bool
_equalSortBy(SortBy *a, SortBy *b)
{
	COMPARE_NODE_FIELD(node);
	COMPARE_SCALAR_FIELD(sortby_dir);
	COMPARE_SCALAR_FIELD(sortby_nulls);
	COMPARE_NODE_FIELD(useOp);
	COMPARE_LOCATION_FIELD(location);

	return true;
}

static bool
_equalWindowDef(WindowDef *a, WindowDef *b)
{
	COMPARE_STRING_FIELD(name);
	COMPARE_STRING_FIELD(refname);
	COMPARE_NODE_FIELD(partitionClause);
	COMPARE_NODE_FIELD(orderClause);
	COMPARE_SCALAR_FIELD(frameOptions);
<<<<<<< HEAD
	COMPARE_NODE_FIELD(startOffset);
	COMPARE_NODE_FIELD(endOffset);
=======
>>>>>>> b0a6ad70
	COMPARE_LOCATION_FIELD(location);

	return true;
}

static bool
_equalRangeSubselect(RangeSubselect *a, RangeSubselect *b)
{
	COMPARE_NODE_FIELD(subquery);
	COMPARE_NODE_FIELD(alias);

	return true;
}

static bool
_equalRangeFunction(RangeFunction *a, RangeFunction *b)
{
	COMPARE_NODE_FIELD(funccallnode);
	COMPARE_NODE_FIELD(alias);
	COMPARE_NODE_FIELD(coldeflist);

	return true;
}

static bool
_equalIndexElem(IndexElem *a, IndexElem *b)
{
	COMPARE_STRING_FIELD(name);
	COMPARE_NODE_FIELD(expr);
	COMPARE_NODE_FIELD(opclass);
	COMPARE_SCALAR_FIELD(ordering);
	COMPARE_SCALAR_FIELD(nulls_ordering);

	return true;
}

static bool
_equalColumnDef(ColumnDef *a, ColumnDef *b)
{
	COMPARE_STRING_FIELD(colname);
	COMPARE_NODE_FIELD(typeName);
	COMPARE_SCALAR_FIELD(inhcount);
	COMPARE_SCALAR_FIELD(is_local);
	COMPARE_SCALAR_FIELD(is_not_null);
	COMPARE_SCALAR_FIELD(attnum);
	COMPARE_NODE_FIELD(raw_default);
	COMPARE_STRING_FIELD(cooked_default);
	COMPARE_NODE_FIELD(constraints);

	return true;
}

static bool
_equalConstraint(Constraint *a, Constraint *b)
{
	COMPARE_SCALAR_FIELD(contype);
	COMPARE_STRING_FIELD(name);
	COMPARE_NODE_FIELD(raw_expr);
	COMPARE_STRING_FIELD(cooked_expr);
	COMPARE_NODE_FIELD(keys);
	COMPARE_NODE_FIELD(options);
	COMPARE_STRING_FIELD(indexspace);

	return true;
}

static bool
_equalDefElem(DefElem *a, DefElem *b)
{
	COMPARE_STRING_FIELD(defname);
	COMPARE_NODE_FIELD(arg);

	return true;
}

static bool
_equalOptionDefElem(OptionDefElem *a, OptionDefElem *b)
{
	COMPARE_SCALAR_FIELD(alter_op);
	COMPARE_NODE_FIELD(def);

	return true;
}

static bool
_equalLockingClause(LockingClause *a, LockingClause *b)
{
	COMPARE_NODE_FIELD(lockedRels);
	COMPARE_SCALAR_FIELD(forUpdate);
	COMPARE_SCALAR_FIELD(noWait);

	return true;
}

static bool
_equalRangeTblEntry(RangeTblEntry *a, RangeTblEntry *b)
{
	COMPARE_SCALAR_FIELD(rtekind);
	COMPARE_SCALAR_FIELD(relid);
	COMPARE_NODE_FIELD(subquery);
	COMPARE_SCALAR_FIELD(jointype);
	COMPARE_NODE_FIELD(joinaliasvars);
	COMPARE_NODE_FIELD(funcexpr);
	COMPARE_NODE_FIELD(funccoltypes);
	COMPARE_NODE_FIELD(funccoltypmods);
	COMPARE_VARLENA_FIELD(funcuserdata, -1);
	COMPARE_NODE_FIELD(values_lists);
	COMPARE_STRING_FIELD(ctename);
	COMPARE_SCALAR_FIELD(ctelevelsup);
	COMPARE_SCALAR_FIELD(self_reference);
	COMPARE_NODE_FIELD(ctecoltypes);
	COMPARE_NODE_FIELD(ctecoltypmods);
	COMPARE_NODE_FIELD(alias);
	COMPARE_NODE_FIELD(eref);
	COMPARE_SCALAR_FIELD(inh);
	COMPARE_SCALAR_FIELD(inFromCl);
	COMPARE_SCALAR_FIELD(requiredPerms);
	COMPARE_SCALAR_FIELD(checkAsUser);

	return true;
}

static bool
_equalSortGroupClause(SortGroupClause *a, SortGroupClause *b)
{
	COMPARE_SCALAR_FIELD(tleSortGroupRef);
	COMPARE_SCALAR_FIELD(eqop);
	COMPARE_SCALAR_FIELD(sortop);
	COMPARE_SCALAR_FIELD(nulls_first);

	return true;
}

static bool
_equalGroupingClause(GroupingClause *a, GroupingClause *b)
{
	COMPARE_SCALAR_FIELD(groupType);
	COMPARE_NODE_FIELD(groupsets);

	return true;
}

static bool
_equalGroupingFunc(GroupingFunc *a, GroupingFunc *b)
{
	COMPARE_NODE_FIELD(args);
	COMPARE_SCALAR_FIELD(ngrpcols);

	return true;
}

static bool
_equalGrouping(Grouping *a __attribute__((unused)), Grouping *b __attribute__((unused)))

{
	return true;
}

static bool
_equalGroupId(GroupId *a __attribute__((unused)), GroupId *b __attribute__((unused)))
{
	return true;
}

static bool
_equalWindowClause(WindowClause *a, WindowClause *b)
{
	COMPARE_STRING_FIELD(name);
	COMPARE_STRING_FIELD(refname);
	COMPARE_NODE_FIELD(partitionClause);
	COMPARE_NODE_FIELD(orderClause);
	COMPARE_SCALAR_FIELD(frameOptions);
<<<<<<< HEAD
	COMPARE_NODE_FIELD(startOffset);
	COMPARE_NODE_FIELD(endOffset);
=======
>>>>>>> b0a6ad70
	COMPARE_SCALAR_FIELD(winref);
	COMPARE_SCALAR_FIELD(copiedOrder);

	return true;
}

static bool
_equalRowMarkClause(RowMarkClause *a, RowMarkClause *b)
{
	COMPARE_SCALAR_FIELD(rti);
	COMPARE_SCALAR_FIELD(prti);
	COMPARE_SCALAR_FIELD(forUpdate);
	COMPARE_SCALAR_FIELD(noWait);
	COMPARE_SCALAR_FIELD(isParent);

	return true;
}

static bool
_equalWithClause(WithClause *a, WithClause *b)
{
	COMPARE_NODE_FIELD(ctes);
	COMPARE_SCALAR_FIELD(recursive);
	COMPARE_LOCATION_FIELD(location);

	return true;
}

static bool
_equalCommonTableExpr(CommonTableExpr *a, CommonTableExpr *b)
{
	COMPARE_STRING_FIELD(ctename);
	COMPARE_NODE_FIELD(aliascolnames);
	COMPARE_NODE_FIELD(ctequery);
	COMPARE_LOCATION_FIELD(location);
	COMPARE_SCALAR_FIELD(cterecursive);
	COMPARE_SCALAR_FIELD(cterefcount);
	COMPARE_NODE_FIELD(ctecolnames);
	COMPARE_NODE_FIELD(ctecoltypes);
	COMPARE_NODE_FIELD(ctecoltypmods);

	return true;
}

static bool
_equalFkConstraint(FkConstraint *a, FkConstraint *b)
{
	COMPARE_STRING_FIELD(constr_name);
	COMPARE_NODE_FIELD(pktable);
	COMPARE_NODE_FIELD(fk_attrs);
	COMPARE_NODE_FIELD(pk_attrs);
	COMPARE_SCALAR_FIELD(fk_matchtype);
	COMPARE_SCALAR_FIELD(fk_upd_action);
	COMPARE_SCALAR_FIELD(fk_del_action);
	COMPARE_SCALAR_FIELD(deferrable);
	COMPARE_SCALAR_FIELD(initdeferred);
	COMPARE_SCALAR_FIELD(skip_validation);
	COMPARE_SCALAR_FIELD(trig1Oid);
	COMPARE_SCALAR_FIELD(trig2Oid);
	COMPARE_SCALAR_FIELD(trig3Oid);
	COMPARE_SCALAR_FIELD(trig4Oid);

	return true;
}

static bool
_equalTableValueExpr(TableValueExpr *a, TableValueExpr *b)
{
	COMPARE_NODE_FIELD(subquery);

	return true;
}

static bool
_equalAlterTypeStmt(AlterTypeStmt *a, AlterTypeStmt *b)
{
	COMPARE_NODE_FIELD(typeName);
	COMPARE_NODE_FIELD(encoding);

	return true;
}

static bool
_equalXmlSerialize(XmlSerialize *a, XmlSerialize *b)
{
	COMPARE_SCALAR_FIELD(xmloption);
	COMPARE_NODE_FIELD(expr);
	COMPARE_NODE_FIELD(typeName);
	COMPARE_LOCATION_FIELD(location);

	return true;
}

/*
 * Stuff from pg_list.h
 */

static bool
_equalList(List *a, List *b)
{
	ListCell   *item_a;
	ListCell   *item_b;

	/*
	 * Try to reject by simple scalar checks before grovelling through all the
	 * list elements...
	 */
	COMPARE_SCALAR_FIELD(type);
	COMPARE_SCALAR_FIELD(length);

	/*
	 * We place the switch outside the loop for the sake of efficiency; this
	 * may not be worth doing...
	 */
	switch (a->type)
	{
		case T_List:
			forboth(item_a, a, item_b, b)
			{
				if (!equal(lfirst(item_a), lfirst(item_b)))
					return false;
			}
			break;
		case T_IntList:
			forboth(item_a, a, item_b, b)
			{
				if (lfirst_int(item_a) != lfirst_int(item_b))
					return false;
			}
			break;
		case T_OidList:
			forboth(item_a, a, item_b, b)
			{
				if (lfirst_oid(item_a) != lfirst_oid(item_b))
					return false;
			}
			break;
		default:
			elog(ERROR, "unrecognized list node type: %d",
				 (int) a->type);
			return false;		/* keep compiler quiet */
	}

	/*
	 * If we got here, we should have run out of elements of both lists
	 */
	Assert(item_a == NULL);
	Assert(item_b == NULL);

	return true;
}

/*
 * Stuff from value.h
 */

static bool
_equalValue(Value *a, Value *b)
{
	COMPARE_SCALAR_FIELD(type);

	switch (a->type)
	{
		case T_Integer:
			COMPARE_SCALAR_FIELD(val.ival);
			break;
		case T_Float:
		case T_String:
		case T_BitString:
			COMPARE_STRING_FIELD(val.str);
			break;
		case T_Null:
			/* nothing to do */
			break;
		default:
			elog(ERROR, "unrecognized node type: %d", (int) a->type);
			break;
	}

	return true;
}

/*
 * equal
 *	  returns whether two nodes are equal
 */
bool
equal(void *a, void *b)
{
	bool		retval;

	if (a == b)
		return true;

	/*
	 * note that a!=b, so only one of them can be NULL
	 */
	if (a == NULL || b == NULL)
		return false;

	/*
	 * are they the same type of nodes?
	 */
	if (nodeTag(a) != nodeTag(b))
		return false;

	switch (nodeTag(a))
	{
			/*
			 * PRIMITIVE NODES
			 */
		case T_Alias:
			retval = _equalAlias(a, b);
			break;
		case T_RangeVar:
			retval = _equalRangeVar(a, b);
			break;
		case T_IntoClause:
			retval = _equalIntoClause(a, b);
			break;
		case T_Var:
			retval = _equalVar(a, b);
			break;
		case T_Const:
			retval = _equalConst(a, b);
			break;
		case T_Param:
			retval = _equalParam(a, b);
			break;
		case T_Aggref:
			retval = _equalAggref(a, b);
			break;
		case T_WindowFunc:
			retval = _equalWindowFunc(a, b);
			break;
		case T_ArrayRef:
			retval = _equalArrayRef(a, b);
			break;
		case T_FuncExpr:
			retval = _equalFuncExpr(a, b);
			break;
		case T_OpExpr:
			retval = _equalOpExpr(a, b);
			break;
		case T_DistinctExpr:
			retval = _equalDistinctExpr(a, b);
			break;
		case T_ScalarArrayOpExpr:
			retval = _equalScalarArrayOpExpr(a, b);
			break;
		case T_BoolExpr:
			retval = _equalBoolExpr(a, b);
			break;
		case T_SubLink:
			retval = _equalSubLink(a, b);
			break;
		case T_SubPlan:
			retval = _equalSubPlan(a, b);
			break;
		case T_AlternativeSubPlan:
			retval = _equalAlternativeSubPlan(a, b);
			break;
		case T_FieldSelect:
			retval = _equalFieldSelect(a, b);
			break;
		case T_FieldStore:
			retval = _equalFieldStore(a, b);
			break;
		case T_RelabelType:
			retval = _equalRelabelType(a, b);
			break;
		case T_CoerceViaIO:
			retval = _equalCoerceViaIO(a, b);
			break;
		case T_ArrayCoerceExpr:
			retval = _equalArrayCoerceExpr(a, b);
			break;
		case T_ConvertRowtypeExpr:
			retval = _equalConvertRowtypeExpr(a, b);
			break;
		case T_CaseExpr:
			retval = _equalCaseExpr(a, b);
			break;
		case T_CaseWhen:
			retval = _equalCaseWhen(a, b);
			break;
		case T_CaseTestExpr:
			retval = _equalCaseTestExpr(a, b);
			break;
		case T_ArrayExpr:
			retval = _equalArrayExpr(a, b);
			break;
		case T_RowExpr:
			retval = _equalRowExpr(a, b);
			break;
		case T_RowCompareExpr:
			retval = _equalRowCompareExpr(a, b);
			break;
		case T_CoalesceExpr:
			retval = _equalCoalesceExpr(a, b);
			break;
		case T_MinMaxExpr:
			retval = _equalMinMaxExpr(a, b);
			break;
		case T_XmlExpr:
			retval = _equalXmlExpr(a, b);
			break;
		case T_NullIfExpr:
			retval = _equalNullIfExpr(a, b);
			break;
		case T_NullTest:
			retval = _equalNullTest(a, b);
			break;
		case T_BooleanTest:
			retval = _equalBooleanTest(a, b);
			break;
		case T_CoerceToDomain:
			retval = _equalCoerceToDomain(a, b);
			break;
		case T_CoerceToDomainValue:
			retval = _equalCoerceToDomainValue(a, b);
			break;
		case T_SetToDefault:
			retval = _equalSetToDefault(a, b);
			break;
		case T_CurrentOfExpr:
			retval = _equalCurrentOfExpr(a, b);
			break;
		case T_TargetEntry:
			retval = _equalTargetEntry(a, b);
			break;
		case T_RangeTblRef:
			retval = _equalRangeTblRef(a, b);
			break;
		case T_FromExpr:
			retval = _equalFromExpr(a, b);
			break;
		case T_Flow:
			retval = _equalFlow(a, b);
			break;
		case T_JoinExpr:
			retval = _equalJoinExpr(a, b);
			break;

			/*
			 * RELATION NODES
			 */
		case T_PathKey:
			retval = _equalPathKey(a, b);
			break;
		case T_RestrictInfo:
			retval = _equalRestrictInfo(a, b);
			break;
		case T_PlaceHolderVar:
			retval = _equalPlaceHolderVar(a, b);
			break;
		case T_SpecialJoinInfo:
			retval = _equalSpecialJoinInfo(a, b);
			break;
		case T_AppendRelInfo:
			retval = _equalAppendRelInfo(a, b);
			break;
		case T_PlaceHolderInfo:
			retval = _equalPlaceHolderInfo(a, b);
			break;

		case T_List:
		case T_IntList:
		case T_OidList:
			retval = _equalList(a, b);
			break;

		case T_Integer:
		case T_Float:
		case T_String:
		case T_BitString:
		case T_Null:
			retval = _equalValue(a, b);
			break;

			/*
			 * PARSE NODES
			 */
		case T_Query:
			retval = _equalQuery(a, b);
			break;
		case T_InsertStmt:
			retval = _equalInsertStmt(a, b);
			break;
		case T_DeleteStmt:
			retval = _equalDeleteStmt(a, b);
			break;
		case T_UpdateStmt:
			retval = _equalUpdateStmt(a, b);
			break;
		case T_SelectStmt:
			retval = _equalSelectStmt(a, b);
			break;
		case T_SetOperationStmt:
			retval = _equalSetOperationStmt(a, b);
			break;
		case T_AlterTableStmt:
			retval = _equalAlterTableStmt(a, b);
			break;
		case T_AlterTableCmd:
			retval = _equalAlterTableCmd(a, b);
			break;
		case T_SetDistributionCmd:
			retval = _equalSetDistributionCmd(a, b);
			break;
		case T_InheritPartitionCmd:
			retval = _equalInheritPartitionCmd(a, b);
			break;
		case T_AlterPartitionCmd:
			retval = _equalAlterPartitionCmd(a, b);
			break;
		case T_AlterPartitionId:
			retval = _equalAlterPartitionId(a, b);
			break;
		case T_AlterDomainStmt:
			retval = _equalAlterDomainStmt(a, b);
			break;
		case T_GrantStmt:
			retval = _equalGrantStmt(a, b);
			break;
		case T_GrantRoleStmt:
			retval = _equalGrantRoleStmt(a, b);
			break;
		case T_DeclareCursorStmt:
			retval = _equalDeclareCursorStmt(a, b);
			break;
		case T_ClosePortalStmt:
			retval = _equalClosePortalStmt(a, b);
			break;
		case T_ClusterStmt:
			retval = _equalClusterStmt(a, b);
			break;
		case T_SingleRowErrorDesc:
			retval = _equalSingleRowErrorDesc(a, b);
			break;
		case T_CopyStmt:
			retval = _equalCopyStmt(a, b);
			break;
		case T_CreateStmt:
			retval = _equalCreateStmt(a, b);
			break;
		case T_ColumnReferenceStorageDirective:
			retval = _equalColumnReferenceStorageDirective(a, b);
			break;
		case T_PartitionRangeItem:
			retval = _equalPartitionRangeItem(a, b);
			break;
		case T_ExtTableTypeDesc:
			retval = _equalExtTableTypeDesc(a, b);
			break;
		case T_CreateExternalStmt:
			retval = _equalCreateExternalStmt(a, b);
			break;
		case T_InhRelation:
			retval = _equalInhRelation(a, b);
			break;
		case T_DefineStmt:
			retval = _equalDefineStmt(a, b);
			break;
		case T_DropStmt:
			retval = _equalDropStmt(a, b);
			break;
		case T_TruncateStmt:
			retval = _equalTruncateStmt(a, b);
			break;
		case T_CommentStmt:
			retval = _equalCommentStmt(a, b);
			break;
		case T_FetchStmt:
			retval = _equalFetchStmt(a, b);
			break;
		case T_IndexStmt:
			retval = _equalIndexStmt(a, b);
			break;
		case T_CreateFunctionStmt:
			retval = _equalCreateFunctionStmt(a, b);
			break;
		case T_FunctionParameter:
			retval = _equalFunctionParameter(a, b);
			break;
		case T_AlterFunctionStmt:
			retval = _equalAlterFunctionStmt(a, b);
			break;
		case T_RemoveFuncStmt:
			retval = _equalRemoveFuncStmt(a, b);
			break;
		case T_DoStmt:
			retval = _equalDoStmt(a, b);
			break;
		case T_RemoveOpClassStmt:
			retval = _equalRemoveOpClassStmt(a, b);
			break;
		case T_RemoveOpFamilyStmt:
			retval = _equalRemoveOpFamilyStmt(a, b);
			break;
		case T_RenameStmt:
			retval = _equalRenameStmt(a, b);
			break;
		case T_AlterObjectSchemaStmt:
			retval = _equalAlterObjectSchemaStmt(a, b);
			break;
		case T_AlterOwnerStmt:
			retval = _equalAlterOwnerStmt(a, b);
			break;
		case T_RuleStmt:
			retval = _equalRuleStmt(a, b);
			break;
		case T_NotifyStmt:
			retval = _equalNotifyStmt(a, b);
			break;
		case T_ListenStmt:
			retval = _equalListenStmt(a, b);
			break;
		case T_UnlistenStmt:
			retval = _equalUnlistenStmt(a, b);
			break;
		case T_TransactionStmt:
			retval = _equalTransactionStmt(a, b);
			break;
		case T_CompositeTypeStmt:
			retval = _equalCompositeTypeStmt(a, b);
			break;
		case T_CreateEnumStmt:
			retval = _equalCreateEnumStmt(a, b);
			break;
		case T_ViewStmt:
			retval = _equalViewStmt(a, b);
			break;
		case T_LoadStmt:
			retval = _equalLoadStmt(a, b);
			break;
		case T_CreateDomainStmt:
			retval = _equalCreateDomainStmt(a, b);
			break;
		case T_CreateOpClassStmt:
			retval = _equalCreateOpClassStmt(a, b);
			break;
		case T_CreateOpClassItem:
			retval = _equalCreateOpClassItem(a, b);
			break;
		case T_CreateOpFamilyStmt:
			retval = _equalCreateOpFamilyStmt(a, b);
			break;
		case T_AlterOpFamilyStmt:
			retval = _equalAlterOpFamilyStmt(a, b);
			break;
		case T_CreatedbStmt:
			retval = _equalCreatedbStmt(a, b);
			break;
		case T_AlterDatabaseStmt:
			retval = _equalAlterDatabaseStmt(a, b);
			break;
		case T_AlterDatabaseSetStmt:
			retval = _equalAlterDatabaseSetStmt(a, b);
			break;
		case T_DropdbStmt:
			retval = _equalDropdbStmt(a, b);
			break;
		case T_VacuumStmt:
			retval = _equalVacuumStmt(a, b);
			break;
		case T_ExplainStmt:
			retval = _equalExplainStmt(a, b);
			break;
		case T_CreateSeqStmt:
			retval = _equalCreateSeqStmt(a, b);
			break;
		case T_AlterSeqStmt:
			retval = _equalAlterSeqStmt(a, b);
			break;
		case T_VariableSetStmt:
			retval = _equalVariableSetStmt(a, b);
			break;
		case T_VariableShowStmt:
			retval = _equalVariableShowStmt(a, b);
			break;
		case T_DiscardStmt:
			retval = _equalDiscardStmt(a, b);
			break;
		case T_CreateExtensionStmt:
			retval = _equalCreateExtensionStmt(a, b);
			break;
		case T_AlterExtensionStmt:
			retval = _equalAlterExtensionStmt(a, b);
			break;
		case T_AlterExtensionContentsStmt:
			retval = _equalAlterExtensionContentsStmt(a, b);
			break;
		case T_CreateFileSpaceStmt:
			retval = _equalCreateFileSpaceStmt(a, b);
			break;
		case T_FileSpaceEntry:
			retval = _equalFileSpaceEntry(a, b);
			break;
		case T_DropFileSpaceStmt:
			retval = _equalDropFileSpaceStmt(a, b);
			break;
		case T_CreateTableSpaceStmt:
			retval = _equalCreateTableSpaceStmt(a, b);
			break;
		case T_DropTableSpaceStmt:
			retval = _equalDropTableSpaceStmt(a, b);
			break;
		case T_CreateFdwStmt:
			retval = _equalCreateFdwStmt(a, b);
			break;
		case T_AlterFdwStmt:
			retval = _equalAlterFdwStmt(a, b);
			break;
		case T_DropFdwStmt:
			retval = _equalDropFdwStmt(a, b);
			break;
		case T_CreateForeignServerStmt:
			retval = _equalCreateForeignServerStmt(a, b);
			break;
		case T_AlterForeignServerStmt:
			retval = _equalAlterForeignServerStmt(a, b);
			break;
		case T_DropForeignServerStmt:
			retval = _equalDropForeignServerStmt(a, b);
			break;
		case T_CreateUserMappingStmt:
			retval = _equalCreateUserMappingStmt(a, b);
			break;
		case T_AlterUserMappingStmt:
			retval = _equalAlterUserMappingStmt(a, b);
			break;
		case T_DropUserMappingStmt:
			retval = _equalDropUserMappingStmt(a, b);
			break;
		case T_CreateTrigStmt:
			retval = _equalCreateTrigStmt(a, b);
			break;
		case T_DropPropertyStmt:
			retval = _equalDropPropertyStmt(a, b);
			break;
		case T_CreatePLangStmt:
			retval = _equalCreatePLangStmt(a, b);
			break;
		case T_DropPLangStmt:
			retval = _equalDropPLangStmt(a, b);
			break;
		case T_CreateRoleStmt:
			retval = _equalCreateRoleStmt(a, b);
			break;
		case T_AlterRoleStmt:
			retval = _equalAlterRoleStmt(a, b);
			break;
		case T_AlterRoleSetStmt:
			retval = _equalAlterRoleSetStmt(a, b);
			break;
		case T_DropRoleStmt:
			retval = _equalDropRoleStmt(a, b);
			break;
		case T_LockStmt:
			retval = _equalLockStmt(a, b);
			break;
		case T_ConstraintsSetStmt:
			retval = _equalConstraintsSetStmt(a, b);
			break;
		case T_ReindexStmt:
			retval = _equalReindexStmt(a, b);
			break;
		case T_CheckPointStmt:
			retval = true;
			break;
		case T_CreateSchemaStmt:
			retval = _equalCreateSchemaStmt(a, b);
			break;
		case T_CreateConversionStmt:
			retval = _equalCreateConversionStmt(a, b);
			break;
		case T_CreateCastStmt:
			retval = _equalCreateCastStmt(a, b);
			break;
		case T_DropCastStmt:
			retval = _equalDropCastStmt(a, b);
			break;
		case T_PrepareStmt:
			retval = _equalPrepareStmt(a, b);
			break;
		case T_ExecuteStmt:
			retval = _equalExecuteStmt(a, b);
			break;
		case T_DeallocateStmt:
			retval = _equalDeallocateStmt(a, b);
			break;
		case T_DropOwnedStmt:
			retval = _equalDropOwnedStmt(a, b);
			break;
		case T_ReassignOwnedStmt:
			retval = _equalReassignOwnedStmt(a, b);
			break;
		case T_AlterTSDictionaryStmt:
			retval = _equalAlterTSDictionaryStmt(a, b);
			break;
		case T_AlterTSConfigurationStmt:
			retval = _equalAlterTSConfigurationStmt(a, b);
			break;

		case T_CreateQueueStmt:
			retval = _equalCreateQueueStmt(a, b);
			break;
		case T_AlterQueueStmt:
			retval = _equalAlterQueueStmt(a, b);
			break;
		case T_DropQueueStmt:
			retval = _equalDropQueueStmt(a, b);
			break;

		case T_CreateResourceGroupStmt:
			retval = _equalCreateResourceGroupStmt(a, b);
			break;
		case T_DropResourceGroupStmt:
			retval = _equalDropResourceGroupStmt(a, b);
			break;
		case T_AlterResourceGroupStmt:
			retval = _equalAlterResourceGroupStmt(a, b);
			break;

		case T_A_Expr:
			retval = _equalAExpr(a, b);
			break;
		case T_ColumnRef:
			retval = _equalColumnRef(a, b);
			break;
		case T_ParamRef:
			retval = _equalParamRef(a, b);
			break;
		case T_A_Const:
			retval = _equalAConst(a, b);
			break;
		case T_FuncCall:
			retval = _equalFuncCall(a, b);
			break;
		case T_A_Star:
			retval = _equalAStar(a, b);
			break;
		case T_A_Indices:
			retval = _equalAIndices(a, b);
			break;
		case T_A_Indirection:
			retval = _equalA_Indirection(a, b);
			break;
		case T_A_ArrayExpr:
			retval = _equalA_ArrayExpr(a, b);
			break;
		case T_ResTarget:
			retval = _equalResTarget(a, b);
			break;
		case T_TypeCast:
			retval = _equalTypeCast(a, b);
			break;
		case T_SortBy:
			retval = _equalSortBy(a, b);
			break;
		case T_WindowDef:
			retval = _equalWindowDef(a, b);
			break;
		case T_RangeSubselect:
			retval = _equalRangeSubselect(a, b);
			break;
		case T_RangeFunction:
			retval = _equalRangeFunction(a, b);
			break;
		case T_TypeName:
			retval = _equalTypeName(a, b);
			break;
		case T_IndexElem:
			retval = _equalIndexElem(a, b);
			break;
		case T_ColumnDef:
			retval = _equalColumnDef(a, b);
			break;
		case T_Constraint:
			retval = _equalConstraint(a, b);
			break;
		case T_DefElem:
			retval = _equalDefElem(a, b);
			break;
		case T_OptionDefElem:
			retval = _equalOptionDefElem(a, b);
			break;
		case T_LockingClause:
			retval = _equalLockingClause(a, b);
			break;
		case T_RangeTblEntry:
			retval = _equalRangeTblEntry(a, b);
			break;
		case T_SortGroupClause:
			retval = _equalSortGroupClause(a, b);
			break;
		case T_GroupingClause:
			retval = _equalGroupingClause(a, b);
			break;
		case T_GroupingFunc:
			retval = _equalGroupingFunc(a, b);
			break;
		case T_Grouping:
			retval = _equalGrouping(a, b);
			break;
		case T_GroupId:
			retval = _equalGroupId(a, b);
			break;
		case T_WindowClause:
			retval = _equalWindowClause(a, b);
			break;
		case T_RowMarkClause:
			retval = _equalRowMarkClause(a, b);
			break;
		case T_WithClause:
			retval = _equalWithClause(a, b);
			break;
		case T_CommonTableExpr:
			retval = _equalCommonTableExpr(a, b);
			break;
		case T_FkConstraint:
			retval = _equalFkConstraint(a, b);
			break;
		case T_PrivGrantee:
			retval = _equalPrivGrantee(a, b);
			break;
		case T_FuncWithArgs:
			retval = _equalFuncWithArgs(a, b);
			break;
		case T_XmlSerialize:
			retval = _equalXmlSerialize(a, b);
			break;
		case T_TableValueExpr:
			retval = _equalTableValueExpr(a, b);
			break;
		case T_DenyLoginInterval:
			retval = _equalDenyLoginInterval(a, b);
			break;
		case T_DenyLoginPoint:
			retval = _equalDenyLoginPoint(a, b);
			break;
		case T_AlterTypeStmt:
			retval = _equalAlterTypeStmt(a, b);
			break;

		default:
			elog(ERROR, "unrecognized node type: %d",
				 (int) nodeTag(a));
			retval = false;		/* keep compiler quiet */
			break;
	}

	return retval;
}<|MERGE_RESOLUTION|>--- conflicted
+++ resolved
@@ -18,21 +18,13 @@
  * "x" to be considered equal() to another reference to "x" in the query.
  *
  *
-<<<<<<< HEAD
- *
  * Portions Copyright (c) 2005-2010, Greenplum inc
  * Portions Copyright (c) 2012-Present Pivotal Software, Inc.
-=======
->>>>>>> b0a6ad70
  * Portions Copyright (c) 1996-2009, PostgreSQL Global Development Group
  * Portions Copyright (c) 1994, Regents of the University of California
  *
  * IDENTIFICATION
-<<<<<<< HEAD
- *	  $PostgreSQL: pgsql/src/backend/nodes/equalfuncs.c,v 1.341 2008/12/19 16:25:17 petere Exp $
-=======
  *	  $PostgreSQL: pgsql/src/backend/nodes/equalfuncs.c,v 1.344 2009/01/01 17:23:43 momjian Exp $
->>>>>>> b0a6ad70
  *
  *-------------------------------------------------------------------------
  */
@@ -2350,11 +2342,8 @@
 	COMPARE_NODE_FIELD(partitionClause);
 	COMPARE_NODE_FIELD(orderClause);
 	COMPARE_SCALAR_FIELD(frameOptions);
-<<<<<<< HEAD
 	COMPARE_NODE_FIELD(startOffset);
 	COMPARE_NODE_FIELD(endOffset);
-=======
->>>>>>> b0a6ad70
 	COMPARE_LOCATION_FIELD(location);
 
 	return true;
@@ -2527,11 +2516,8 @@
 	COMPARE_NODE_FIELD(partitionClause);
 	COMPARE_NODE_FIELD(orderClause);
 	COMPARE_SCALAR_FIELD(frameOptions);
-<<<<<<< HEAD
 	COMPARE_NODE_FIELD(startOffset);
 	COMPARE_NODE_FIELD(endOffset);
-=======
->>>>>>> b0a6ad70
 	COMPARE_SCALAR_FIELD(winref);
 	COMPARE_SCALAR_FIELD(copiedOrder);
 
