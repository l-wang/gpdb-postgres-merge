--- conflicted
+++ resolved
@@ -274,47 +274,33 @@
 				printf("%d\t%s\t[subquery]",
 					   i, name);
 				break;
+			case RTE_JOIN:
+				printf("%d\t%s\t[join]",
+					   i, name);
+				break;
+			case RTE_SPECIAL:
+				printf("%d\t%s\t[special]",
+					   i, name);
+				break;
+			case RTE_FUNCTION:
+				printf("%d\t%s\t[rangefunction]",
+					   i, rte->eref->aliasname);
+				break;
+			case RTE_VALUES:
+				printf("%d\t%s\t[values list]",
+					   i, rte->eref->aliasname);
+				break;
 			case RTE_CTE:
 				printf("%d\t%s\t[cte]",
-					   i, name);
+					   i, rte->eref->aliasname);
 				break;
 			case RTE_TABLEFUNCTION:
 				printf("%d\t%s\t[tablefunction]",
 					   i, name);
 				break;
-			case RTE_JOIN:
-				printf("%d\t%s\t[join]",
-					   i, rte->eref->aliasname);
-				break;
-			case RTE_SPECIAL:
-				printf("%d\t%s\t[special]",
-					   i, rte->eref->aliasname);
-				break;
-			case RTE_FUNCTION:
-				printf("%d\t%s\t[rangefunction]",
-					   i, name);
-				break;
-			case RTE_VALUES:
-				printf("%d\t%s\t[values list]",
-					   i, rte->eref->aliasname);
-				break;
-<<<<<<< HEAD
-			case RTE_JOIN:
-				printf("%d\t%s\t[join]",
-					   i, name);
-				break;
-			case RTE_SPECIAL:
-				printf("%d\t%s\t[special]",
-					   i, name);
-				break;
 			case RTE_VOID:
 				printf("%d\t%s\t[void]",
 					   i, name);
-=======
-			case RTE_CTE:
-				printf("%d\t%s\t[cte]",
-					   i, rte->eref->aliasname);
->>>>>>> 38e93482
 				break;
 			default:
 				printf("%d\t%s\t[unknown rtekind]",
