/*-------------------------------------------------------------------------
 *
 * readfuncs.c
 *	  Reader functions for Postgres tree nodes.
 *
 * Portions Copyright (c) 2005-2010, Greenplum inc
 * Portions Copyright (c) 2012-Present Pivotal Software, Inc.
 * Portions Copyright (c) 1996-2009, PostgreSQL Global Development Group
 * Portions Copyright (c) 1994, Regents of the University of California
 *
 *
 * IDENTIFICATION
 *	  $PostgreSQL: pgsql/src/backend/nodes/readfuncs.c,v 1.228 2009/12/15 17:57:46 tgl Exp $
 *
 * NOTES
 *	  Path and Plan nodes do not need to have any readfuncs support, because we
 *	  never have occasion to read them in.	 We never read executor state trees, either.
 *
 *    But due to the use of this routine in older version of CDB/MPP/GPDB,
 *    there are routines that do read those types of nodes (unlike PostgreSQL)
 *    Those routines never actually get called.
 *
 *    We could go back and remove them, but they don't hurt anything.
 *
 *    The purpose of these routines is to read serialized trees that were stored
 *    in the catalog, and reconstruct the trees.
 *
 *	  Parse location fields are written out by outfuncs.c, but only for
 *	  possible debugging use.  When reading a location field, we discard
 *	  the stored value and set the location field to -1 (ie, "unknown").
 *	  This is because nodes coming from a stored rule should not be thought
 *	  to have a known location in the current query's text.
 *
 *-------------------------------------------------------------------------
 */
#include "postgres.h"

#include <math.h>

#include "nodes/parsenodes.h"
#include "nodes/readfuncs.h"
#include "cdb/cdbgang.h"

/*
 * readfuncs.c is compiled normally into readfuncs.o, but it's also
 * #included from readfast.c. When #included, readfuncs.c defines
 * COMPILING_BINARY_FUNCS, and provides replacements READ_* macros. See
 * comments at top of readfast.c.
 */
#ifndef COMPILING_BINARY_FUNCS

/*
 * Macros to simplify reading of different kinds of fields.  Use these
 * wherever possible to reduce the chance for silly typos.	Note that these
 * hard-wire conventions about the names of the local variables in a Read
 * routine.
 */

/* Macros for declaring appropriate local variables */

/* A few guys need only local_node */
#define READ_LOCALS_NO_FIELDS(nodeTypeName) \
	nodeTypeName *local_node = makeNode(nodeTypeName)

/* And a few guys need only the pg_strtok support fields */
#define READ_TEMP_LOCALS()	\
	char	   *token;		\
	int			length

/* ... but most need both */
#define READ_LOCALS(nodeTypeName)			\
	READ_LOCALS_NO_FIELDS(nodeTypeName);	\
	READ_TEMP_LOCALS()

/* Read a simple scalar field (written as ":fldname value") */
#define READ_SCALAR_FIELD(fldname, conversion) \
    do { \
	    token = pg_strtok(&length);		/* skip :fldname */ \
	    token = pg_strtok(&length);		/* get field value */ \
	    local_node->fldname = (conversion); \
    } while (0)

/* Read an integer field (anything written as ":fldname %d") */
#define READ_INT_FIELD(fldname)     READ_SCALAR_FIELD(fldname, atoi(token))

/* Read an unsigned integer field (anything written as ":fldname %u") */
#define READ_UINT_FIELD(fldname)    READ_SCALAR_FIELD(fldname, atoui(token))

/* Read an uint64 field (anything written as ":fldname %ll") */
#ifndef WIN32
#define READ_UINT64_FIELD(fldname)  READ_SCALAR_FIELD(fldname, atoll(token))
#else
#define READ_UINT64_FIELD(fldname)  READ_SCALAR_FIELD(fldname, _atoi64(token))
#endif

/* Read an OID field (don't hard-wire assumption that OID is same as uint) */
#define READ_OID_FIELD(fldname)     READ_SCALAR_FIELD(fldname, atooid(token))

/* Read a long-integer field (anything written as ":fldname %ld") */
#define READ_LONG_FIELD(fldname)    READ_SCALAR_FIELD(fldname, atol(token))

/*
 * extended_char
 *    In GPDB some structures have char fields with non-printing characters
 *    in them.  '\0' is problematic in particular because it ends debugging
 *    displays of nodes.  It is a bad practice, but hard to stem.  This
 *    function used in readfuncs.c READ_CHAR_FIELD is the inverse of the
 *    character output format in outfuncs.c WRITE_CHAR_FIELD.  A length
 *    one token is translated as before.  A longer token is taken as the
 *    decimal code of the desired character.  (The only zero length token,
 *    <>, should not appear in a character field.)
 */
inline static char extended_char(char* token, size_t length)
{
	char c, *s;

	if ( length == 1 )
		return *token;

	s = debackslash(token, length);
	if ( strlen(s) == 1 )
		c = s[0];
	else
		c = (char)strtoul(s, NULL, 10);
	pfree(s);
	return c;
}

/* Read a char field (ie, one ascii character) */
#define READ_CHAR_FIELD(fldname) \
	READ_SCALAR_FIELD(fldname, extended_char(token, length))

/* Read an enumerated-type field that was written as an integer code */
#define READ_ENUM_FIELD(fldname, enumtype)  READ_SCALAR_FIELD(fldname, (enumtype)atoi(token))

/* Read a float field */
#define READ_FLOAT_FIELD(fldname)   READ_SCALAR_FIELD(fldname, atof(token))

/* Read a boolean field */
#define READ_BOOL_FIELD(fldname)    READ_SCALAR_FIELD(fldname, strtobool(token))

/* Read a character-string field */
#define READ_STRING_FIELD(fldname)  READ_SCALAR_FIELD(fldname, nullable_string(token, length))

/* Read a parse location field (and throw away the value, per notes above) */
#define READ_LOCATION_FIELD(fldname) \
	token = pg_strtok(&length);		/* skip :fldname */ \
	token = pg_strtok(&length);		/* get field value */ \
	local_node->fldname = -1	/* set field to "unknown" */

/* Read a Node field */
#define READ_NODE_FIELD(fldname) \
    do { \
	    token = pg_strtok(&length);		/* skip :fldname */ \
	    local_node->fldname = nodeRead(NULL, 0); \
    } while (0)

/* Read a bytea field */
#define READ_BYTEA_FIELD(fldname) \
	local_node->fldname = (bytea *) DatumGetPointer(readDatum(false))

/* Set field to a given value, ignoring the value read from the input */
#define READ_DUMMY_FIELD(fldname,fldvalue)  READ_SCALAR_FIELD(fldname, fldvalue)

/* Read a bitmapset field */
#define READ_BITMAPSET_FIELD(fldname) \
	token = pg_strtok(&length);		/* skip :fldname */ \
	local_node->fldname = _readBitmapset()

/* Routine exit */
#define READ_DONE() \
	return local_node

/* Read an integer array (anything written as ":fldname %d %d ...") */
#define READ_INT_ARRAY(fldname, count, Type) \
	token = pg_strtok(&length);		/* skip :fldname */ \
	if ( local_node->count > 0 ) \
	{ \
		int i; \
		local_node->fldname = (Type *)palloc(local_node->count * sizeof(Type)); \
		for(i=0; i<local_node->count; i++) \
		{ \
			token = pg_strtok(&length);		/* get field value */ \
			local_node->fldname[i] = (Type) atoi(token); \
		} \
	}

/* Read optional integer array (":fldname %d %d ..." or ":fldname <>") */
#define READ_INT_ARRAY_OR_NULL(fldname, count, Type) \
	if ( local_node->count > 0 && \
         NULL != (token = pg_strtok(&length)) &&    /* skip :fldname */ \
         NULL != (token = pg_strtok(&length)) &&    /* first value or <> */ \
         length > 0 )                               /* proceed if isn't <> */ \
	{ \
		int i; \
		local_node->fldname = (Type *)palloc(local_node->count * sizeof(Type)); \
        local_node->fldname[0] = (Type) atoi(token); \
		for(i=1; i<local_node->count; i++) \
		{ \
            token = pg_strtok(&length);		/* get field value */ \
            local_node->fldname[i] = (Type) atoi(token); \
		} \
	}

/* Read an unsigned integer array (anything written as ":fldname %u %u ...") */
#define READ_UINT_ARRAY(fldname, count, Type) \
	token = pg_strtok(&length);		/* skip :fldname */ \
	if ( local_node->count > 0 ) \
	{ \
		int i; \
		local_node->fldname = (Type *)palloc(local_node->count * sizeof(Type)); \
		for(i=0; i<local_node->count; i++) \
		{ \
			token = pg_strtok(&length);		/* get field value */ \
			local_node->fldname[i] = (Type) atoui(token); \
		} \
	}

/* Read optional unsigned integer array (":fldname %u %u ..." or ":fldname <>") */
#define READ_UINT_ARRAY_OR_NULL(fldname, count, Type) \
	if ( local_node->count > 0 && \
         NULL != (token = pg_strtok(&length)) &&    /* skip :fldname */ \
         NULL != (token = pg_strtok(&length)) &&    /* first value or <> */ \
         length > 0 )                               /* proceed if isn't <> */ \
	{ \
		int i; \
		local_node->fldname = (Type *)palloc(local_node->count * sizeof(Type)); \
        local_node->fldname[0] = (Type) atoui(token); \
		for(i=1; i<local_node->count; i++) \
		{ \
            token = pg_strtok(&length);		/* get field value */ \
            local_node->fldname[i] = (Type) atoui(token); \
		} \
	}


/* Read an Trasnaction ID array (written as ":fldname %u %u ... ") */
#define READ_XID_ARRAY(fldname, count) \
	token = pg_strtok(&length);		/* skip :fldname */ \
	if ( local_node->count > 0 ) \
	{ \
		int i; \
		local_node->fldname = (TransactionId *)palloc(local_node->count * sizeof(TransactionId)); \
		for(i=0; i<local_node->count; i++) \
		{ \
			token = pg_strtok(&length);		/* get field value */ \
			local_node->fldname[i] = ((TransactionId) strtoul((token), NULL, 10)); \
		} \
	}



/* Read an Oid array (written as ":fldname %u %u ...") */
#define READ_OID_ARRAY(fldname, count) \
	token = pg_strtok(&length);		/* skip :fldname */ \
	if ( local_node->count > 0 ) \
	{ \
		int i; \
		local_node->fldname = (Oid *)palloc(local_node->count * sizeof(Oid)); \
		for(i=0; i<local_node->count; i++) \
		{ \
			token = pg_strtok(&length);		/* get field value */ \
			local_node->fldname[i] = atooid(token); \
		} \
	}

/*
 * NOTE: use atoi() to read values written with %d, or atoui() to read
 * values written with %u in outfuncs.c.  An exception is OID values,
 * for which use atooid().	(As of 7.1, outfuncs.c writes OIDs as %u,
 * but this will probably change in the future.)
 */
#define atoui(x)  ((unsigned int) strtoul((x), NULL, 10))

#define atooid(x)  ((Oid) strtoul((x), NULL, 10))

#define strtobool(x)  ((*(x) == 't') ? true : false)

#define nullable_string(token,length)  \
	((length) == 0 ? NULL : debackslash(token, length))

/* The following READ_..._VALUE macros mimic the corresponding READ_..._FIELD
 * macros above, but produce the value read (with appropriate type) instead of
 * assigning it to a field of local_node.  They are expressions, not statements.
 *
 * Note that the fldname parameter is not used, but retained is for symmetry.
 * These macros exist only to simplify supporting old node formats.
 */

/* Return the value of a simple scalar field (written as ":fldname value") */
#define READ_SCALAR_VALUE(fldname, conversion) \
	( \
		token = pg_strtok(&length),		/* skip :fldname */ \
		token = pg_strtok(&length),		/* get field value */ \
		(conversion) \
	)

/* Return the value of  an enumerated-type field that was written as an integer code */
#define READ_ENUM_VALUE(fldname, enumtype)  READ_SCALAR_VALUE(fldname, (enumtype)atoi(token))

/* Return the value of  a character-string field */
#define READ_STRING_VALUE(fldname)  READ_SCALAR_VALUE(fldname, nullable_string(token, length))

/* Return the value of  a Node field */
#define READ_NODE_VALUE(fldname) \
	( \
		token = pg_strtok(&length),		/* skip :fldname */ \
		nodeRead(NULL, 0) \
	)

#endif /* COMPILING_BINARY_FUNCS */

static Datum readDatum(bool typbyval);

#ifndef COMPILING_BINARY_FUNCS
/*
 * _readBitmapset
 */
static Bitmapset *
_readBitmapset(void)
{
	Bitmapset  *result = NULL;

	READ_TEMP_LOCALS();

	token = pg_strtok(&length);
	if (token == NULL)
		elog(ERROR, "incomplete Bitmapset structure");
	if (length != 1 || token[0] != '(')
		elog(ERROR, "unrecognized token: \"%.*s\"", length, token);

	token = pg_strtok(&length);
	if (token == NULL)
		elog(ERROR, "incomplete Bitmapset structure");
	if (length != 1 || token[0] != 'b')
		elog(ERROR, "unrecognized token: \"%.*s\"", length, token);

	for (;;)
	{
		int			val;
		char	   *endptr;

		token = pg_strtok(&length);
		if (token == NULL)
			elog(ERROR, "unterminated Bitmapset structure");
		if (length == 1 && token[0] == ')')
			break;
		val = (int) strtol(token, &endptr, 10);
		if (endptr != token + length)
			elog(ERROR, "unrecognized integer: \"%.*s\"", length, token);
		result = bms_add_member(result, val);
	}

	return result;
}
#endif /* COMPILING_BINARY_FUNCS */


#ifndef COMPILING_BINARY_FUNCS
/*
 * _readQuery
 */
static Query *
_readQuery(void)
{
	READ_LOCALS(Query);

	READ_ENUM_FIELD(commandType, CmdType);
	READ_ENUM_FIELD(querySource, QuerySource);
	READ_BOOL_FIELD(canSetTag);
	READ_NODE_FIELD(utilityStmt);
	READ_INT_FIELD(resultRelation);
	READ_NODE_FIELD(intoClause);
	READ_BOOL_FIELD(hasAggs);
	READ_BOOL_FIELD(hasWindowFuncs);
	READ_BOOL_FIELD(hasSubLinks);
	READ_BOOL_FIELD(hasDynamicFunctions);
	READ_BOOL_FIELD(hasFuncsWithExecRestrictions);
	READ_BOOL_FIELD(hasDistinctOn);
	READ_BOOL_FIELD(hasRecursive);
	READ_BOOL_FIELD(hasForUpdate);
	READ_NODE_FIELD(cteList);
	READ_NODE_FIELD(rtable);
	READ_NODE_FIELD(jointree);
	READ_NODE_FIELD(targetList);
	READ_NODE_FIELD(returningList);
	READ_NODE_FIELD(groupClause);
	READ_NODE_FIELD(havingQual);
	READ_NODE_FIELD(windowClause);
	READ_NODE_FIELD(distinctClause);
	READ_NODE_FIELD(sortClause);
	READ_NODE_FIELD(scatterClause);
	READ_BOOL_FIELD(isTableValueSelect);
	READ_NODE_FIELD(limitOffset);
	READ_NODE_FIELD(limitCount);
	READ_NODE_FIELD(rowMarks);
	READ_NODE_FIELD(setOperations);

	local_node->intoPolicy = NULL;

	READ_DONE();
}
#endif /* COMPILING_BINARY_FUNCS */

/*
 * _readNotifyStmt
 */
static NotifyStmt *
_readNotifyStmt(void)
{
	READ_LOCALS(NotifyStmt);

	READ_STRING_FIELD(conditionname);

	READ_DONE();
}

/*
 * _readDeclareCursorStmt
 */
static DeclareCursorStmt *
_readDeclareCursorStmt(void)
{
	READ_LOCALS(DeclareCursorStmt);

	READ_STRING_FIELD(portalname);
	READ_INT_FIELD(options);
	READ_NODE_FIELD(query);

	READ_DONE();
}

#ifndef COMPILING_BINARY_FUNCS
/*
 * _readCurrentOfExpr
 */
static CurrentOfExpr *
_readCurrentOfExpr(void)
{
	READ_LOCALS(CurrentOfExpr);

	READ_INT_FIELD(cvarno);
	READ_STRING_FIELD(cursor_name);
	READ_INT_FIELD(cursor_param);
	READ_OID_FIELD(target_relid);

	/* some attributes omitted as they're bound only just before executor dispatch */

	READ_DONE();
}
#endif /* COMPILING_BINARY_FUNCS */

/*
 * _readSingleRowErrorDesc
 */
static SingleRowErrorDesc *
_readSingleRowErrorDesc(void)
{
	READ_LOCALS(SingleRowErrorDesc);

	READ_INT_FIELD(rejectlimit);
	READ_BOOL_FIELD(is_limit_in_rows);
	READ_BOOL_FIELD(into_file);

	READ_DONE();
}

/*
 * _readSortGroupClause
 */
static SortGroupClause *
_readSortGroupClause(void)
{
	READ_LOCALS(SortGroupClause);

	READ_UINT_FIELD(tleSortGroupRef);
	READ_OID_FIELD(eqop);
	READ_OID_FIELD(sortop);
	READ_BOOL_FIELD(nulls_first);

	READ_DONE();
}

/*
 * _readGroupingClause
 */
static GroupingClause *
_readGroupingClause(void)
{
	READ_LOCALS(GroupingClause);

	READ_ENUM_FIELD(groupType, GroupingType);
	READ_NODE_FIELD(groupsets);

	READ_DONE();
}

static GroupingFunc *
_readGroupingFunc(void)
{
	READ_LOCALS(GroupingFunc);

	READ_NODE_FIELD(args);
	READ_INT_FIELD(ngrpcols);

	READ_DONE();
}

static Grouping *
_readGrouping(void)
{
	READ_LOCALS_NO_FIELDS(Grouping);

	READ_DONE();
}

static GroupId *
_readGroupId(void)
{
	READ_LOCALS_NO_FIELDS(GroupId);

	READ_DONE();
}

static WindowClause *
_readWindowClause(void)
{
	READ_LOCALS(WindowClause);

	READ_STRING_FIELD(name);
	READ_STRING_FIELD(refname);
	READ_NODE_FIELD(partitionClause);
	READ_NODE_FIELD(orderClause);
	READ_INT_FIELD(frameOptions);
	READ_NODE_FIELD(startOffset);
	READ_NODE_FIELD(endOffset);
	READ_UINT_FIELD(winref);
	READ_BOOL_FIELD(copiedOrder);

	READ_DONE();
}

/*
 * _readRowMarkClause
 */
static RowMarkClause *
_readRowMarkClause(void)
{
	READ_LOCALS(RowMarkClause);

	READ_UINT_FIELD(rti);
	READ_BOOL_FIELD(forUpdate);
	READ_BOOL_FIELD(noWait);
	READ_BOOL_FIELD(pushedDown);

	READ_DONE();
}

/*
 * _readCommonTableExpr
 */
static CommonTableExpr *
_readCommonTableExpr(void)
{
	READ_LOCALS(CommonTableExpr);

	READ_STRING_FIELD(ctename);
	READ_NODE_FIELD(aliascolnames);
	READ_NODE_FIELD(ctequery);
	READ_LOCATION_FIELD(location);
	READ_BOOL_FIELD(cterecursive);
	READ_INT_FIELD(cterefcount);
	READ_NODE_FIELD(ctecolnames);
	READ_NODE_FIELD(ctecoltypes);
	READ_NODE_FIELD(ctecoltypmods);

	READ_DONE();
}

static WithClause *
_readWithClause(void)
{
	READ_LOCALS(WithClause);

	READ_NODE_FIELD(ctes);
	READ_BOOL_FIELD(recursive);
	READ_LOCATION_FIELD(location);

	READ_DONE();
}

/*
 * _readSetOperationStmt
 */
static SetOperationStmt *
_readSetOperationStmt(void)
{
	READ_LOCALS(SetOperationStmt);

	READ_ENUM_FIELD(op, SetOperation);
	READ_BOOL_FIELD(all);
	READ_NODE_FIELD(larg);
	READ_NODE_FIELD(rarg);
	READ_NODE_FIELD(colTypes);
	READ_NODE_FIELD(colTypmods);
	READ_NODE_FIELD(groupClauses);

	READ_DONE();
}


/*
 *	Stuff from primnodes.h.
 */

static Alias *
_readAlias(void)
{
	READ_LOCALS(Alias);

	READ_STRING_FIELD(aliasname);
	READ_NODE_FIELD(colnames);

	READ_DONE();
}

#ifndef COMPILING_BINARY_FUNCS
static RangeVar *
_readRangeVar(void)
{
	READ_LOCALS(RangeVar);

	local_node->catalogname = NULL;		/* not currently saved in output
										 * format */

	READ_STRING_FIELD(schemaname);
	READ_STRING_FIELD(relname);
	READ_ENUM_FIELD(inhOpt, InhOption);
	READ_BOOL_FIELD(istemp);
	READ_NODE_FIELD(alias);
	READ_LOCATION_FIELD(location);

	READ_DONE();
}
#endif /* COMPILING_BINARY_FUNCS */

static IntoClause *
_readIntoClause(void)
{
	READ_LOCALS(IntoClause);

	READ_NODE_FIELD(rel);
	READ_NODE_FIELD(colNames);
	READ_NODE_FIELD(options);
	READ_ENUM_FIELD(onCommit, OnCommitAction);
	READ_STRING_FIELD(tableSpaceName);

	READ_DONE();
}

/*
 * _readVar
 */
static Var *
_readVar(void)
{
	READ_LOCALS(Var);

	READ_UINT_FIELD(varno);
	READ_INT_FIELD(varattno);
	READ_OID_FIELD(vartype);
	READ_INT_FIELD(vartypmod);
	READ_UINT_FIELD(varlevelsup);
	READ_UINT_FIELD(varnoold);
	READ_INT_FIELD(varoattno);
	READ_LOCATION_FIELD(location);

	READ_DONE();
}

#ifndef COMPILING_BINARY_FUNCS
/*
 * _readConst
 */
static Const *
_readConst(void)
{
	READ_LOCALS(Const);

	READ_OID_FIELD(consttype);
	READ_INT_FIELD(consttypmod);
	READ_INT_FIELD(constlen);
	READ_BOOL_FIELD(constbyval);
	READ_BOOL_FIELD(constisnull);
	READ_LOCATION_FIELD(location);

	token = pg_strtok(&length); /* skip :constvalue */
	if (local_node->constisnull)
		token = pg_strtok(&length);		/* skip "<>" */
	else
		local_node->constvalue = readDatum(local_node->constbyval);

	READ_DONE();
}
#endif /* COMPILING_BINARY_FUNCS */

#ifndef COMPILING_BINARY_FUNCS
/*
 * _readConstraint
 */
static Constraint *
_readConstraint(void)
{
	READ_LOCALS(Constraint);

	READ_STRING_FIELD(conname);			/* name, or NULL if unnamed */
	READ_BOOL_FIELD(deferrable);
	READ_BOOL_FIELD(initdeferred);
	READ_LOCATION_FIELD(location);

	token = pg_strtok(&length);			/* skip:  :contype */

	token = pg_strtok(&length);
	if (strncmp(token, "PRIMARY_KEY", length)==0)
	{
		local_node->contype = CONSTR_PRIMARY;
		READ_NODE_FIELD(keys);
		READ_NODE_FIELD(options);
		READ_STRING_FIELD(indexspace);
		/* access_method and where_clause not currently used */
	}
	else if (strncmp(token, "UNIQUE", length)==0)
	{
		local_node->contype = CONSTR_UNIQUE;
		READ_NODE_FIELD(keys);
		READ_NODE_FIELD(options);
		READ_STRING_FIELD(indexspace);
		/* access_method and where_clause not currently used */
	}
	else if (strncmp(token, "CHECK", length)==0)
	{
		local_node->contype = CONSTR_CHECK;
		READ_NODE_FIELD(raw_expr);
		READ_STRING_FIELD(cooked_expr);
	}
	else if (strncmp(token, "DEFAULT", length)==0)
	{
		local_node->contype = CONSTR_DEFAULT;
		READ_NODE_FIELD(raw_expr);
		READ_STRING_FIELD(cooked_expr);
	}
	else if (strncmp(token, "EXCLUSION", length)==0)
	{
		local_node->contype = CONSTR_EXCLUSION;
		READ_NODE_FIELD(exclusions);
		READ_NODE_FIELD(options);
		READ_STRING_FIELD(indexspace);
		READ_STRING_FIELD(access_method);
		READ_NODE_FIELD(where_clause);
	}
	else if (strncmp(token, "FOREIGN_KEY", length)==0)
	{
		local_node->contype = CONSTR_FOREIGN;
		READ_NODE_FIELD(pktable);
		READ_NODE_FIELD(fk_attrs);
		READ_NODE_FIELD(pk_attrs);
		READ_CHAR_FIELD(fk_matchtype);
		READ_CHAR_FIELD(fk_upd_action);
		READ_CHAR_FIELD(fk_del_action);
		READ_BOOL_FIELD(skip_validation);
		READ_OID_FIELD(trig1Oid);
		READ_OID_FIELD(trig2Oid);
		READ_OID_FIELD(trig3Oid);
		READ_OID_FIELD(trig4Oid);
	}
	else if (strncmp(token, "NULL", length)==0)
	{
		local_node->contype = CONSTR_NULL;
	}
	else if (strncmp(token, "NOT_NULL", length)==0)
	{
		local_node->contype = CONSTR_NOTNULL;
	}
	else if (strncmp(token, "ATTR_DEFERRABLE", length)==0)
	{
		local_node->contype = CONSTR_ATTR_DEFERRABLE;
	}
	else if (strncmp(token, "ATTR_NOT_DEFERRABLE", length)==0)
	{
		local_node->contype = CONSTR_ATTR_NOT_DEFERRABLE;
	}
	else if (strncmp(token, "ATTR_DEFERRED", length)==0)
	{
		local_node->contype = CONSTR_ATTR_DEFERRED;
	}
	else if (strncmp(token, "ATTR_IMMEDIATE", length)==0)
	{
		local_node->contype = CONSTR_ATTR_IMMEDIATE;
	}

	READ_DONE();
}
#endif /* COMPILING_BINARY_FUNCS */

static IndexStmt *
_readIndexStmt(void)
{
	READ_LOCALS(IndexStmt);

	READ_STRING_FIELD(idxname);
	READ_NODE_FIELD(relation);
	READ_STRING_FIELD(accessMethod);
	READ_STRING_FIELD(tableSpace);
	READ_NODE_FIELD(indexParams);
	READ_NODE_FIELD(options);
	READ_NODE_FIELD(whereClause);
	READ_NODE_FIELD(excludeOpNames);
	READ_BOOL_FIELD(is_part_child);
	READ_BOOL_FIELD(unique);
	READ_BOOL_FIELD(primary);
	READ_BOOL_FIELD(isconstraint);
	READ_BOOL_FIELD(deferrable);
	READ_BOOL_FIELD(initdeferred);
	READ_BOOL_FIELD(concurrent);
	READ_STRING_FIELD(altconname);

	READ_DONE();
}

static IndexElem *
_readIndexElem(void)
{
	READ_LOCALS(IndexElem);

	READ_STRING_FIELD(name);
	READ_NODE_FIELD(expr);
	READ_NODE_FIELD(opclass);
	READ_ENUM_FIELD(ordering, SortByDir);
	READ_ENUM_FIELD(nulls_ordering, SortByNulls);

	READ_DONE();
}

#ifndef COMPILING_BINARY_FUNCS
static ReindexStmt *
_readReindexStmt(void)
{
	READ_LOCALS(ReindexStmt);

	READ_ENUM_FIELD(kind,ObjectType);
	READ_NODE_FIELD(relation);
	READ_STRING_FIELD(name);
	READ_BOOL_FIELD(do_system);
	READ_BOOL_FIELD(do_user);
	READ_OID_FIELD(relid);

	READ_DONE();
}
#endif /* COMPILING_BINARY_FUNCS */

static ViewStmt *
_readViewStmt(void)
{
	READ_LOCALS(ViewStmt);

	READ_NODE_FIELD(view);
	READ_NODE_FIELD(aliases);
	READ_NODE_FIELD(query);
	READ_BOOL_FIELD(replace);

	READ_DONE();
}

static RuleStmt *
_readRuleStmt(void)
{
	READ_LOCALS(RuleStmt);

	READ_NODE_FIELD(relation);
	READ_STRING_FIELD(rulename);
	READ_NODE_FIELD(whereClause);
	READ_ENUM_FIELD(event,CmdType);
	READ_BOOL_FIELD(instead);
	READ_NODE_FIELD(actions);
	READ_BOOL_FIELD(replace);

	READ_DONE();
}

#ifndef COMPILING_BINARY_FUNCS
static DropStmt *
_readDropStmt(void)
{
	READ_LOCALS(DropStmt);

	READ_NODE_FIELD(objects);
	READ_ENUM_FIELD(removeType,ObjectType);
	READ_ENUM_FIELD(behavior,DropBehavior);
	READ_BOOL_FIELD(missing_ok);
	READ_BOOL_FIELD(bAllowPartn);
	local_node->missing_ok=true;

	READ_DONE();
}
#endif /* COMPILING_BINARY_FUNCS */

#ifndef COMPILING_BINARY_FUNCS
static DropPropertyStmt *
_readDropPropertyStmt(void)
{
	READ_LOCALS(DropPropertyStmt);

	READ_NODE_FIELD(relation);
	READ_STRING_FIELD(property);
	READ_ENUM_FIELD(removeType,ObjectType);
	READ_ENUM_FIELD(behavior,DropBehavior);
	READ_BOOL_FIELD(missing_ok);

	READ_DONE();
}
#endif /* COMPILING_BINARY_FUNCS */

#ifndef COMPILING_BINARY_FUNCS
static TruncateStmt *
_readTruncateStmt(void)
{
	READ_LOCALS(TruncateStmt);

	READ_NODE_FIELD(relations);
	READ_ENUM_FIELD(behavior,DropBehavior);

	READ_DONE();
}
#endif /* COMPILING_BINARY_FUNCS */

static AlterTableStmt *
_readAlterTableStmt(void)
{
	READ_LOCALS(AlterTableStmt);

	READ_NODE_FIELD(relation);
	READ_NODE_FIELD(cmds);
	READ_ENUM_FIELD(relkind, ObjectType);

	READ_DONE();
}

#ifndef COMPILING_BINARY_FUNCS
static AlterTableCmd *
_readAlterTableCmd(void)
{
	READ_LOCALS(AlterTableCmd);

	READ_ENUM_FIELD(subtype, AlterTableType);
	READ_STRING_FIELD(name);
	READ_NODE_FIELD(def);
	READ_NODE_FIELD(transform);
	READ_ENUM_FIELD(behavior, DropBehavior);
	READ_BOOL_FIELD(part_expanded);
	READ_NODE_FIELD(partoids);
	READ_BOOL_FIELD(missing_ok);

	READ_DONE();
}
#endif /* COMPILING_BINARY_FUNCS */

#ifndef COMPILING_BINARY_FUNCS
static SetDistributionCmd *
_readSetDistributionCmd(void)
{
	READ_LOCALS(SetDistributionCmd);

	READ_INT_FIELD(backendId);
	READ_NODE_FIELD(relids);
	READ_NODE_FIELD(indexOidMap);
	READ_NODE_FIELD(hiddenTypes);

	READ_DONE();
}
#endif /* COMPILING_BINARY_FUNCS */

static InheritPartitionCmd *
_readInheritPartitionCmd(void)
{
	READ_LOCALS(InheritPartitionCmd);

	READ_NODE_FIELD(parent);

	READ_DONE();
}

#ifndef COMPILING_BINARY_FUNCS
static AlterPartitionCmd *
_readAlterPartitionCmd(void)
{
	READ_LOCALS(AlterPartitionCmd);

	READ_NODE_FIELD(partid);
	READ_NODE_FIELD(arg1);
	READ_NODE_FIELD(arg2);

	READ_DONE();
}
#endif /* COMPILING_BINARY_FUNCS */

static AlterPartitionId *
_readAlterPartitionId(void)
{
	READ_LOCALS(AlterPartitionId);

	READ_ENUM_FIELD(idtype, AlterPartitionIdType);
	READ_NODE_FIELD(partiddef);

	READ_DONE();
}

static CreateRoleStmt *
_readCreateRoleStmt(void)
{
	READ_LOCALS(CreateRoleStmt);

	READ_ENUM_FIELD(stmt_type, RoleStmtType);
	READ_STRING_FIELD(role);
	READ_NODE_FIELD(options);

	READ_DONE();
}

static DenyLoginInterval *
_readDenyLoginInterval(void)
{
	READ_LOCALS(DenyLoginInterval);

	READ_NODE_FIELD(start);
	READ_NODE_FIELD(end);

	READ_DONE();
}

static DenyLoginPoint *
_readDenyLoginPoint(void)
{
	READ_LOCALS(DenyLoginPoint);

	READ_NODE_FIELD(day);
	READ_NODE_FIELD(time);

	READ_DONE();
}

static DropRoleStmt *
_readDropRoleStmt(void)
{
	READ_LOCALS(DropRoleStmt);

	READ_NODE_FIELD(roles);
	READ_BOOL_FIELD(missing_ok);

	READ_DONE();
}

static AlterRoleStmt *
_readAlterRoleStmt(void)
{
	READ_LOCALS(AlterRoleStmt);

	READ_STRING_FIELD(role);
	READ_NODE_FIELD(options);
	READ_INT_FIELD(action);

	READ_DONE();
}

static AlterRoleSetStmt *
_readAlterRoleSetStmt(void)
{
	READ_LOCALS(AlterRoleSetStmt);

	READ_STRING_FIELD(role);
	READ_NODE_FIELD(setstmt);

	READ_DONE();
}

#ifndef COMPILING_BINARY_FUNCS
static AlterObjectSchemaStmt *
_readAlterObjectSchemaStmt(void)
{
	READ_LOCALS(AlterObjectSchemaStmt);

	READ_NODE_FIELD(relation);
	READ_NODE_FIELD(object);
	READ_NODE_FIELD(objarg);
	READ_STRING_FIELD(addname);
	READ_STRING_FIELD(newschema);
	READ_ENUM_FIELD(objectType,ObjectType);

	READ_DONE();
}
#endif /* COMPILING_BINARY_FUNCS */

#ifndef COMPILING_BINARY_FUNCS
static AlterOwnerStmt *
_readAlterOwnerStmt(void)
{
	READ_LOCALS(AlterOwnerStmt);

	READ_ENUM_FIELD(objectType,ObjectType);
	READ_NODE_FIELD(relation);
	READ_NODE_FIELD(object);
	READ_NODE_FIELD(objarg);
	READ_STRING_FIELD(addname);
	READ_STRING_FIELD(newowner);

	READ_DONE();
}
#endif /* COMPILING_BINARY_FUNCS */

static RenameStmt *
_readRenameStmt(void)
{
	READ_LOCALS(RenameStmt);

	READ_NODE_FIELD(relation);
	READ_OID_FIELD(objid);
	READ_NODE_FIELD(object);
	READ_NODE_FIELD(objarg);
	READ_STRING_FIELD(subname);
	READ_STRING_FIELD(newname);
	READ_ENUM_FIELD(renameType,ObjectType);
	READ_BOOL_FIELD(bAllowPartn);

	READ_DONE();
}


/*
 * _readFuncCall
 *
 * This parsenode is transformed during parse_analyze.
 * It not stored in views = no upgrade implication for changes
 */
static FuncCall *
_readFuncCall(void)
{
	READ_LOCALS(FuncCall);

	READ_NODE_FIELD(funcname);
	READ_NODE_FIELD(args);
	READ_NODE_FIELD(agg_order);
	READ_NODE_FIELD(agg_filter);
	READ_BOOL_FIELD(agg_within_group);
	READ_BOOL_FIELD(agg_star);
	READ_BOOL_FIELD(agg_distinct);
	READ_BOOL_FIELD(func_variadic);
	READ_NODE_FIELD(over);
	READ_LOCATION_FIELD(location);

	READ_DONE();
}

static DefElem *
_readDefElem(void)
{
	READ_LOCALS(DefElem);

	READ_STRING_FIELD(defnamespace);
	READ_STRING_FIELD(defname);
	READ_NODE_FIELD(arg);
	READ_ENUM_FIELD(defaction, DefElemAction);

	READ_DONE();
}

#ifndef COMPILING_BINARY_FUNCS
static A_Const *
_readAConst(void)
{
	READ_LOCALS(A_Const);

	token = pg_strtok(&length);
	token = debackslash(token,length);
	local_node->val.type = T_String;

	if (token[0] == '"')
	{
		local_node->val.val.str = palloc(length - 1);
		strncpy(local_node->val.val.str , token+1, strlen(token)-2);
		local_node->val.val.str[strlen(token)-2] = '\0';
	}
	else if (length > 2 && (token[0] == 'b'|| token[0] == 'B') && (token[1] == '\'' || token[1] == '"'))
	{
		local_node->val.type = T_BitString;
		local_node->val.val.str = palloc(length+1);
		strncpy(local_node->val.val.str , token, length);
		local_node->val.val.str[length] = '\0';
	}
	else
	{
		bool isInt = true;
		bool isFloat = true;
		int i = 0;
		if (token[i] == ' ')
			i++;
		if (token[i] == '-' || token[i] == '+')
			i++;
		for (; i < length; i++)
	 	   if (token[i] < '0' || token[i] > '9')
	 	   {
	 	   	 isInt = false;
	 	   	 if (token[i] != '.' && token[i] != 'e' && token[i] != 'E' && token[i] != '+' && token[i] != '-')
	 	   	 	isFloat = false;
	 	   }
	 	if (isInt)
		{
			local_node->val.type = T_Integer;
			local_node->val.val.ival = atol(token);
		}
		else if (isFloat)
		{
			local_node->val.type = T_Float;
			local_node->val.val.str = palloc(length + 1);
			strcpy(local_node->val.val.str , token);
		}
		else
		{
			elog(ERROR,"Deserialization problem:  A_Const not string, bitstring, float, or int");
			local_node->val.val.str = palloc(length + 1);
			strcpy(local_node->val.val.str , token);
		}
	}

    /* CDB: 'location' field is not serialized */
    local_node->location = -1;

	READ_DONE();
}
#endif /* COMPILING_BINARY_FUNCS */

#ifndef COMPILING_BINARY_FUNCS
static A_Expr *
_readAExpr(void)
{
	READ_LOCALS(A_Expr);

	token = pg_strtok(&length);

	if (strncmp(token,"OPER",length)==0)
	{
		local_node->kind = AEXPR_OP;
		READ_NODE_FIELD(name);
	}
	else if (strncmp(token,"AND",length)==0)
	{
		local_node->kind = AEXPR_AND;
	}
	else if (strncmp(token,"OR",length)==0)
	{
		local_node->kind = AEXPR_OR;
	}
	else if (strncmp(token,"NOT",length)==0)
	{
		local_node->kind = AEXPR_NOT;
	}
	else if (strncmp(token,"ANY",length)==0)
	{
		local_node->kind = AEXPR_OP_ANY;
		READ_NODE_FIELD(name);
	}
	else if (strncmp(token,"ALL",length)==0)
	{
		local_node->kind = AEXPR_OP_ALL;
		READ_NODE_FIELD(name);
	}
	else if (strncmp(token,"DISTINCT",length)==0)
	{
		local_node->kind = AEXPR_DISTINCT;
		READ_NODE_FIELD(name);
	}
	else if (strncmp(token,"NULLIF",length)==0)
	{
		local_node->kind = AEXPR_NULLIF;
		READ_NODE_FIELD(name);
	}
	else if (strncmp(token,"OF",length)==0)
	{
		local_node->kind = AEXPR_OF;
		READ_NODE_FIELD(name);
	}
	else if (strncmp(token,"IN",length)==0)
	{
		local_node->kind = AEXPR_IN;
		READ_NODE_FIELD(name);
	}
	else
	{
		elog(ERROR,"Unable to understand A_Expr node %.30s",token);
	}

	READ_NODE_FIELD(lexpr);
	READ_NODE_FIELD(rexpr);
	READ_LOCATION_FIELD(location);

	READ_DONE();
}
#endif /* COMPILING_BINARY_FUNCS */

/*
 * _readParam
 */
static Param *
_readParam(void)
{
	READ_LOCALS(Param);

	READ_ENUM_FIELD(paramkind, ParamKind);
	READ_INT_FIELD(paramid);
	READ_OID_FIELD(paramtype);
	READ_INT_FIELD(paramtypmod);
	READ_LOCATION_FIELD(location);

	READ_DONE();
}

/*
 * _readAggref
 */
static Aggref *
_readAggref(void)
{
	READ_LOCALS(Aggref);

	READ_OID_FIELD(aggfnoid);
	READ_OID_FIELD(aggtype);
	READ_NODE_FIELD(aggdirectargs);
	READ_NODE_FIELD(args);
	READ_NODE_FIELD(aggorder);
	READ_NODE_FIELD(aggdistinct);
	READ_NODE_FIELD(aggfilter);
	READ_BOOL_FIELD(aggstar);
	READ_BOOL_FIELD(aggvariadic);
	READ_CHAR_FIELD(aggkind);
	READ_UINT_FIELD(agglevelsup);
	READ_ENUM_FIELD(aggstage, AggStage);
	READ_LOCATION_FIELD(location);

	READ_DONE();
}

/*
 * _readWindowFunc
 */
static WindowFunc *
_readWindowFunc(void)
{
	READ_LOCALS(WindowFunc);

	READ_OID_FIELD(winfnoid);
	READ_OID_FIELD(wintype);
	READ_NODE_FIELD(args);
	READ_NODE_FIELD(aggfilter);
	READ_UINT_FIELD(winref);
	READ_BOOL_FIELD(winstar);
	READ_BOOL_FIELD(winagg);
	READ_BOOL_FIELD(windistinct);
	READ_UINT_FIELD(winindex);
	READ_ENUM_FIELD(winstage, WinStage);
	READ_LOCATION_FIELD(location);

	READ_DONE();
}

/*
 * _readArrayRef
 */
static ArrayRef *
_readArrayRef(void)
{
	READ_LOCALS(ArrayRef);

	READ_OID_FIELD(refarraytype);
	READ_OID_FIELD(refelemtype);
	READ_INT_FIELD(reftypmod);
	READ_NODE_FIELD(refupperindexpr);
	READ_NODE_FIELD(reflowerindexpr);
	READ_NODE_FIELD(refexpr);
	READ_NODE_FIELD(refassgnexpr);

	READ_DONE();
}

/*
 * _readFuncExpr
 */
static FuncExpr *
_readFuncExpr(void)
{
	READ_LOCALS(FuncExpr);

	READ_OID_FIELD(funcid);
	READ_OID_FIELD(funcresulttype);
	READ_BOOL_FIELD(funcretset);
	READ_BOOL_FIELD(funcvariadic);
	READ_ENUM_FIELD(funcformat, CoercionForm);
	READ_NODE_FIELD(args);
	READ_BOOL_FIELD(is_tablefunc);  /* GPDB */
	READ_LOCATION_FIELD(location);

	READ_DONE();
}

/*
 * _readNamedArgExpr
 */
static NamedArgExpr *
_readNamedArgExpr(void)
{
	READ_LOCALS(NamedArgExpr);

	READ_NODE_FIELD(arg);
	READ_STRING_FIELD(name);
	READ_INT_FIELD(argnumber);
	READ_LOCATION_FIELD(location);

	READ_DONE();
}

#ifndef COMPILING_BINARY_FUNCS
/*
 * _readOpExpr
 */
static OpExpr *
_readOpExpr(void)
{
	READ_LOCALS(OpExpr);

	READ_OID_FIELD(opno);
	READ_OID_FIELD(opfuncid);

	/*
	 * The opfuncid is stored in the textual format primarily for debugging
	 * and documentation reasons.  We want to always read it as zero to force
	 * it to be re-looked-up in the pg_operator entry.	This ensures that
	 * stored rules don't have hidden dependencies on operators' functions.
	 * (We don't currently support an ALTER OPERATOR command, but might
	 * someday.)
	 */
	local_node->opfuncid = InvalidOid;

	READ_OID_FIELD(opresulttype);
	READ_BOOL_FIELD(opretset);
	READ_NODE_FIELD(args);
	READ_LOCATION_FIELD(location);

	READ_DONE();
}
#endif /* COMPILING_BINARY_FUNCS */

#ifndef COMPILING_BINARY_FUNCS
/*
 * _readDistinctExpr
 */
static DistinctExpr *
_readDistinctExpr(void)
{
	READ_LOCALS(DistinctExpr);

	READ_OID_FIELD(opno);
	READ_OID_FIELD(opfuncid);

	/*
	 * The opfuncid is stored in the textual format primarily for debugging
	 * and documentation reasons.  We want to always read it as zero to force
	 * it to be re-looked-up in the pg_operator entry.	This ensures that
	 * stored rules don't have hidden dependencies on operators' functions.
	 * (We don't currently support an ALTER OPERATOR command, but might
	 * someday.)
	 */
	local_node->opfuncid = InvalidOid;

	READ_OID_FIELD(opresulttype);
	READ_BOOL_FIELD(opretset);
	READ_NODE_FIELD(args);
	READ_LOCATION_FIELD(location);

	READ_DONE();
}
#endif /* COMPILING_BINARY_FUNCS */

#ifndef COMPILING_BINARY_FUNCS
/*
 * _readScalarArrayOpExpr
 */
static ScalarArrayOpExpr *
_readScalarArrayOpExpr(void)
{
	READ_LOCALS(ScalarArrayOpExpr);

	READ_OID_FIELD(opno);
	READ_OID_FIELD(opfuncid);

	/*
	 * The opfuncid is stored in the textual format primarily for debugging
	 * and documentation reasons.  We want to always read it as zero to force
	 * it to be re-looked-up in the pg_operator entry.	This ensures that
	 * stored rules don't have hidden dependencies on operators' functions.
	 * (We don't currently support an ALTER OPERATOR command, but might
	 * someday.)
	 */
	local_node->opfuncid = InvalidOid;

	READ_BOOL_FIELD(useOr);
	READ_NODE_FIELD(args);
	READ_LOCATION_FIELD(location);

	READ_DONE();
}
#endif /* COMPILING_BINARY_FUNCS */

#ifndef COMPILING_BINARY_FUNCS
/*
 * _readBoolExpr
 */
static BoolExpr *
_readBoolExpr(void)
{
	READ_LOCALS(BoolExpr);

	/* do-it-yourself enum representation */
	token = pg_strtok(&length); /* skip :boolop */
	token = pg_strtok(&length); /* get field value */
	if (strncmp(token, "and", 3) == 0)
		local_node->boolop = AND_EXPR;
	else if (strncmp(token, "or", 2) == 0)
		local_node->boolop = OR_EXPR;
	else if (strncmp(token, "not", 3) == 0)
		local_node->boolop = NOT_EXPR;
	else
		elog(ERROR, "unrecognized boolop \"%.*s\"", length, token);

	READ_NODE_FIELD(args);
	READ_LOCATION_FIELD(location);

	READ_DONE();
}
#endif /* COMPILING_BINARY_FUNCS */

/*
 * _readSubLink
 */
static SubLink *
_readSubLink(void)
{
	READ_LOCALS(SubLink);

	READ_ENUM_FIELD(subLinkType, SubLinkType);
	READ_NODE_FIELD(testexpr);
	READ_NODE_FIELD(operName);
	READ_NODE_FIELD(subselect);
	READ_LOCATION_FIELD(location);

	READ_DONE();
}

/*
 * _readFieldSelect
 */
static FieldSelect *
_readFieldSelect(void)
{
	READ_LOCALS(FieldSelect);

	READ_NODE_FIELD(arg);
	READ_INT_FIELD(fieldnum);
	READ_OID_FIELD(resulttype);
	READ_INT_FIELD(resulttypmod);

	READ_DONE();
}

/*
 * _readFieldStore
 */
static FieldStore *
_readFieldStore(void)
{
	READ_LOCALS(FieldStore);

	READ_NODE_FIELD(arg);
	READ_NODE_FIELD(newvals);
	READ_NODE_FIELD(fieldnums);
	READ_OID_FIELD(resulttype);

	READ_DONE();
}

/*
 * _readRelabelType
 */
static RelabelType *
_readRelabelType(void)
{
	READ_LOCALS(RelabelType);

	READ_NODE_FIELD(arg);
	READ_OID_FIELD(resulttype);
	READ_INT_FIELD(resulttypmod);
	READ_ENUM_FIELD(relabelformat, CoercionForm);
	READ_LOCATION_FIELD(location);

	READ_DONE();
}

/*
 * _readCoerceViaIO
 */
static CoerceViaIO *
_readCoerceViaIO(void)
{
	READ_LOCALS(CoerceViaIO);

	READ_NODE_FIELD(arg);
	READ_OID_FIELD(resulttype);
	READ_ENUM_FIELD(coerceformat, CoercionForm);
	READ_LOCATION_FIELD(location);

	READ_DONE();
}

/*
 * _readArrayCoerceExpr
 */
static ArrayCoerceExpr *
_readArrayCoerceExpr(void)
{
	READ_LOCALS(ArrayCoerceExpr);

	READ_NODE_FIELD(arg);
	READ_OID_FIELD(elemfuncid);
	READ_OID_FIELD(resulttype);
	READ_INT_FIELD(resulttypmod);
	READ_BOOL_FIELD(isExplicit);
	READ_ENUM_FIELD(coerceformat, CoercionForm);
	READ_LOCATION_FIELD(location);

	READ_DONE();
}

/*
 * _readConvertRowtypeExpr
 */
static ConvertRowtypeExpr *
_readConvertRowtypeExpr(void)
{
	READ_LOCALS(ConvertRowtypeExpr);

	READ_NODE_FIELD(arg);
	READ_OID_FIELD(resulttype);
	READ_ENUM_FIELD(convertformat, CoercionForm);
	READ_LOCATION_FIELD(location);

	READ_DONE();
}

/*
 * _readCaseExpr
 */
static CaseExpr *
_readCaseExpr(void)
{
	READ_LOCALS(CaseExpr);

	READ_OID_FIELD(casetype);
	READ_NODE_FIELD(arg);
	READ_NODE_FIELD(args);
	READ_NODE_FIELD(defresult);
	READ_LOCATION_FIELD(location);

	READ_DONE();
}

/*
 * _readCaseWhen
 */
static CaseWhen *
_readCaseWhen(void)
{
	READ_LOCALS(CaseWhen);

	READ_NODE_FIELD(expr);
	READ_NODE_FIELD(result);
	READ_LOCATION_FIELD(location);

	READ_DONE();
}

/*
 * _readCaseTestExpr
 */
static CaseTestExpr *
_readCaseTestExpr(void)
{
	READ_LOCALS(CaseTestExpr);

	READ_OID_FIELD(typeId);
	READ_INT_FIELD(typeMod);

	READ_DONE();
}

/*
 * _readArrayExpr
 */
static ArrayExpr *
_readArrayExpr(void)
{
	READ_LOCALS(ArrayExpr);

	READ_OID_FIELD(array_typeid);
	READ_OID_FIELD(element_typeid);
	READ_NODE_FIELD(elements);
	READ_BOOL_FIELD(multidims);
	READ_LOCATION_FIELD(location);

	READ_DONE();
}

/*
 * _readA_ArrayExpr
 */
static A_ArrayExpr *
_readA_ArrayExpr(void)
{
	READ_LOCALS(A_ArrayExpr);

	READ_NODE_FIELD(elements);
	READ_LOCATION_FIELD(location);

	READ_DONE();
}

/*
 * _readRowExpr
 */
static RowExpr *
_readRowExpr(void)
{
	READ_LOCALS(RowExpr);

	READ_NODE_FIELD(args);
	READ_OID_FIELD(row_typeid);
	READ_ENUM_FIELD(row_format, CoercionForm);
	READ_NODE_FIELD(colnames);
	READ_LOCATION_FIELD(location);

	READ_DONE();
}

/*
 * _readRowCompareExpr
 */
static RowCompareExpr *
_readRowCompareExpr(void)
{
	READ_LOCALS(RowCompareExpr);

	READ_ENUM_FIELD(rctype, RowCompareType);
	READ_NODE_FIELD(opnos);
	READ_NODE_FIELD(opfamilies);
	READ_NODE_FIELD(largs);
	READ_NODE_FIELD(rargs);

	READ_DONE();
}

/*
 * _readCoalesceExpr
 */
static CoalesceExpr *
_readCoalesceExpr(void)
{
	READ_LOCALS(CoalesceExpr);

	READ_OID_FIELD(coalescetype);
	READ_NODE_FIELD(args);
	READ_LOCATION_FIELD(location);

	READ_DONE();
}

/*
 * _readMinMaxExpr
 */
static MinMaxExpr *
_readMinMaxExpr(void)
{
	READ_LOCALS(MinMaxExpr);

	READ_OID_FIELD(minmaxtype);
	READ_ENUM_FIELD(op, MinMaxOp);
	READ_NODE_FIELD(args);
	READ_LOCATION_FIELD(location);

	READ_DONE();
}

/*
 * _readXmlExpr
 */
static XmlExpr *
_readXmlExpr(void)
{
	READ_LOCALS(XmlExpr);

	READ_ENUM_FIELD(op, XmlExprOp);
	READ_STRING_FIELD(name);
	READ_NODE_FIELD(named_args);
	READ_NODE_FIELD(arg_names);
	READ_NODE_FIELD(args);
	READ_ENUM_FIELD(xmloption, XmlOptionType);
	READ_OID_FIELD(type);
	READ_INT_FIELD(typmod);
	READ_LOCATION_FIELD(location);

	READ_DONE();
}

#ifndef COMPILING_BINARY_FUNCS
/*
 * _readNullIfExpr
 */
static NullIfExpr *
_readNullIfExpr(void)
{
	READ_LOCALS(NullIfExpr);

	READ_OID_FIELD(opno);
	READ_OID_FIELD(opfuncid);

	/*
	 * The opfuncid is stored in the textual format primarily for debugging
	 * and documentation reasons.  We want to always read it as zero to force
	 * it to be re-looked-up in the pg_operator entry.	This ensures that
	 * stored rules don't have hidden dependencies on operators' functions.
	 * (We don't currently support an ALTER OPERATOR command, but might
	 * someday.)
	 */
	local_node->opfuncid = InvalidOid;

	READ_OID_FIELD(opresulttype);
	READ_BOOL_FIELD(opretset);
	READ_NODE_FIELD(args);
	READ_LOCATION_FIELD(location);

	READ_DONE();
}
#endif /* COMPILING_BINARY_FUNCS */

/*
 * _readNullTest
 */
static NullTest *
_readNullTest(void)
{
	READ_LOCALS(NullTest);

	READ_NODE_FIELD(arg);
	READ_ENUM_FIELD(nulltesttype, NullTestType);

	READ_DONE();
}

/*
 * _readBooleanTest
 */
static BooleanTest *
_readBooleanTest(void)
{
	READ_LOCALS(BooleanTest);

	READ_NODE_FIELD(arg);
	READ_ENUM_FIELD(booltesttype, BoolTestType);

	READ_DONE();
}

/*
 * _readCoerceToDomain
 */
static CoerceToDomain *
_readCoerceToDomain(void)
{
	READ_LOCALS(CoerceToDomain);

	READ_NODE_FIELD(arg);
	READ_OID_FIELD(resulttype);
	READ_INT_FIELD(resulttypmod);
	READ_ENUM_FIELD(coercionformat, CoercionForm);
	READ_LOCATION_FIELD(location);

	READ_DONE();
}

/*
 * _readCoerceToDomainValue
 */
static CoerceToDomainValue *
_readCoerceToDomainValue(void)
{
	READ_LOCALS(CoerceToDomainValue);

	READ_OID_FIELD(typeId);
	READ_INT_FIELD(typeMod);
	READ_LOCATION_FIELD(location);

	READ_DONE();
}

/*
 * _readSetToDefault
 */
static SetToDefault *
_readSetToDefault(void)
{
	READ_LOCALS(SetToDefault);

	READ_OID_FIELD(typeId);
	READ_INT_FIELD(typeMod);
	READ_LOCATION_FIELD(location);

	READ_DONE();
}

/*
 * _readTargetEntry
 */
static TargetEntry *
_readTargetEntry(void)
{
	READ_LOCALS(TargetEntry);

	READ_NODE_FIELD(expr);
	READ_INT_FIELD(resno);
	READ_STRING_FIELD(resname);
	READ_UINT_FIELD(ressortgroupref);
	READ_OID_FIELD(resorigtbl);
	READ_INT_FIELD(resorigcol);
	READ_BOOL_FIELD(resjunk);

	READ_DONE();
}

/*
 * _readRangeTblRef
 */
static RangeTblRef *
_readRangeTblRef(void)
{
	READ_LOCALS(RangeTblRef);

	READ_INT_FIELD(rtindex);

	READ_DONE();
}

#ifndef COMPILING_BINARY_FUNCS
/*
 * _readJoinExpr
 */
static JoinExpr *
_readJoinExpr(void)
{
	READ_LOCALS(JoinExpr);

	READ_ENUM_FIELD(jointype, JoinType);
	READ_BOOL_FIELD(isNatural);
	READ_NODE_FIELD(larg);
	READ_NODE_FIELD(rarg);
    /* CDB: subqfromlist is used only within planner; don't need to read it */
	READ_NODE_FIELD(usingClause);
	READ_NODE_FIELD(quals);
	READ_NODE_FIELD(alias);
	READ_INT_FIELD(rtindex);

	READ_DONE();
}
#endif /* COMPILING_BINARY_FUNCS */

/*
 * _readFromExpr
 */
static FromExpr *
_readFromExpr(void)
{
	READ_LOCALS(FromExpr);

	READ_NODE_FIELD(fromlist);
	READ_NODE_FIELD(quals);

	READ_DONE();
}


/*
 *	Stuff from parsenodes.h.
 */

static ColumnDef *
_readColumnDef(void)
{
	READ_LOCALS(ColumnDef);

	READ_STRING_FIELD(colname);
	READ_NODE_FIELD(typeName);
	READ_INT_FIELD(inhcount);
	READ_BOOL_FIELD(is_local);
	READ_BOOL_FIELD(is_not_null);
	READ_INT_FIELD(attnum);
	READ_CHAR_FIELD(storage);
	READ_NODE_FIELD(raw_default);
	READ_NODE_FIELD(cooked_default);
	READ_NODE_FIELD(constraints);
	READ_NODE_FIELD(encoding);

	READ_DONE();
}

static ColumnRef *
_readColumnRef(void)
{
	READ_LOCALS(ColumnRef);

	READ_NODE_FIELD(fields);
	READ_LOCATION_FIELD(location);

	READ_DONE();
}

static TypeName *
_readTypeName(void)
{
	READ_LOCALS(TypeName);

	READ_NODE_FIELD(names);
	READ_OID_FIELD(typeOid);
	READ_BOOL_FIELD(setof);
	READ_BOOL_FIELD(pct_type);
	READ_NODE_FIELD(typmods);
	READ_INT_FIELD(typemod);
	READ_NODE_FIELD(arrayBounds);
	READ_LOCATION_FIELD(location);

	READ_DONE();
}

static SortBy *
_readSortBy(void)
{
	READ_LOCALS(SortBy);

	READ_INT_FIELD(sortby_dir);
	READ_INT_FIELD(sortby_nulls);
	READ_NODE_FIELD(useOp);
	READ_NODE_FIELD(node);
	READ_LOCATION_FIELD(location);

	READ_DONE();
}

static TypeCast *
_readTypeCast(void)
{
	READ_LOCALS(TypeCast);

	READ_NODE_FIELD(arg);
	READ_NODE_FIELD(typeName);
	READ_LOCATION_FIELD(location);

	READ_DONE();
}


#ifndef COMPILING_BINARY_FUNCS
/*
 * _readRangeTblEntry
 */
static RangeTblEntry *
_readRangeTblEntry(void)
{
	READ_LOCALS(RangeTblEntry);

	/* put alias + eref first to make dump more legible */
	READ_NODE_FIELD(alias);
	READ_NODE_FIELD(eref);
	READ_ENUM_FIELD(rtekind, RTEKind);

	switch (local_node->rtekind)
	{
		case RTE_RELATION:
		case RTE_SPECIAL:
			READ_OID_FIELD(relid);
			break;
		case RTE_SUBQUERY:
			READ_NODE_FIELD(subquery);
			break;
		case RTE_JOIN:
			READ_ENUM_FIELD(jointype, JoinType);
			READ_NODE_FIELD(joinaliasvars);
			break;
		case RTE_FUNCTION:
			READ_NODE_FIELD(funcexpr);
			READ_NODE_FIELD(funccoltypes);
			READ_NODE_FIELD(funccoltypmods);
			break;
		case RTE_TABLEFUNCTION:
			READ_NODE_FIELD(subquery);
			READ_NODE_FIELD(funcexpr);
			READ_NODE_FIELD(funccoltypes);
			READ_NODE_FIELD(funccoltypmods);
			if (pg_strtok_peek_fldname("funcuserdata"))
			{
				READ_BYTEA_FIELD(funcuserdata);
			}
			break;
		case RTE_VALUES:
			READ_NODE_FIELD(values_lists);
			break;
		case RTE_CTE:
			READ_STRING_FIELD(ctename);
			READ_UINT_FIELD(ctelevelsup);
			READ_BOOL_FIELD(self_reference);
			READ_NODE_FIELD(ctecoltypes);
			READ_NODE_FIELD(ctecoltypmods);
			break;
        case RTE_VOID:                                                  /*CDB*/
            break;
		default:
			elog(ERROR, "unrecognized RTE kind: %d",
				 (int) local_node->rtekind);
			break;
	}

	READ_BOOL_FIELD(inh);
	READ_BOOL_FIELD(inFromCl);
	READ_UINT_FIELD(requiredPerms);
	READ_OID_FIELD(checkAsUser);
	READ_BITMAPSET_FIELD(selectedCols);
	READ_BITMAPSET_FIELD(modifiedCols);

	READ_BOOL_FIELD(forceDistRandom);
	READ_NODE_FIELD(pseudocols);

	READ_DONE();
}
#endif /* COMPILING_BINARY_FUNCS */

/*
 * Greenplum Database additions for serialization support
 * These are currently not used (see outfastc ad readfast.c)
 */
#include "nodes/plannodes.h"

#ifndef COMPILING_BINARY_FUNCS
static CreateStmt *
_readCreateStmt(void)
{
	READ_LOCALS(CreateStmt);

	READ_NODE_FIELD(relation);
	READ_NODE_FIELD(tableElts);
	READ_NODE_FIELD(inhRelations);
	READ_NODE_FIELD(inhOids);
	READ_INT_FIELD(parentOidCount);
	READ_NODE_FIELD(constraints);

	READ_NODE_FIELD(options);
	READ_ENUM_FIELD(oncommit,OnCommitAction);
	READ_STRING_FIELD(tablespacename);
	READ_NODE_FIELD(distributedBy);
	READ_NODE_FIELD(partitionBy);
	READ_CHAR_FIELD(relKind);
	READ_CHAR_FIELD(relStorage);
	/* policy omitted */
	/* postCreate omitted */
	READ_NODE_FIELD(deferredStmts);
	READ_BOOL_FIELD(is_part_child);
	READ_BOOL_FIELD(is_add_part);
	READ_BOOL_FIELD(is_split_part);
	READ_OID_FIELD(ownerid);
	READ_BOOL_FIELD(buildAoBlkdir);
	READ_NODE_FIELD(attr_encodings);

	local_node->policy = NULL;

	READ_DONE();
}
#endif /* COMPILING_BINARY_FUNCS */

#ifndef COMPILING_BINARY_FUNCS
static Partition *
_readPartition(void)
{
	READ_LOCALS(Partition);

	READ_OID_FIELD(partid);
	READ_OID_FIELD(parrelid);
	READ_CHAR_FIELD(parkind);
	READ_INT_FIELD(parlevel);
	READ_BOOL_FIELD(paristemplate);
	READ_INT_FIELD(parnatts);
	READ_INT_ARRAY(paratts, parnatts, int2);
	READ_OID_ARRAY(parclass, parnatts);

	READ_DONE();
}
#endif /* COMPILING_BINARY_FUNCS */

#ifndef COMPILING_BINARY_FUNCS
static PartitionRule *
_readPartitionRule(void)
{
	READ_LOCALS(PartitionRule);

	READ_OID_FIELD(parruleid);
	READ_OID_FIELD(paroid);
	READ_OID_FIELD(parchildrelid);
	READ_OID_FIELD(parparentoid);
	READ_STRING_FIELD(parname);
	READ_NODE_FIELD(parrangestart);
	READ_BOOL_FIELD(parrangestartincl);
	READ_NODE_FIELD(parrangeend);
	READ_BOOL_FIELD(parrangeendincl);
	READ_NODE_FIELD(parrangeevery);
	READ_NODE_FIELD(parlistvalues);
	READ_INT_FIELD(parruleord);
	READ_NODE_FIELD(parreloptions);
	READ_OID_FIELD(partemplatespaceId);
	READ_NODE_FIELD(children);

	READ_DONE();
}
#endif /* COMPILING_BINARY_FUNCS */

#ifndef COMPILING_BINARY_FUNCS
static PartitionNode *
_readPartitionNode(void)
{
	READ_LOCALS(PartitionNode);

	READ_NODE_FIELD(part);
	READ_NODE_FIELD(rules);

	READ_DONE();
}
#endif /* COMPILING_BINARY_FUNCS */

static PgPartRule *
_readPgPartRule(void)
{
	READ_LOCALS(PgPartRule);

	READ_NODE_FIELD(pNode);
	READ_NODE_FIELD(topRule);
	READ_STRING_FIELD(partIdStr);
	READ_BOOL_FIELD(isName);
	READ_INT_FIELD(topRuleRank);
	READ_STRING_FIELD(relname);

	READ_DONE();
}

static SegfileMapNode *
_readSegfileMapNode(void)
{
	READ_LOCALS(SegfileMapNode);

	READ_OID_FIELD(relid);
	READ_INT_FIELD(segno);

	READ_DONE();
}

static ExtTableTypeDesc *
_readExtTableTypeDesc(void)
{
	READ_LOCALS(ExtTableTypeDesc);

	READ_ENUM_FIELD(exttabletype, ExtTableType);
	READ_NODE_FIELD(location_list);
	READ_NODE_FIELD(on_clause);
	READ_STRING_FIELD(command_string);

	READ_DONE();
}

#ifndef COMPILING_BINARY_FUNCS
static CreateExternalStmt *
_readCreateExternalStmt(void)
{
	READ_LOCALS(CreateExternalStmt);

	READ_NODE_FIELD(relation);
	READ_NODE_FIELD(tableElts);
	READ_NODE_FIELD(exttypedesc);
	READ_STRING_FIELD(format);
	READ_NODE_FIELD(formatOpts);
	READ_BOOL_FIELD(isweb);
	READ_BOOL_FIELD(iswritable);
	READ_NODE_FIELD(sreh);
	READ_NODE_FIELD(extOptions);
	READ_NODE_FIELD(encoding);
	READ_NODE_FIELD(distributedBy);
	local_node->policy = NULL;

	READ_DONE();
}
#endif /* COMPILING_BINARY_FUNCS */

static CreateSchemaStmt *
_readCreateSchemaStmt(void)
{
	READ_LOCALS(CreateSchemaStmt);

	READ_STRING_FIELD(schemaname);
	READ_STRING_FIELD(authid);
	local_node->schemaElts = 0;
	READ_BOOL_FIELD(istemp);

	READ_DONE();
}


static CreatePLangStmt *
_readCreatePLangStmt(void)
{
	READ_LOCALS(CreatePLangStmt);

	READ_STRING_FIELD(plname);
	READ_NODE_FIELD(plhandler);
	READ_NODE_FIELD(plinline);
	READ_NODE_FIELD(plvalidator);
	READ_BOOL_FIELD(pltrusted);

	READ_DONE();
}

#ifndef COMPILING_BINARY_FUNCS
static DropPLangStmt *
_readDropPLangStmt(void)
{
	READ_LOCALS(DropPLangStmt);

	READ_STRING_FIELD(plname);
	READ_ENUM_FIELD(behavior,DropBehavior);
	READ_BOOL_FIELD(missing_ok);

	READ_DONE();
}
#endif /* COMPILING_BINARY_FUNCS */

static CreateSeqStmt *
_readCreateSeqStmt(void)
{
	READ_LOCALS(CreateSeqStmt);
	READ_NODE_FIELD(sequence);
	READ_NODE_FIELD(options);

	READ_DONE();
}

static AlterSeqStmt *
_readAlterSeqStmt(void)
{
	READ_LOCALS(AlterSeqStmt);

	READ_NODE_FIELD(sequence);
	READ_NODE_FIELD(options);

	READ_DONE();
}

static ClusterStmt *
_readClusterStmt(void)
{
	READ_LOCALS(ClusterStmt);

	READ_NODE_FIELD(relation);
	READ_STRING_FIELD(indexname);

	READ_DONE();
}

static CreatedbStmt *
_readCreatedbStmt(void)
{
	READ_LOCALS(CreatedbStmt);

	READ_STRING_FIELD(dbname);
	READ_NODE_FIELD(options);

	READ_DONE();
}

static DropdbStmt *
_readDropdbStmt(void)
{
	READ_LOCALS(DropdbStmt);

	READ_STRING_FIELD(dbname);
	READ_BOOL_FIELD(missing_ok);

	READ_DONE();
}

static CreateDomainStmt *
_readCreateDomainStmt(void)
{
	READ_LOCALS(CreateDomainStmt);

	READ_NODE_FIELD(domainname);
	READ_NODE_FIELD(typeName);
	READ_NODE_FIELD(constraints);

	READ_DONE();
}

#ifndef COMPILING_BINARY_FUNCS
static AlterDomainStmt *
_readAlterDomainStmt(void)
{
	READ_LOCALS(AlterDomainStmt);

	READ_CHAR_FIELD(subtype);
	READ_NODE_FIELD(typeName);
	READ_STRING_FIELD(name);
	READ_NODE_FIELD(def);
	READ_ENUM_FIELD(behavior, DropBehavior);

	READ_DONE();
}
#endif /* COMPILING_BINARY_FUNCS */

static CreateFunctionStmt *
_readCreateFunctionStmt(void)
{
	READ_LOCALS(CreateFunctionStmt);

	READ_BOOL_FIELD(replace);
	READ_NODE_FIELD(funcname);
	READ_NODE_FIELD(parameters);
	READ_NODE_FIELD(returnType);
	READ_NODE_FIELD(options);
	READ_NODE_FIELD(withClause);

	READ_DONE();
}

static FunctionParameter *
_readFunctionParameter(void)
{
	READ_LOCALS(FunctionParameter);

	READ_STRING_FIELD(name);
	READ_NODE_FIELD(argType);
	READ_ENUM_FIELD(mode, FunctionParameterMode);
	READ_NODE_FIELD(defexpr);

	READ_DONE();
}

#ifndef COMPILING_BINARY_FUNCS
static RemoveFuncStmt *
_readRemoveFuncStmt(void)
{
	READ_LOCALS(RemoveFuncStmt);

	READ_ENUM_FIELD(kind,ObjectType);
	READ_NODE_FIELD(name);
	READ_NODE_FIELD(args);
	READ_ENUM_FIELD(behavior, DropBehavior);
	READ_BOOL_FIELD(missing_ok);

	READ_DONE();
}
#endif /* COMPILING_BINARY_FUNCS */

static AlterFunctionStmt *
_readAlterFunctionStmt(void)
{
	READ_LOCALS(AlterFunctionStmt);
	READ_NODE_FIELD(func);
	READ_NODE_FIELD(actions);

	READ_DONE();
}

#ifndef COMPILING_BINARY_FUNCS
static DefineStmt *
_readDefineStmt(void)
{
	READ_LOCALS(DefineStmt);
	READ_ENUM_FIELD(kind, ObjectType);
	READ_BOOL_FIELD(oldstyle);
	READ_NODE_FIELD(defnames);
	READ_NODE_FIELD(args);
	READ_NODE_FIELD(definition);
	READ_BOOL_FIELD(trusted);   /* CDB */

	READ_DONE();
}
#endif /* COMPILING_BINARY_FUNCS */

static CompositeTypeStmt *
_readCompositeTypeStmt(void)
{
	READ_LOCALS(CompositeTypeStmt);

	READ_NODE_FIELD(typevar);
	READ_NODE_FIELD(coldeflist);

	READ_DONE();
}

static CreateEnumStmt *
_readCreateEnumStmt(void)
{
	READ_LOCALS(CreateEnumStmt);

	READ_NODE_FIELD(typeName);
	READ_NODE_FIELD(vals);

	READ_DONE();
}

static CreateCastStmt *
_readCreateCastStmt(void)
{
	READ_LOCALS(CreateCastStmt);

	READ_NODE_FIELD(sourcetype);
	READ_NODE_FIELD(targettype);
	READ_NODE_FIELD(func);
	READ_ENUM_FIELD(context, CoercionContext);
	READ_BOOL_FIELD(inout);

	READ_DONE();
}

static DropCastStmt *
_readDropCastStmt(void)
{
	READ_LOCALS(DropCastStmt);

	READ_NODE_FIELD(sourcetype);
	READ_NODE_FIELD(targettype);
	READ_ENUM_FIELD(behavior, DropBehavior);
	READ_BOOL_FIELD(missing_ok);

	READ_DONE();
}

static CreateOpClassStmt *
_readCreateOpClassStmt(void)
{
	READ_LOCALS(CreateOpClassStmt);

	READ_NODE_FIELD(opclassname);
	READ_NODE_FIELD(opfamilyname);
	READ_STRING_FIELD(amname);
	READ_NODE_FIELD(datatype);
	READ_NODE_FIELD(items);
	READ_BOOL_FIELD(isDefault);

	READ_DONE();
}

static CreateOpClassItem *
_readCreateOpClassItem(void)
{
	READ_LOCALS(CreateOpClassItem);
	READ_INT_FIELD(itemtype);
	READ_NODE_FIELD(name);
	READ_NODE_FIELD(args);
	READ_INT_FIELD(number);
	READ_NODE_FIELD(class_args);
	READ_NODE_FIELD(storedtype);

	READ_DONE();
}

static CreateOpFamilyStmt *
_readCreateOpFamilyStmt(void)
{
	READ_LOCALS(CreateOpFamilyStmt);
	READ_NODE_FIELD(opfamilyname);
	READ_STRING_FIELD(amname);

	READ_DONE();
}

static AlterOpFamilyStmt *
_readAlterOpFamilyStmt(void)
{
	READ_LOCALS(AlterOpFamilyStmt);
	READ_NODE_FIELD(opfamilyname);
	READ_STRING_FIELD(amname);
	READ_BOOL_FIELD(isDrop);
	READ_NODE_FIELD(items);

	READ_DONE();
}

static RemoveOpClassStmt *
_readRemoveOpClassStmt(void)
{
	READ_LOCALS(RemoveOpClassStmt);
	READ_NODE_FIELD(opclassname);
	READ_STRING_FIELD(amname);
	READ_ENUM_FIELD(behavior, DropBehavior);
	READ_BOOL_FIELD(missing_ok);

	READ_DONE();
}

static RemoveOpFamilyStmt *
_readRemoveOpFamilyStmt(void)
{
	READ_LOCALS(RemoveOpFamilyStmt);
	READ_NODE_FIELD(opfamilyname);
	READ_STRING_FIELD(amname);
	READ_ENUM_FIELD(behavior, DropBehavior);
	READ_BOOL_FIELD(missing_ok);

	READ_DONE();
}

static CreateConversionStmt *
_readCreateConversionStmt(void)
{
	READ_LOCALS(CreateConversionStmt);

	READ_NODE_FIELD(conversion_name);
	READ_STRING_FIELD(for_encoding_name);
	READ_STRING_FIELD(to_encoding_name);
	READ_NODE_FIELD(func_name);
	READ_BOOL_FIELD(def);

	READ_DONE();
}

static GrantStmt *
_readGrantStmt(void)
{
	READ_LOCALS(GrantStmt);

	READ_BOOL_FIELD(is_grant);
	READ_ENUM_FIELD(targtype,GrantTargetType);
	READ_ENUM_FIELD(objtype,GrantObjectType);
	READ_NODE_FIELD(objects);
	READ_NODE_FIELD(privileges);
	READ_NODE_FIELD(grantees);
	READ_BOOL_FIELD(grant_option);
	READ_ENUM_FIELD(behavior, DropBehavior);

	READ_DONE();
}

static PrivGrantee *
_readPrivGrantee(void)
{
	READ_LOCALS(PrivGrantee);

	READ_STRING_FIELD(rolname);

	READ_DONE();
}

static FuncWithArgs *
_readFuncWithArgs(void)
{
	READ_LOCALS(FuncWithArgs);

	READ_NODE_FIELD(funcname);
	READ_NODE_FIELD(funcargs);

	READ_DONE();
}

#ifndef COMPILING_BINARY_FUNCS
static GrantRoleStmt *
_readGrantRoleStmt(void)
{
	READ_LOCALS(GrantRoleStmt);

	READ_NODE_FIELD(granted_roles);
	READ_NODE_FIELD(grantee_roles);
	READ_BOOL_FIELD(is_grant);
	READ_BOOL_FIELD(admin_opt);
	READ_STRING_FIELD(grantor);
	READ_ENUM_FIELD(behavior, DropBehavior);

	READ_DONE();
}
#endif /* COMPILING_BINARY_FUNCS */

static LockStmt *
_readLockStmt(void)
{
	READ_LOCALS(LockStmt);

	READ_NODE_FIELD(relations);
	READ_INT_FIELD(mode);
	READ_BOOL_FIELD(nowait);

	READ_DONE();
}

static ConstraintsSetStmt *
_readConstraintsSetStmt(void)
{
	READ_LOCALS(ConstraintsSetStmt);

	READ_NODE_FIELD(constraints);
	READ_BOOL_FIELD(deferred);

	READ_DONE();
}

/*
 * _readVacuumStmt
 */
static VacuumStmt *
_readVacuumStmt(void)
{
	READ_LOCALS(VacuumStmt);

	READ_INT_FIELD(options);
	READ_INT_FIELD(freeze_min_age);
	READ_INT_FIELD(freeze_table_age);
	READ_NODE_FIELD(relation);
	READ_NODE_FIELD(va_cols);

	READ_NODE_FIELD(expanded_relids);
	READ_NODE_FIELD(appendonly_compaction_segno);
	READ_NODE_FIELD(appendonly_compaction_insert_segno);
	READ_BOOL_FIELD(appendonly_compaction_vacuum_cleanup);
	READ_BOOL_FIELD(appendonly_compaction_vacuum_prepare);
	READ_BOOL_FIELD(heap_truncate);

	READ_DONE();
}


static CdbProcess *
_readCdbProcess(void)
{
	READ_LOCALS(CdbProcess);

	READ_STRING_FIELD(listenerAddr);
	READ_INT_FIELD(listenerPort);
	READ_INT_FIELD(pid);
	READ_INT_FIELD(contentid);

	READ_DONE();
}

#ifndef COMPILING_BINARY_FUNCS
static Slice *
_readSlice(void)
{
	READ_LOCALS(Slice);

	READ_INT_FIELD(sliceIndex);
	READ_INT_FIELD(rootIndex);
	READ_INT_FIELD(parentIndex);
	READ_NODE_FIELD(children); /* List of int index */
	READ_ENUM_FIELD(gangType, GangType);
	READ_INT_FIELD(gangSize);
	READ_INT_FIELD(numGangMembersToBeActive);
	READ_BOOL_FIELD(directDispatch.isDirectDispatch);
	READ_NODE_FIELD(directDispatch.contentIds); /* List of int index */
	READ_DUMMY_FIELD(primaryGang, NULL);
	READ_NODE_FIELD(primaryProcesses); /* List of (CDBProcess *) */

	READ_DONE();
}
#endif /* COMPILING_BINARY_FUNCS */

static SliceTable *
_readSliceTable(void)
{
	READ_LOCALS(SliceTable);

	READ_INT_FIELD(nMotions);
	READ_INT_FIELD(nInitPlans);
	READ_INT_FIELD(localSlice);
	READ_NODE_FIELD(slices); /* List of Slice* */
<<<<<<< HEAD
    READ_BOOL_FIELD(instrument_options);
=======
	READ_INT_FIELD(instrument_options);
>>>>>>> 8f299db7
	READ_INT_FIELD(ic_instance_id);

	READ_DONE();
}

static CursorPosInfo *
_readCursorPosInfo(void)
{
	READ_LOCALS(CursorPosInfo);

	READ_STRING_FIELD(cursor_name);
	READ_INT_FIELD(gp_segment_id);
	READ_UINT_FIELD(ctid.ip_blkid.bi_hi);
	READ_UINT_FIELD(ctid.ip_blkid.bi_lo);
	READ_UINT_FIELD(ctid.ip_posid);
	READ_OID_FIELD(table_oid);

	READ_DONE();
}

static VariableSetStmt *
_readVariableSetStmt(void)
{
	READ_LOCALS(VariableSetStmt);

	READ_STRING_FIELD(name);
	READ_ENUM_FIELD(kind, VariableSetKind);
	READ_NODE_FIELD(args);
	READ_BOOL_FIELD(is_local);

	READ_DONE();
}

static TableValueExpr *
_readTableValueExpr(void)
{
	READ_LOCALS(TableValueExpr);

	READ_NODE_FIELD(subquery);

	READ_DONE();
}

static AlterTypeStmt *
_readAlterTypeStmt(void)
{
	READ_LOCALS(AlterTypeStmt);

	READ_NODE_FIELD(typeName);
	READ_NODE_FIELD(encoding);

	READ_DONE();
}

#ifndef COMPILING_BINARY_FUNCS
/*
 * parseNodeString
 *
 * Given a character string representing a node tree, parseNodeString creates
 * the internal node structure.
 *
 * The string to be read must already have been loaded into pg_strtok().
 */
Node *
parseNodeString(void)
{
	void	   *return_value;

	READ_TEMP_LOCALS();

	token = pg_strtok(&length);

#define MATCH(tokname, namelen) \
	(length == namelen && strncmp(token, tokname, namelen) == 0)

	/*
	 * Same as MATCH, but we make our life a bit easier by relying on the
	 * compiler to be smart, and evaluate the strlen("<constant>") at
	 * compilation time for us.
	 */
#define MATCHX(tokname) \
	(length == strlen(tokname) && strncmp(token, tokname, strlen(tokname)) == 0)

	if (MATCH("QUERY", 5))
		return_value = _readQuery();
	else if (MATCH("SORTGROUPCLAUSE", 15))
		return_value = _readSortGroupClause();
	else if (MATCH("WINDOWCLAUSE", 12))
		return_value = _readWindowClause();
	else if (MATCH("ROWMARKCLAUSE", 13))
		return_value = _readRowMarkClause();
	else if (MATCH("COMMONTABLEEXPR", 15))
		return_value = _readCommonTableExpr();
	else if (MATCH("SETOPERATIONSTMT", 16))
		return_value = _readSetOperationStmt();
	else if (MATCH("ALIAS", 5))
		return_value = _readAlias();
	else if (MATCH("RANGEVAR", 8))
		return_value = _readRangeVar();
	else if (MATCH("INTOCLAUSE", 10))
		return_value = _readIntoClause();
	else if (MATCH("VAR", 3))
		return_value = _readVar();
	else if (MATCH("CONST", 5))
		return_value = _readConst();
	else if (MATCH("PARAM", 5))
		return_value = _readParam();
	else if (MATCH("AGGREF", 6))
		return_value = _readAggref();
	else if (MATCH("WINDOWFUNC", 10))
		return_value = _readWindowFunc();
	else if (MATCH("ARRAYREF", 8))
		return_value = _readArrayRef();
	else if (MATCH("FUNCEXPR", 8))
		return_value = _readFuncExpr();
	else if (MATCH("NAMEDARGEXPR", 12))
		return_value = _readNamedArgExpr();
	else if (MATCH("OPEXPR", 6))
		return_value = _readOpExpr();
	else if (MATCH("DISTINCTEXPR", 12))
		return_value = _readDistinctExpr();
	else if (MATCH("SCALARARRAYOPEXPR", 17))
		return_value = _readScalarArrayOpExpr();
	else if (MATCH("BOOLEXPR", 8))
		return_value = _readBoolExpr();
	else if (MATCH("SUBLINK", 7))
		return_value = _readSubLink();
	else if (MATCH("FIELDSELECT", 11))
		return_value = _readFieldSelect();
	else if (MATCH("FIELDSTORE", 10))
		return_value = _readFieldStore();
	else if (MATCH("RELABELTYPE", 11))
		return_value = _readRelabelType();
	else if (MATCH("COERCEVIAIO", 11))
		return_value = _readCoerceViaIO();
	else if (MATCH("ARRAYCOERCEEXPR", 15))
		return_value = _readArrayCoerceExpr();
	else if (MATCH("CONVERTROWTYPEEXPR", 18))
		return_value = _readConvertRowtypeExpr();
	else if (MATCH("CASE", 4))
		return_value = _readCaseExpr();
	else if (MATCH("WHEN", 4))
		return_value = _readCaseWhen();
	else if (MATCH("CASETESTEXPR", 12))
		return_value = _readCaseTestExpr();
	else if (MATCH("ARRAY", 5))
		return_value = _readArrayExpr();
	else if (MATCH("ROW", 3))
		return_value = _readRowExpr();
	else if (MATCH("ROWCOMPARE", 10))
		return_value = _readRowCompareExpr();
	else if (MATCH("COALESCE", 8))
		return_value = _readCoalesceExpr();
	else if (MATCH("MINMAX", 6))
		return_value = _readMinMaxExpr();
	else if (MATCH("XMLEXPR", 7))
		return_value = _readXmlExpr();
	else if (MATCH("NULLIFEXPR", 10))
		return_value = _readNullIfExpr();
	else if (MATCH("NULLTEST", 8))
		return_value = _readNullTest();
	else if (MATCH("BOOLEANTEST", 11))
		return_value = _readBooleanTest();
	else if (MATCH("COERCETODOMAIN", 14))
		return_value = _readCoerceToDomain();
	else if (MATCH("COERCETODOMAINVALUE", 19))
		return_value = _readCoerceToDomainValue();
	else if (MATCH("SETTODEFAULT", 12))
		return_value = _readSetToDefault();
	else if (MATCH("CURRENTOFEXPR", 13))
		return_value = _readCurrentOfExpr();
	else if (MATCH("TARGETENTRY", 11))
		return_value = _readTargetEntry();
	else if (MATCH("RANGETBLREF", 11))
		return_value = _readRangeTblRef();
	else if (MATCH("JOINEXPR", 8))
		return_value = _readJoinExpr();
	else if (MATCH("FROMEXPR", 8))
		return_value = _readFromExpr();
	else if (MATCH("RTE", 3))
		return_value = _readRangeTblEntry();
	else if (MATCH("NOTIFY", 6))
		return_value = _readNotifyStmt();
	else if (MATCH("DECLARECURSOR", 13))
		return_value = _readDeclareCursorStmt();

	/* GPDB additions */
	else if (MATCHX("A_ARRAYEXPR"))
		return_value = _readA_ArrayExpr();
	else if (MATCHX("A_CONST"))
		return_value = _readAConst();
	else if (MATCHX("AEXPR"))
		return_value = _readAExpr();
	else if (MATCHX("ALTERDOMAINSTMT"))
		return_value = _readAlterDomainStmt();
	else if (MATCHX("ALTERFUNCTIONSTMT"))
		return_value = _readAlterFunctionStmt();
	else if (MATCHX("ALTEROBJECTSCHEMASTMT"))
		return_value = _readAlterObjectSchemaStmt();
	else if (MATCHX("ALTEROWNERSTMT"))
		return_value = _readAlterOwnerStmt();
	else if (MATCHX("ALTEROPFAMILYSTMT"))
		return_value = _readAlterOpFamilyStmt();
	else if (MATCHX("ALTERPARTITIONCMD"))
		return_value = _readAlterPartitionCmd();
	else if (MATCHX("ALTERPARTITIONID"))
		return_value = _readAlterPartitionId();
	else if (MATCHX("ALTERROLESETSTMT"))
		return_value = _readAlterRoleSetStmt();
	else if (MATCHX("ALTERROLESTMT"))
		return_value = _readAlterRoleStmt();
	else if (MATCHX("ALTERSEQSTMT"))
		return_value = _readAlterSeqStmt();
	else if (MATCHX("ALTERTABLECMD"))
		return_value = _readAlterTableCmd();
	else if (MATCHX("ALTERTABLESTMT"))
		return_value = _readAlterTableStmt();
	else if (MATCHX("ALTERTYPESTMT"))
		return_value = _readAlterTypeStmt();
	else if (MATCHX("CDBPROCESS"))
		return_value = _readCdbProcess();
	else if (MATCHX("CLUSTERSTMT"))
		return_value = _readClusterStmt();
	else if (MATCHX("COLUMNDEF"))
		return_value = _readColumnDef();
	else if (MATCHX("COLUMNREF"))
		return_value = _readColumnRef();
	else if (MATCHX("COMMONTABLEEXPR"))
		return_value = _readCommonTableExpr();
	else if (MATCHX("COMPTYPESTMT"))
		return_value = _readCompositeTypeStmt();
	else if (MATCHX("CONSTRAINT"))
		return_value = _readConstraint();
	else if (MATCHX("CONSTRAINTSSETSTMT"))
		return_value = _readConstraintsSetStmt();
	else if (MATCHX("CREATECAST"))
		return_value = _readCreateCastStmt();
	else if (MATCHX("CREATECONVERSION"))
		return_value = _readCreateConversionStmt();
	else if (MATCHX("CREATEDBSTMT"))
		return_value = _readCreatedbStmt();
	else if (MATCHX("CREATEDOMAINSTMT"))
		return_value = _readCreateDomainStmt();
	else if (MATCHX("CREATEENUMSTMT"))
		return_value = _readCreateEnumStmt();
	else if (MATCHX("CREATEEXTERNALSTMT"))
		return_value = _readCreateExternalStmt();
	else if (MATCHX("CREATEFUNCSTMT"))
		return_value = _readCreateFunctionStmt();
	else if (MATCHX("CREATEOPCLASS"))
		return_value = _readCreateOpClassStmt();
	else if (MATCHX("CREATEOPCLASSITEM"))
		return_value = _readCreateOpClassItem();
	else if (MATCHX("CREATEOPFAMILYSTMT"))
		return_value = _readCreateOpFamilyStmt();
	else if (MATCHX("CREATEPLANGSTMT"))
		return_value = _readCreatePLangStmt();
	else if (MATCHX("CREATEROLESTMT"))
		return_value = _readCreateRoleStmt();
	else if (MATCHX("CREATESCHEMASTMT"))
		return_value = _readCreateSchemaStmt();
	else if (MATCHX("CREATESEQSTMT"))
		return_value = _readCreateSeqStmt();
	else if (MATCHX("CREATESTMT"))
		return_value = _readCreateStmt();
	else if (MATCHX("CURSORPOSINFO"))
		return_value = _readCursorPosInfo();
	else if (MATCHX("DEFELEM"))
		return_value = _readDefElem();
	else if (MATCHX("DEFINESTMT"))
		return_value = _readDefineStmt();
	else if (MATCHX("DENYLOGININTERVAL"))
		return_value = _readDenyLoginInterval();
	else if (MATCHX("DENYLOGINPOINT"))
		return_value = _readDenyLoginPoint();
	else if (MATCHX("DROPCAST"))
		return_value = _readDropCastStmt();
	else if (MATCHX("DROPDBSTMT"))
		return_value = _readDropdbStmt();
	else if (MATCHX("DROPPLANGSTMT"))
		return_value = _readDropPLangStmt();
	else if (MATCHX("DROPPROPSTMT"))
		return_value = _readDropPropertyStmt();
	else if (MATCHX("DROPROLESTMT"))
		return_value = _readDropRoleStmt();
	else if (MATCHX("DROPSTMT"))
		return_value = _readDropStmt();
	else if (MATCHX("EXTTABLETYPEDESC"))
		return_value = _readExtTableTypeDesc();
	else if (MATCHX("FUNCCALL"))
		return_value = _readFuncCall();
	else if (MATCHX("FUNCTIONPARAMETER"))
		return_value = _readFunctionParameter();
	else if (MATCHX("FUNCWITHARGS"))
		return_value = _readFuncWithArgs();
	else if (MATCHX("GRANTROLESTMT"))
		return_value = _readGrantRoleStmt();
	else if (MATCHX("GRANTSTMT"))
		return_value = _readGrantStmt();
	else if (MATCHX("GROUPID"))
		return_value = _readGroupId();
	else if (MATCHX("GROUPING"))
		return_value = _readGrouping();
	else if (MATCHX("GROUPINGCLAUSE"))
		return_value = _readGroupingClause();
	else if (MATCHX("GROUPINGFUNC"))
		return_value = _readGroupingFunc();
	else if (MATCHX("INDEXELEM"))
		return_value = _readIndexElem();
	else if (MATCHX("INDEXSTMT"))
		return_value = _readIndexStmt();
	else if (MATCHX("INHERITPARTITION"))
		return_value = _readInheritPartitionCmd();
	else if (MATCHX("LOCKSTMT"))
		return_value = _readLockStmt();
	else if (MATCHX("PARTITION"))
		return_value = _readPartition();
	else if (MATCHX("PARTITIONNODE"))
		return_value = _readPartitionNode();
	else if (MATCHX("PGPARTRULE"))
		return_value = _readPgPartRule();
	else if (MATCHX("PARTITIONRULE"))
		return_value = _readPartitionRule();
	else if (MATCHX("PRIVGRANTEE"))
		return_value = _readPrivGrantee();
	else if (MATCHX("REINDEXSTMT"))
		return_value = _readReindexStmt();
	else if (MATCHX("REMOVEFUNCSTMT"))
		return_value = _readRemoveFuncStmt();
	else if (MATCHX("REMOVEOPCLASS"))
		return_value = _readRemoveOpClassStmt();
	else if (MATCHX("REMOVEOPFAMILY"))
		return_value = _readRemoveOpFamilyStmt();
	else if (MATCHX("RENAMESTMT"))
		return_value = _readRenameStmt();
	else if (MATCHX("RULESTMT"))
		return_value = _readRuleStmt();
	else if (MATCHX("SEGFILEMAPNODE"))
		return_value = _readSegfileMapNode();
	else if (MATCHX("SETDISTRIBUTIONCMD"))
		return_value = _readSetDistributionCmd();
	else if (MATCHX("SINGLEROWERRORDESC"))
		return_value = _readSingleRowErrorDesc();
	else if (MATCHX("SLICE"))
		return_value = _readSlice();
	else if (MATCHX("SLICETABLE"))
		return_value = _readSliceTable();
	else if (MATCHX("SORTBY"))
		return_value = _readSortBy();
	else if (MATCHX("TABLEVALUEEXPR"))
		return_value = _readTableValueExpr();
	else if (MATCHX("TRUNCATESTMT"))
		return_value = _readTruncateStmt();
	else if (MATCHX("TYPECAST"))
		return_value = _readTypeCast();
	else if (MATCHX("TYPENAME"))
		return_value = _readTypeName();
	else if (MATCHX("VACUUMSTMT"))
		return_value = _readVacuumStmt();
	else if (MATCHX("VARIABLESETSTMT"))
		return_value = _readVariableSetStmt();
	else if (MATCHX("VIEWSTMT"))
		return_value = _readViewStmt();
	else if (MATCHX("WITHCLAUSE"))
		return_value = _readWithClause();
	else
	{
        ereport(ERROR,
				(errcode(ERRCODE_FEATURE_NOT_SUPPORTED),
				 errmsg("This operation involves an internal data item "
						"of a type called \"%.*s\" which is not "
						"supported in this version of %s.",
						length, token, PACKAGE_NAME)));
		return_value = NULL;	/* keep compiler quiet */
	}

	return (Node *) return_value;
}


/*
 * readDatum
 *
 * Given a string representation of a constant, recreate the appropriate
 * Datum.  The string representation embeds length info, but not byValue,
 * so we must be told that.
 */
static Datum
readDatum(bool typbyval)
{
	Size		length,
				i;
	int			tokenLength;
	char	   *token;
	Datum		res;
	char	   *s;

	/*
	 * read the actual length of the value
	 */
	token = pg_strtok(&tokenLength);
	length = atoui(token);

	token = pg_strtok(&tokenLength);	/* read the '[' */
	if (token == NULL || token[0] != '[')
		elog(ERROR, "expected \"[\" to start datum, but got \"%s\"; length = %lu",
			 token ? (const char *) token : "[NULL]",
			 (unsigned long) length);

	if (typbyval)
	{
		if (length > (Size) sizeof(Datum))
			elog(ERROR, "byval datum but length = %lu",
				 (unsigned long) length);
		res = (Datum) 0;
		s = (char *) (&res);
		for (i = 0; i < (Size) sizeof(Datum); i++)
		{
			token = pg_strtok(&tokenLength);
			s[i] = (char) atoi(token);
		}
	}
	else if (length <= 0)
		res = 0;
	else
	{
		s = (char *) palloc(length);
		for (i = 0; i < length; i++)
		{
			token = pg_strtok(&tokenLength);
			s[i] = (char) atoi(token);
		}
		res = PointerGetDatum(s);
	}

	token = pg_strtok(&tokenLength);	/* read the ']' */
	if (token == NULL || token[0] != ']')
		elog(ERROR, "expected \"]\" to end datum, but got \"%s\"; length = %lu",
			 token ? (const char *) token : "[NULL]",
			 (unsigned long) length);

	return res;
}
#endif /* COMPILING_BINARY_FUNCS */<|MERGE_RESOLUTION|>--- conflicted
+++ resolved
@@ -2795,11 +2795,7 @@
 	READ_INT_FIELD(nInitPlans);
 	READ_INT_FIELD(localSlice);
 	READ_NODE_FIELD(slices); /* List of Slice* */
-<<<<<<< HEAD
-    READ_BOOL_FIELD(instrument_options);
-=======
 	READ_INT_FIELD(instrument_options);
->>>>>>> 8f299db7
 	READ_INT_FIELD(ic_instance_id);
 
 	READ_DONE();
