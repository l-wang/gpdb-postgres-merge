--- conflicted
+++ resolved
@@ -748,27 +748,6 @@
 	}
 
 	/*
-<<<<<<< HEAD
-=======
-	 * Greenplum specific behavior:
-	 * Change the path in pathlist if it is a general or segmentgeneral
-	 * path that contains volatile restrictions.
-	 */
-	if (rel->reloptkind == RELOPT_BASEREL)
-		handle_gen_seggen_volatile_path(root, rel);
-
-	/*
-	 * If this is a baserel, consider gathering any partial paths we may have
-	 * created for it.  (If we tried to gather inheritance children, we could
-	 * end up with a very large number of gather nodes, each trying to grab
-	 * its own pool of workers, so don't do this for otherrels.  Instead,
-	 * we'll consider gathering partial paths for the parent appendrel.)
-	 */
-	if (rel->reloptkind == RELOPT_BASEREL)
-		generate_gather_paths(root, rel);
-
-	/*
->>>>>>> 86ded366
 	 * Allow a plugin to editorialize on the set of Paths for this base
 	 * relation.  It could add new paths (such as CustomPaths) by calling
 	 * add_path(), or add_partial_path() if parallel aware.  It could also
