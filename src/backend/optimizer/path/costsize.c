/*-------------------------------------------------------------------------
 *
 * costsize.c
 *	  Routines to compute (and set) relation sizes and path costs
 *
 * Path costs are measured in arbitrary units established by these basic
 * parameters:
 *
 *	seq_page_cost		Cost of a sequential page fetch
 *	random_page_cost	Cost of a non-sequential page fetch
 *	cpu_tuple_cost		Cost of typical CPU time to process a tuple
 *	cpu_index_tuple_cost  Cost of typical CPU time to process an index tuple
 *	cpu_operator_cost	Cost of CPU time to execute an operator or function
 *	parallel_tuple_cost Cost of CPU time to pass a tuple from worker to master backend
 *	parallel_setup_cost Cost of setting up shared memory for parallelism
 *
 * We expect that the kernel will typically do some amount of read-ahead
 * optimization; this in conjunction with seek costs means that seq_page_cost
 * is normally considerably less than random_page_cost.  (However, if the
 * database is fully cached in RAM, it is reasonable to set them equal.)
 *
 * We also use a rough estimate "effective_cache_size" of the number of
 * disk pages in Postgres + OS-level disk cache.  (We can't simply use
 * NBuffers for this purpose because that would ignore the effects of
 * the kernel's disk cache.)
 *
 * Obviously, taking constants for these values is an oversimplification,
 * but it's tough enough to get any useful estimates even at this level of
 * detail.  Note that all of these parameters are user-settable, in case
 * the default values are drastically off for a particular platform.
 *
 * seq_page_cost and random_page_cost can also be overridden for an individual
 * tablespace, in case some data is on a fast disk and other data is on a slow
 * disk.  Per-tablespace overrides never apply to temporary work files such as
 * an external sort or a materialize node that overflows work_mem.
 *
 * We compute two separate costs for each path:
 *		total_cost: total estimated cost to fetch all tuples
 *		startup_cost: cost that is expended before first tuple is fetched
 * In some scenarios, such as when there is a LIMIT or we are implementing
 * an EXISTS(...) sub-select, it is not necessary to fetch all tuples of the
 * path's result.  A caller can estimate the cost of fetching a partial
 * result by interpolating between startup_cost and total_cost.  In detail:
 *		actual_cost = startup_cost +
 *			(total_cost - startup_cost) * tuples_to_fetch / path->rows;
 * Note that a base relation's rows count (and, by extension, plan_rows for
 * plan nodes below the LIMIT node) are set without regard to any LIMIT, so
 * that this equation works properly.  (Note: while path->rows is never zero
 * for ordinary relations, it is zero for paths for provably-empty relations,
 * so beware of division-by-zero.)	The LIMIT is applied as a top-level
 * plan node.
 *
 * For largely historical reasons, most of the routines in this module use
 * the passed result Path only to store their results (rows, startup_cost and
 * total_cost) into.  All the input data they need is passed as separate
 * parameters, even though much of it could be extracted from the Path.
 * An exception is made for the cost_XXXjoin() routines, which expect all
 * the other fields of the passed XXXPath to be filled in, and similarly
 * cost_index() assumes the passed IndexPath is valid except for its output
 * values.
 *
 *
 * Portions Copyright (c) 2005-2008, Greenplum inc
 * Portions Copyright (c) 2012-Present Pivotal Software, Inc.
 * Portions Copyright (c) 1996-2019, PostgreSQL Global Development Group
 * Portions Copyright (c) 1994, Regents of the University of California
 *
 * IDENTIFICATION
 *	  src/backend/optimizer/path/costsize.c
 *
 *-------------------------------------------------------------------------
 */

#include "postgres.h"

#include <math.h>

#include "access/amapi.h"
#include "access/htup_details.h"
#include "access/tsmapi.h"
#include "executor/executor.h"
#include "executor/nodeHash.h"
#include "miscadmin.h"
#include "nodes/makefuncs.h"
#include "nodes/nodeFuncs.h"
#include "optimizer/clauses.h"
#include "optimizer/cost.h"
#include "optimizer/optimizer.h"
#include "optimizer/pathnode.h"
#include "optimizer/paths.h"
#include "optimizer/placeholder.h"
#include "optimizer/plancat.h"
#include "optimizer/planmain.h"
#include "optimizer/restrictinfo.h"
#include "parser/parse_expr.h"
#include "parser/parsetree.h"
#include "utils/lsyscache.h"
#include "utils/selfuncs.h"
#include "utils/spccache.h"
#include "utils/tuplesort.h"

#include "cdb/cdbutil.h"
#include "cdb/cdbvars.h"

#define LOG2(x)  (log(x) / 0.693147180559945)

/*
 * Append and MergeAppend nodes are less expensive than some other operations
 * which use cpu_tuple_cost; instead of adding a separate GUC, estimate the
 * per-tuple cost as cpu_tuple_cost multiplied by this value.
 */
#define APPEND_CPU_COST_MULTIPLIER 0.5


double		seq_page_cost = DEFAULT_SEQ_PAGE_COST;
double		random_page_cost = DEFAULT_RANDOM_PAGE_COST;
double		cpu_tuple_cost = DEFAULT_CPU_TUPLE_COST;
double		cpu_index_tuple_cost = DEFAULT_CPU_INDEX_TUPLE_COST;
double		cpu_operator_cost = DEFAULT_CPU_OPERATOR_COST;
double		parallel_tuple_cost = DEFAULT_PARALLEL_TUPLE_COST;
double		parallel_setup_cost = DEFAULT_PARALLEL_SETUP_COST;

int			effective_cache_size = DEFAULT_EFFECTIVE_CACHE_SIZE;

Cost		disable_cost = 1.0e10;

int			max_parallel_workers_per_gather = 2;

bool		enable_seqscan = true;
bool		enable_indexscan = true;
bool		enable_indexonlyscan = true;
bool		enable_bitmapscan = true;
bool		enable_tidscan = true;
bool		enable_sort = true;
bool		enable_hashagg = true;
bool		enable_groupagg = true;
bool		enable_nestloop = false;
bool		enable_material = true;
bool		enable_mergejoin = false;
bool		enable_hashjoin = true;
bool		enable_gathermerge = true;
bool		enable_partitionwise_join = false;
bool		enable_partitionwise_aggregate = false;
bool		enable_parallel_append = true;
bool		enable_parallel_hash = true;
bool		enable_partition_pruning = true;

typedef struct
{
	PlannerInfo *root;
	QualCost	total;
} cost_qual_eval_context;

static List *extract_nonindex_conditions(List *qual_clauses, List *indexclauses);
static MergeScanSelCache *cached_scansel(PlannerInfo *root,
										 RestrictInfo *rinfo,
										 PathKey *pathkey);
static void cost_rescan(PlannerInfo *root, Path *path,
						Cost *rescan_startup_cost, Cost *rescan_total_cost);
static bool cost_qual_eval_walker(Node *node, cost_qual_eval_context *context);
static void get_restriction_qual_cost(PlannerInfo *root, RelOptInfo *baserel,
									  ParamPathInfo *param_info,
									  QualCost *qpqual_cost);
static bool has_indexed_join_quals(NestPath *joinpath);
static double approx_tuple_count(PlannerInfo *root, JoinPath *path,
								 List *quals);
static double calc_joinrel_size_estimate(PlannerInfo *root,
										 RelOptInfo *joinrel,
										 RelOptInfo *outer_rel,
										 RelOptInfo *inner_rel,
										 double outer_rows,
										 double inner_rows,
										 SpecialJoinInfo *sjinfo,
										 List *restrictlist);
static Selectivity get_foreign_key_join_selectivity(PlannerInfo *root,
													Relids outer_relids,
													Relids inner_relids,
													SpecialJoinInfo *sjinfo,
													List **restrictlist);
static Cost append_nonpartial_cost(List *subpaths, int numpaths,
								   int parallel_workers);
static double relation_byte_size(double tuples, int width);
static double page_size(double tuples, int width);
static double get_parallel_divisor(Path *path);

static Selectivity adjust_selectivity_for_nulltest(Selectivity selec,
												Selectivity pselec,
												List *pushed_quals,
												JoinType jointype);
/* CDB: The clamp_row_est() function definition has been moved to cost.h */

/*
 * cost_seqscan
 *	  Determines and returns the cost of scanning a relation sequentially.
 *
 * 'baserel' is the relation to be scanned
 * 'param_info' is the ParamPathInfo if this is a parameterized path, else NULL
 */
void
cost_seqscan(Path *path, PlannerInfo *root,
			 RelOptInfo *baserel, ParamPathInfo *param_info)
{
	Cost		startup_cost = 0;
	Cost		cpu_run_cost;
	Cost		disk_run_cost;
	double		spc_seq_page_cost;
	QualCost	qpqual_cost;
	Cost		cpu_per_tuple;

	/* Should only be applied to base relations */
	Assert(baserel->relid > 0);
	Assert(baserel->rtekind == RTE_RELATION);

	/* Mark the path with the correct row estimate */
	if (param_info)
		path->rows = param_info->ppi_rows;
	else
		path->rows = baserel->rows;

	if (!enable_seqscan)
		startup_cost += disable_cost;

	/* fetch estimated page cost for tablespace containing table */
	get_tablespace_page_costs(baserel->reltablespace,
							  NULL,
							  &spc_seq_page_cost);

	/*
	 * disk costs
	 */
	disk_run_cost = spc_seq_page_cost * baserel->pages;

	/* CPU costs */
	get_restriction_qual_cost(root, baserel, param_info, &qpqual_cost);

	startup_cost += qpqual_cost.startup;
	cpu_per_tuple = cpu_tuple_cost + qpqual_cost.per_tuple;
	cpu_run_cost = cpu_per_tuple * baserel->tuples;
	/* tlist eval costs are paid per output row, not per tuple scanned */
	startup_cost += path->pathtarget->cost.startup;
	cpu_run_cost += path->pathtarget->cost.per_tuple * path->rows;

	/* Adjust costing for parallelism, if used. */
	if (path->parallel_workers > 0)
	{
		double		parallel_divisor = get_parallel_divisor(path);

		/* The CPU cost is divided among all the workers. */
		cpu_run_cost /= parallel_divisor;

		/*
		 * It may be possible to amortize some of the I/O cost, but probably
		 * not very much, because most operating systems already do aggressive
		 * prefetching.  For now, we assume that the disk run cost can't be
		 * amortized at all.
		 */

		/*
		 * In the case of a parallel plan, the row count needs to represent
		 * the number of tuples processed per worker.
		 */
		path->rows = clamp_row_est(path->rows / parallel_divisor);
	}

	path->startup_cost = startup_cost;
	path->total_cost = startup_cost + cpu_run_cost + disk_run_cost;
}

/*
 * cost_samplescan
 *	  Determines and returns the cost of scanning a relation using sampling.
 *
 * 'baserel' is the relation to be scanned
 * 'param_info' is the ParamPathInfo if this is a parameterized path, else NULL
 */
void
cost_samplescan(Path *path, PlannerInfo *root,
				RelOptInfo *baserel, ParamPathInfo *param_info)
{
	Cost		startup_cost = 0;
	Cost		run_cost = 0;
	RangeTblEntry *rte;
	TableSampleClause *tsc;
	TsmRoutine *tsm;
	double		spc_seq_page_cost,
				spc_random_page_cost,
				spc_page_cost;
	QualCost	qpqual_cost;
	Cost		cpu_per_tuple;

	/* Should only be applied to base relations with tablesample clauses */
	Assert(baserel->relid > 0);
	rte = planner_rt_fetch(baserel->relid, root);
	Assert(rte->rtekind == RTE_RELATION);
	tsc = rte->tablesample;
	Assert(tsc != NULL);
	tsm = GetTsmRoutine(tsc->tsmhandler);

	/* Mark the path with the correct row estimate */
	if (param_info)
		path->rows = param_info->ppi_rows;
	else
		path->rows = baserel->rows;

	/* fetch estimated page cost for tablespace containing table */
	get_tablespace_page_costs(baserel->reltablespace,
							  &spc_random_page_cost,
							  &spc_seq_page_cost);

	/* if NextSampleBlock is used, assume random access, else sequential */
	spc_page_cost = (tsm->NextSampleBlock != NULL) ?
		spc_random_page_cost : spc_seq_page_cost;

	/*
	 * disk costs (recall that baserel->pages has already been set to the
	 * number of pages the sampling method will visit)
	 */
	run_cost += spc_page_cost * baserel->pages;

	/*
	 * CPU costs (recall that baserel->tuples has already been set to the
	 * number of tuples the sampling method will select).  Note that we ignore
	 * execution cost of the TABLESAMPLE parameter expressions; they will be
	 * evaluated only once per scan, and in most usages they'll likely be
	 * simple constants anyway.  We also don't charge anything for the
	 * calculations the sampling method might do internally.
	 */
	get_restriction_qual_cost(root, baserel, param_info, &qpqual_cost);

	startup_cost += qpqual_cost.startup;
	cpu_per_tuple = cpu_tuple_cost + qpqual_cost.per_tuple;
	run_cost += cpu_per_tuple * baserel->tuples;
	/* tlist eval costs are paid per output row, not per tuple scanned */
	startup_cost += path->pathtarget->cost.startup;
	run_cost += path->pathtarget->cost.per_tuple * path->rows;

	path->startup_cost = startup_cost;
	path->total_cost = startup_cost + run_cost;
}

/*
 * cost_gather
 *	  Determines and returns the cost of gather path.
 *
 * 'rel' is the relation to be operated upon
 * 'param_info' is the ParamPathInfo if this is a parameterized path, else NULL
 * 'rows' may be used to point to a row estimate; if non-NULL, it overrides
 * both 'rel' and 'param_info'.  This is useful when the path doesn't exactly
 * correspond to any particular RelOptInfo.
 */
void
cost_gather(GatherPath *path, PlannerInfo *root,
			RelOptInfo *rel, ParamPathInfo *param_info,
			double *rows)
{
	Cost		startup_cost = 0;
	Cost		run_cost = 0;

	/* Mark the path with the correct row estimate */
	if (rows)
		path->path.rows = *rows;
	else if (param_info)
		path->path.rows = param_info->ppi_rows;
	else
		path->path.rows = rel->rows;

	startup_cost = path->subpath->startup_cost;

	run_cost = path->subpath->total_cost - path->subpath->startup_cost;

	/* Parallel setup and communication cost. */
	startup_cost += parallel_setup_cost;
	run_cost += parallel_tuple_cost * path->path.rows;

	path->path.startup_cost = startup_cost;
	path->path.total_cost = (startup_cost + run_cost);
}

/*
 * cost_gather_merge
 *	  Determines and returns the cost of gather merge path.
 *
 * GatherMerge merges several pre-sorted input streams, using a heap that at
 * any given instant holds the next tuple from each stream. If there are N
 * streams, we need about N*log2(N) tuple comparisons to construct the heap at
 * startup, and then for each output tuple, about log2(N) comparisons to
 * replace the top heap entry with the next tuple from the same stream.
 */
void
cost_gather_merge(GatherMergePath *path, PlannerInfo *root,
				  RelOptInfo *rel, ParamPathInfo *param_info,
				  Cost input_startup_cost, Cost input_total_cost,
				  double *rows)
{
	Cost		startup_cost = 0;
	Cost		run_cost = 0;
	Cost		comparison_cost;
	double		N;
	double		logN;

	/* Mark the path with the correct row estimate */
	if (rows)
		path->path.rows = *rows;
	else if (param_info)
		path->path.rows = param_info->ppi_rows;
	else
		path->path.rows = rel->rows;

	if (!enable_gathermerge)
		startup_cost += disable_cost;

	/*
	 * Add one to the number of workers to account for the leader.  This might
	 * be overgenerous since the leader will do less work than other workers
	 * in typical cases, but we'll go with it for now.
	 */
	Assert(path->num_workers > 0);
	N = (double) path->num_workers + 1;
	logN = LOG2(N);

	/* Assumed cost per tuple comparison */
	comparison_cost = 2.0 * cpu_operator_cost;

	/* Heap creation cost */
	startup_cost += comparison_cost * N * logN;

	/* Per-tuple heap maintenance cost */
	run_cost += path->path.rows * comparison_cost * logN;

	/* small cost for heap management, like cost_merge_append */
	run_cost += cpu_operator_cost * path->path.rows;

	/*
	 * Parallel setup and communication cost.  Since Gather Merge, unlike
	 * Gather, requires us to block until a tuple is available from every
	 * worker, we bump the IPC cost up a little bit as compared with Gather.
	 * For lack of a better idea, charge an extra 5%.
	 */
	startup_cost += parallel_setup_cost;
	run_cost += parallel_tuple_cost * path->path.rows * 1.05;

	path->path.startup_cost = startup_cost + input_startup_cost;
	path->path.total_cost = (startup_cost + run_cost + input_total_cost);
}

/*
 * cost_index
 *	  Determines and returns the cost of scanning a relation using an index.
 *
 * 'path' describes the indexscan under consideration, and is complete
 *		except for the fields to be set by this routine
 * 'loop_count' is the number of repetitions of the indexscan to factor into
 *		estimates of caching behavior
 *
 * In addition to rows, startup_cost and total_cost, cost_index() sets the
 * path's indextotalcost and indexselectivity fields.  These values will be
 * needed if the IndexPath is used in a BitmapIndexScan.
 *
 * NOTE: path->indexquals must contain only clauses usable as index
 * restrictions.  Any additional quals evaluated as qpquals may reduce the
 * number of returned tuples, but they won't reduce the number of tuples
 * we have to fetch from the table, so they don't reduce the scan cost.
 */
void
cost_index(IndexPath *path, PlannerInfo *root, double loop_count,
		   bool partial_path)
{
	IndexOptInfo *index = path->indexinfo;
	RelOptInfo *baserel = index->rel;
	bool		indexonly = (path->path.pathtype == T_IndexOnlyScan);
	amcostestimate_function amcostestimate;
	List	   *qpquals;
	Cost		startup_cost = 0;
	Cost		run_cost = 0;
	Cost		cpu_run_cost = 0;
	Cost		indexStartupCost = 0.0;
	Cost		indexTotalCost = 0.0;
	Selectivity indexSelectivity = 0.0;
	double		indexCorrelation = 0.0,
				csquared;
	double		spc_seq_page_cost,
				spc_random_page_cost;
	Cost		min_IO_cost,
				max_IO_cost;
	QualCost	qpqual_cost;
	Cost		cpu_per_tuple;
	double		tuples_fetched;
	double		pages_fetched;
	double		rand_heap_pages;
	double		index_pages;

	/* Should only be applied to base relations */
	Assert(IsA(baserel, RelOptInfo) &&
		   IsA(index, IndexOptInfo));
	Assert(baserel->relid > 0);
	Assert(baserel->rtekind == RTE_RELATION);

	/*
	 * Mark the path with the correct row estimate, and identify which quals
	 * will need to be enforced as qpquals.  We need not check any quals that
	 * are implied by the index's predicate, so we can use indrestrictinfo not
	 * baserestrictinfo as the list of relevant restriction clauses for the
	 * rel.
	 */
	if (path->path.param_info)
	{
		path->path.rows = path->path.param_info->ppi_rows;
		/* qpquals come from the rel's restriction clauses and ppi_clauses */
		qpquals = list_concat(extract_nonindex_conditions(path->indexinfo->indrestrictinfo,
														  path->indexclauses),
							  extract_nonindex_conditions(path->path.param_info->ppi_clauses,
														  path->indexclauses));
	}
	else
	{
		path->path.rows = baserel->rows;
		/* qpquals come from just the rel's restriction clauses */
		qpquals = extract_nonindex_conditions(path->indexinfo->indrestrictinfo,
											  path->indexclauses);
	}

	if (!enable_indexscan)
		startup_cost += disable_cost;
	/* we don't need to check enable_indexonlyscan; indxpath.c does that */

	/*
	 * Call index-access-method-specific code to estimate the processing cost
	 * for scanning the index, as well as the selectivity of the index (ie,
	 * the fraction of main-table tuples we will have to retrieve) and its
	 * correlation to the main-table tuple order.  We need a cast here because
	 * pathnodes.h uses a weak function type to avoid including amapi.h.
	 */
    index->num_leading_eq = 0;
	amcostestimate = (amcostestimate_function) index->amcostestimate;
	amcostestimate(root, path, loop_count,
				   &indexStartupCost, &indexTotalCost,
				   &indexSelectivity, &indexCorrelation,
				   &index_pages);

    /*
     * CDB: Note whether all of the key columns are matched by equality
     * predicates.
     *
     * The index->num_leading_eq field is kludgily used as an implicit result
     * parameter from the amcostestimate proc, to avoid changing its externally
     * exposed interface. Transfer to IndexPath, then zap to discourage misuse.
     */
    path->num_leading_eq = index->num_leading_eq;
    index->num_leading_eq = 0;

	/*
	 * clamp index correlation to 99% or less, so that we always account for at least a little bit
	 * of random_page_cost in our calculation.  Otherwise, perfectly correlated indexes look too fast.
	 */
	if (indexCorrelation >= 0.99)
		indexCorrelation = 0.99;
	else if (indexCorrelation <= -0.99)
		indexCorrelation = -0.99;

	/*
	 * Save amcostestimate's results for possible use in bitmap scan planning.
	 * We don't bother to save indexStartupCost or indexCorrelation, because a
	 * bitmap scan doesn't care about either.
	 */
	path->indextotalcost = indexTotalCost;
	path->indexselectivity = indexSelectivity;

	/* all costs for touching index itself included here */
	startup_cost += indexStartupCost;
	run_cost += indexTotalCost - indexStartupCost;

	/* estimate number of main-table tuples fetched */
	tuples_fetched = clamp_row_est(indexSelectivity * baserel->tuples);

	/* fetch estimated page costs for tablespace containing table */
	get_tablespace_page_costs(baserel->reltablespace,
							  &spc_random_page_cost,
							  &spc_seq_page_cost);

	/*----------
	 * Estimate number of main-table pages fetched, and compute I/O cost.
	 *
	 * When the index ordering is uncorrelated with the table ordering,
	 * we use an approximation proposed by Mackert and Lohman (see
	 * index_pages_fetched() for details) to compute the number of pages
	 * fetched, and then charge spc_random_page_cost per page fetched.
	 *
	 * When the index ordering is exactly correlated with the table ordering
	 * (just after a CLUSTER, for example), the number of pages fetched should
	 * be exactly selectivity * table_size.  What's more, all but the first
	 * will be sequential fetches, not the random fetches that occur in the
	 * uncorrelated case.  So if the number of pages is more than 1, we
	 * ought to charge
	 *		spc_random_page_cost + (pages_fetched - 1) * spc_seq_page_cost
	 * For partially-correlated indexes, we ought to charge somewhere between
	 * these two estimates.  We currently interpolate linearly between the
	 * estimates based on the correlation squared (XXX is that appropriate?).
	 *
	 * If it's an index-only scan, then we will not need to fetch any heap
	 * pages for which the visibility map shows all tuples are visible.
	 * Hence, reduce the estimated number of heap fetches accordingly.
	 * We use the measured fraction of the entire heap that is all-visible,
	 * which might not be particularly relevant to the subset of the heap
	 * that this query will fetch; but it's not clear how to do better.
	 *----------
	 */
	if (loop_count > 1)
	{
		/*
		 * For repeated indexscans, the appropriate estimate for the
		 * uncorrelated case is to scale up the number of tuples fetched in
		 * the Mackert and Lohman formula by the number of scans, so that we
		 * estimate the number of pages fetched by all the scans; then
		 * pro-rate the costs for one scan.  In this case we assume all the
		 * fetches are random accesses.
		 */
		pages_fetched = index_pages_fetched(tuples_fetched * loop_count,
											baserel->pages,
											(double) index->pages,
											root);

		if (indexonly)
			pages_fetched = ceil(pages_fetched * (1.0 - baserel->allvisfrac));

		rand_heap_pages = pages_fetched;

		max_IO_cost = (pages_fetched * spc_random_page_cost) / loop_count;

		/*
		 * In the perfectly correlated case, the number of pages touched by
		 * each scan is selectivity * table_size, and we can use the Mackert
		 * and Lohman formula at the page level to estimate how much work is
		 * saved by caching across scans.  We still assume all the fetches are
		 * random, though, which is an overestimate that's hard to correct for
		 * without double-counting the cache effects.  (But in most cases
		 * where such a plan is actually interesting, only one page would get
		 * fetched per scan anyway, so it shouldn't matter much.)
		 */
		pages_fetched = ceil(indexSelectivity * (double) baserel->pages);

		pages_fetched = index_pages_fetched(pages_fetched * loop_count,
											baserel->pages,
											(double) index->pages,
											root);

		if (indexonly)
			pages_fetched = ceil(pages_fetched * (1.0 - baserel->allvisfrac));

		min_IO_cost = (pages_fetched * spc_random_page_cost) / loop_count;
	}
	else
	{
		/*
		 * Normal case: apply the Mackert and Lohman formula, and then
		 * interpolate between that and the correlation-derived result.
		 */
		pages_fetched = index_pages_fetched(tuples_fetched,
											baserel->pages,
											(double) index->pages,
											root);

		if (indexonly)
			pages_fetched = ceil(pages_fetched * (1.0 - baserel->allvisfrac));

		rand_heap_pages = pages_fetched;

		/* max_IO_cost is for the perfectly uncorrelated case (csquared=0) */
		max_IO_cost = pages_fetched * spc_random_page_cost;

		/* min_IO_cost is for the perfectly correlated case (csquared=1) */
		pages_fetched = ceil(indexSelectivity * (double) baserel->pages);

		if (indexonly)
			pages_fetched = ceil(pages_fetched * (1.0 - baserel->allvisfrac));

		if (pages_fetched > 0)
		{
			min_IO_cost = spc_random_page_cost;
			if (pages_fetched > 1)
				min_IO_cost += (pages_fetched - 1) * spc_seq_page_cost;
		}
		else
			min_IO_cost = 0;
	}

	if (partial_path)
	{
		/*
		 * For index only scans compute workers based on number of index pages
		 * fetched; the number of heap pages we fetch might be so small as to
		 * effectively rule out parallelism, which we don't want to do.
		 */
		if (indexonly)
			rand_heap_pages = -1;

		/*
		 * Estimate the number of parallel workers required to scan index. Use
		 * the number of heap pages computed considering heap fetches won't be
		 * sequential as for parallel scans the pages are accessed in random
		 * order.
		 */
		path->path.parallel_workers = compute_parallel_worker(baserel,
															  rand_heap_pages,
															  index_pages,
															  max_parallel_workers_per_gather);

		/*
		 * Fall out if workers can't be assigned for parallel scan, because in
		 * such a case this path will be rejected.  So there is no benefit in
		 * doing extra computation.
		 */
		if (path->path.parallel_workers <= 0)
			return;

		path->path.parallel_aware = true;
	}

	/*
	 * Now interpolate based on estimated index order correlation to get total
	 * disk I/O cost for main table accesses.
	 */
	csquared = indexCorrelation * indexCorrelation;

	run_cost += max_IO_cost + csquared * (min_IO_cost - max_IO_cost);

	/*
	 * Estimate CPU costs per tuple.
	 *
	 * What we want here is cpu_tuple_cost plus the evaluation costs of any
	 * qual clauses that we have to evaluate as qpquals.  We approximate that
	 * list as allclauses minus any clauses appearing in indexquals.  (We
	 * assume that pointer equality is enough to recognize duplicate
	 * RestrictInfos.)	This method neglects some considerations such as
	 * clauses that needn't be checked because they are implied by a partial
	 * index's predicate.  It does not seem worth the cycles to try to factor
	 * those things in at this stage, even though createplan.c will take pains
	 * to remove such unnecessary clauses from the qpquals list if this path
	 * is selected for use.
	 *
	 * XXX actually, this calculation is almost completely bogus, because
	 * indexquals will contain derived indexable conditions which might be
	 * quite different from the "original" quals in baserestrictinfo.  We
	 * ought to determine the actual qpqual list and cost that, rather than
	 * using this shortcut.  But that's too invasive a change to consider
	 * back-patching, so for the moment we just mask the worst aspects of the
	 * problem by clamping the subtracted amount.
	 */
	cost_qual_eval(&qpqual_cost, qpquals, root);

	startup_cost += qpqual_cost.startup;
	cpu_per_tuple = cpu_tuple_cost + qpqual_cost.per_tuple;

	cpu_run_cost += cpu_per_tuple * tuples_fetched;

	/* tlist eval costs are paid per output row, not per tuple scanned */
	startup_cost += path->path.pathtarget->cost.startup;
	cpu_run_cost += path->path.pathtarget->cost.per_tuple * path->path.rows;

	/* Adjust costing for parallelism, if used. */
	if (path->path.parallel_workers > 0)
	{
		double		parallel_divisor = get_parallel_divisor(&path->path);

		path->path.rows = clamp_row_est(path->path.rows / parallel_divisor);

		/* The CPU cost is divided among all the workers. */
		cpu_run_cost /= parallel_divisor;
	}

	run_cost += cpu_run_cost;

	path->path.startup_cost = startup_cost;
	path->path.total_cost = startup_cost + run_cost;
}

/*
 * extract_nonindex_conditions
 *
 * Given a list of quals to be enforced in an indexscan, extract the ones that
 * will have to be applied as qpquals (ie, the index machinery won't handle
 * them).  Here we detect only whether a qual clause is directly redundant
 * with some indexclause.  If the index path is chosen for use, createplan.c
 * will try a bit harder to get rid of redundant qual conditions; specifically
 * it will see if quals can be proven to be implied by the indexquals.  But
 * it does not seem worth the cycles to try to factor that in at this stage,
 * since we're only trying to estimate qual eval costs.  Otherwise this must
 * match the logic in create_indexscan_plan().
 *
 * qual_clauses, and the result, are lists of RestrictInfos.
 * indexclauses is a list of IndexClauses.
 */
static List *
extract_nonindex_conditions(List *qual_clauses, List *indexclauses)
{
	List	   *result = NIL;
	ListCell   *lc;

	foreach(lc, qual_clauses)
	{
		RestrictInfo *rinfo = lfirst_node(RestrictInfo, lc);

		if (rinfo->pseudoconstant)
			continue;			/* we may drop pseudoconstants here */
		if (is_redundant_with_indexclauses(rinfo, indexclauses))
			continue;			/* dup or derived from same EquivalenceClass */
		/* ... skip the predicate proof attempt createplan.c will try ... */
		result = lappend(result, rinfo);
	}
	return result;
}

/*
 * index_pages_fetched
 *	  Estimate the number of pages actually fetched after accounting for
 *	  cache effects.
 *
 * We use an approximation proposed by Mackert and Lohman, "Index Scans
 * Using a Finite LRU Buffer: A Validated I/O Model", ACM Transactions
 * on Database Systems, Vol. 14, No. 3, September 1989, Pages 401-424.
 * The Mackert and Lohman approximation is that the number of pages
 * fetched is
 *	PF =
 *		min(2TNs/(2T+Ns), T)			when T <= b
 *		2TNs/(2T+Ns)					when T > b and Ns <= 2Tb/(2T-b)
 *		b + (Ns - 2Tb/(2T-b))*(T-b)/T	when T > b and Ns > 2Tb/(2T-b)
 * where
 *		T = # pages in table
 *		N = # tuples in table
 *		s = selectivity = fraction of table to be scanned
 *		b = # buffer pages available (we include kernel space here)
 *
 * We assume that effective_cache_size is the total number of buffer pages
 * available for the whole query, and pro-rate that space across all the
 * tables in the query and the index currently under consideration.  (This
 * ignores space needed for other indexes used by the query, but since we
 * don't know which indexes will get used, we can't estimate that very well;
 * and in any case counting all the tables may well be an overestimate, since
 * depending on the join plan not all the tables may be scanned concurrently.)
 *
 * The product Ns is the number of tuples fetched; we pass in that
 * product rather than calculating it here.  "pages" is the number of pages
 * in the object under consideration (either an index or a table).
 * "index_pages" is the amount to add to the total table space, which was
 * computed for us by make_one_rel.
 *
 * Caller is expected to have ensured that tuples_fetched is greater than zero
 * and rounded to integer (see clamp_row_est).  The result will likewise be
 * greater than zero and integral.
 */
double
index_pages_fetched(double tuples_fetched, BlockNumber pages,
					double index_pages, PlannerInfo *root)
{
	double		pages_fetched;
	double		total_pages;
	double		T,
				b;

	/* T is # pages in table, but don't allow it to be zero */
	T = (pages > 1) ? (double) pages : 1.0;

	/* Compute number of pages assumed to be competing for cache space */
	total_pages = root->total_table_pages + index_pages;
	total_pages = Max(total_pages, 1.0);
	Assert(T <= total_pages);

	/* b is pro-rated share of effective_cache_size */
	b = (double) effective_cache_size * T / total_pages;

	/* force it positive and integral */
	if (b <= 1.0)
		b = 1.0;
	else
		b = ceil(b);

	/* This part is the Mackert and Lohman formula */
	if (T <= b)
	{
		pages_fetched =
			(2.0 * T * tuples_fetched) / (2.0 * T + tuples_fetched);
		if (pages_fetched >= T)
			pages_fetched = T;
		else
			pages_fetched = ceil(pages_fetched);
	}
	else
	{
		double		lim;

		lim = (2.0 * T * b) / (2.0 * T - b);
		if (tuples_fetched <= lim)
		{
			pages_fetched =
				(2.0 * T * tuples_fetched) / (2.0 * T + tuples_fetched);
		}
		else
		{
			pages_fetched =
				b + (tuples_fetched - lim) * (T - b) / T;
		}
		pages_fetched = ceil(pages_fetched);
	}
	return pages_fetched;
}

/*
 * get_indexpath_pages
 *		Determine the total size of the indexes used in a bitmap index path.
 *
 * Note: if the same index is used more than once in a bitmap tree, we will
 * count it multiple times, which perhaps is the wrong thing ... but it's
 * not completely clear, and detecting duplicates is difficult, so ignore it
 * for now.
 */
static double
get_indexpath_pages(Path *bitmapqual)
{
	double		result = 0;
	ListCell   *l;

	if (IsA(bitmapqual, BitmapAndPath))
	{
		BitmapAndPath *apath = (BitmapAndPath *) bitmapqual;

		foreach(l, apath->bitmapquals)
		{
			result += get_indexpath_pages((Path *) lfirst(l));
		}
	}
	else if (IsA(bitmapqual, BitmapOrPath))
	{
		BitmapOrPath *opath = (BitmapOrPath *) bitmapqual;

		foreach(l, opath->bitmapquals)
		{
			result += get_indexpath_pages((Path *) lfirst(l));
		}
	}
	else if (IsA(bitmapqual, IndexPath))
	{
		IndexPath  *ipath = (IndexPath *) bitmapqual;

		result = (double) ipath->indexinfo->pages;
	}
	else
		elog(ERROR, "unrecognized node type: %d", nodeTag(bitmapqual));

	return result;
}

/*
 * cost_bitmap_heap_scan
 *	  Determines and returns the cost of scanning a relation using a bitmap
 *	  index-then-heap plan.
 *
 * 'baserel' is the relation to be scanned
 * 'param_info' is the ParamPathInfo if this is a parameterized path, else NULL
 * 'bitmapqual' is a tree of IndexPaths, BitmapAndPaths, and BitmapOrPaths
 * 'loop_count' is the number of repetitions of the indexscan to factor into
 *		estimates of caching behavior
 *
 * Note: the component IndexPaths in bitmapqual should have been costed
 * using the same loop_count.
 */
void
cost_bitmap_heap_scan(Path *path, PlannerInfo *root, RelOptInfo *baserel,
					  ParamPathInfo *param_info,
					  Path *bitmapqual, double loop_count)
{
	Cost		startup_cost = 0;
	Cost		run_cost = 0;
	Cost		indexTotalCost;
	QualCost	qpqual_cost;
	Cost		cpu_per_tuple;
	Cost		cost_per_page;
	Cost		cpu_run_cost;
	double		tuples_fetched;
	double		pages_fetched;
	double		spc_seq_page_cost,
				spc_random_page_cost;
	double		T;

	/* Should only be applied to base relations */
	Assert(IsA(baserel, RelOptInfo));
	Assert(baserel->relid > 0);
	Assert(baserel->rtekind == RTE_RELATION);

	/* Mark the path with the correct row estimate */
	if (param_info)
		path->rows = param_info->ppi_rows;
	else
		path->rows = baserel->rows;

	if (!enable_bitmapscan)
		startup_cost += disable_cost;

	pages_fetched = compute_bitmap_pages(root, baserel, bitmapqual,
										 loop_count, &indexTotalCost,
										 &tuples_fetched);

	startup_cost += indexTotalCost;
	T = (baserel->pages > 1) ? (double) baserel->pages : 1.0;

	/* Fetch estimated page costs for tablespace containing table. */
	get_tablespace_page_costs(baserel->reltablespace,
							  &spc_random_page_cost,
							  &spc_seq_page_cost);

	/*
	 * For small numbers of pages we should charge spc_random_page_cost
	 * apiece, while if nearly all the table's pages are being read, it's more
	 * appropriate to charge spc_seq_page_cost apiece.	The effect is
	 * nonlinear, too. For lack of a better idea, interpolate like this to
	 * determine the cost per page.
	 */
	if (pages_fetched >= 2.0)
		cost_per_page = spc_random_page_cost -
			(spc_random_page_cost - spc_seq_page_cost)
			* sqrt(pages_fetched / T);
	else
		cost_per_page = spc_random_page_cost;

	run_cost += pages_fetched * cost_per_page;

	/*
	 * Estimate CPU costs per tuple.
	 *
	 * Often the indexquals don't need to be rechecked at each tuple ... but
	 * not always, especially not if there are enough tuples involved that the
	 * bitmaps become lossy.  For the moment, just assume they will be
	 * rechecked always.  This means we charge the full freight for all the
	 * scan clauses.
	 */
	get_restriction_qual_cost(root, baserel, param_info, &qpqual_cost);

	startup_cost += qpqual_cost.startup;
	cpu_per_tuple = cpu_tuple_cost + qpqual_cost.per_tuple;
	cpu_run_cost = cpu_per_tuple * tuples_fetched;

	/* Adjust costing for parallelism, if used. */
	if (path->parallel_workers > 0)
	{
		double		parallel_divisor = get_parallel_divisor(path);

		/* The CPU cost is divided among all the workers. */
		cpu_run_cost /= parallel_divisor;

		path->rows = clamp_row_est(path->rows / parallel_divisor);
	}

	run_cost += cpu_run_cost;

	/* tlist eval costs are paid per output row, not per tuple scanned */
	startup_cost += path->pathtarget->cost.startup;
	run_cost += path->pathtarget->cost.per_tuple * path->rows;

	path->startup_cost = startup_cost;
	path->total_cost = startup_cost + run_cost;
}

/*
<<<<<<< HEAD
 * cost_bitmap_appendonly_scan
 *
 * NOTE: This is a copy of cost_bitmap_heap_scan.
 */
void
cost_bitmap_appendonly_scan(Path *path, PlannerInfo *root, RelOptInfo *baserel,
					  ParamPathInfo *param_info,
					  Path *bitmapqual, double loop_count)
{
	Cost		startup_cost = 0;
	Cost		run_cost = 0;
	Cost		indexTotalCost;
	QualCost	qpqual_cost;
	Cost		cpu_per_tuple;
	Cost		cost_per_page;
	Cost		cpu_run_cost;
	double		tuples_fetched;
	double		pages_fetched;
	double		spc_seq_page_cost,
				spc_random_page_cost;
	double		T;

	/* Should only be applied to base relations */
	Assert(IsA(baserel, RelOptInfo));
	Assert(baserel->relid > 0);
	Assert(baserel->rtekind == RTE_RELATION);

	/* Mark the path with the correct row estimate */
	if (param_info)
		path->rows = param_info->ppi_rows;
	else
		path->rows = baserel->rows;

	if (!enable_bitmapscan)
		startup_cost += disable_cost;


	pages_fetched = compute_bitmap_pages(root, baserel, bitmapqual,
										 loop_count, &indexTotalCost,
										 &tuples_fetched);
	startup_cost += indexTotalCost;
	T = (baserel->pages > 1) ? (double) baserel->pages : 1.0;

	/* Fetch estimated page costs for tablespace containing table. */
	get_tablespace_page_costs(baserel->reltablespace,
							  &spc_random_page_cost,
							  &spc_seq_page_cost);

	/*
	 * For small numbers of pages we should charge spc_random_page_cost
	 * apiece, while if nearly all the table's pages are being read, it's more
	 * appropriate to charge spc_seq_page_cost apiece.  The effect is
	 * nonlinear, too. For lack of a better idea, interpolate like this to
	 * determine the cost per page.
	 */
	if (pages_fetched >= 2.0)
		cost_per_page = spc_random_page_cost -
			(spc_random_page_cost - spc_seq_page_cost)
			* sqrt(pages_fetched / T);
	else
		cost_per_page = spc_random_page_cost;

	run_cost += pages_fetched * cost_per_page;

	/*
	 * Estimate CPU costs per tuple.
	 *
	 * Often the indexquals don't need to be rechecked at each tuple ... but
	 * not always, especially not if there are enough tuples involved that the
	 * bitmaps become lossy.  For the moment, just assume they will be
	 * rechecked always.  This means we charge the full freight for all the
	 * scan clauses.
	 */
	get_restriction_qual_cost(root, baserel, param_info, &qpqual_cost);

	startup_cost += qpqual_cost.startup;
	cpu_per_tuple = cpu_tuple_cost + qpqual_cost.per_tuple;
	cpu_run_cost = cpu_per_tuple * tuples_fetched;

	/* Adjust costing for parallelism, if used. */
	if (path->parallel_workers > 0)
	{
		double		parallel_divisor = get_parallel_divisor(path);

		/* The CPU cost is divided among all the workers. */
		cpu_run_cost /= parallel_divisor;

		path->rows = clamp_row_est(path->rows / parallel_divisor);
	}

	run_cost += cpu_run_cost;

	/* tlist eval costs are paid per output row, not per tuple scanned */
	startup_cost += path->pathtarget->cost.startup;
	run_cost += path->pathtarget->cost.per_tuple * path->rows;

	path->startup_cost = startup_cost;
	path->total_cost = startup_cost + run_cost;
}

/*
=======
>>>>>>> a7df6f9b
 * cost_bitmap_tree_node
 *		Extract cost and selectivity from a bitmap tree node (index/and/or)
 */
void
cost_bitmap_tree_node(Path *path, Cost *cost, Selectivity *selec)
{
	if (IsA(path, IndexPath))
	{
		*cost = ((IndexPath *) path)->indextotalcost;
		*selec = ((IndexPath *) path)->indexselectivity;

		/*
		 * Charge a small amount per retrieved tuple to reflect the costs of
		 * manipulating the bitmap.  This is mostly to make sure that a bitmap
		 * scan doesn't look to be the same cost as an indexscan to retrieve a
		 * single tuple.
		 */
		*cost += 0.1 * cpu_operator_cost * path->rows;
	}
	else if (IsA(path, BitmapAndPath))
	{
		*cost = path->total_cost;
		*selec = ((BitmapAndPath *) path)->bitmapselectivity;
	}
	else if (IsA(path, BitmapOrPath))
	{
		*cost = path->total_cost;
		*selec = ((BitmapOrPath *) path)->bitmapselectivity;
	}
	else
	{
		elog(ERROR, "unrecognized node type: %d", nodeTag(path));
		*cost = *selec = 0;		/* keep compiler quiet */
	}
}

/*
 * cost_bitmap_and_node
 *		Estimate the cost of a BitmapAnd node
 *
 * Note that this considers only the costs of index scanning and bitmap
 * creation, not the eventual heap access.  In that sense the object isn't
 * truly a Path, but it has enough path-like properties (costs in particular)
 * to warrant treating it as one.  We don't bother to set the path rows field,
 * however.
 */
void
cost_bitmap_and_node(BitmapAndPath *path, PlannerInfo *root)
{
	Cost		totalCost;
	Selectivity selec;
	ListCell   *l;

	/*
	 * We estimate AND selectivity on the assumption that the inputs are
	 * independent.  This is probably often wrong, but we don't have the info
	 * to do better.
	 *
	 * The runtime cost of the BitmapAnd itself is estimated at 100x
	 * cpu_operator_cost for each tbm_intersect needed.  Probably too small,
	 * definitely too simplistic?
	 */
	totalCost = 0.0;
	selec = 1.0;
	foreach(l, path->bitmapquals)
	{
		Path	   *subpath = (Path *) lfirst(l);
		Cost		subCost;
		Selectivity subselec;

		cost_bitmap_tree_node(subpath, &subCost, &subselec);

		selec *= subselec;

		totalCost += subCost;
		if (l != list_head(path->bitmapquals))
			totalCost += 100.0 * cpu_operator_cost;
	}
	path->bitmapselectivity = selec;
	path->path.rows = 0;		/* per above, not used */
	path->path.startup_cost = totalCost;
	path->path.total_cost = totalCost;
}

/*
 * cost_bitmap_or_node
 *		Estimate the cost of a BitmapOr node
 *
 * See comments for cost_bitmap_and_node.
 */
void
cost_bitmap_or_node(BitmapOrPath *path, PlannerInfo *root)
{
	Cost		totalCost;
	Selectivity selec;
	ListCell   *l;

	/*
	 * We estimate OR selectivity on the assumption that the inputs are
	 * non-overlapping, since that's often the case in "x IN (list)" type
	 * situations.  Of course, we clamp to 1.0 at the end.
	 *
	 * The runtime cost of the BitmapOr itself is estimated at 100x
	 * cpu_operator_cost for each tbm_union needed.  Probably too small,
	 * definitely too simplistic?  We are aware that the tbm_unions are
	 * optimized out when the inputs are BitmapIndexScans.
	 */
	totalCost = 0.0;
	selec = 0.0;
	foreach(l, path->bitmapquals)
	{
		Path	   *subpath = (Path *) lfirst(l);
		Cost		subCost;
		Selectivity subselec;

		cost_bitmap_tree_node(subpath, &subCost, &subselec);

		selec += subselec;

		totalCost += subCost;
		if (l != list_head(path->bitmapquals) &&
			!IsA(subpath, IndexPath))
			totalCost += 100.0 * cpu_operator_cost;
	}
	path->bitmapselectivity = Min(selec, 1.0);
	path->path.rows = 0;		/* per above, not used */
	path->path.startup_cost = totalCost;
	path->path.total_cost = totalCost;
}

/*
 * cost_tidscan
 *	  Determines and returns the cost of scanning a relation using TIDs.
 *
 * 'baserel' is the relation to be scanned
 * 'tidquals' is the list of TID-checkable quals
 * 'param_info' is the ParamPathInfo if this is a parameterized path, else NULL
 */
void
cost_tidscan(Path *path, PlannerInfo *root,
			 RelOptInfo *baserel, List *tidquals, ParamPathInfo *param_info)
{
	Cost		startup_cost = 0;
	Cost		run_cost = 0;
	bool		isCurrentOf = false;
	QualCost	qpqual_cost;
	Cost		cpu_per_tuple;
	QualCost	tid_qual_cost;
	int			ntuples;
	ListCell   *l;
	double		spc_random_page_cost;

	/* Should only be applied to base relations */
	Assert(baserel->relid > 0);
	Assert(baserel->rtekind == RTE_RELATION);

	/* Mark the path with the correct row estimate */
	if (param_info)
		path->rows = param_info->ppi_rows;
	else
		path->rows = baserel->rows;

	/* Count how many tuples we expect to retrieve */
	ntuples = 0;
	foreach(l, tidquals)
	{
		RestrictInfo *rinfo = lfirst_node(RestrictInfo, l);
		Expr	   *qual = rinfo->clause;

		if (IsA(qual, ScalarArrayOpExpr))
		{
			/* Each element of the array yields 1 tuple */
			ScalarArrayOpExpr *saop = (ScalarArrayOpExpr *) qual;
			Node	   *arraynode = (Node *) lsecond(saop->args);

			ntuples += estimate_array_length(arraynode);
		}
		else if (IsA(qual, CurrentOfExpr))
		{
			/* CURRENT OF yields 1 tuple */
			isCurrentOf = true;
			ntuples++;
		}
		else
		{
			/* It's just CTID = something, count 1 tuple */
			ntuples++;
		}
	}

	/*
	 * We must force TID scan for WHERE CURRENT OF, because only nodeTidscan.c
	 * understands how to do it correctly.  Therefore, honor enable_tidscan
	 * only when CURRENT OF isn't present.  Also note that cost_qual_eval
	 * counts a CurrentOfExpr as having startup cost disable_cost, which we
	 * subtract off here; that's to prevent other plan types such as seqscan
	 * from winning.
	 */
	if (isCurrentOf)
	{
		Assert(baserel->baserestrictcost.startup >= disable_cost);
		startup_cost -= disable_cost;
	}
	else if (!enable_tidscan)
		startup_cost += disable_cost;

	/*
	 * The TID qual expressions will be computed once, any other baserestrict
	 * quals once per retrieved tuple.
	 */
	cost_qual_eval(&tid_qual_cost, tidquals, root);

	/* fetch estimated page cost for tablespace containing table */
	get_tablespace_page_costs(baserel->reltablespace,
							  &spc_random_page_cost,
							  NULL);

	/* disk costs --- assume each tuple on a different page */
	run_cost += spc_random_page_cost * ntuples;

	/* Add scanning CPU costs */
	get_restriction_qual_cost(root, baserel, param_info, &qpqual_cost);

	/* XXX currently we assume TID quals are a subset of qpquals */
	startup_cost += qpqual_cost.startup + tid_qual_cost.per_tuple;
	cpu_per_tuple = cpu_tuple_cost + qpqual_cost.per_tuple -
		tid_qual_cost.per_tuple;
	run_cost += cpu_per_tuple * ntuples;

	/* tlist eval costs are paid per output row, not per tuple scanned */
	startup_cost += path->pathtarget->cost.startup;
	run_cost += path->pathtarget->cost.per_tuple * path->rows;

	path->startup_cost = startup_cost;
	path->total_cost = startup_cost + run_cost;
}

/*
 * cost_subqueryscan
 *	  Determines and returns the cost of scanning a subquery RTE.
 *
 * 'baserel' is the relation to be scanned
 * 'param_info' is the ParamPathInfo if this is a parameterized path, else NULL
 */
void
cost_subqueryscan(SubqueryScanPath *path, PlannerInfo *root,
				  RelOptInfo *baserel, ParamPathInfo *param_info)
{
	Cost		startup_cost;
	Cost		run_cost;
	QualCost	qpqual_cost;
	Cost		cpu_per_tuple;

	/* Should only be applied to base relations that are subqueries */
	Assert(baserel->relid > 0);
	Assert(baserel->rtekind == RTE_SUBQUERY);

	/* Mark the path with the correct row estimate */
	if (param_info)
		path->path.rows = param_info->ppi_rows;
	else
		path->path.rows = baserel->rows;

	/*
	 * Cost of path is cost of evaluating the subplan, plus cost of evaluating
	 * any restriction clauses and tlist that will be attached to the
	 * SubqueryScan node, plus cpu_tuple_cost to account for selection and
	 * projection overhead.
	 */
	path->path.startup_cost = path->subpath->startup_cost;
	path->path.total_cost = path->subpath->total_cost;

	get_restriction_qual_cost(root, baserel, param_info, &qpqual_cost);

	startup_cost = qpqual_cost.startup;
	cpu_per_tuple = cpu_tuple_cost + qpqual_cost.per_tuple;
	run_cost = cpu_per_tuple * baserel->tuples;

	/* tlist eval costs are paid per output row, not per tuple scanned */
	startup_cost += path->path.pathtarget->cost.startup;
	run_cost += path->path.pathtarget->cost.per_tuple * path->path.rows;

	path->path.startup_cost += startup_cost;
	path->path.total_cost += startup_cost + run_cost;
}

/*
 * cost_functionscan
 *	  Determines and returns the cost of scanning a function RTE.
 *
 * 'baserel' is the relation to be scanned
 * 'param_info' is the ParamPathInfo if this is a parameterized path, else NULL
 */
void
cost_functionscan(Path *path, PlannerInfo *root,
				  RelOptInfo *baserel, ParamPathInfo *param_info)
{
	Cost		startup_cost = 0;
	Cost		run_cost = 0;
	QualCost	qpqual_cost;
	Cost		cpu_per_tuple;
	RangeTblEntry *rte;
	QualCost	exprcost;

	/* Should only be applied to base relations that are functions */
	Assert(baserel->relid > 0);
	rte = planner_rt_fetch(baserel->relid, root);
	Assert(rte->rtekind == RTE_FUNCTION);

	/* Mark the path with the correct row estimate */
	if (param_info)
		path->rows = param_info->ppi_rows;
	else
		path->rows = baserel->rows;

	/*
	 * Estimate costs of executing the function expression(s).
	 *
	 * Currently, nodeFunctionscan.c always executes the functions to
	 * completion before returning any rows, and caches the results in a
	 * tuplestore.  So the function eval cost is all startup cost, and per-row
	 * costs are minimal.
	 *
	 * XXX in principle we ought to charge tuplestore spill costs if the
	 * number of rows is large.  However, given how phony our rowcount
	 * estimates for functions tend to be, there's not a lot of point in that
	 * refinement right now.
	 */
	cost_qual_eval_node(&exprcost, (Node *) rte->functions, root);

	startup_cost += exprcost.startup + exprcost.per_tuple;

	/* Add scanning CPU costs */
	get_restriction_qual_cost(root, baserel, param_info, &qpqual_cost);

	startup_cost += qpqual_cost.startup;
	cpu_per_tuple = cpu_tuple_cost + qpqual_cost.per_tuple;
	run_cost += cpu_per_tuple * baserel->tuples;

	/* tlist eval costs are paid per output row, not per tuple scanned */
	startup_cost += path->pathtarget->cost.startup;
	run_cost += path->pathtarget->cost.per_tuple * path->rows;

	path->startup_cost = startup_cost;
	path->total_cost = startup_cost + run_cost;
}

/*
 * cost_tablefunction
 *	  Determines and returns the cost of scanning a table function RTE.
 */
void
cost_tablefunction(TableFunctionScanPath *path, PlannerInfo *root, RelOptInfo *baserel,
				   ParamPathInfo *param_info)
{
	Cost		startup_cost;
	Cost		run_cost;
	QualCost	qpqual_cost;
	Cost		cpu_per_tuple;

	/* Should only be applied to base relations that are functions */
	Assert(baserel->relid > 0);
	Assert(baserel->rtekind == RTE_TABLEFUNCTION);

	/* Mark the path with the correct row estimate */
	if (param_info)
		path->path.rows = param_info->ppi_rows;
	else
		path->path.rows = baserel->rows;

	/* Initialize cost of the subquery input */
	path->path.startup_cost = path->subpath->startup_cost;
	path->path.total_cost   = path->subpath->total_cost;

	/*
	 * For now, estimate function's cost at one operator eval per function
	 * call.  Someday we should revive the function cost estimate columns in
	 * pg_proc...  (see cost_functionscan above)
	 */
	cpu_per_tuple = cpu_operator_cost;

	/* Calculate additional cost of the table function node */
	get_restriction_qual_cost(root, baserel, param_info, &qpqual_cost);

	startup_cost = qpqual_cost.startup;
	cpu_per_tuple = cpu_tuple_cost + qpqual_cost.per_tuple;
	run_cost = cpu_per_tuple * baserel->tuples;

	/* Add in the additional cost */
	path->path.startup_cost += startup_cost;
	path->path.total_cost   += startup_cost + run_cost;
}

/*
 * cost_tablefuncscan
 *	  Determines and returns the cost of scanning a table function.
 *
 * 'baserel' is the relation to be scanned
 * 'param_info' is the ParamPathInfo if this is a parameterized path, else NULL
 */
void
cost_tablefuncscan(Path *path, PlannerInfo *root,
				   RelOptInfo *baserel, ParamPathInfo *param_info)
{
	Cost		startup_cost = 0;
	Cost		run_cost = 0;
	QualCost	qpqual_cost;
	Cost		cpu_per_tuple;
	RangeTblEntry *rte;
	QualCost	exprcost;

	/* Should only be applied to base relations that are functions */
	Assert(baserel->relid > 0);
	rte = planner_rt_fetch(baserel->relid, root);
	Assert(rte->rtekind == RTE_TABLEFUNC);

	/* Mark the path with the correct row estimate */
	if (param_info)
		path->rows = param_info->ppi_rows;
	else
		path->rows = baserel->rows;

	/*
	 * Estimate costs of executing the table func expression(s).
	 *
	 * XXX in principle we ought to charge tuplestore spill costs if the
	 * number of rows is large.  However, given how phony our rowcount
	 * estimates for tablefuncs tend to be, there's not a lot of point in that
	 * refinement right now.
	 */
	cost_qual_eval_node(&exprcost, (Node *) rte->tablefunc, root);

	startup_cost += exprcost.startup + exprcost.per_tuple;

	/* Add scanning CPU costs */
	get_restriction_qual_cost(root, baserel, param_info, &qpqual_cost);

	startup_cost += qpqual_cost.startup;
	cpu_per_tuple = cpu_tuple_cost + qpqual_cost.per_tuple;
	run_cost += cpu_per_tuple * baserel->tuples;

	/* tlist eval costs are paid per output row, not per tuple scanned */
	startup_cost += path->pathtarget->cost.startup;
	run_cost += path->pathtarget->cost.per_tuple * path->rows;

	path->startup_cost = startup_cost;
	path->total_cost = startup_cost + run_cost;
}

/*
 * cost_valuesscan
 *	  Determines and returns the cost of scanning a VALUES RTE.
 *
 * 'baserel' is the relation to be scanned
 * 'param_info' is the ParamPathInfo if this is a parameterized path, else NULL
 */
void
cost_valuesscan(Path *path, PlannerInfo *root,
				RelOptInfo *baserel, ParamPathInfo *param_info)
{
	Cost		startup_cost = 0;
	Cost		run_cost = 0;
	QualCost	qpqual_cost;
	Cost		cpu_per_tuple;

	/* Should only be applied to base relations that are values lists */
	Assert(baserel->relid > 0);
	Assert(baserel->rtekind == RTE_VALUES);

	/* Mark the path with the correct row estimate */
	if (param_info)
		path->rows = param_info->ppi_rows;
	else
		path->rows = baserel->rows;

	/*
	 * For now, estimate list evaluation cost at one operator eval per list
	 * (probably pretty bogus, but is it worth being smarter?)
	 */
	cpu_per_tuple = cpu_operator_cost;

	/* Add scanning CPU costs */
	get_restriction_qual_cost(root, baserel, param_info, &qpqual_cost);

	startup_cost += qpqual_cost.startup;
	cpu_per_tuple += cpu_tuple_cost + qpqual_cost.per_tuple;
	run_cost += cpu_per_tuple * baserel->tuples;

	/* tlist eval costs are paid per output row, not per tuple scanned */
	startup_cost += path->pathtarget->cost.startup;
	run_cost += path->pathtarget->cost.per_tuple * path->rows;

	path->startup_cost = startup_cost;
	path->total_cost = startup_cost + run_cost;
}

/*
 * cost_ctescan
 *	  Determines and returns the cost of scanning a CTE RTE.
 *
 * Note: this is used for both self-reference and regular CTEs; the
 * possible cost differences are below the threshold of what we could
 * estimate accurately anyway.  Note that the costs of evaluating the
 * referenced CTE query are added into the final plan as initplan costs,
 * and should NOT be counted here.
 */
void
cost_ctescan(Path *path, PlannerInfo *root,
			 RelOptInfo *baserel, ParamPathInfo *param_info)
{
	Cost		startup_cost = 0;
	Cost		run_cost = 0;
	QualCost	qpqual_cost;
	Cost		cpu_per_tuple;

	/* Should only be applied to base relations that are CTEs */
	Assert(baserel->relid > 0);
	Assert(baserel->rtekind == RTE_CTE);

	/* Mark the path with the correct row estimate */
	if (param_info)
		path->rows = param_info->ppi_rows;
	else
		path->rows = baserel->rows;

	/* Charge one CPU tuple cost per row for tuplestore manipulation */
	cpu_per_tuple = cpu_tuple_cost;

	/* Add scanning CPU costs */
	get_restriction_qual_cost(root, baserel, param_info, &qpqual_cost);

	startup_cost += qpqual_cost.startup;
	cpu_per_tuple += cpu_tuple_cost + qpqual_cost.per_tuple;
	run_cost += cpu_per_tuple * baserel->tuples;

	/* tlist eval costs are paid per output row, not per tuple scanned */
	startup_cost += path->pathtarget->cost.startup;
	run_cost += path->pathtarget->cost.per_tuple * path->rows;

	path->startup_cost = startup_cost;
	path->total_cost = startup_cost + run_cost;
}

/*
 * cost_namedtuplestorescan
 *	  Determines and returns the cost of scanning a named tuplestore.
 */
void
cost_namedtuplestorescan(Path *path, PlannerInfo *root,
						 RelOptInfo *baserel, ParamPathInfo *param_info)
{
	Cost		startup_cost = 0;
	Cost		run_cost = 0;
	QualCost	qpqual_cost;
	Cost		cpu_per_tuple;

	/* Should only be applied to base relations that are Tuplestores */
	Assert(baserel->relid > 0);
	Assert(baserel->rtekind == RTE_NAMEDTUPLESTORE);

	/* Mark the path with the correct row estimate */
	if (param_info)
		path->rows = param_info->ppi_rows;
	else
		path->rows = baserel->rows;

	/* Charge one CPU tuple cost per row for tuplestore manipulation */
	cpu_per_tuple = cpu_tuple_cost;

	/* Add scanning CPU costs */
	get_restriction_qual_cost(root, baserel, param_info, &qpqual_cost);

	startup_cost += qpqual_cost.startup;
	cpu_per_tuple += cpu_tuple_cost + qpqual_cost.per_tuple;
	run_cost += cpu_per_tuple * baserel->tuples;

	path->startup_cost = startup_cost;
	path->total_cost = startup_cost + run_cost;
}

/*
 * cost_resultscan
 *	  Determines and returns the cost of scanning an RTE_RESULT relation.
 */
void
cost_resultscan(Path *path, PlannerInfo *root,
				RelOptInfo *baserel, ParamPathInfo *param_info)
{
	Cost		startup_cost = 0;
	Cost		run_cost = 0;
	QualCost	qpqual_cost;
	Cost		cpu_per_tuple;

	/* Should only be applied to RTE_RESULT base relations */
	Assert(baserel->relid > 0);
	Assert(baserel->rtekind == RTE_RESULT);

	/* Mark the path with the correct row estimate */
	if (param_info)
		path->rows = param_info->ppi_rows;
	else
		path->rows = baserel->rows;

	/* We charge qual cost plus cpu_tuple_cost */
	get_restriction_qual_cost(root, baserel, param_info, &qpqual_cost);

	startup_cost += qpqual_cost.startup;
	cpu_per_tuple = cpu_tuple_cost + qpqual_cost.per_tuple;
	run_cost += cpu_per_tuple * baserel->tuples;

	path->startup_cost = startup_cost;
	path->total_cost = startup_cost + run_cost;
}

/*
 * cost_recursive_union
 *	  Determines and returns the cost of performing a recursive union,
 *	  and also the estimated output size.
 *
 * We are given Paths for the nonrecursive and recursive terms.
 */
void
cost_recursive_union(Path *runion, Path *nrterm, Path *rterm)
{
	Cost		startup_cost;
	Cost		total_cost;
	double		total_rows;

	/* We probably have decent estimates for the non-recursive term */
	startup_cost = nrterm->startup_cost;
	total_cost = nrterm->total_cost;
	total_rows = nrterm->rows;

	/*
	 * We arbitrarily assume that about 10 recursive iterations will be
	 * needed, and that we've managed to get a good fix on the cost and output
	 * size of each one of them.  These are mighty shaky assumptions but it's
	 * hard to see how to do better.
	 */
	total_cost += 10 * rterm->total_cost;
	total_rows += 10 * rterm->rows;

	/*
	 * Also charge cpu_tuple_cost per row to account for the costs of
	 * manipulating the tuplestores.  (We don't worry about possible
	 * spill-to-disk costs.)
	 */
	total_cost += cpu_tuple_cost * total_rows;

	runion->startup_cost = startup_cost;
	runion->total_cost = total_cost;
	runion->rows = total_rows;
	runion->pathtarget->width = Max(nrterm->pathtarget->width,
									rterm->pathtarget->width);
}

/*
 * cost_sort
 *	  Determines and returns the cost of sorting a relation, including
 *	  the cost of reading the input data.
 *
 * If the total volume of data to sort is less than sort_mem, we will do
 * an in-memory sort, which requires no I/O and about t*log2(t) tuple
 * comparisons for t tuples.
 *
 * If the total volume exceeds sort_mem, we switch to a tape-style merge
 * algorithm.  There will still be about t*log2(t) tuple comparisons in
 * total, but we will also need to write and read each tuple once per
 * merge pass.  We expect about ceil(logM(r)) merge passes where r is the
 * number of initial runs formed and M is the merge order used by tuplesort.c.
 * Since the average initial run should be about sort_mem, we have
 *		disk traffic = 2 * relsize * ceil(logM(p / sort_mem))
 *		cpu = comparison_cost * t * log2(t)
 *
 * If the sort is bounded (i.e., only the first k result tuples are needed)
 * and k tuples can fit into sort_mem, we use a heap method that keeps only
 * k tuples in the heap; this will require about t*log2(k) tuple comparisons.
 *
 * The disk traffic is assumed to be 3/4ths sequential and 1/4th random
 * accesses (XXX can't we refine that guess?)
 *
 * By default, we charge two operator evals per tuple comparison, which should
 * be in the right ballpark in most cases.  The caller can tweak this by
 * specifying nonzero comparison_cost; typically that's used for any extra
 * work that has to be done to prepare the inputs to the comparison operators.
 *
 * 'pathkeys' is a list of sort keys
 * 'input_cost' is the total cost for reading the input data
 * 'tuples' is the number of tuples in the relation
 * 'width' is the average tuple width in bytes
 * 'comparison_cost' is the extra cost per comparison, if any
 * 'sort_mem' is the number of kilobytes of work memory allowed for the sort
 * 'limit_tuples' is the bound on the number of output tuples; -1 if no bound
 *
 * NOTE: some callers currently pass NIL for pathkeys because they
 * can't conveniently supply the sort keys.  Since this routine doesn't
 * currently do anything with pathkeys anyway, that doesn't matter...
 * but if it ever does, it should react gracefully to lack of key data.
 * (Actually, the thing we'd most likely be interested in is just the number
 * of sort keys, which all callers *could* supply.)
 */
void
cost_sort(Path *path, PlannerInfo *root,
		  List *pathkeys, Cost input_cost, double tuples, int width,
		  Cost comparison_cost, int sort_mem,
		  double limit_tuples)
{
	Cost		startup_cost = input_cost;
	Cost		run_cost = 0;
	double		input_bytes = relation_byte_size(tuples, width);
	double		output_bytes;
	double		output_tuples;
	long		sort_mem_bytes = (long) global_work_mem(root);

	if (!enable_sort)
		startup_cost += disable_cost;

	path->rows = tuples;

	/*
	 * We want to be sure the cost of a sort is never estimated as zero, even
	 * if passed-in tuple count is zero.  Besides, mustn't do log(0)...
	 */
	if (tuples < 2.0)
		tuples = 2.0;

	/* Include the default cost-per-comparison */
	comparison_cost += 2.0 * cpu_operator_cost;

	/* Do we have a useful LIMIT? */
	if (limit_tuples > 0 && limit_tuples < tuples)
	{
		output_tuples = limit_tuples;
		output_bytes = relation_byte_size(output_tuples, width);
	}
	else
	{
		output_tuples = tuples;
		output_bytes = input_bytes;
	}

	if (output_bytes > sort_mem_bytes)
	{
		/*
		 * We'll have to use a disk-based sort of all the tuples
		 */
		double		npages = ceil(input_bytes / BLCKSZ);
		double		nruns = input_bytes / sort_mem_bytes;
		double		mergeorder = tuplesort_merge_order(sort_mem_bytes);
		double		log_runs;
		double		npageaccesses;

		/*
		 * CPU costs
		 *
		 * Assume about N log2 N comparisons
		 */
		startup_cost += comparison_cost * tuples * LOG2(tuples);

		/* Disk costs */

		/* Compute logM(r) as log(r) / log(M) */
		if (nruns > mergeorder)
			log_runs = ceil(log(nruns) / log(mergeorder));
		else
			log_runs = 1.0;
		npageaccesses = 2.0 * npages * log_runs;
		/* Assume 3/4ths of accesses are sequential, 1/4th are not */
		startup_cost += npageaccesses *
			(seq_page_cost * 0.75 + random_page_cost * 0.25);
	}
	else if (tuples > 2 * output_tuples || input_bytes > sort_mem_bytes)
	{
		/*
		 * We'll use a bounded heap-sort keeping just K tuples in memory, for
		 * a total number of tuple comparisons of N log2 K; but the constant
		 * factor is a bit higher than for quicksort.  Tweak it so that the
		 * cost curve is continuous at the crossover point.
		 */
		startup_cost += comparison_cost * tuples * LOG2(2.0 * output_tuples);
	}
	else
	{
		/* We'll use plain quicksort on all the input tuples */
		startup_cost += comparison_cost * tuples * LOG2(tuples);
	}

	/*
	 * Also charge a small amount (arbitrarily set equal to operator cost) per
	 * extracted tuple.  We don't charge cpu_tuple_cost because a Sort node
	 * doesn't do qual-checking or projection, so it has less overhead than
	 * most plan nodes.  Note it's correct to use tuples not output_tuples
	 * here --- the upper LIMIT will pro-rate the run cost so we'd be double
	 * counting the LIMIT otherwise.
	 */
	run_cost += cpu_operator_cost * tuples;

	path->startup_cost = startup_cost;
	path->total_cost = startup_cost + run_cost;
}

/*
 * append_nonpartial_cost
 *	  Estimate the cost of the non-partial paths in a Parallel Append.
 *	  The non-partial paths are assumed to be the first "numpaths" paths
 *	  from the subpaths list, and to be in order of decreasing cost.
 */
static Cost
append_nonpartial_cost(List *subpaths, int numpaths, int parallel_workers)
{
	Cost	   *costarr;
	int			arrlen;
	ListCell   *l;
	ListCell   *cell;
	int			i;
	int			path_index;
	int			min_index;
	int			max_index;

	if (numpaths == 0)
		return 0;

	/*
	 * Array length is number of workers or number of relevants paths,
	 * whichever is less.
	 */
	arrlen = Min(parallel_workers, numpaths);
	costarr = (Cost *) palloc(sizeof(Cost) * arrlen);

	/* The first few paths will each be claimed by a different worker. */
	path_index = 0;
	foreach(cell, subpaths)
	{
		Path	   *subpath = (Path *) lfirst(cell);

		if (path_index == arrlen)
			break;
		costarr[path_index++] = subpath->total_cost;
	}

	/*
	 * Since subpaths are sorted by decreasing cost, the last one will have
	 * the minimum cost.
	 */
	min_index = arrlen - 1;

	/*
	 * For each of the remaining subpaths, add its cost to the array element
	 * with minimum cost.
	 */
	for_each_cell(l, cell)
	{
		Path	   *subpath = (Path *) lfirst(l);
		int			i;

		/* Consider only the non-partial paths */
		if (path_index++ == numpaths)
			break;

		costarr[min_index] += subpath->total_cost;

		/* Update the new min cost array index */
		for (min_index = i = 0; i < arrlen; i++)
		{
			if (costarr[i] < costarr[min_index])
				min_index = i;
		}
	}

	/* Return the highest cost from the array */
	for (max_index = i = 0; i < arrlen; i++)
	{
		if (costarr[i] > costarr[max_index])
			max_index = i;
	}

	return costarr[max_index];
}

/*
 * cost_append
 *	  Determines and returns the cost of an Append node.
 */
void
cost_append(AppendPath *apath)
{
	ListCell   *l;

	apath->path.startup_cost = 0;
	apath->path.total_cost = 0;
	apath->path.rows = 0;

	if (apath->subpaths == NIL)
		return;

	if (!apath->path.parallel_aware)
	{
		List	   *pathkeys = apath->path.pathkeys;

		if (pathkeys == NIL)
		{
			Path	   *subpath = (Path *) linitial(apath->subpaths);

			/*
			 * For an unordered, non-parallel-aware Append we take the startup
			 * cost as the startup cost of the first subpath.
			 */
			apath->path.startup_cost = subpath->startup_cost;

			/* Compute rows and costs as sums of subplan rows and costs. */
			foreach(l, apath->subpaths)
			{
				Path	   *subpath = (Path *) lfirst(l);

				apath->path.rows += subpath->rows;
				apath->path.total_cost += subpath->total_cost;
			}
		}
		else
		{
			/*
			 * For an ordered, non-parallel-aware Append we take the startup
			 * cost as the sum of the subpath startup costs.  This ensures
			 * that we don't underestimate the startup cost when a query's
			 * LIMIT is such that several of the children have to be run to
			 * satisfy it.  This might be overkill --- another plausible hack
			 * would be to take the Append's startup cost as the maximum of
			 * the child startup costs.  But we don't want to risk believing
			 * that an ORDER BY LIMIT query can be satisfied at small cost
			 * when the first child has small startup cost but later ones
			 * don't.  (If we had the ability to deal with nonlinear cost
			 * interpolation for partial retrievals, we would not need to be
			 * so conservative about this.)
			 *
			 * This case is also different from the above in that we have to
			 * account for possibly injecting sorts into subpaths that aren't
			 * natively ordered.
			 */
			foreach(l, apath->subpaths)
			{
				Path	   *subpath = (Path *) lfirst(l);
				Path		sort_path;	/* dummy for result of cost_sort */

				if (!pathkeys_contained_in(pathkeys, subpath->pathkeys))
				{
					/*
					 * We'll need to insert a Sort node, so include costs for
					 * that.  We can use the parent's LIMIT if any, since we
					 * certainly won't pull more than that many tuples from
					 * any child.
					 */
					cost_sort(&sort_path,
							  NULL, /* doesn't currently need root */
							  pathkeys,
							  subpath->total_cost,
							  subpath->rows,
							  subpath->pathtarget->width,
							  0.0,
							  work_mem,
							  apath->limit_tuples);
					subpath = &sort_path;
				}

				apath->path.rows += subpath->rows;
				apath->path.startup_cost += subpath->startup_cost;
				apath->path.total_cost += subpath->total_cost;
			}
		}
	}
	else						/* parallel-aware */
	{
		int			i = 0;
		double		parallel_divisor = get_parallel_divisor(&apath->path);

		/* Parallel-aware Append never produces ordered output. */
		Assert(apath->path.pathkeys == NIL);

		/* Calculate startup cost. */
		foreach(l, apath->subpaths)
		{
			Path	   *subpath = (Path *) lfirst(l);

			/*
			 * Append will start returning tuples when the child node having
			 * lowest startup cost is done setting up. We consider only the
			 * first few subplans that immediately get a worker assigned.
			 */
			if (i == 0)
				apath->path.startup_cost = subpath->startup_cost;
			else if (i < apath->path.parallel_workers)
				apath->path.startup_cost = Min(apath->path.startup_cost,
											   subpath->startup_cost);

			/*
			 * Apply parallel divisor to subpaths.  Scale the number of rows
			 * for each partial subpath based on the ratio of the parallel
			 * divisor originally used for the subpath to the one we adopted.
			 * Also add the cost of partial paths to the total cost, but
			 * ignore non-partial paths for now.
			 */
			if (i < apath->first_partial_path)
				apath->path.rows += subpath->rows / parallel_divisor;
			else
			{
				double		subpath_parallel_divisor;

				subpath_parallel_divisor = get_parallel_divisor(subpath);
				apath->path.rows += subpath->rows * (subpath_parallel_divisor /
													 parallel_divisor);
				apath->path.total_cost += subpath->total_cost;
			}

			apath->path.rows = clamp_row_est(apath->path.rows);

			i++;
		}

		/* Add cost for non-partial subpaths. */
		apath->path.total_cost +=
			append_nonpartial_cost(apath->subpaths,
								   apath->first_partial_path,
								   apath->path.parallel_workers);
	}

	/*
	 * Although Append does not do any selection or projection, it's not free;
	 * add a small per-tuple overhead.
	 */
	apath->path.total_cost +=
		cpu_tuple_cost * APPEND_CPU_COST_MULTIPLIER * apath->path.rows;
}

/*
 * cost_merge_append
 *	  Determines and returns the cost of a MergeAppend node.
 *
 * MergeAppend merges several pre-sorted input streams, using a heap that
 * at any given instant holds the next tuple from each stream.  If there
 * are N streams, we need about N*log2(N) tuple comparisons to construct
 * the heap at startup, and then for each output tuple, about log2(N)
 * comparisons to replace the top entry.
 *
 * (The effective value of N will drop once some of the input streams are
 * exhausted, but it seems unlikely to be worth trying to account for that.)
 *
 * The heap is never spilled to disk, since we assume N is not very large.
 * So this is much simpler than cost_sort.
 *
 * As in cost_sort, we charge two operator evals per tuple comparison.
 *
 * 'pathkeys' is a list of sort keys
 * 'n_streams' is the number of input streams
 * 'input_startup_cost' is the sum of the input streams' startup costs
 * 'input_total_cost' is the sum of the input streams' total costs
 * 'tuples' is the number of tuples in all the streams
 */
void
cost_merge_append(Path *path, PlannerInfo *root,
				  List *pathkeys, int n_streams,
				  Cost input_startup_cost, Cost input_total_cost,
				  double tuples)
{
	Cost		startup_cost = 0;
	Cost		run_cost = 0;
	Cost		comparison_cost;
	double		N;
	double		logN;

	/*
	 * Avoid log(0)...
	 */
	N = (n_streams < 2) ? 2.0 : (double) n_streams;
	logN = LOG2(N);

	/* Assumed cost per tuple comparison */
	comparison_cost = 2.0 * cpu_operator_cost;

	/* Heap creation cost */
	startup_cost += comparison_cost * N * logN;

	/* Per-tuple heap maintenance cost */
	run_cost += tuples * comparison_cost * logN;

	/*
	 * Although MergeAppend does not do any selection or projection, it's not
	 * free; add a small per-tuple overhead.
	 */
	run_cost += cpu_tuple_cost * APPEND_CPU_COST_MULTIPLIER * tuples;

	path->startup_cost = startup_cost + input_startup_cost;
	path->total_cost = startup_cost + run_cost + input_total_cost;
}

/*
 * cost_material
 *	  Determines and returns the cost of materializing a relation, including
 *	  the cost of reading the input data.
 *
 * If the total volume of data to materialize exceeds work_mem, we will need
 * to write it to disk, so the cost is much higher in that case.
 *
 * Note that here we are estimating the costs for the first scan of the
 * relation, so the materialization is all overhead --- any savings will
 * occur only on rescan, which is estimated in cost_rescan.
 */
void
cost_material(Path *path, PlannerInfo *root,
			  Cost input_startup_cost, Cost input_total_cost,
			  double tuples, int width)
{
	Cost		startup_cost = input_startup_cost;
	Cost		run_cost = input_total_cost - input_startup_cost;
	double		nbytes = relation_byte_size(tuples, width);

	path->rows = tuples;

	/*
	 * Whether spilling or not, charge 2x cpu_operator_cost per tuple to
	 * reflect bookkeeping overhead.  (This rate must be more than what
	 * cost_rescan charges for materialize, ie, cpu_operator_cost per tuple;
	 * if it is exactly the same then there will be a cost tie between
	 * nestloop with A outer, materialized B inner and nestloop with B outer,
	 * materialized A inner.  The extra cost ensures we'll prefer
	 * materializing the smaller rel.)	Note that this is normally a good deal
	 * less than cpu_tuple_cost; which is OK because a Material plan node
	 * doesn't do qual-checking or projection, so it's got less overhead than
	 * most plan nodes.
	 */
	run_cost += 2 * cpu_operator_cost * tuples;

	/*
	 * If we will spill to disk, charge at the rate of seq_page_cost per page.
	 * This cost is assumed to be evenly spread through the plan run phase,
	 * which isn't exactly accurate but our cost model doesn't allow for
	 * nonuniform costs within the run phase.
	 */
	if (nbytes > global_work_mem(root))
	{
		double		npages = ceil(nbytes / BLCKSZ);

		run_cost += seq_page_cost * npages;
	}

	path->startup_cost = startup_cost;
	path->total_cost = startup_cost + run_cost;
}

/*
 * cost_agg
 *		Determines and returns the cost of performing an Agg plan node,
 *		including the cost of its input.
 *
 * aggcosts can be NULL when there are no actual aggregate functions (i.e.,
 * we are using a hashed Agg node just to do grouping).
 *
 * Note: when aggstrategy == AGG_SORTED, caller must ensure that input costs
 * are for appropriately-sorted input.
 */
void
cost_agg(Path *path, PlannerInfo *root,
		 AggStrategy aggstrategy, const AggClauseCosts *aggcosts,
		 int numGroupCols, double numGroups,
		 List *quals,
		 Cost input_startup_cost, Cost input_total_cost,
		 double input_tuples,
		 bool hash_streaming)
{
	double		output_tuples;
	Cost		startup_cost;
	Cost		total_cost;
	AggClauseCosts dummy_aggcosts;

	/* Use all-zero per-aggregate costs if NULL is passed */
	if (aggcosts == NULL)
	{
		Assert(aggstrategy == AGG_HASHED);
		MemSet(&dummy_aggcosts, 0, sizeof(AggClauseCosts));
		aggcosts = &dummy_aggcosts;
	}

	/*
	 * The transCost.per_tuple component of aggcosts should be charged once
	 * per input tuple, corresponding to the costs of evaluating the aggregate
	 * transfns and their input expressions. The finalCost.per_tuple component
	 * is charged once per output tuple, corresponding to the costs of
	 * evaluating the finalfns.  Startup costs are of course charged but once.
	 *
	 * If we are grouping, we charge an additional cpu_operator_cost per
	 * grouping column per input tuple for grouping comparisons.
	 *
	 * We will produce a single output tuple if not grouping, and a tuple per
	 * group otherwise.  We charge cpu_tuple_cost for each output tuple.
	 *
	 * Note: in this cost model, AGG_SORTED and AGG_HASHED have exactly the
	 * same total CPU cost, but AGG_SORTED has lower startup cost.  If the
	 * input path is already sorted appropriately, AGG_SORTED should be
	 * preferred (since it has no risk of memory overflow).  This will happen
	 * as long as the computed total costs are indeed exactly equal --- but if
	 * there's roundoff error we might do the wrong thing.  So be sure that
	 * the computations below form the same intermediate values in the same
	 * order.
	 */
	if (aggstrategy == AGG_PLAIN)
	{
		startup_cost = input_total_cost;
		startup_cost += aggcosts->transCost.startup;
		startup_cost += aggcosts->transCost.per_tuple * input_tuples;
		startup_cost += aggcosts->finalCost.startup;
		startup_cost += aggcosts->finalCost.per_tuple;
		/* we aren't grouping */
		total_cost = startup_cost + cpu_tuple_cost;
		output_tuples = 1;
	}
	else if (aggstrategy == AGG_SORTED || aggstrategy == AGG_MIXED)
	{
		/* Here we are able to deliver output on-the-fly */
		startup_cost = input_startup_cost;
		total_cost = input_total_cost;
		if (aggstrategy == AGG_MIXED && !enable_hashagg)
		{
			startup_cost += disable_cost;
			total_cost += disable_cost;
		}
		/* calcs phrased this way to match HASHED case, see note above */
		total_cost += aggcosts->transCost.startup;
		total_cost += aggcosts->transCost.per_tuple * input_tuples;
		total_cost += (cpu_operator_cost * numGroupCols) * input_tuples;
		total_cost += aggcosts->finalCost.startup;
		total_cost += aggcosts->finalCost.per_tuple * numGroups;
		total_cost += cpu_tuple_cost * numGroups;
		output_tuples = numGroups;

		if (!enable_groupagg)
		{
			startup_cost += disable_cost;
			total_cost += disable_cost;
		}
	}
	else
	{
		/* must be AGG_HASHED */
		startup_cost = input_total_cost;
		if (!enable_hashagg)
			startup_cost += disable_cost;
		startup_cost += aggcosts->transCost.startup;
		startup_cost += aggcosts->transCost.per_tuple * input_tuples;
		startup_cost += (cpu_operator_cost * numGroupCols) * input_tuples;
		startup_cost += aggcosts->finalCost.startup;
		total_cost = startup_cost;
		total_cost += aggcosts->finalCost.per_tuple * numGroups;
		total_cost += cpu_tuple_cost * numGroups;
		output_tuples = numGroups;
	}

	/*
	 * If there are quals (HAVING quals), account for their cost and
	 * selectivity.
	 */
	if (quals)
	{
		QualCost	qual_cost;

		cost_qual_eval(&qual_cost, quals, root);
		startup_cost += qual_cost.startup;
		total_cost += qual_cost.startup + output_tuples * qual_cost.per_tuple;

		output_tuples = clamp_row_est(output_tuples *
									  clauselist_selectivity(root,
															 quals,
															 0,
															 JOIN_INNER,
															 NULL,
															 false /* no damping */));
	}

	path->rows = output_tuples;
	path->startup_cost = startup_cost;
	path->total_cost = total_cost;
}

/*
 * cost_tup_split
 *		Determines and returns the cost of performing an TupleSplit plan node,
 *		including the cost of its input.
 */
void cost_tup_split(Path *path, PlannerInfo *root,
					int numDQAs,
					Cost input_startup_cost, Cost input_total_cost,
					double input_tuples)
{
	double		output_tuples;
	Cost		startup_cost;
	Cost		total_cost;

	output_tuples = numDQAs * input_tuples;
	startup_cost = input_total_cost;
	total_cost = startup_cost + cpu_operator_cost * input_tuples;

	path->rows = output_tuples;
	path->startup_cost = startup_cost;
	path->total_cost = total_cost;
}

/*
 * cost_windowagg
 *		Determines and returns the cost of performing a WindowAgg plan node,
 *		including the cost of its input.
 *
 * Input is assumed already properly sorted.
 */
void
cost_windowagg(Path *path, PlannerInfo *root,
			   List *windowFuncs, int numPartCols, int numOrderCols,
			   Cost input_startup_cost, Cost input_total_cost,
			   double input_tuples)
{
	Cost		startup_cost;
	Cost		total_cost;
	ListCell   *lc;

	startup_cost = input_startup_cost;
	total_cost = input_total_cost;

	/*
	 * Window functions are assumed to cost their stated execution cost, plus
	 * the cost of evaluating their input expressions, per tuple.  Since they
	 * may in fact evaluate their inputs at multiple rows during each cycle,
	 * this could be a drastic underestimate; but without a way to know how
	 * many rows the window function will fetch, it's hard to do better.  In
	 * any case, it's a good estimate for all the built-in window functions,
	 * so we'll just do this for now.
	 */
	foreach(lc, windowFuncs)
	{
		WindowFunc *wfunc = lfirst_node(WindowFunc, lc);
		Cost		wfunccost;
		QualCost	argcosts;

		argcosts.startup = argcosts.per_tuple = 0;
		add_function_cost(root, wfunc->winfnoid, (Node *) wfunc,
						  &argcosts);
		startup_cost += argcosts.startup;
		wfunccost = argcosts.per_tuple;

		/* also add the input expressions' cost to per-input-row costs */
		cost_qual_eval_node(&argcosts, (Node *) wfunc->args, root);
		startup_cost += argcosts.startup;
		wfunccost += argcosts.per_tuple;

		/*
		 * Add the filter's cost to per-input-row costs.  XXX We should reduce
		 * input expression costs according to filter selectivity.
		 */
		cost_qual_eval_node(&argcosts, (Node *) wfunc->aggfilter, root);
		startup_cost += argcosts.startup;
		wfunccost += argcosts.per_tuple;

		total_cost += wfunccost * input_tuples;
	}

	/*
	 * We also charge cpu_operator_cost per grouping column per tuple for
	 * grouping comparisons, plus cpu_tuple_cost per tuple for general
	 * overhead.
	 *
	 * XXX this neglects costs of spooling the data to disk when it overflows
	 * work_mem.  Sooner or later that should get accounted for.
	 */
	total_cost += cpu_operator_cost * (numPartCols + numOrderCols) * input_tuples;
	total_cost += cpu_tuple_cost * input_tuples;

	path->rows = input_tuples;
	path->startup_cost = startup_cost;
	path->total_cost = total_cost;
}

/*
 * cost_group
 *		Determines and returns the cost of performing a Group plan node,
 *		including the cost of its input.
 *
 * Note: caller must ensure that input costs are for appropriately-sorted
 * input.
 */
void
cost_group(Path *path, PlannerInfo *root,
		   int numGroupCols, double numGroups,
		   List *quals,
		   Cost input_startup_cost, Cost input_total_cost,
		   double input_tuples)
{
	double		output_tuples;
	Cost		startup_cost;
	Cost		total_cost;

	output_tuples = numGroups;
	startup_cost = input_startup_cost;
	total_cost = input_total_cost;

	/*
	 * Charge one cpu_operator_cost per comparison per input tuple. We assume
	 * all columns get compared at most of the tuples.
	 */
	total_cost += cpu_operator_cost * input_tuples * numGroupCols;

	/*
	 * If there are quals (HAVING quals), account for their cost and
	 * selectivity.
	 */
	if (quals)
	{
		QualCost	qual_cost;

		cost_qual_eval(&qual_cost, quals, root);
		startup_cost += qual_cost.startup;
		total_cost += qual_cost.startup + output_tuples * qual_cost.per_tuple;

		output_tuples = clamp_row_est(output_tuples *
									  clauselist_selectivity(root,
															 quals,
															 0,
															 JOIN_INNER,
															 NULL,
															 false /* no damping */));
	}

	path->rows = output_tuples;
	path->startup_cost = startup_cost;
	path->total_cost = total_cost;
}

/* 
 * cost_shareinputscan
 * 		compute the cost of shareinputscan.  Shareinput scan scans from 
 * 		a material or sort.  It may read disk, but should be costed
 *   	less than material node.
 */
void 
cost_shareinputscan(Path *path, PlannerInfo *root, Cost sharecost, double tuples, int width)
{
	double nbytes = relation_byte_size(tuples, width);
	double npages = ceil(nbytes/BLCKSZ);

	path->rows = tuples;
	path->startup_cost = sharecost;
	path->total_cost = sharecost;
	
	/* I/O cost */
	if (nbytes > global_work_mem(root))
	{
		path->total_cost += seq_page_cost * npages;
	}
	else
	{
		/* Charge a small amount of I/O cost */
		path->total_cost += seq_page_cost * npages * 0.2;
	}
	
	/* charge a small CPU cost.  */
	path->total_cost += cpu_tuple_cost * tuples * 0.1;
}

/*
 * initial_cost_nestloop
 *	  Preliminary estimate of the cost of a nestloop join path.
 *
 * This must quickly produce lower-bound estimates of the path's startup and
 * total costs.  If we are unable to eliminate the proposed path from
 * consideration using the lower bounds, final_cost_nestloop will be called
 * to obtain the final estimates.
 *
 * The exact division of labor between this function and final_cost_nestloop
 * is private to them, and represents a tradeoff between speed of the initial
 * estimate and getting a tight lower bound.  We choose to not examine the
 * join quals here, since that's by far the most expensive part of the
 * calculations.  The end result is that CPU-cost considerations must be
 * left for the second phase; and for SEMI/ANTI joins, we must also postpone
 * incorporation of the inner path's run cost.
 *
 * 'workspace' is to be filled with startup_cost, total_cost, and perhaps
 *		other data to be used by final_cost_nestloop
 * 'jointype' is the type of join to be performed
 * 'outer_path' is the outer input to the join
 * 'inner_path' is the inner input to the join
 * 'extra' contains miscellaneous information about the join
 */
void
initial_cost_nestloop(PlannerInfo *root, JoinCostWorkspace *workspace,
					  JoinType jointype,
					  Path *outer_path, Path *inner_path,
					  JoinPathExtraData *extra)
{
	Cost		startup_cost = 0;
	Cost		run_cost = 0;
	double		outer_path_rows = outer_path->rows;
	Cost		inner_rescan_start_cost;
	Cost		inner_rescan_total_cost;
	Cost		inner_run_cost;
	Cost		inner_rescan_run_cost;

	/* estimate costs to rescan the inner relation */
	cost_rescan(root, inner_path,
				&inner_rescan_start_cost,
				&inner_rescan_total_cost);

	/* cost of source data */

	/*
	 * NOTE: clearly, we must pay both outer and inner paths' startup_cost
	 * before we can start returning tuples, so the join's startup cost is
	 * their sum.  We'll also pay the inner path's rescan startup cost
	 * multiple times.
	 */
	startup_cost += outer_path->startup_cost + inner_path->startup_cost;
	run_cost += outer_path->total_cost - outer_path->startup_cost;
	if (outer_path_rows > 1)
		run_cost += (outer_path_rows - 1) * inner_rescan_start_cost;

	inner_run_cost = inner_path->total_cost - inner_path->startup_cost;
	inner_rescan_run_cost = inner_rescan_total_cost - inner_rescan_start_cost;

	if (jointype == JOIN_SEMI || jointype == JOIN_ANTI ||
		extra->inner_unique)
	{
		/*
		 * With a SEMI or ANTI join, or if the innerrel is known unique, the
		 * executor will stop after the first match.
		 *
		 * Getting decent estimates requires inspection of the join quals,
		 * which we choose to postpone to final_cost_nestloop.
		 */

		/* Save private data for final_cost_nestloop */
		workspace->inner_run_cost = inner_run_cost;
		workspace->inner_rescan_run_cost = inner_rescan_run_cost;
	}
	else
	{
		/* Normal case; we'll scan whole input rel for each outer row */
		run_cost += inner_run_cost;
		if (outer_path_rows > 1)
			run_cost += (outer_path_rows - 1) * inner_rescan_run_cost;
	}

	/* CPU costs left for later */

	/* Public result fields */
	workspace->startup_cost = startup_cost;
	workspace->total_cost = startup_cost + run_cost;
	/* Save private data for final_cost_nestloop */
	workspace->run_cost = run_cost;
}

/*
 * final_cost_nestloop
 *	  Final estimate of the cost and result size of a nestloop join path.
 *
 * 'path' is already filled in except for the rows and cost fields
 * 'workspace' is the result from initial_cost_nestloop
 * 'extra' contains miscellaneous information about the join
 */
void
final_cost_nestloop(PlannerInfo *root, NestPath *path,
					JoinCostWorkspace *workspace,
					JoinPathExtraData *extra)
{
	Path	   *outer_path = path->outerjoinpath;
	Path	   *inner_path = path->innerjoinpath;
	double		outer_path_rows = outer_path->rows;
	double		inner_path_rows = inner_path->rows;
	Cost		startup_cost = workspace->startup_cost;
	Cost		run_cost = workspace->run_cost;
	Cost		cpu_per_tuple;
	QualCost	restrict_qual_cost;
	double		ntuples;

	/* Protect some assumptions below that rowcounts aren't zero or NaN */
	if (outer_path_rows <= 0 || isnan(outer_path_rows))
		outer_path_rows = 1;
	if (inner_path_rows <= 0 || isnan(inner_path_rows))
		inner_path_rows = 1;

	/* Mark the path with the correct row estimate */
	if (path->path.param_info)
		path->path.rows = path->path.param_info->ppi_rows;
	else
		path->path.rows = path->path.parent->rows;

	/* For partial paths, scale row estimate. */
	if (path->path.parallel_workers > 0)
	{
		double		parallel_divisor = get_parallel_divisor(&path->path);

		path->path.rows =
			clamp_row_est(path->path.rows / parallel_divisor);
	}

	/*
	 * We could include disable_cost in the preliminary estimate, but that
	 * would amount to optimizing for the case where the join method is
	 * disabled, which doesn't seem like the way to bet.
	 */
	if (!enable_nestloop)
		startup_cost += disable_cost;

	/* cost of inner-relation source data (we already dealt with outer rel) */

	if (path->jointype == JOIN_SEMI || path->jointype == JOIN_ANTI ||
		extra->inner_unique)
	{
		/*
		 * With a SEMI or ANTI join, or if the innerrel is known unique, the
		 * executor will stop after the first match.
		 */
		Cost		inner_run_cost = workspace->inner_run_cost;
		Cost		inner_rescan_run_cost = workspace->inner_rescan_run_cost;
		double		outer_matched_rows;
		double		outer_unmatched_rows;
		Selectivity inner_scan_frac;

		/*
		 * For an outer-rel row that has at least one match, we can expect the
		 * inner scan to stop after a fraction 1/(match_count+1) of the inner
		 * rows, if the matches are evenly distributed.  Since they probably
		 * aren't quite evenly distributed, we apply a fuzz factor of 2.0 to
		 * that fraction.  (If we used a larger fuzz factor, we'd have to
		 * clamp inner_scan_frac to at most 1.0; but since match_count is at
		 * least 1, no such clamp is needed now.)
		 */
		outer_matched_rows = rint(outer_path_rows * extra->semifactors.outer_match_frac);
		outer_unmatched_rows = outer_path_rows - outer_matched_rows;
		inner_scan_frac = 2.0 / (extra->semifactors.match_count + 1.0);

		/*
		 * Compute number of tuples processed (not number emitted!).  First,
		 * account for successfully-matched outer rows.
		 */
		ntuples = outer_matched_rows * inner_path_rows * inner_scan_frac;

		/*
		 * Now we need to estimate the actual costs of scanning the inner
		 * relation, which may be quite a bit less than N times inner_run_cost
		 * due to early scan stops.  We consider two cases.  If the inner path
		 * is an indexscan using all the joinquals as indexquals, then an
		 * unmatched outer row results in an indexscan returning no rows,
		 * which is probably quite cheap.  Otherwise, the executor will have
		 * to scan the whole inner rel for an unmatched row; not so cheap.
		 */
		if (has_indexed_join_quals(path))
		{
			/*
			 * Successfully-matched outer rows will only require scanning
			 * inner_scan_frac of the inner relation.  In this case, we don't
			 * need to charge the full inner_run_cost even when that's more
			 * than inner_rescan_run_cost, because we can assume that none of
			 * the inner scans ever scan the whole inner relation.  So it's
			 * okay to assume that all the inner scan executions can be
			 * fractions of the full cost, even if materialization is reducing
			 * the rescan cost.  At this writing, it's impossible to get here
			 * for a materialized inner scan, so inner_run_cost and
			 * inner_rescan_run_cost will be the same anyway; but just in
			 * case, use inner_run_cost for the first matched tuple and
			 * inner_rescan_run_cost for additional ones.
			 */
			run_cost += inner_run_cost * inner_scan_frac;
			if (outer_matched_rows > 1)
				run_cost += (outer_matched_rows - 1) * inner_rescan_run_cost * inner_scan_frac;

			/*
			 * Add the cost of inner-scan executions for unmatched outer rows.
			 * We estimate this as the same cost as returning the first tuple
			 * of a nonempty scan.  We consider that these are all rescans,
			 * since we used inner_run_cost once already.
			 */
			run_cost += outer_unmatched_rows *
				inner_rescan_run_cost / inner_path_rows;

			/*
			 * We won't be evaluating any quals at all for unmatched rows, so
			 * don't add them to ntuples.
			 */
		}
		else
		{
			/*
			 * Here, a complicating factor is that rescans may be cheaper than
			 * first scans.  If we never scan all the way to the end of the
			 * inner rel, it might be (depending on the plan type) that we'd
			 * never pay the whole inner first-scan run cost.  However it is
			 * difficult to estimate whether that will happen (and it could
			 * not happen if there are any unmatched outer rows!), so be
			 * conservative and always charge the whole first-scan cost once.
			 * We consider this charge to correspond to the first unmatched
			 * outer row, unless there isn't one in our estimate, in which
			 * case blame it on the first matched row.
			 */

			/* First, count all unmatched join tuples as being processed */
			ntuples += outer_unmatched_rows * inner_path_rows;

			/* Now add the forced full scan, and decrement appropriate count */
			run_cost += inner_run_cost;
			if (outer_unmatched_rows >= 1)
				outer_unmatched_rows -= 1;
			else
				outer_matched_rows -= 1;

			/* Add inner run cost for additional outer tuples having matches */
			if (outer_matched_rows > 0)
				run_cost += outer_matched_rows * inner_rescan_run_cost * inner_scan_frac;

			/* Add inner run cost for additional unmatched outer tuples */
			if (outer_unmatched_rows > 0)
				run_cost += outer_unmatched_rows * inner_rescan_run_cost;
		}
	}
	else
	{
		/* Normal-case source costs were included in preliminary estimate */

		/* Compute number of tuples processed (not number emitted!) */
		ntuples = outer_path_rows * inner_path_rows;
	}

	/* CPU costs */
	cost_qual_eval(&restrict_qual_cost, path->joinrestrictinfo, root);
	startup_cost += restrict_qual_cost.startup;
	cpu_per_tuple = cpu_tuple_cost + restrict_qual_cost.per_tuple;
	run_cost += cpu_per_tuple * ntuples;

	/* tlist eval costs are paid per output row, not per tuple scanned */
	startup_cost += path->path.pathtarget->cost.startup;
	run_cost += path->path.pathtarget->cost.per_tuple * path->path.rows;

	path->path.startup_cost = startup_cost;
	path->path.total_cost = startup_cost + run_cost;
}

/*
 * initial_cost_mergejoin
 *	  Preliminary estimate of the cost of a mergejoin path.
 *
 * This must quickly produce lower-bound estimates of the path's startup and
 * total costs.  If we are unable to eliminate the proposed path from
 * consideration using the lower bounds, final_cost_mergejoin will be called
 * to obtain the final estimates.
 *
 * The exact division of labor between this function and final_cost_mergejoin
 * is private to them, and represents a tradeoff between speed of the initial
 * estimate and getting a tight lower bound.  We choose to not examine the
 * join quals here, except for obtaining the scan selectivity estimate which
 * is really essential (but fortunately, use of caching keeps the cost of
 * getting that down to something reasonable).
 * We also assume that cost_sort is cheap enough to use here.
 *
 * 'workspace' is to be filled with startup_cost, total_cost, and perhaps
 *		other data to be used by final_cost_mergejoin
 * 'jointype' is the type of join to be performed
 * 'mergeclauses' is the list of joinclauses to be used as merge clauses
 * 'outer_path' is the outer input to the join
 * 'inner_path' is the inner input to the join
 * 'outersortkeys' is the list of sort keys for the outer path
 * 'innersortkeys' is the list of sort keys for the inner path
 * 'extra' contains miscellaneous information about the join
 *
 * Note: outersortkeys and innersortkeys should be NIL if no explicit
 * sort is needed because the respective source path is already ordered.
 */
void
initial_cost_mergejoin(PlannerInfo *root, JoinCostWorkspace *workspace,
					   JoinType jointype,
					   List *mergeclauses,
					   Path *outer_path, Path *inner_path,
					   List *outersortkeys, List *innersortkeys,
					   JoinPathExtraData *extra)
{
	Cost		startup_cost = 0;
	Cost		run_cost = 0;
	double		outer_path_rows = outer_path->rows;
	double		inner_path_rows = inner_path->rows;
	Cost		inner_run_cost;
	double		outer_rows,
				inner_rows,
				outer_skip_rows,
				inner_skip_rows;
	Selectivity outerstartsel,
				outerendsel,
				innerstartsel,
				innerendsel;
	Path		sort_path;		/* dummy for result of cost_sort */

	/* Protect some assumptions below that rowcounts aren't zero or NaN */
	if (outer_path_rows <= 0 || isnan(outer_path_rows))
		outer_path_rows = 1;
	if (inner_path_rows <= 0 || isnan(inner_path_rows))
		inner_path_rows = 1;

	/*
	 * A merge join will stop as soon as it exhausts either input stream
	 * (unless it's an outer join, in which case the outer side has to be
	 * scanned all the way anyway).  Estimate fraction of the left and right
	 * inputs that will actually need to be scanned.  Likewise, we can
	 * estimate the number of rows that will be skipped before the first join
	 * pair is found, which should be factored into startup cost. We use only
	 * the first (most significant) merge clause for this purpose. Since
	 * mergejoinscansel() is a fairly expensive computation, we cache the
	 * results in the merge clause RestrictInfo.
	 */
	if (mergeclauses && jointype != JOIN_FULL)
	{
		RestrictInfo *firstclause = (RestrictInfo *) linitial(mergeclauses);
		List	   *opathkeys;
		List	   *ipathkeys;
		PathKey    *opathkey;
		PathKey    *ipathkey;
		MergeScanSelCache *cache;

		/* Get the input pathkeys to determine the sort-order details */
		opathkeys = outersortkeys ? outersortkeys : outer_path->pathkeys;
		ipathkeys = innersortkeys ? innersortkeys : inner_path->pathkeys;
		Assert(opathkeys);
		Assert(ipathkeys);
		opathkey = (PathKey *) linitial(opathkeys);
		ipathkey = (PathKey *) linitial(ipathkeys);
		/* debugging check */
		if (opathkey->pk_opfamily != ipathkey->pk_opfamily ||
			opathkey->pk_eclass->ec_collation != ipathkey->pk_eclass->ec_collation ||
			opathkey->pk_strategy != ipathkey->pk_strategy ||
			opathkey->pk_nulls_first != ipathkey->pk_nulls_first)
			elog(ERROR, "left and right pathkeys do not match in mergejoin");

		/* Get the selectivity with caching */
		cache = cached_scansel(root, firstclause, opathkey);

		if (bms_is_subset(firstclause->left_relids,
						  outer_path->parent->relids))
		{
			/* left side of clause is outer */
			outerstartsel = cache->leftstartsel;
			outerendsel = cache->leftendsel;
			innerstartsel = cache->rightstartsel;
			innerendsel = cache->rightendsel;
		}
		else
		{
			/* left side of clause is inner */
			outerstartsel = cache->rightstartsel;
			outerendsel = cache->rightendsel;
			innerstartsel = cache->leftstartsel;
			innerendsel = cache->leftendsel;
		}
		if (jointype == JOIN_LEFT ||
			jointype == JOIN_ANTI ||
			jointype == JOIN_LASJ_NOTIN)
		{
			outerstartsel = 0.0;
			outerendsel = 1.0;
		}
		else if (jointype == JOIN_RIGHT)
		{
			innerstartsel = 0.0;
			innerendsel = 1.0;
		}
	}
	else
	{
		/* cope with clauseless or full mergejoin */
		outerstartsel = innerstartsel = 0.0;
		outerendsel = innerendsel = 1.0;
	}

	/*
	 * Convert selectivities to row counts.  We force outer_rows and
	 * inner_rows to be at least 1, but the skip_rows estimates can be zero.
	 *
	 * CDB: Don't round the skip-estimates, like camp_row_est() doesn't
	 * round the normal estimates in GPDB. Otherwise the assertions might
	 * fail.
	 */
	outer_skip_rows = outer_path_rows * outerstartsel;
	inner_skip_rows = inner_path_rows * innerstartsel;
	outer_rows = clamp_row_est(outer_path_rows * outerendsel);
	inner_rows = clamp_row_est(inner_path_rows * innerendsel);

	Assert(outer_skip_rows <= outer_rows);
	Assert(inner_skip_rows <= inner_rows);

	/*
	 * Readjust scan selectivities to account for above rounding.  This is
	 * normally an insignificant effect, but when there are only a few rows in
	 * the inputs, failing to do this makes for a large percentage error.
	 */
	outerstartsel = outer_skip_rows / outer_path_rows;
	innerstartsel = inner_skip_rows / inner_path_rows;
	outerendsel = outer_rows / outer_path_rows;
	innerendsel = inner_rows / inner_path_rows;

	Assert(outerstartsel <= outerendsel);
	Assert(innerstartsel <= innerendsel);

	/* cost of source data */

	if (outersortkeys)			/* do we need to sort outer? */
	{
		cost_sort(&sort_path,
				  root,
				  outersortkeys,
				  outer_path->total_cost,
				  outer_path_rows,
				  outer_path->pathtarget->width,
				  0.0,
				  work_mem,
				  -1.0);
		startup_cost += sort_path.startup_cost;
		startup_cost += (sort_path.total_cost - sort_path.startup_cost)
			* outerstartsel;
		run_cost += (sort_path.total_cost - sort_path.startup_cost)
			* (outerendsel - outerstartsel);
	}
	else
	{
		startup_cost += outer_path->startup_cost;
		startup_cost += (outer_path->total_cost - outer_path->startup_cost)
			* outerstartsel;
		run_cost += (outer_path->total_cost - outer_path->startup_cost)
			* (outerendsel - outerstartsel);
	}

	if (innersortkeys)			/* do we need to sort inner? */
	{
		cost_sort(&sort_path,
				  root,
				  innersortkeys,
				  inner_path->total_cost,
				  inner_path_rows,
				  inner_path->pathtarget->width,
				  0.0,
				  work_mem,
				  -1.0);
		startup_cost += sort_path.startup_cost;
		startup_cost += (sort_path.total_cost - sort_path.startup_cost)
			* innerstartsel;
		inner_run_cost = (sort_path.total_cost - sort_path.startup_cost)
			* (innerendsel - innerstartsel);
	}
	else
	{
		startup_cost += inner_path->startup_cost;
		startup_cost += (inner_path->total_cost - inner_path->startup_cost)
			* innerstartsel;
		inner_run_cost = (inner_path->total_cost - inner_path->startup_cost)
			* (innerendsel - innerstartsel);
	}

	/*
	 * We can't yet determine whether rescanning occurs, or whether
	 * materialization of the inner input should be done.  The minimum
	 * possible inner input cost, regardless of rescan and materialization
	 * considerations, is inner_run_cost.  We include that in
	 * workspace->total_cost, but not yet in run_cost.
	 */

	/* CPU costs left for later */

	/* Public result fields */
	workspace->startup_cost = startup_cost;
	workspace->total_cost = startup_cost + run_cost + inner_run_cost;
	/* Save private data for final_cost_mergejoin */
	workspace->run_cost = run_cost;
	workspace->inner_run_cost = inner_run_cost;
	workspace->outer_rows = outer_rows;
	workspace->inner_rows = inner_rows;
	workspace->outer_skip_rows = outer_skip_rows;
	workspace->inner_skip_rows = inner_skip_rows;
}

/*
 * final_cost_mergejoin
 *	  Final estimate of the cost and result size of a mergejoin path.
 *
 * Unlike other costsize functions, this routine makes two actual decisions:
 * whether the executor will need to do mark/restore, and whether we should
 * materialize the inner path.  It would be logically cleaner to build
 * separate paths testing these alternatives, but that would require repeating
 * most of the cost calculations, which are not all that cheap.  Since the
 * choice will not affect output pathkeys or startup cost, only total cost,
 * there is no possibility of wanting to keep more than one path.  So it seems
 * best to make the decisions here and record them in the path's
 * skip_mark_restore and materialize_inner fields.
 *
 * Mark/restore overhead is usually required, but can be skipped if we know
 * that the executor need find only one match per outer tuple, and that the
 * mergeclauses are sufficient to identify a match.
 *
 * We materialize the inner path if we need mark/restore and either the inner
 * path can't support mark/restore, or it's cheaper to use an interposed
 * Material node to handle mark/restore.
 *
 * 'path' is already filled in except for the rows and cost fields and
 *		skip_mark_restore and materialize_inner
 * 'workspace' is the result from initial_cost_mergejoin
 * 'extra' contains miscellaneous information about the join
 */
void
final_cost_mergejoin(PlannerInfo *root, MergePath *path,
					 JoinCostWorkspace *workspace,
					 JoinPathExtraData *extra)
{
	Path	   *outer_path = path->jpath.outerjoinpath;
	Path	   *inner_path = path->jpath.innerjoinpath;
	double		inner_path_rows = inner_path->rows;
	List	   *mergeclauses = path->path_mergeclauses;
	List	   *innersortkeys = path->innersortkeys;
	Cost		startup_cost = workspace->startup_cost;
	Cost		run_cost = workspace->run_cost;
	Cost		inner_run_cost = workspace->inner_run_cost;
	double		outer_rows = workspace->outer_rows;
	double		inner_rows = workspace->inner_rows;
	double		outer_skip_rows = workspace->outer_skip_rows;
	double		inner_skip_rows = workspace->inner_skip_rows;
	Cost		cpu_per_tuple,
				bare_inner_cost,
				mat_inner_cost;
	QualCost	merge_qual_cost;
	QualCost	qp_qual_cost;
	double		mergejointuples,
				rescannedtuples;
	double		rescanratio;

	/* Protect some assumptions below that rowcounts aren't zero or NaN */
	if (inner_path_rows <= 0 || isnan(inner_path_rows))
		inner_path_rows = 1;

	/* Mark the path with the correct row estimate */
	if (path->jpath.path.param_info)
		path->jpath.path.rows = path->jpath.path.param_info->ppi_rows;
	else
		path->jpath.path.rows = path->jpath.path.parent->rows;

	/* For partial paths, scale row estimate. */
	if (path->jpath.path.parallel_workers > 0)
	{
		double		parallel_divisor = get_parallel_divisor(&path->jpath.path);

		path->jpath.path.rows =
			clamp_row_est(path->jpath.path.rows / parallel_divisor);
	}

	/*
	 * We could include disable_cost in the preliminary estimate, but that
	 * would amount to optimizing for the case where the join method is
	 * disabled, which doesn't seem like the way to bet.
	 */
	if (!enable_mergejoin)
		startup_cost += disable_cost;

	/*
	 * Compute cost of the mergequals and qpquals (other restriction clauses)
	 * separately.
	 */
	cost_qual_eval(&merge_qual_cost, mergeclauses, root);
	cost_qual_eval(&qp_qual_cost, path->jpath.joinrestrictinfo, root);
	qp_qual_cost.startup -= merge_qual_cost.startup;
	qp_qual_cost.per_tuple -= merge_qual_cost.per_tuple;

	/*
	 * With a SEMI or ANTI join, or if the innerrel is known unique, the
	 * executor will stop scanning for matches after the first match.  When
	 * all the joinclauses are merge clauses, this means we don't ever need to
	 * back up the merge, and so we can skip mark/restore overhead.
	 */
	if ((path->jpath.jointype == JOIN_SEMI ||
		 path->jpath.jointype == JOIN_ANTI ||
		 extra->inner_unique) &&
		(list_length(path->jpath.joinrestrictinfo) ==
		 list_length(path->path_mergeclauses)))
		path->skip_mark_restore = true;
	else
		path->skip_mark_restore = false;

	/*
	 * Get approx # tuples passing the mergequals.  We use approx_tuple_count
	 * here because we need an estimate done with JOIN_INNER semantics.
	 */
	mergejointuples = approx_tuple_count(root, &path->jpath, mergeclauses);

	/*
	 * When there are equal merge keys in the outer relation, the mergejoin
	 * must rescan any matching tuples in the inner relation. This means
	 * re-fetching inner tuples; we have to estimate how often that happens.
	 *
	 * For regular inner and outer joins, the number of re-fetches can be
	 * estimated approximately as size of merge join output minus size of
	 * inner relation. Assume that the distinct key values are 1, 2, ..., and
	 * denote the number of values of each key in the outer relation as m1,
	 * m2, ...; in the inner relation, n1, n2, ...  Then we have
	 *
	 * size of join = m1 * n1 + m2 * n2 + ...
	 *
	 * number of rescanned tuples = (m1 - 1) * n1 + (m2 - 1) * n2 + ... = m1 *
	 * n1 + m2 * n2 + ... - (n1 + n2 + ...) = size of join - size of inner
	 * relation
	 *
	 * This equation works correctly for outer tuples having no inner match
	 * (nk = 0), but not for inner tuples having no outer match (mk = 0); we
	 * are effectively subtracting those from the number of rescanned tuples,
	 * when we should not.  Can we do better without expensive selectivity
	 * computations?
	 *
	 * The whole issue is moot if we are working from a unique-ified outer
	 * input, or if we know we don't need to mark/restore at all.
	 */
	if (IsA(outer_path, UniquePath) ||path->skip_mark_restore)
		rescannedtuples = 0;
	else
	{
		rescannedtuples = mergejointuples - inner_path_rows;
		/* Must clamp because of possible underestimate */
		if (rescannedtuples < 0)
			rescannedtuples = 0;
	}

	/*
	 * We'll inflate various costs this much to account for rescanning.  Note
	 * that this is to be multiplied by something involving inner_rows, or
	 * another number related to the portion of the inner rel we'll scan.
	 */
	rescanratio = 1.0 + (rescannedtuples / inner_rows);

	/*
	 * Decide whether we want to materialize the inner input to shield it from
	 * mark/restore and performing re-fetches.  Our cost model for regular
	 * re-fetches is that a re-fetch costs the same as an original fetch,
	 * which is probably an overestimate; but on the other hand we ignore the
	 * bookkeeping costs of mark/restore.  Not clear if it's worth developing
	 * a more refined model.  So we just need to inflate the inner run cost by
	 * rescanratio.
	 */
	bare_inner_cost = inner_run_cost * rescanratio;

	/*
	 * When we interpose a Material node the re-fetch cost is assumed to be
	 * just cpu_operator_cost per tuple, independently of the underlying
	 * plan's cost; and we charge an extra cpu_operator_cost per original
	 * fetch as well.  Note that we're assuming the materialize node will
	 * never spill to disk, since it only has to remember tuples back to the
	 * last mark.  (If there are a huge number of duplicates, our other cost
	 * factors will make the path so expensive that it probably won't get
	 * chosen anyway.)	So we don't use cost_rescan here.
	 *
	 * Note: keep this estimate in sync with create_mergejoin_plan's labeling
	 * of the generated Material node.
	 */
	mat_inner_cost = inner_run_cost +
		cpu_operator_cost * inner_rows * rescanratio;

	/*
	 * If we don't need mark/restore at all, we don't need materialization.
	 */
	if (path->skip_mark_restore)
		path->materialize_inner = false;

	/*
	 * Prefer materializing if it looks cheaper, unless the user has asked to
	 * suppress materialization.
	 */
	else if (enable_material && mat_inner_cost < bare_inner_cost)
		path->materialize_inner = true;

	/*
	 * Even if materializing doesn't look cheaper, we *must* do it if the
	 * inner path is to be used directly (without sorting) and it doesn't
	 * support mark/restore.
	 *
	 * Since the inner side must be ordered, and only Sorts and IndexScans can
	 * create order to begin with, and they both support mark/restore, you
	 * might think there's no problem --- but you'd be wrong.  Nestloop and
	 * merge joins can *preserve* the order of their inputs, so they can be
	 * selected as the input of a mergejoin, and they don't support
	 * mark/restore at present.
	 *
	 * We don't test the value of enable_material here, because
	 * materialization is required for correctness in this case, and turning
	 * it off does not entitle us to deliver an invalid plan.
	 */
	else if (innersortkeys == NIL &&
			 !ExecSupportsMarkRestore(inner_path))
		path->materialize_inner = true;

	/*
	 * Also, force materializing if the inner path is to be sorted and the
	 * sort is expected to spill to disk.  This is because the final merge
	 * pass can be done on-the-fly if it doesn't have to support mark/restore.
	 * We don't try to adjust the cost estimates for this consideration,
	 * though.
	 *
	 * Since materialization is a performance optimization in this case,
	 * rather than necessary for correctness, we skip it if enable_material is
	 * off.
	 */
	else if (enable_material && innersortkeys != NIL &&
			 relation_byte_size(inner_path_rows,
								inner_path->pathtarget->width) >
			 (work_mem * 1024L))
		path->materialize_inner = true;
	else
		path->materialize_inner = false;

	/* Charge the right incremental cost for the chosen case */
	if (path->materialize_inner)
		run_cost += mat_inner_cost;
	else
		run_cost += bare_inner_cost;

	/* CPU costs */

	/*
	 * The number of tuple comparisons needed is approximately number of outer
	 * rows plus number of inner rows plus number of rescanned tuples (can we
	 * refine this?).  At each one, we need to evaluate the mergejoin quals.
	 */
	startup_cost += merge_qual_cost.startup;
	startup_cost += merge_qual_cost.per_tuple *
		(outer_skip_rows + inner_skip_rows * rescanratio);
	run_cost += merge_qual_cost.per_tuple *
		((outer_rows - outer_skip_rows) +
		 (inner_rows - inner_skip_rows) * rescanratio);

	/*
	 * For each tuple that gets through the mergejoin proper, we charge
	 * cpu_tuple_cost plus the cost of evaluating additional restriction
	 * clauses that are to be applied at the join.  (This is pessimistic since
	 * not all of the quals may get evaluated at each tuple.)
	 *
	 * Note: we could adjust for SEMI/ANTI joins skipping some qual
	 * evaluations here, but it's probably not worth the trouble.
	 */
	startup_cost += qp_qual_cost.startup;
	cpu_per_tuple = cpu_tuple_cost + qp_qual_cost.per_tuple;
	run_cost += cpu_per_tuple * mergejointuples;

	/* tlist eval costs are paid per output row, not per tuple scanned */
	startup_cost += path->jpath.path.pathtarget->cost.startup;
	run_cost += path->jpath.path.pathtarget->cost.per_tuple * path->jpath.path.rows;

	path->jpath.path.startup_cost = startup_cost;
	path->jpath.path.total_cost = startup_cost + run_cost;
}

/*
 * run mergejoinscansel() with caching
 */
static MergeScanSelCache *
cached_scansel(PlannerInfo *root, RestrictInfo *rinfo, PathKey *pathkey)
{
	MergeScanSelCache *cache;
	ListCell   *lc;
	Selectivity leftstartsel,
				leftendsel,
				rightstartsel,
				rightendsel;
	MemoryContext oldcontext;

	/* Do we have this result already? */
	foreach(lc, rinfo->scansel_cache)
	{
		cache = (MergeScanSelCache *) lfirst(lc);
		if (cache->opfamily == pathkey->pk_opfamily &&
			cache->collation == pathkey->pk_eclass->ec_collation &&
			cache->strategy == pathkey->pk_strategy &&
			cache->nulls_first == pathkey->pk_nulls_first)
			return cache;
	}

	/* Nope, do the computation */
	mergejoinscansel(root,
					 (Node *) rinfo->clause,
					 pathkey->pk_opfamily,
					 pathkey->pk_strategy,
					 pathkey->pk_nulls_first,
					 &leftstartsel,
					 &leftendsel,
					 &rightstartsel,
					 &rightendsel);

	/* Cache the result in suitably long-lived workspace */
	oldcontext = MemoryContextSwitchTo(root->planner_cxt);

	cache = (MergeScanSelCache *) palloc(sizeof(MergeScanSelCache));
	cache->opfamily = pathkey->pk_opfamily;
	cache->collation = pathkey->pk_eclass->ec_collation;
	cache->strategy = pathkey->pk_strategy;
	cache->nulls_first = pathkey->pk_nulls_first;
	cache->leftstartsel = leftstartsel;
	cache->leftendsel = leftendsel;
	cache->rightstartsel = rightstartsel;
	cache->rightendsel = rightendsel;

	rinfo->scansel_cache = lappend(rinfo->scansel_cache, cache);

	MemoryContextSwitchTo(oldcontext);

	return cache;
}

/*
 * initial_cost_hashjoin
 *	  Preliminary estimate of the cost of a hashjoin path.
 *
 * This must quickly produce lower-bound estimates of the path's startup and
 * total costs.  If we are unable to eliminate the proposed path from
 * consideration using the lower bounds, final_cost_hashjoin will be called
 * to obtain the final estimates.
 *
 * The exact division of labor between this function and final_cost_hashjoin
 * is private to them, and represents a tradeoff between speed of the initial
 * estimate and getting a tight lower bound.  We choose to not examine the
 * join quals here (other than by counting the number of hash clauses),
 * so we can't do much with CPU costs.  We do assume that
 * ExecChooseHashTableSize is cheap enough to use here.
 *
 * 'workspace' is to be filled with startup_cost, total_cost, and perhaps
 *		other data to be used by final_cost_hashjoin
 * 'jointype' is the type of join to be performed
 * 'hashclauses' is the list of joinclauses to be used as hash clauses
 * 'outer_path' is the outer input to the join
 * 'inner_path' is the inner input to the join
 * 'extra' contains miscellaneous information about the join
 * 'parallel_hash' indicates that inner_path is partial and that a shared
 *		hash table will be built in parallel
 */
void
initial_cost_hashjoin(PlannerInfo *root, JoinCostWorkspace *workspace,
					  JoinType jointype,
					  List *hashclauses,
					  Path *outer_path, Path *inner_path,
					  JoinPathExtraData *extra,
					  bool parallel_hash)
{
	Cost		startup_cost = 0;
	Cost		run_cost = 0;
	double		outer_path_rows = outer_path->rows;
	double		inner_path_rows = inner_path->rows;
	double		inner_path_rows_total = inner_path_rows;
	int			num_hashclauses = list_length(hashclauses);
	int			numbuckets;
	int			numbatches;
	int			num_skew_mcvs;
	size_t		space_allowed;	/* unused */

	/* cost of source data */
	startup_cost += outer_path->startup_cost;
	run_cost += outer_path->total_cost - outer_path->startup_cost;
	startup_cost += inner_path->total_cost;

	/*
	 * Cost of computing hash function: must do it once per input tuple. We
	 * charge one cpu_operator_cost for each column's hash function.  Also,
	 * tack on one cpu_tuple_cost per inner row, to model the costs of
	 * inserting the row into the hashtable.
	 *
	 * XXX when a hashclause is more complex than a single operator, we really
	 * should charge the extra eval costs of the left or right side, as
	 * appropriate, here.  This seems more work than it's worth at the moment.
	 */
	startup_cost += (cpu_operator_cost * num_hashclauses + cpu_tuple_cost)
		* inner_path_rows;
	run_cost += cpu_operator_cost * num_hashclauses * outer_path_rows;

	/*
	 * If this is a parallel hash build, then the value we have for
	 * inner_rows_total currently refers only to the rows returned by each
	 * participant.  For shared hash table size estimation, we need the total
	 * number, so we need to undo the division.
	 */
	if (parallel_hash)
		inner_path_rows_total *= get_parallel_divisor(inner_path);

	/* Get hash table size that executor would use for inner relation */
	ExecChooseHashTableSize(inner_path_rows_total,
							inner_path->pathtarget->width,
							true,	/* useskew */
							global_work_mem(root) / 1024L,
							parallel_hash,	/* try_combined_work_mem */
							outer_path->parallel_workers,
							&space_allowed,
							&numbuckets,
							&numbatches,
							&num_skew_mcvs);

	/*
	 * If inner relation is too big then we will need to "batch" the join,
	 * which implies writing and reading most of the tuples to disk an extra
	 * time.  Charge seq_page_cost per page, since the I/O should be nice and
	 * sequential.  Writing the inner rel counts as startup cost, all the rest
	 * as run cost.
	 */
	if (numbatches > 1)
	{
		double		outerpages = page_size(outer_path_rows,
										   outer_path->pathtarget->width);
		double		innerpages = page_size(inner_path_rows,
										   inner_path->pathtarget->width);

		startup_cost += seq_page_cost * innerpages;
		run_cost += seq_page_cost * (innerpages + 2 * outerpages);
	}

	/* CPU costs left for later */

	/* Public result fields */
	workspace->startup_cost = startup_cost;
	workspace->total_cost = startup_cost + run_cost;
	/* Save private data for final_cost_hashjoin */
	workspace->run_cost = run_cost;
	workspace->numbuckets = numbuckets;
	workspace->numbatches = numbatches;
	workspace->inner_rows_total = inner_path_rows_total;
}

/*
 * final_cost_hashjoin
 *	  Final estimate of the cost and result size of a hashjoin path.
 *
 * Note: the numbatches estimate is also saved into 'path' for use later
 *
 * 'path' is already filled in except for the rows and cost fields and
 *		num_batches
 * 'workspace' is the result from initial_cost_hashjoin
 * 'extra' contains miscellaneous information about the join
 */
void
final_cost_hashjoin(PlannerInfo *root, HashPath *path,
					JoinCostWorkspace *workspace,
					JoinPathExtraData *extra)
{
	Path	   *outer_path = path->jpath.outerjoinpath;
	Path	   *inner_path = path->jpath.innerjoinpath;
	double		outer_path_rows = outer_path->rows;
	double		inner_path_rows = inner_path->rows;
	double		inner_path_rows_total = workspace->inner_rows_total;
	List	   *hashclauses = path->path_hashclauses;
	Cost		startup_cost = workspace->startup_cost;
	Cost		run_cost = workspace->run_cost;
	int			numbuckets = workspace->numbuckets;
	int			numbatches = workspace->numbatches;
	QualCost	hash_qual_cost;
	QualCost	qp_qual_cost;
	double		hashjointuples;
	double		virtualbuckets;
	Selectivity innerbucketsize;
	Selectivity innermcvfreq;
	double		outerndistinct;
	double		innerndistinct;
	Selectivity outer_match_nonempty_frac;
	ListCell   *hcl;

	/* Mark the path with the correct row estimate */
	if (path->jpath.path.param_info)
		path->jpath.path.rows = path->jpath.path.param_info->ppi_rows;
	else
		path->jpath.path.rows = path->jpath.path.parent->rows;

	/* For partial paths, scale row estimate. */
	if (path->jpath.path.parallel_workers > 0)
	{
		double		parallel_divisor = get_parallel_divisor(&path->jpath.path);

		path->jpath.path.rows =
			clamp_row_est(path->jpath.path.rows / parallel_divisor);
	}

	/*
	 * We could include disable_cost in the preliminary estimate, but that
	 * would amount to optimizing for the case where the join method is
	 * disabled, which doesn't seem like the way to bet.
	 */
	if (!enable_hashjoin)
		startup_cost += disable_cost;

	/* mark the path with estimated # of batches */
	path->num_batches = numbatches;

	/* store the total number of tuples (sum of partial row estimates) */
	path->inner_rows_total = inner_path_rows_total;

	/* and compute the number of "virtual" buckets in the whole join */
	virtualbuckets = (double) numbuckets * (double) numbatches;

	/*
	 * Determine bucketsize fraction and MCV frequency for the inner relation.
	 * We use the smallest bucketsize or MCV frequency estimated for any
	 * individual hashclause; this is undoubtedly conservative.
	 *
	 * BUT: if inner relation has been unique-ified, we can assume it's good
	 * for hashing.  This is important both because it's the right answer, and
	 * because we avoid contaminating the cache with a value that's wrong for
	 * non-unique-ified paths.
	 */
	outerndistinct = 1.0;

	if (IsA(inner_path, UniquePath))
	{
		innerbucketsize = 1.0 / virtualbuckets;
		innermcvfreq = 0.0;
		innerndistinct = inner_path_rows;
	}
	else
	{
		innerbucketsize = 1.0;
		innermcvfreq = 1.0;
		innerndistinct = 1.0;

		foreach(hcl, hashclauses)
		{
			RestrictInfo *restrictinfo = lfirst_node(RestrictInfo, hcl);
			Expr *clause = restrictinfo->clause;
			Selectivity thisbucketsize;
			Selectivity thismcvfreq;
			double thisinnerndistinct;
			double thisouterndistinct;
			VariableStatData vardatainner;
			VariableStatData vardataouter;
			bool isdefault;

			/**
			 * If this is a IS NOT FALSE boolean test, we can peek underneath.
			 */
			if (IsA(clause, BooleanTest))
			{
				BooleanTest *bt = (BooleanTest *) clause;

				if (bt->booltesttype == IS_NOT_FALSE)
				{
					clause = bt->arg;
				}
			}

			/*
			 * First we have to figure out which side of the hashjoin clause
			 * is the inner side.
			 *
			 * Since we tend to visit the same clauses over and over when
			 * planning a large query, we cache the bucket stats estimates in
			 * the RestrictInfo node to avoid repeated lookups of statistics.
			 */
			if (bms_is_subset(restrictinfo->right_relids,
							  inner_path->parent->relids))
			{
				/* righthand side is inner */
				thisbucketsize = restrictinfo->right_bucketsize;
				if (thisbucketsize < 0)
				{
					/* not cached yet */
					estimate_hash_bucket_stats(root,
											   get_rightop(clause),
											   virtualbuckets,
											   &restrictinfo->right_mcvfreq,
											   &restrictinfo->right_bucketsize,
											   inner_path);
					thisbucketsize = restrictinfo->right_bucketsize;
				}
				thismcvfreq = restrictinfo->right_mcvfreq;

				examine_variable(root, get_rightop(clause), 0, &vardatainner);
				thisinnerndistinct = get_variable_numdistinct(&vardatainner, &isdefault);
				if (vardatainner.rel && vardatainner.rel->tuples > 0)
				{
					thisinnerndistinct *= vardatainner.rel->rows / vardatainner.rel->tuples;
					thisinnerndistinct = clamp_row_est(thisinnerndistinct);
				}
				ReleaseVariableStats(vardatainner);

				/* lefthand side is outer */
				examine_variable(root, get_leftop(clause), 0, &vardataouter);
				thisouterndistinct = get_variable_numdistinct(&vardataouter, &isdefault);
				if (vardataouter.rel && vardataouter.rel->tuples > 0)
				{
					thisinnerndistinct *= vardataouter.rel->rows / vardataouter.rel->tuples;
					thisinnerndistinct = clamp_row_est(thisinnerndistinct);
				}
				ReleaseVariableStats(vardataouter);
			}
			else
			{
				Assert(bms_is_subset(restrictinfo->left_relids,
									 inner_path->parent->relids));
				/* lefthand side is inner */
				thisbucketsize = restrictinfo->left_bucketsize;
				if (thisbucketsize < 0)
				{
					/* not cached yet */
					estimate_hash_bucket_stats(root,
											   get_leftop(clause),
											   virtualbuckets,
											   &restrictinfo->left_mcvfreq,
											   &restrictinfo->left_bucketsize,
											   inner_path);
					thisbucketsize = restrictinfo->left_bucketsize;
				}
				thismcvfreq = restrictinfo->left_mcvfreq;

				examine_variable(root, get_leftop(clause), 0, &vardatainner);
				thisinnerndistinct = get_variable_numdistinct(&vardatainner, &isdefault);
				if (vardatainner.rel && vardatainner.rel->tuples > 0)
				{
					thisinnerndistinct *= vardatainner.rel->rows / vardatainner.rel->tuples;
					thisinnerndistinct = clamp_row_est(thisinnerndistinct);
				}
				ReleaseVariableStats(vardatainner);

				/* righthand side is outers */
				examine_variable(root, get_rightop(clause), 0, &vardataouter);
				thisouterndistinct = get_variable_numdistinct(&vardataouter, &isdefault);
				if (vardataouter.rel && vardataouter.rel->tuples > 0)
				{
					thisinnerndistinct *= vardataouter.rel->rows / vardataouter.rel->tuples;
					thisinnerndistinct = clamp_row_est(thisinnerndistinct);
				}
				ReleaseVariableStats(vardataouter);
			}

			if (innerbucketsize > thisbucketsize)
				innerbucketsize = thisbucketsize;
			if (innermcvfreq > thismcvfreq)
				innermcvfreq = thismcvfreq;
			if (outerndistinct < thisouterndistinct)
				outerndistinct = thisouterndistinct;
			if (innerndistinct < thisinnerndistinct)
				innerndistinct =  thisinnerndistinct;
		}
	}

	/*
	 * If the bucket holding the inner MCV would exceed work_mem, we don't
	 * want to hash unless there is really no other alternative, so apply
	 * disable_cost.  (The executor normally copes with excessive memory usage
	 * by splitting batches, but obviously it cannot separate equal values
	 * that way, so it will be unable to drive the batch size below work_mem
	 * when this is true.)
	 */
	if (relation_byte_size(clamp_row_est(inner_path_rows * innermcvfreq),
						   inner_path->pathtarget->width) >
		(work_mem * 1024L))
		startup_cost += disable_cost;

	/*
	 * Compute cost of the hashquals and qpquals (other restriction clauses)
	 * separately.
	 */
	cost_qual_eval(&hash_qual_cost, hashclauses, root);
	cost_qual_eval(&qp_qual_cost, path->jpath.joinrestrictinfo, root);
	qp_qual_cost.startup -= hash_qual_cost.startup;
	qp_qual_cost.per_tuple -= hash_qual_cost.per_tuple;

	/* CPU costs */

	/*
	 * If virtualbuckets is much larger than innerndistinct, and
	 * outerndistinct is much larger than innerndistinct. Then most
	 * tuples of the outer table will match the empty bucket. So when
	 * we calculate the cost of traversing the bucket, we need to ignore
	 * the tuple matching empty bucket.
	 */
	outer_match_nonempty_frac = 1.0;
	if (virtualbuckets > innerndistinct * 2 && outerndistinct > innerndistinct * 2)
	{
		outer_match_nonempty_frac = (1 -
									 ((outerndistinct - innerndistinct)/outerndistinct)*
									 ((virtualbuckets - innerndistinct)/virtualbuckets));
	}

	if (path->jpath.jointype == JOIN_SEMI ||
		path->jpath.jointype == JOIN_ANTI ||
		extra->inner_unique)
	{
		double		outer_matched_rows;
		Selectivity inner_scan_frac;

		/*
		 * With a SEMI or ANTI join, or if the innerrel is known unique, the
		 * executor will stop after the first match.
		 *
		 * For an outer-rel row that has at least one match, we can expect the
		 * bucket scan to stop after a fraction 1/(match_count+1) of the
		 * bucket's rows, if the matches are evenly distributed.  Since they
		 * probably aren't quite evenly distributed, we apply a fuzz factor of
		 * 2.0 to that fraction.  (If we used a larger fuzz factor, we'd have
		 * to clamp inner_scan_frac to at most 1.0; but since match_count is
		 * at least 1, no such clamp is needed now.)
		 */
		outer_matched_rows = rint(outer_path_rows * extra->semifactors.outer_match_frac);
		inner_scan_frac = 2.0 / (extra->semifactors.match_count + 1.0);

		startup_cost += hash_qual_cost.startup;
		run_cost += hash_qual_cost.per_tuple * outer_matched_rows * outer_match_nonempty_frac *
			clamp_row_est(inner_path_rows * innerbucketsize * inner_scan_frac) * 0.5;

		/*
		 * For unmatched outer-rel rows, the picture is quite a lot different.
		 * In the first place, there is no reason to assume that these rows
		 * preferentially hit heavily-populated buckets; instead assume they
		 * are uncorrelated with the inner distribution and so they see an
		 * average bucket size of inner_path_rows / virtualbuckets.  In the
		 * second place, it seems likely that they will have few if any exact
		 * hash-code matches and so very few of the tuples in the bucket will
		 * actually require eval of the hash quals.  We don't have any good
		 * way to estimate how many will, but for the moment assume that the
		 * effective cost per bucket entry is one-tenth what it is for
		 * matchable tuples.
		 */
		run_cost += hash_qual_cost.per_tuple *
			(outer_path_rows - outer_matched_rows) *
			clamp_row_est(inner_path_rows / virtualbuckets) * 0.05;

		/* Get # of tuples that will pass the basic join */
		if (path->jpath.jointype == JOIN_ANTI)
			hashjointuples = outer_path_rows - outer_matched_rows;
		else
			hashjointuples = outer_matched_rows;
	}
	else
	{
		/*
		 * The number of tuple comparisons needed is the number of outer
		 * tuples times the typical number of tuples in a hash bucket, which
		 * is the inner relation size times its bucketsize fraction.  At each
		 * one, we need to evaluate the hashjoin quals.  But actually,
		 * charging the full qual eval cost at each tuple is pessimistic,
		 * since we don't evaluate the quals unless the hash values match
		 * exactly.  For lack of a better idea, halve the cost estimate to
		 * allow for that.
		 */
		startup_cost += hash_qual_cost.startup;
		run_cost += hash_qual_cost.per_tuple * outer_path_rows *
			outer_match_nonempty_frac *
			clamp_row_est(inner_path_rows * innerbucketsize) * 0.5;

		/*
		 * Get approx # tuples passing the hashquals.  We use
		 * approx_tuple_count here because we need an estimate done with
		 * JOIN_INNER semantics.
		 */
		hashjointuples = approx_tuple_count(root, &path->jpath, hashclauses);
	}

	/*
	 * For each tuple that gets through the hashjoin proper, we charge
	 * cpu_tuple_cost plus the cost of evaluating additional restriction
	 * clauses that are to be applied at the join.  (This is pessimistic since
	 * not all of the quals may get evaluated at each tuple.)
     *
     * CDB: Charge the cpu_tuple_cost only for tuples that pass all the quals.
	 */
	startup_cost += qp_qual_cost.startup;
    run_cost += qp_qual_cost.per_tuple * hashjointuples;
    run_cost += cpu_tuple_cost * path->jpath.path.parent->rows;

	/* tlist eval costs are paid per output row, not per tuple scanned */
	startup_cost += path->jpath.path.pathtarget->cost.startup;
	run_cost += path->jpath.path.pathtarget->cost.per_tuple * path->jpath.path.rows;

	path->jpath.path.startup_cost = startup_cost;
	path->jpath.path.total_cost = startup_cost + run_cost;
}


/*
 * cost_subplan
 *		Figure the costs for a SubPlan (or initplan).
 *
 * Note: we could dig the subplan's Plan out of the root list, but in practice
 * all callers have it handy already, so we make them pass it.
 */
void
cost_subplan(PlannerInfo *root, SubPlan *subplan, Plan *plan)
{
	QualCost	sp_cost;

	/* Figure any cost for evaluating the testexpr */
	cost_qual_eval(&sp_cost,
				   make_ands_implicit((Expr *) subplan->testexpr),
				   root);

	if (subplan->useHashTable)
	{
		/*
		 * If we are using a hash table for the subquery outputs, then the
		 * cost of evaluating the query is a one-time cost.  We charge one
		 * cpu_operator_cost per tuple for the work of loading the hashtable,
		 * too.
		 */
		sp_cost.startup += plan->total_cost +
			cpu_operator_cost * plan->plan_rows;

		/*
		 * The per-tuple costs include the cost of evaluating the lefthand
		 * expressions, plus the cost of probing the hashtable.  We already
		 * accounted for the lefthand expressions as part of the testexpr, and
		 * will also have counted one cpu_operator_cost for each comparison
		 * operator.  That is probably too low for the probing cost, but it's
		 * hard to make a better estimate, so live with it for now.
		 */
	}
	else
	{
		/*
		 * Otherwise we will be rescanning the subplan output on each
		 * evaluation.  We need to estimate how much of the output we will
		 * actually need to scan.  NOTE: this logic should agree with the
		 * tuple_fraction estimates used by make_subplan() in
		 * plan/subselect.c.
		 */
		Cost		plan_run_cost = plan->total_cost - plan->startup_cost;

		if (subplan->subLinkType == EXISTS_SUBLINK)
		{
			/* we only need to fetch 1 tuple; clamp to avoid zero divide */
			sp_cost.per_tuple += plan_run_cost / clamp_row_est(plan->plan_rows);
		}
		else if (subplan->subLinkType == ALL_SUBLINK ||
				 subplan->subLinkType == ANY_SUBLINK)
		{
			/* assume we need 50% of the tuples */
			sp_cost.per_tuple += 0.50 * plan_run_cost;
			/* also charge a cpu_operator_cost per row examined */
			sp_cost.per_tuple += 0.50 * plan->plan_rows * cpu_operator_cost;
		}
		else
		{
			/* assume we need all tuples */
			sp_cost.per_tuple += plan_run_cost;
		}

		/*
		 * Also account for subplan's startup cost. If the subplan is
		 * uncorrelated or undirect correlated, AND its topmost node is one
		 * that materializes its output, assume that we'll only need to pay
		 * its startup cost once; otherwise assume we pay the startup cost
		 * every time.
		 */
		if (subplan->parParam == NIL &&
			ExecMaterializesOutput(nodeTag(plan)))
			sp_cost.startup += plan->startup_cost;
		else
			sp_cost.per_tuple += plan->startup_cost;
	}

	subplan->startup_cost = sp_cost.startup;
	subplan->per_call_cost = sp_cost.per_tuple;
}


/*
 * cost_rescan
 *		Given a finished Path, estimate the costs of rescanning it after
 *		having done so the first time.  For some Path types a rescan is
 *		cheaper than an original scan (if no parameters change), and this
 *		function embodies knowledge about that.  The default is to return
 *		the same costs stored in the Path.  (Note that the cost estimates
 *		actually stored in Paths are always for first scans.)
 *
 * This function is not currently intended to model effects such as rescans
 * being cheaper due to disk block caching; what we are concerned with is
 * plan types wherein the executor caches results explicitly, or doesn't
 * redo startup calculations, etc.
 */
static void
cost_rescan(PlannerInfo *root, Path *path,
			Cost *rescan_startup_cost,	/* output parameters */
			Cost *rescan_total_cost)
{
	switch (path->pathtype)
	{
		case T_FunctionScan:

			/*
			 * Currently, nodeFunctionscan.c always executes the function to
			 * completion before returning any rows, and caches the results in
			 * a tuplestore.  So the function eval cost is all startup cost
			 * and isn't paid over again on rescans. However, all run costs
			 * will be paid over again.
			 */
			*rescan_startup_cost = 0;
			*rescan_total_cost = path->total_cost - path->startup_cost;
			break;
		case T_HashJoin:

			/*
			 * If it's a single-batch join, we don't need to rebuild the hash
			 * table during a rescan.
			 */
			if (((HashPath *) path)->num_batches == 1)
			{
				/* Startup cost is exactly the cost of hash table building */
				*rescan_startup_cost = 0;
				*rescan_total_cost = path->total_cost - path->startup_cost;
			}
			else
			{
				/* Otherwise, no special treatment */
				*rescan_startup_cost = path->startup_cost;
				*rescan_total_cost = path->total_cost;
			}
			break;
		case T_CteScan:
		case T_WorkTableScan:
			{
				/*
				 * These plan types materialize their final result in a
				 * tuplestore or tuplesort object.  So the rescan cost is only
				 * cpu_tuple_cost per tuple, unless the result is large enough
				 * to spill to disk.
				 */
				Cost		run_cost = cpu_tuple_cost * path->rows;
				double		nbytes = relation_byte_size(path->rows,
														path->pathtarget->width);
				long		work_mem_bytes = work_mem * 1024L;

				if (nbytes > work_mem_bytes)
				{
					/* It will spill, so account for re-read cost */
					double		npages = ceil(nbytes / BLCKSZ);

					run_cost += seq_page_cost * npages;
				}
				*rescan_startup_cost = 0;
				*rescan_total_cost = run_cost;
			}
			break;
		case T_Material:
		case T_Sort:
			{
				/*
				 * These plan types not only materialize their results, but do
				 * not implement qual filtering or projection.  So they are
				 * even cheaper to rescan than the ones above.  We charge only
				 * cpu_operator_cost per tuple.  (Note: keep that in sync with
				 * the run_cost charge in cost_sort, and also see comments in
				 * cost_material before you change it.)
				 */
				Cost		run_cost = cpu_operator_cost * path->rows;
				double		nbytes = relation_byte_size(path->rows,
														path->pathtarget->width);
				long		work_mem_bytes = work_mem * 1024L;

				if (nbytes > work_mem_bytes)
				{
					/* It will spill, so account for re-read cost */
					double		npages = ceil(nbytes / BLCKSZ);

					run_cost += seq_page_cost * npages;
				}
				*rescan_startup_cost = 0;
				*rescan_total_cost = run_cost;
			}
			break;
		default:
			*rescan_startup_cost = path->startup_cost;
			*rescan_total_cost = path->total_cost;
			break;
	}
}


/*
 * cost_qual_eval
 *		Estimate the CPU costs of evaluating a WHERE clause.
 *		The input can be either an implicitly-ANDed list of boolean
 *		expressions, or a list of RestrictInfo nodes.  (The latter is
 *		preferred since it allows caching of the results.)
 *		The result includes both a one-time (startup) component,
 *		and a per-evaluation component.
 */
void
cost_qual_eval(QualCost *cost, List *quals, PlannerInfo *root)
{
	cost_qual_eval_context context;
	ListCell   *l;

	context.root = root;
	context.total.startup = 0;
	context.total.per_tuple = 0;

	/* We don't charge any cost for the implicit ANDing at top level ... */

	foreach(l, quals)
	{
		Node	   *qual = (Node *) lfirst(l);

		cost_qual_eval_walker(qual, &context);
	}

	*cost = context.total;
}

/*
 * cost_qual_eval_node
 *		As above, for a single RestrictInfo or expression.
 */
void
cost_qual_eval_node(QualCost *cost, Node *qual, PlannerInfo *root)
{
	cost_qual_eval_context context;

	context.root = root;
	context.total.startup = 0;
	context.total.per_tuple = 0;

	cost_qual_eval_walker(qual, &context);

	*cost = context.total;
}

static bool
cost_qual_eval_walker(Node *node, cost_qual_eval_context *context)
{
	if (node == NULL)
		return false;

	/*
	 * RestrictInfo nodes contain an eval_cost field reserved for this
	 * routine's use, so that it's not necessary to evaluate the qual clause's
	 * cost more than once.  If the clause's cost hasn't been computed yet,
	 * the field's startup value will contain -1.
	 */
	if (IsA(node, RestrictInfo))
	{
		RestrictInfo *rinfo = (RestrictInfo *) node;

		if (rinfo->eval_cost.startup < 0)
		{
			cost_qual_eval_context locContext;

			locContext.root = context->root;
			locContext.total.startup = 0;
			locContext.total.per_tuple = 0;

			/*
			 * For an OR clause, recurse into the marked-up tree so that we
			 * set the eval_cost for contained RestrictInfos too.
			 */
			if (rinfo->orclause)
				cost_qual_eval_walker((Node *) rinfo->orclause, &locContext);
			else
				cost_qual_eval_walker((Node *) rinfo->clause, &locContext);

			/*
			 * If the RestrictInfo is marked pseudoconstant, it will be tested
			 * only once, so treat its cost as all startup cost.
			 */
			if (rinfo->pseudoconstant)
			{
				/* count one execution during startup */
				locContext.total.startup += locContext.total.per_tuple;
				locContext.total.per_tuple = 0;
			}
			rinfo->eval_cost = locContext.total;
		}
		context->total.startup += rinfo->eval_cost.startup;
		context->total.per_tuple += rinfo->eval_cost.per_tuple;
		/* do NOT recurse into children */
		return false;
	}

	/*
	 * For each operator or function node in the given tree, we charge the
	 * estimated execution cost given by pg_proc.procost (remember to multiply
	 * this by cpu_operator_cost).
	 *
	 * Vars and Consts are charged zero, and so are boolean operators (AND,
	 * OR, NOT). Simplistic, but a lot better than no model at all.
	 *
	 * Should we try to account for the possibility of short-circuit
	 * evaluation of AND/OR?  Probably *not*, because that would make the
	 * results depend on the clause ordering, and we are not in any position
	 * to expect that the current ordering of the clauses is the one that's
	 * going to end up being used.  The above per-RestrictInfo caching would
	 * not mix well with trying to re-order clauses anyway.
	 *
	 * Another issue that is entirely ignored here is that if a set-returning
	 * function is below top level in the tree, the functions/operators above
	 * it will need to be evaluated multiple times.  In practical use, such
	 * cases arise so seldom as to not be worth the added complexity needed;
	 * moreover, since our rowcount estimates for functions tend to be pretty
	 * phony, the results would also be pretty phony.
	 */
	if (IsA(node, FuncExpr))
	{
		add_function_cost(context->root, ((FuncExpr *) node)->funcid, node,
						  &context->total);
	}
	else if (IsA(node, OpExpr) ||
			 IsA(node, DistinctExpr) ||
			 IsA(node, NullIfExpr))
	{
		/* rely on struct equivalence to treat these all alike */
		set_opfuncid((OpExpr *) node);
		add_function_cost(context->root, ((OpExpr *) node)->opfuncid, node,
						  &context->total);
	}
	else if (IsA(node, ScalarArrayOpExpr))
	{
		/*
		 * Estimate that the operator will be applied to about half of the
		 * array elements before the answer is determined.
		 */
		ScalarArrayOpExpr *saop = (ScalarArrayOpExpr *) node;
		Node	   *arraynode = (Node *) lsecond(saop->args);
		QualCost	sacosts;

		set_sa_opfuncid(saop);
		sacosts.startup = sacosts.per_tuple = 0;
		add_function_cost(context->root, saop->opfuncid, NULL,
						  &sacosts);
		context->total.startup += sacosts.startup;
		context->total.per_tuple += sacosts.per_tuple *
			estimate_array_length(arraynode) * 0.5;
	}
	else if (IsA(node, Aggref) ||
			 IsA(node, WindowFunc))
	{
		/*
		 * Aggref and WindowFunc nodes are (and should be) treated like Vars,
		 * ie, zero execution cost in the current model, because they behave
		 * essentially like Vars at execution.  We disregard the costs of
		 * their input expressions for the same reason.  The actual execution
		 * costs of the aggregate/window functions and their arguments have to
		 * be factored into plan-node-specific costing of the Agg or WindowAgg
		 * plan node.
		 */
		return false;			/* don't recurse into children */
	}
	else if (IsA(node, CoerceViaIO))
	{
		CoerceViaIO *iocoerce = (CoerceViaIO *) node;
		Oid			iofunc;
		Oid			typioparam;
		bool		typisvarlena;

		/* check the result type's input function */
		getTypeInputInfo(iocoerce->resulttype,
						 &iofunc, &typioparam);
		add_function_cost(context->root, iofunc, NULL,
						  &context->total);
		/* check the input type's output function */
		getTypeOutputInfo(exprType((Node *) iocoerce->arg),
						  &iofunc, &typisvarlena);
		add_function_cost(context->root, iofunc, NULL,
						  &context->total);
	}
	else if (IsA(node, ArrayCoerceExpr))
	{
		ArrayCoerceExpr *acoerce = (ArrayCoerceExpr *) node;
		QualCost	perelemcost;

		cost_qual_eval_node(&perelemcost, (Node *) acoerce->elemexpr,
							context->root);
		context->total.startup += perelemcost.startup;
		if (perelemcost.per_tuple > 0)
			context->total.per_tuple += perelemcost.per_tuple *
				estimate_array_length((Node *) acoerce->arg);
	}
	else if (IsA(node, RowCompareExpr))
	{
		/* Conservatively assume we will check all the columns */
		RowCompareExpr *rcexpr = (RowCompareExpr *) node;
		ListCell   *lc;

		foreach(lc, rcexpr->opnos)
		{
			Oid			opid = lfirst_oid(lc);

			add_function_cost(context->root, get_opcode(opid), NULL,
							  &context->total);
		}
	}
	else if (IsA(node, MinMaxExpr) ||
			 IsA(node, SQLValueFunction) ||
			 IsA(node, XmlExpr) ||
			 IsA(node, CoerceToDomain) ||
			 IsA(node, NextValueExpr))
	{
		/* Treat all these as having cost 1 */
		context->total.per_tuple += cpu_operator_cost;
	}
	else if (IsA(node, CurrentOfExpr))
	{
		/* Report high cost to prevent selection of anything but TID scan */
		context->total.startup += disable_cost;
	}
	else if (IsA(node, SubLink))
	{
		/* This routine should not be applied to un-planned expressions */
		elog(ERROR, "cannot handle unplanned sub-select");
	}
	else if (IsA(node, SubPlan))
	{
		if (!context->root)
		{
			/* Cannot cost subplans without root. */
			return 0;
		}

		/*
		 * A subplan node in an expression typically indicates that the
		 * subplan will be executed on each evaluation, so charge accordingly.
		 * (Sub-selects that can be executed as InitPlans have already been
		 * removed from the expression.)
		 */
		SubPlan    *subplan = (SubPlan *) node;

		context->total.startup += subplan->startup_cost;
		context->total.per_tuple += subplan->per_call_cost;

		/*
		 * We don't want to recurse into the testexpr, because it was already
		 * counted in the SubPlan node's costs.  So we're done.
		 */
		return false;
	}
	else if (IsA(node, AlternativeSubPlan))
	{
		/*
		 * Arbitrarily use the first alternative plan for costing.  (We should
		 * certainly only include one alternative, and we don't yet have
		 * enough information to know which one the executor is most likely to
		 * use.)
		 */
		AlternativeSubPlan *asplan = (AlternativeSubPlan *) node;

		return cost_qual_eval_walker((Node *) linitial(asplan->subplans),
									 context);
	}
	else if (IsA(node, PlaceHolderVar))
	{
		/*
		 * A PlaceHolderVar should be given cost zero when considering general
		 * expression evaluation costs.  The expense of doing the contained
		 * expression is charged as part of the tlist eval costs of the scan
		 * or join where the PHV is first computed (see set_rel_width and
		 * add_placeholders_to_joinrel).  If we charged it again here, we'd be
		 * double-counting the cost for each level of plan that the PHV
		 * bubbles up through.  Hence, return without recursing into the
		 * phexpr.
		 */
		return false;
	}

	/* recurse into children */
	return expression_tree_walker(node, cost_qual_eval_walker,
								  (void *) context);
}

/*
 * get_restriction_qual_cost
 *	  Compute evaluation costs of a baserel's restriction quals, plus any
 *	  movable join quals that have been pushed down to the scan.
 *	  Results are returned into *qpqual_cost.
 *
 * This is a convenience subroutine that works for seqscans and other cases
 * where all the given quals will be evaluated the hard way.  It's not useful
 * for cost_index(), for example, where the index machinery takes care of
 * some of the quals.  We assume baserestrictcost was previously set by
 * set_baserel_size_estimates().
 */
static void
get_restriction_qual_cost(PlannerInfo *root, RelOptInfo *baserel,
						  ParamPathInfo *param_info,
						  QualCost *qpqual_cost)
{
	if (param_info)
	{
		/* Include costs of pushed-down clauses */
		cost_qual_eval(qpqual_cost, param_info->ppi_clauses, root);

		qpqual_cost->startup += baserel->baserestrictcost.startup;
		qpqual_cost->per_tuple += baserel->baserestrictcost.per_tuple;
	}
	else
		*qpqual_cost = baserel->baserestrictcost;
}


/*
 * compute_semi_anti_join_factors
 *	  Estimate how much of the inner input a SEMI, ANTI, or inner_unique join
 *	  can be expected to scan.
 *
 * In a hash or nestloop SEMI/ANTI join, the executor will stop scanning
 * inner rows as soon as it finds a match to the current outer row.
 * The same happens if we have detected the inner rel is unique.
 * We should therefore adjust some of the cost components for this effect.
 * This function computes some estimates needed for these adjustments.
 * These estimates will be the same regardless of the particular paths used
 * for the outer and inner relation, so we compute these once and then pass
 * them to all the join cost estimation functions.
 *
 * Input parameters:
 *	joinrel: join relation under consideration
 *	outerrel: outer relation under consideration
 *	innerrel: inner relation under consideration
 *	jointype: if not JOIN_SEMI or JOIN_ANTI, we assume it's inner_unique
 *	sjinfo: SpecialJoinInfo relevant to this join
 *	restrictlist: join quals
 * Output parameters:
 *	*semifactors is filled in (see pathnodes.h for field definitions)
 */
void
compute_semi_anti_join_factors(PlannerInfo *root,
							   RelOptInfo *joinrel,
							   RelOptInfo *outerrel,
							   RelOptInfo *innerrel,
							   JoinType jointype,
							   SpecialJoinInfo *sjinfo,
							   List *restrictlist,
							   SemiAntiJoinFactors *semifactors)
{
	Selectivity jselec;
	Selectivity nselec;
	Selectivity avgmatch;
	SpecialJoinInfo norm_sjinfo;
	List	   *joinquals;
	ListCell   *l;

	/*
	 * In an ANTI join, we must ignore clauses that are "pushed down", since
	 * those won't affect the match logic.  In a SEMI join, we do not
	 * distinguish joinquals from "pushed down" quals, so just use the whole
	 * restrictinfo list.  For other outer join types, we should consider only
	 * non-pushed-down quals, so that this devolves to an IS_OUTER_JOIN check.
	 */
	if (IS_OUTER_JOIN(jointype))
	{
		joinquals = NIL;
		foreach(l, restrictlist)
		{
			RestrictInfo *rinfo = lfirst_node(RestrictInfo, l);

			if (!RINFO_IS_PUSHED_DOWN(rinfo, joinrel->relids))
				joinquals = lappend(joinquals, rinfo);
		}
	}
	else
		joinquals = restrictlist;

	/*
	 * Get the JOIN_SEMI or JOIN_ANTI selectivity of the join clauses.
	 */
	jselec = clauselist_selectivity(root,
									joinquals,
									0,
									(jointype == JOIN_ANTI) ? JOIN_ANTI : JOIN_SEMI,
									sjinfo,
									gp_selectivity_damping_for_scans);

	/*
	 * Also get the normal inner-join selectivity of the join clauses.
	 */
	norm_sjinfo.type = T_SpecialJoinInfo;
	norm_sjinfo.min_lefthand = outerrel->relids;
	norm_sjinfo.min_righthand = innerrel->relids;
	norm_sjinfo.syn_lefthand = outerrel->relids;
	norm_sjinfo.syn_righthand = innerrel->relids;
	norm_sjinfo.jointype = JOIN_INNER;
	/* we don't bother trying to make the remaining fields valid */
	norm_sjinfo.lhs_strict = false;
	norm_sjinfo.delay_upper_joins = false;
	norm_sjinfo.semi_can_btree = false;
	norm_sjinfo.semi_can_hash = false;
	norm_sjinfo.semi_operators = NIL;
	norm_sjinfo.semi_rhs_exprs = NIL;

	nselec = clauselist_selectivity(root,
									joinquals,
									0,
									JOIN_INNER,
									&norm_sjinfo,
									gp_selectivity_damping_for_scans);

	/* Avoid leaking a lot of ListCells */
	if (IS_OUTER_JOIN(jointype))
		list_free(joinquals);

	/*
	 * jselec can be interpreted as the fraction of outer-rel rows that have
	 * any matches (this is true for both SEMI and ANTI cases).  And nselec is
	 * the fraction of the Cartesian product that matches.  So, the average
	 * number of matches for each outer-rel row that has at least one match is
	 * nselec * inner_rows / jselec.
	 *
	 * Note: it is correct to use the inner rel's "rows" count here, even
	 * though we might later be considering a parameterized inner path with
	 * fewer rows.  This is because we have included all the join clauses in
	 * the selectivity estimate.
	 */
	if (jselec > 0)				/* protect against zero divide */
	{
		avgmatch = nselec * innerrel->rows / jselec;
		/* Clamp to sane range */
		avgmatch = Max(1.0, avgmatch);
	}
	else
		avgmatch = 1.0;

	semifactors->outer_match_frac = jselec;
	semifactors->match_count = avgmatch;
}

/*
 * has_indexed_join_quals
 *	  Check whether all the joinquals of a nestloop join are used as
 *	  inner index quals.
 *
 * If the inner path of a SEMI/ANTI join is an indexscan (including bitmap
 * indexscan) that uses all the joinquals as indexquals, we can assume that an
 * unmatched outer tuple is cheap to process, whereas otherwise it's probably
 * expensive.
 */
static bool
has_indexed_join_quals(NestPath *joinpath)
{
	Relids		joinrelids = joinpath->path.parent->relids;
	Path	   *innerpath = joinpath->innerjoinpath;
	List	   *indexclauses;
	bool		found_one;
	ListCell   *lc;

	/* If join still has quals to evaluate, it's not fast */
	if (joinpath->joinrestrictinfo != NIL)
		return false;
	/* Nor if the inner path isn't parameterized at all */
	if (innerpath->param_info == NULL)
		return false;

	/* Find the indexclauses list for the inner scan */
	switch (innerpath->pathtype)
	{
		case T_IndexScan:
		case T_IndexOnlyScan:
			indexclauses = ((IndexPath *) innerpath)->indexclauses;
			break;
		case T_BitmapHeapScan:
			{
				/* Accept only a simple bitmap scan, not AND/OR cases */
				Path	   *bmqual = ((BitmapHeapPath *) innerpath)->bitmapqual;

				if (IsA(bmqual, IndexPath))
					indexclauses = ((IndexPath *) bmqual)->indexclauses;
				else
					return false;
				break;
			}
		default:

			/*
			 * If it's not a simple indexscan, it probably doesn't run quickly
			 * for zero rows out, even if it's a parameterized path using all
			 * the joinquals.
			 */
			return false;
	}

	/*
	 * Examine the inner path's param clauses.  Any that are from the outer
	 * path must be found in the indexclauses list, either exactly or in an
	 * equivalent form generated by equivclass.c.  Also, we must find at least
	 * one such clause, else it's a clauseless join which isn't fast.
	 */
	found_one = false;
	foreach(lc, innerpath->param_info->ppi_clauses)
	{
		RestrictInfo *rinfo = (RestrictInfo *) lfirst(lc);

		if (join_clause_is_movable_into(rinfo,
										innerpath->parent->relids,
										joinrelids))
		{
			if (!is_redundant_with_indexclauses(rinfo, indexclauses))
				return false;
			found_one = true;
		}
	}
	return found_one;
}


/*
 * approx_tuple_count
 *		Quick-and-dirty estimation of the number of join rows passing
 *		a set of qual conditions.
 *
 * The quals can be either an implicitly-ANDed list of boolean expressions,
 * or a list of RestrictInfo nodes (typically the latter).
 *
 * Currently this is only used in join estimation, so sjinfo should never
 * be NULL.
 *
 * We intentionally compute the selectivity under JOIN_INNER rules, even
 * if it's some type of outer join.  This is appropriate because we are
 * trying to figure out how many tuples pass the initial merge or hash
 * join step.
 *
 * This is quick-and-dirty because we bypass clauselist_selectivity, and
 * simply multiply the independent clause selectivities together.  Now
 * clauselist_selectivity often can't do any better than that anyhow, but
 * for some situations (such as range constraints) it is smarter.  However,
 * we can't effectively cache the results of clauselist_selectivity, whereas
 * the individual clause selectivities can be and are cached.
 *
 * Since we are only using the results to estimate how many potential
 * output tuples are generated and passed through qpqual checking, it
 * seems OK to live with the approximation.
 */
static double
approx_tuple_count(PlannerInfo *root, JoinPath *path, List *quals)
{
	double		tuples;
	double		outer_tuples = path->outerjoinpath->rows;
	double		inner_tuples = path->innerjoinpath->rows;
	SpecialJoinInfo sjinfo;
	Selectivity selec = 1.0;
	ListCell   *l;

	/*
	 * Make up a SpecialJoinInfo for JOIN_INNER semantics.
	 */
	sjinfo.type = T_SpecialJoinInfo;
	sjinfo.min_lefthand = path->outerjoinpath->parent->relids;
	sjinfo.min_righthand = path->innerjoinpath->parent->relids;
	sjinfo.syn_lefthand = path->outerjoinpath->parent->relids;
	sjinfo.syn_righthand = path->innerjoinpath->parent->relids;
	sjinfo.jointype = JOIN_INNER;
	/* we don't bother trying to make the remaining fields valid */
	sjinfo.lhs_strict = false;
	sjinfo.delay_upper_joins = false;
	sjinfo.semi_can_btree = false;
	sjinfo.semi_can_hash = false;
	sjinfo.semi_operators = NIL;
	sjinfo.semi_rhs_exprs = NIL;

	/* Get the approximate selectivity */
	foreach(l, quals)
	{
		Node	   *qual = (Node *) lfirst(l);

		/* Note that clause_selectivity will be able to cache its result */
		selec *= clause_selectivity(root, qual, 0, JOIN_INNER, &sjinfo,
									false /* use_damping */);
	}

	/* Apply it to the input relation sizes */
	tuples = selec * outer_tuples * inner_tuples;

	return clamp_row_est(tuples);
}


/*
 * set_baserel_size_estimates
 *		Set the size estimates for the given base relation.
 *
 * The rel's targetlist and restrictinfo list must have been constructed
 * already, and rel->tuples must be set.
 *
 * We set the following fields of the rel node:
 *	rows: the estimated number of output tuples (after applying
 *		  restriction clauses).
 *	width: the estimated average output tuple width in bytes.
 *	baserestrictcost: estimated cost of evaluating baserestrictinfo clauses.
 */
void
set_baserel_size_estimates(PlannerInfo *root, RelOptInfo *rel)
{
	double		nrows;

	/* Should only be applied to base relations */
	Assert(rel->relid > 0);

	nrows = rel->tuples *
		clauselist_selectivity(root,
							   rel->baserestrictinfo,
							   0,
							   JOIN_INNER,
							   NULL,
							   gp_selectivity_damping_for_scans);

	rel->rows = clamp_row_est(nrows);

	cost_qual_eval(&rel->baserestrictcost, rel->baserestrictinfo, root);

	set_rel_width(root, rel);
}



/*
 * adjust_selectivity_for_nulltest
 *		adjust selectivity of a nulltest on the inner side of an
 *		outer join
 *
 * This is a patch to make the workaround for (NOT) IN subqueries
 *
 *    ... FROM T1 LEFT OUTER JOIN T2 ON ... WHERE T2.X IS (NOT) NULL
 *
 * work. This is not a comprehensive fix but addresses only
 * this very special case.
 *
 */
static Selectivity
adjust_selectivity_for_nulltest(Selectivity selec,
								Selectivity pselec,
								List *pushed_quals,
								JoinType jointype)
{
	Assert(IS_OUTER_JOIN(jointype));

	/*
	 * consider only singletons; the case of multiple
	 * nulltests on the inner side of an outer join is not very
	 * useful in practice;
	 */
	if (JOIN_FULL != jointype &&
		1 == list_length(pushed_quals))
	{
		Node *clause = (Node *) lfirst(list_head(pushed_quals));

		if (IsA(clause, RestrictInfo))
		{
			clause = (Node *)((RestrictInfo*)clause) -> clause;

			if (IsA(clause, NullTest))
			{
				int			nulltesttype;
				Node	   *node;
				Node	   *basenode;

				/* extract information */
				nulltesttype = ((NullTest *) clause)->nulltesttype;
				node = (Node *) ((NullTest *) clause)->arg;
	
				/* CONSIDER: is this really necessary? */
				if (IsA(node, RelabelType))
					basenode = (Node *) ((RelabelType *) node)->arg;
				else
					basenode = node;

				if (IsA(basenode, Var))
				{
					double	nullfrac = 1 - selec;
	
					/* adjust selectivity according to test */
					switch (((NullTest *) clause)->nulltesttype)
					{
						case IS_NULL:
							pselec = nullfrac + ((1 - nullfrac ) * pselec);
							break;

						case IS_NOT_NULL:
							pselec = (1 - nullfrac) + (nullfrac * pselec);
							break;

						default:
							/* unknown null test*/
							Assert(false);
					}
				}
			}
		}
	}

	Assert(pselec >= 0.0 && pselec <= 1.0);
	return pselec;
}


/*
 * get_parameterized_baserel_size
 *		Make a size estimate for a parameterized scan of a base relation.
 *
 * 'param_clauses' lists the additional join clauses to be used.
 *
 * set_baserel_size_estimates must have been applied already.
 */
double
get_parameterized_baserel_size(PlannerInfo *root, RelOptInfo *rel,
							   List *param_clauses)
{
	List	   *allclauses;
	double		nrows;

	/*
	 * Estimate the number of rows returned by the parameterized scan, knowing
	 * that it will apply all the extra join clauses as well as the rel's own
	 * restriction clauses.  Note that we force the clauses to be treated as
	 * non-join clauses during selectivity estimation.
	 */
	allclauses = list_concat(list_copy(param_clauses),
							 rel->baserestrictinfo);
	nrows = rel->tuples *
		clauselist_selectivity(root,
							   allclauses,
							   rel->relid,	/* do not use 0! */
							   JOIN_INNER,
							   NULL,
							   false); /* GPDB_92_MERGE_FIXME: do we need damping? */
	nrows = clamp_row_est(nrows);
	/* For safety, make sure result is not more than the base estimate */
	if (nrows > rel->rows)
		nrows = rel->rows;
	return nrows;
}

/*
 * set_joinrel_size_estimates
 *		Set the size estimates for the given join relation.
 *
 * The rel's targetlist must have been constructed already, and a
 * restriction clause list that matches the given component rels must
 * be provided.
 *
 * Since there is more than one way to make a joinrel for more than two
 * base relations, the results we get here could depend on which component
 * rel pair is provided.  In theory we should get the same answers no matter
 * which pair is provided; in practice, since the selectivity estimation
 * routines don't handle all cases equally well, we might not.  But there's
 * not much to be done about it.  (Would it make sense to repeat the
 * calculations for each pair of input rels that's encountered, and somehow
 * average the results?  Probably way more trouble than it's worth, and
 * anyway we must keep the rowcount estimate the same for all paths for the
 * joinrel.)
 *
 * We set only the rows field here.  The reltarget field was already set by
 * build_joinrel_tlist, and baserestrictcost is not used for join rels.
 */
void
set_joinrel_size_estimates(PlannerInfo *root, RelOptInfo *rel,
						   RelOptInfo *outer_rel,
						   RelOptInfo *inner_rel,
						   SpecialJoinInfo *sjinfo,
						   List *restrictlist)
{
	rel->rows = calc_joinrel_size_estimate(root,
										   rel,
										   outer_rel,
										   inner_rel,
										   outer_rel->rows,
										   inner_rel->rows,
										   sjinfo,
										   restrictlist);
}

/*
 * get_parameterized_joinrel_size
 *		Make a size estimate for a parameterized scan of a join relation.
 *
 * 'rel' is the joinrel under consideration.
 * 'outer_path', 'inner_path' are (probably also parameterized) Paths that
 *		produce the relations being joined.
 * 'sjinfo' is any SpecialJoinInfo relevant to this join.
 * 'restrict_clauses' lists the join clauses that need to be applied at the
 * join node (including any movable clauses that were moved down to this join,
 * and not including any movable clauses that were pushed down into the
 * child paths).
 *
 * set_joinrel_size_estimates must have been applied already.
 */
double
get_parameterized_joinrel_size(PlannerInfo *root, RelOptInfo *rel,
							   Path *outer_path,
							   Path *inner_path,
							   SpecialJoinInfo *sjinfo,
							   List *restrict_clauses)
{
	double		nrows;

	/*
	 * Estimate the number of rows returned by the parameterized join as the
	 * sizes of the input paths times the selectivity of the clauses that have
	 * ended up at this join node.
	 *
	 * As with set_joinrel_size_estimates, the rowcount estimate could depend
	 * on the pair of input paths provided, though ideally we'd get the same
	 * estimate for any pair with the same parameterization.
	 */
	nrows = calc_joinrel_size_estimate(root,
									   rel,
									   outer_path->parent,
									   inner_path->parent,
									   outer_path->rows,
									   inner_path->rows,
									   sjinfo,
									   restrict_clauses);
	/* For safety, make sure result is not more than the base estimate */
	if (nrows > rel->rows)
		nrows = rel->rows;
	return nrows;
}

/*
 * calc_joinrel_size_estimate
 *		Workhorse for set_joinrel_size_estimates and
 *		get_parameterized_joinrel_size.
 *
 * outer_rel/inner_rel are the relations being joined, but they should be
 * assumed to have sizes outer_rows/inner_rows; those numbers might be less
 * than what rel->rows says, when we are considering parameterized paths.
 */
static double
calc_joinrel_size_estimate(PlannerInfo *root,
						   RelOptInfo *joinrel,
						   RelOptInfo *outer_rel,
						   RelOptInfo *inner_rel,
						   double outer_rows,
						   double inner_rows,
						   SpecialJoinInfo *sjinfo,
						   List *restrictlist_in)
{
	/* This apparently-useless variable dodges a compiler bug in VS2013: */
	List	   *restrictlist = restrictlist_in;
	JoinType	jointype = sjinfo->jointype;
	Selectivity fkselec;
	Selectivity jselec;
	Selectivity pselec;
	double		nrows;
	double		adjnrows;

	/*
	 * Compute joinclause selectivity.  Note that we are only considering
	 * clauses that become restriction clauses at this join level; we are not
	 * double-counting them because they were not considered in estimating the
	 * sizes of the component rels.
	 *
	 * First, see whether any of the joinclauses can be matched to known FK
	 * constraints.  If so, drop those clauses from the restrictlist, and
	 * instead estimate their selectivity using FK semantics.  (We do this
	 * without regard to whether said clauses are local or "pushed down".
	 * Probably, an FK-matching clause could never be seen as pushed down at
	 * an outer join, since it would be strict and hence would be grounds for
	 * join strength reduction.)  fkselec gets the net selectivity for
	 * FK-matching clauses, or 1.0 if there are none.
	 */
	fkselec = get_foreign_key_join_selectivity(root,
											   outer_rel->relids,
											   inner_rel->relids,
											   sjinfo,
											   &restrictlist);

	/*
	 * For an outer join, we have to distinguish the selectivity of the join's
	 * own clauses (JOIN/ON conditions) from any clauses that were "pushed
	 * down".  For inner joins we just count them all as joinclauses.
	 */
	if (IS_OUTER_JOIN(jointype))
	{
		List	   *joinquals = NIL;
		List	   *pushedquals = NIL;
		ListCell   *l;

		/* Grovel through the clauses to separate into two lists */
		foreach(l, restrictlist)
		{
			RestrictInfo *rinfo = lfirst_node(RestrictInfo, l);

			if (RINFO_IS_PUSHED_DOWN(rinfo, joinrel->relids))
				pushedquals = lappend(pushedquals, rinfo);
			else
				joinquals = lappend(joinquals, rinfo);
		}

		/* Get the separate selectivities */
		jselec = clauselist_selectivity(root,
										joinquals,
										0,
										jointype,
										sjinfo,
										gp_selectivity_damping_for_joins);
		pselec = clauselist_selectivity(root,
										pushedquals,
										0,
										jointype,
										sjinfo,
										gp_selectivity_damping_for_joins);
										
		/* 
		 * special case where a pushed qual probes the inner
		 * side of an outer join to be NULL
		 */
		if (gp_adjust_selectivity_for_outerjoins)
			pselec = adjust_selectivity_for_nulltest(jselec,
													 pselec,
													 pushedquals, 
													 jointype);

		/* Avoid leaking a lot of ListCells */
		list_free(joinquals);
		list_free(pushedquals);
	}
	else
	{
		jselec = clauselist_selectivity(root,
										restrictlist,
										0,
										jointype,
										sjinfo,
										gp_selectivity_damping_for_joins);
		pselec = 0.0;			/* not used, keep compiler quiet */
	}

	/*
	 * Basically, we multiply size of Cartesian product by selectivity.
	 *
	 * If we are doing an outer join, take that into account: the joinqual
	 * selectivity has to be clamped using the knowledge that the output must
	 * be at least as large as the non-nullable input.  However, any
	 * pushed-down quals are applied after the outer join, so their
	 * selectivity applies fully.
	 *
	 * For JOIN_SEMI and JOIN_ANTI, the selectivity is defined as the fraction
	 * of LHS rows that have matches, and we apply that straightforwardly.
	 */
	switch (jointype)
	{
		case JOIN_INNER:
			nrows = outer_rows * inner_rows * fkselec * jselec;
			/* pselec not used */
			break;
		case JOIN_LEFT:
			nrows = outer_rows * inner_rows * fkselec * jselec;
			if (nrows < outer_rows)
				nrows = outer_rows;
			nrows *= pselec;
			break;
		case JOIN_FULL:
			nrows = outer_rows * inner_rows * fkselec * jselec;
			if (nrows < outer_rows)
				nrows = outer_rows;
			if (nrows < inner_rows)
				nrows = inner_rows;
			nrows *= pselec;
			break;
		case JOIN_SEMI:
			nrows = outer_rows * fkselec * jselec;
			/* pselec not used */
			break;
		case JOIN_ANTI:
		case JOIN_LASJ_NOTIN:
			nrows = outer_rows * (1.0 - fkselec * jselec);
			nrows *= pselec;
			break;
		default:
			/* other values not expected here */
			elog(ERROR, "unrecognized join type: %d", (int) jointype);
			nrows = 0;			/* keep compiler quiet */
			break;
	}

    /*
     * CDB: Force estimated number of join output rows to be at least 2.
     * Otherwise a later nested join could take this join as its outer input,
     * thinking that there will be only one pass over its inner table,
     * which could be very slow if the actual number of rows is > 1.
     * Someday we should improve the join selectivity estimates.
     */
    adjnrows = Max(10, outer_rows);
    adjnrows = Max(adjnrows, inner_rows);
    adjnrows = LOG2(adjnrows);
    if (nrows < adjnrows)
		nrows = adjnrows;

	return clamp_row_est(nrows);
}

/*
 * get_foreign_key_join_selectivity
 *		Estimate join selectivity for foreign-key-related clauses.
 *
 * Remove any clauses that can be matched to FK constraints from *restrictlist,
 * and return a substitute estimate of their selectivity.  1.0 is returned
 * when there are no such clauses.
 *
 * The reason for treating such clauses specially is that we can get better
 * estimates this way than by relying on clauselist_selectivity(), especially
 * for multi-column FKs where that function's assumption that the clauses are
 * independent falls down badly.  But even with single-column FKs, we may be
 * able to get a better answer when the pg_statistic stats are missing or out
 * of date.
 */
static Selectivity
get_foreign_key_join_selectivity(PlannerInfo *root,
								 Relids outer_relids,
								 Relids inner_relids,
								 SpecialJoinInfo *sjinfo,
								 List **restrictlist)
{
	Selectivity fkselec = 1.0;
	JoinType	jointype = sjinfo->jointype;
	List	   *worklist = *restrictlist;
	ListCell   *lc;

	/* Consider each FK constraint that is known to match the query */
	foreach(lc, root->fkey_list)
	{
		ForeignKeyOptInfo *fkinfo = (ForeignKeyOptInfo *) lfirst(lc);
		bool		ref_is_outer;
		List	   *removedlist;
		ListCell   *cell;
		ListCell   *prev;
		ListCell   *next;

		/*
		 * This FK is not relevant unless it connects a baserel on one side of
		 * this join to a baserel on the other side.
		 */
		if (bms_is_member(fkinfo->con_relid, outer_relids) &&
			bms_is_member(fkinfo->ref_relid, inner_relids))
			ref_is_outer = false;
		else if (bms_is_member(fkinfo->ref_relid, outer_relids) &&
				 bms_is_member(fkinfo->con_relid, inner_relids))
			ref_is_outer = true;
		else
			continue;

		/*
		 * If we're dealing with a semi/anti join, and the FK's referenced
		 * relation is on the outside, then knowledge of the FK doesn't help
		 * us figure out what we need to know (which is the fraction of outer
		 * rows that have matches).  On the other hand, if the referenced rel
		 * is on the inside, then all outer rows must have matches in the
		 * referenced table (ignoring nulls).  But any restriction or join
		 * clauses that filter that table will reduce the fraction of matches.
		 * We can account for restriction clauses, but it's too hard to guess
		 * how many table rows would get through a join that's inside the RHS.
		 * Hence, if either case applies, punt and ignore the FK.
		 */
		if ((jointype == JOIN_SEMI || jointype == JOIN_ANTI) &&
			(ref_is_outer || bms_membership(inner_relids) != BMS_SINGLETON))
			continue;

		/*
		 * Modify the restrictlist by removing clauses that match the FK (and
		 * putting them into removedlist instead).  It seems unsafe to modify
		 * the originally-passed List structure, so we make a shallow copy the
		 * first time through.
		 */
		if (worklist == *restrictlist)
			worklist = list_copy(worklist);

		removedlist = NIL;
		prev = NULL;
		for (cell = list_head(worklist); cell; cell = next)
		{
			RestrictInfo *rinfo = (RestrictInfo *) lfirst(cell);
			bool		remove_it = false;
			int			i;

			next = lnext(cell);
			/* Drop this clause if it matches any column of the FK */
			for (i = 0; i < fkinfo->nkeys; i++)
			{
				if (rinfo->parent_ec)
				{
					/*
					 * EC-derived clauses can only match by EC.  It is okay to
					 * consider any clause derived from the same EC as
					 * matching the FK: even if equivclass.c chose to generate
					 * a clause equating some other pair of Vars, it could
					 * have generated one equating the FK's Vars.  So for
					 * purposes of estimation, we can act as though it did so.
					 *
					 * Note: checking parent_ec is a bit of a cheat because
					 * there are EC-derived clauses that don't have parent_ec
					 * set; but such clauses must compare expressions that
					 * aren't just Vars, so they cannot match the FK anyway.
					 */
					if (fkinfo->eclass[i] == rinfo->parent_ec)
					{
						remove_it = true;
						break;
					}
				}
				else
				{
					/*
					 * Otherwise, see if rinfo was previously matched to FK as
					 * a "loose" clause.
					 */
					if (list_member_ptr(fkinfo->rinfos[i], rinfo))
					{
						remove_it = true;
						break;
					}
				}
			}
			if (remove_it)
			{
				worklist = list_delete_cell(worklist, cell, prev);
				removedlist = lappend(removedlist, rinfo);
			}
			else
				prev = cell;
		}

		/*
		 * If we failed to remove all the matching clauses we expected to
		 * find, chicken out and ignore this FK; applying its selectivity
		 * might result in double-counting.  Put any clauses we did manage to
		 * remove back into the worklist.
		 *
		 * Since the matching clauses are known not outerjoin-delayed, they
		 * should certainly have appeared in the initial joinclause list.  If
		 * we didn't find them, they must have been matched to, and removed
		 * by, some other FK in a previous iteration of this loop.  (A likely
		 * case is that two FKs are matched to the same EC; there will be only
		 * one EC-derived clause in the initial list, so the first FK will
		 * consume it.)  Applying both FKs' selectivity independently risks
		 * underestimating the join size; in particular, this would undo one
		 * of the main things that ECs were invented for, namely to avoid
		 * double-counting the selectivity of redundant equality conditions.
		 * Later we might think of a reasonable way to combine the estimates,
		 * but for now, just punt, since this is a fairly uncommon situation.
		 */
		if (list_length(removedlist) !=
			(fkinfo->nmatched_ec + fkinfo->nmatched_ri))
		{
			worklist = list_concat(worklist, removedlist);
			continue;
		}

		/*
		 * Finally we get to the payoff: estimate selectivity using the
		 * knowledge that each referencing row will match exactly one row in
		 * the referenced table.
		 *
		 * XXX that's not true in the presence of nulls in the referencing
		 * column(s), so in principle we should derate the estimate for those.
		 * However (1) if there are any strict restriction clauses for the
		 * referencing column(s) elsewhere in the query, derating here would
		 * be double-counting the null fraction, and (2) it's not very clear
		 * how to combine null fractions for multiple referencing columns. So
		 * we do nothing for now about correcting for nulls.
		 *
		 * XXX another point here is that if either side of an FK constraint
		 * is an inheritance parent, we estimate as though the constraint
		 * covers all its children as well.  This is not an unreasonable
		 * assumption for a referencing table, ie the user probably applied
		 * identical constraints to all child tables (though perhaps we ought
		 * to check that).  But it's not possible to have done that for a
		 * referenced table.  Fortunately, precisely because that doesn't
		 * work, it is uncommon in practice to have an FK referencing a parent
		 * table.  So, at least for now, disregard inheritance here.
		 */
		if (jointype == JOIN_SEMI || jointype == JOIN_ANTI)
		{
			/*
			 * For JOIN_SEMI and JOIN_ANTI, we only get here when the FK's
			 * referenced table is exactly the inside of the join.  The join
			 * selectivity is defined as the fraction of LHS rows that have
			 * matches.  The FK implies that every LHS row has a match *in the
			 * referenced table*; but any restriction clauses on it will
			 * reduce the number of matches.  Hence we take the join
			 * selectivity as equal to the selectivity of the table's
			 * restriction clauses, which is rows / tuples; but we must guard
			 * against tuples == 0.
			 */
			RelOptInfo *ref_rel = find_base_rel(root, fkinfo->ref_relid);
			double		ref_tuples = Max(ref_rel->tuples, 1.0);

			fkselec *= ref_rel->rows / ref_tuples;
		}
		else
		{
			/*
			 * Otherwise, selectivity is exactly 1/referenced-table-size; but
			 * guard against tuples == 0.  Note we should use the raw table
			 * tuple count, not any estimate of its filtered or joined size.
			 */
			RelOptInfo *ref_rel = find_base_rel(root, fkinfo->ref_relid);
			double		ref_tuples = Max(ref_rel->tuples, 1.0);

			fkselec *= 1.0 / ref_tuples;
		}
	}

	*restrictlist = worklist;
	return fkselec;
}

/*
 * set_subquery_size_estimates
 *		Set the size estimates for a base relation that is a subquery.
 *
 * The rel's targetlist and restrictinfo list must have been constructed
 * already, and the Paths for the subquery must have been completed.
 * We look at the subquery's PlannerInfo to extract data.
 *
 * We set the same fields as set_baserel_size_estimates.
 */
void
set_subquery_size_estimates(PlannerInfo *root, RelOptInfo *rel)
{
	PlannerInfo *subroot = rel->subroot;
	RelOptInfo *sub_final_rel;
	ListCell   *lc;

	/* Should only be applied to base relations that are subqueries */
	Assert(rel->relid > 0);
	Assert(planner_rt_fetch(rel->relid, root)->rtekind == RTE_SUBQUERY);

	/*
	 * Copy raw number of output rows from subquery.  All of its paths should
	 * have the same output rowcount, so just look at cheapest-total.
	 */
	sub_final_rel = fetch_upper_rel(subroot, UPPERREL_FINAL, NULL);
	if (rel->onerow)
		rel->tuples = 1;
	else
		rel->tuples = sub_final_rel->cheapest_total_path->rows;

	/*
	 * Compute per-output-column width estimates by examining the subquery's
	 * targetlist.  For any output that is a plain Var, get the width estimate
	 * that was made while planning the subquery.  Otherwise, we leave it to
	 * set_rel_width to fill in a datatype-based default estimate.
	 */
	foreach(lc, subroot->parse->targetList)
	{
		TargetEntry *te = lfirst_node(TargetEntry, lc);
		Node	   *texpr = (Node *) te->expr;
		int32		item_width = 0;

		/* junk columns aren't visible to upper query */
		if (te->resjunk)
			continue;

		/*
		 * The subquery could be an expansion of a view that's had columns
		 * added to it since the current query was parsed, so that there are
		 * non-junk tlist columns in it that don't correspond to any column
		 * visible at our query level.  Ignore such columns.
		 */
		if (te->resno < rel->min_attr || te->resno > rel->max_attr)
			continue;

		/*
		 * XXX This currently doesn't work for subqueries containing set
		 * operations, because the Vars in their tlists are bogus references
		 * to the first leaf subquery, which wouldn't give the right answer
		 * even if we could still get to its PlannerInfo.
		 *
		 * Also, the subquery could be an appendrel for which all branches are
		 * known empty due to constraint exclusion, in which case
		 * set_append_rel_pathlist will have left the attr_widths set to zero.
		 *
		 * In either case, we just leave the width estimate zero until
		 * set_rel_width fixes it.
		 */
		if (IsA(texpr, Var) &&
			subroot->parse->setOperations == NULL)
		{
			Var		   *var = (Var *) texpr;
			RelOptInfo *subrel = find_base_rel(subroot, var->varno);

			item_width = subrel->attr_widths[var->varattno - subrel->min_attr];
		}
		rel->attr_widths[te->resno - rel->min_attr] = item_width;
	}

	/* Now estimate number of output rows, etc */
	set_baserel_size_estimates(root, rel);
}

/*
 * set_function_size_estimates
 *		Set the size estimates for a base relation that is a function call.
 *
 * The rel's targetlist and restrictinfo list must have been constructed
 * already.
 *
 * We set the same fields as set_baserel_size_estimates.
 */
void
set_function_size_estimates(PlannerInfo *root, RelOptInfo *rel)
{
	RangeTblEntry *rte;
	ListCell   *lc;
	bool		onerow = true;

	/* Should only be applied to base relations that are functions */
	Assert(rel->relid > 0);
	rte = planner_rt_fetch(rel->relid, root);
	Assert(rte->rtekind == RTE_FUNCTION);

	/*
	 * Estimate number of rows the functions will return. The rowcount of the
	 * node is that of the largest function result.
	 */
	rel->tuples = 0;
	foreach(lc, rte->functions)
	{
		RangeTblFunction *rtfunc = (RangeTblFunction *) lfirst(lc);
		double		ntup = expression_returns_set_rows(root, rtfunc->funcexpr);

		/* CDB: Could the function return more than one row? */
		if (onerow)
			onerow = !expression_returns_set(rtfunc->funcexpr);

		if (ntup > rel->tuples)
			rel->tuples = ntup;
	}
	if (rte->functions)
		rel->onerow = onerow;

	/* Now estimate number of output rows, etc */
	set_baserel_size_estimates(root, rel);
}

/*
 * set_table_function_size_estimates
 *		Set the size estimates for a base relation that is a table function call.
 *
 * The rel's targetlist and restrictinfo list must have been constructed
 * already.
 *
 * We set the same fields as set_baserel_size_estimates.
 */
void
set_table_function_size_estimates(PlannerInfo *root, RelOptInfo *rel)
{
	PlannerInfo *subroot = rel->subroot;
	RelOptInfo *sub_final_rel;

	/*
	 * Estimate number of rows the function itself will return.
	 *
	 * If the function can return more than a single row then simply do
	 * a best guess that it returns the same number of rows as the subscan.
	 *
	 * This will obviously be way wrong in many cases, to improve we would
	 * need a stats callback function for table functions.
	 *
	 * Copy raw number of output rows from subquery.  All of its paths should
	 * have the same output rowcount, so just look at cheapest-total.
	 */
	sub_final_rel = fetch_upper_rel(subroot, UPPERREL_FINAL, NULL);
	if (rel->onerow)
		rel->tuples = 1;
	else
		rel->tuples = sub_final_rel->cheapest_total_path->rows;

	/* Now estimate number of output rows, etc */
	set_baserel_size_estimates(root, rel);
}

/*
 * set_function_size_estimates
 *		Set the size estimates for a base relation that is a function call.
 *
 * The rel's targetlist and restrictinfo list must have been constructed
 * already.
 *
 * We set the same fields as set_tablefunc_size_estimates.
 */
void
set_tablefunc_size_estimates(PlannerInfo *root, RelOptInfo *rel)
{
	/* Should only be applied to base relations that are functions */
	Assert(rel->relid > 0);
	Assert(planner_rt_fetch(rel->relid, root)->rtekind == RTE_TABLEFUNC);

	rel->tuples = 100;

	/* Now estimate number of output rows, etc */
	set_baserel_size_estimates(root, rel);
}

/*
 * set_values_size_estimates
 *		Set the size estimates for a base relation that is a values list.
 *
 * The rel's targetlist and restrictinfo list must have been constructed
 * already.
 *
 * We set the same fields as set_baserel_size_estimates.
 */
void
set_values_size_estimates(PlannerInfo *root, RelOptInfo *rel)
{
	RangeTblEntry *rte;

	/* Should only be applied to base relations that are values lists */
	Assert(rel->relid > 0);
	rte = planner_rt_fetch(rel->relid, root);
	Assert(rte->rtekind == RTE_VALUES);

	/*
	 * Estimate number of rows the values list will return. We know this
	 * precisely based on the list length (well, barring set-returning
	 * functions in list items, but that's a refinement not catered for
	 * anywhere else either).
	 */
	rel->tuples = list_length(rte->values_lists);

	/* Now estimate number of output rows, etc */
	set_baserel_size_estimates(root, rel);
}

/*
 * set_cte_size_estimates
 *		Set the size estimates for a base relation that is a CTE reference.
 *
 * The rel's targetlist and restrictinfo list must have been constructed
 * already, and we need an estimate of the number of rows returned by the CTE
 * (if a regular CTE) or the non-recursive term (if a self-reference).
 *
 * We set the same fields as set_baserel_size_estimates.
 */
void
set_cte_size_estimates(PlannerInfo *root, RelOptInfo *rel, double cte_rows)
{
	RangeTblEntry *rte;

	/* Should only be applied to base relations that are CTE references */
	Assert(rel->relid > 0);
	rte = planner_rt_fetch(rel->relid, root);
	Assert(rte->rtekind == RTE_CTE);

	if (rte->self_reference)
	{
		/*
		 * In a self-reference, arbitrarily assume the average worktable size
		 * is about 10 times the nonrecursive term's size.
		 */
		rel->tuples = 10 * cte_rows;
	}
	else
	{
		/* Otherwise just believe the CTE's rowcount estimate */
		rel->tuples = cte_rows;
	}

	/* Now estimate number of output rows, etc */
	set_baserel_size_estimates(root, rel);
}

/*
 * set_namedtuplestore_size_estimates
 *		Set the size estimates for a base relation that is a tuplestore reference.
 *
 * The rel's targetlist and restrictinfo list must have been constructed
 * already.
 *
 * We set the same fields as set_baserel_size_estimates.
 */
void
set_namedtuplestore_size_estimates(PlannerInfo *root, RelOptInfo *rel)
{
	RangeTblEntry *rte;

	/* Should only be applied to base relations that are tuplestore references */
	Assert(rel->relid > 0);
	rte = planner_rt_fetch(rel->relid, root);
	Assert(rte->rtekind == RTE_NAMEDTUPLESTORE);

	/*
	 * Use the estimate provided by the code which is generating the named
	 * tuplestore.  In some cases, the actual number might be available; in
	 * others the same plan will be re-used, so a "typical" value might be
	 * estimated and used.
	 */
	rel->tuples = rte->enrtuples;
	if (rel->tuples < 0)
		rel->tuples = 1000;

	/* Now estimate number of output rows, etc */
	set_baserel_size_estimates(root, rel);
}

/*
 * set_result_size_estimates
 *		Set the size estimates for an RTE_RESULT base relation
 *
 * The rel's targetlist and restrictinfo list must have been constructed
 * already.
 *
 * We set the same fields as set_baserel_size_estimates.
 */
void
set_result_size_estimates(PlannerInfo *root, RelOptInfo *rel)
{
	/* Should only be applied to RTE_RESULT base relations */
	Assert(rel->relid > 0);
	Assert(planner_rt_fetch(rel->relid, root)->rtekind == RTE_RESULT);

	/* RTE_RESULT always generates a single row, natively */
	rel->tuples = 1;

	/* Now estimate number of output rows, etc */
	set_baserel_size_estimates(root, rel);
}

/*
 * set_foreign_size_estimates
 *		Set the size estimates for a base relation that is a foreign table.
 *
 * There is not a whole lot that we can do here; the foreign-data wrapper
 * is responsible for producing useful estimates.  We can do a decent job
 * of estimating baserestrictcost, so we set that, and we also set up width
 * using what will be purely datatype-driven estimates from the targetlist.
 * There is no way to do anything sane with the rows value, so we just put
 * a default estimate and hope that the wrapper can improve on it.  The
 * wrapper's GetForeignRelSize function will be called momentarily.
 *
 * The rel's targetlist and restrictinfo list must have been constructed
 * already.
 */
void
set_foreign_size_estimates(PlannerInfo *root, RelOptInfo *rel)
{
	/* Should only be applied to base relations */
	Assert(rel->relid > 0);

	rel->rows = 1000;			/* entirely bogus default estimate */

	cost_qual_eval(&rel->baserestrictcost, rel->baserestrictinfo, root);

	set_rel_width(root, rel);
}


/*
 * set_rel_width
 *		Set the estimated output width of a base relation.
 *
 * The estimated output width is the sum of the per-attribute width estimates
 * for the actually-referenced columns, plus any PHVs or other expressions
 * that have to be calculated at this relation.  This is the amount of data
 * we'd need to pass upwards in case of a sort, hash, etc.
 *
 * This function also sets reltarget->cost, so it's a bit misnamed now.
 *
 * NB: this works best on plain relations because it prefers to look at
 * real Vars.  For subqueries, set_subquery_size_estimates will already have
 * copied up whatever per-column estimates were made within the subquery,
 * and for other types of rels there isn't much we can do anyway.  We fall
 * back on (fairly stupid) datatype-based width estimates if we can't get
 * any better number.
 *
 * The per-attribute width estimates are cached for possible re-use while
 * building join relations or post-scan/join pathtargets.
 */
void
set_rel_width(PlannerInfo *root, RelOptInfo *rel)
{
	Oid			reloid = planner_rt_fetch(rel->relid, root)->relid;
	int32		tuple_width = 0;
	bool		have_wholerow_var = false;
	ListCell   *lc;

	/* Vars are assumed to have cost zero, but other exprs do not */
	rel->reltarget->cost.startup = 0;
	rel->reltarget->cost.per_tuple = 0;

	foreach(lc, rel->reltarget->exprs)
	{
		Node	   *node = (Node *) lfirst(lc);

		/*
		 * Ordinarily, a Var in a rel's targetlist must belong to that rel;
		 * but there are corner cases involving LATERAL references where that
		 * isn't so.  If the Var has the wrong varno, fall through to the
		 * generic case (it doesn't seem worth the trouble to be any smarter).
		 */
		if (IsA(node, Var) &&
			((Var *) node)->varno == rel->relid)
		{
			Var		   *var = (Var *) node;
			int			ndx;
			int32		item_width;

			Assert(var->varattno >= rel->min_attr);
			Assert(var->varattno <= rel->max_attr);

			ndx = var->varattno - rel->min_attr;

			/*
			 * If it's a whole-row Var, we'll deal with it below after we have
			 * already cached as many attr widths as possible.
			 */
			if (var->varattno == 0)
			{
				have_wholerow_var = true;
				continue;
			}

			/*
			 * The width may have been cached already (especially if it's a
			 * subquery), so don't duplicate effort.
			 */
			if (rel->attr_widths[ndx] > 0)
			{
				tuple_width += rel->attr_widths[ndx];
				continue;
			}

			/* Try to get column width from statistics */
			if (reloid != InvalidOid && var->varattno > 0)
			{
				item_width = get_attavgwidth(reloid, var->varattno);
				if (item_width > 0)
				{
					rel->attr_widths[ndx] = item_width;
					tuple_width += item_width;
					continue;
				}
			}

			/*
			 * Not a plain relation, or can't find statistics for it. Estimate
			 * using just the type info.
			 */
			item_width = get_typavgwidth(var->vartype, var->vartypmod);
			Assert(item_width > 0);
			rel->attr_widths[ndx] = item_width;
			tuple_width += item_width;
		}
		else if (IsA(node, PlaceHolderVar))
		{
			/*
			 * We will need to evaluate the PHV's contained expression while
			 * scanning this rel, so be sure to include it in reltarget->cost.
			 */
			PlaceHolderVar *phv = (PlaceHolderVar *) node;
			PlaceHolderInfo *phinfo = find_placeholder_info(root, phv, false);
			QualCost	cost;

			tuple_width += phinfo->ph_width;
			cost_qual_eval_node(&cost, (Node *) phv->phexpr, root);
			rel->reltarget->cost.startup += cost.startup;
			rel->reltarget->cost.per_tuple += cost.per_tuple;
		}
		else
		{
			/*
			 * We could be looking at an expression pulled up from a subquery,
			 * or a ROW() representing a whole-row child Var, etc.  Do what we
			 * can using the expression type information.
			 */
			int32		item_width;
			QualCost	cost;

			item_width = get_typavgwidth(exprType(node), exprTypmod(node));
			Assert(item_width > 0);
			tuple_width += item_width;
			/* Not entirely clear if we need to account for cost, but do so */
			cost_qual_eval_node(&cost, node, root);
			rel->reltarget->cost.startup += cost.startup;
			rel->reltarget->cost.per_tuple += cost.per_tuple;
		}
	}

	/*
	 * If we have a whole-row reference, estimate its width as the sum of
	 * per-column widths plus heap tuple header overhead.
	 */
	if (have_wholerow_var)
	{
		int32		wholerow_width = MAXALIGN(SizeofHeapTupleHeader);

		if (reloid != InvalidOid)
		{
			/* Real relation, so estimate true tuple width */
			wholerow_width += get_relation_data_width(reloid,
													  rel->attr_widths - rel->min_attr);
		}
		else
		{
			/* Do what we can with info for a phony rel */
			AttrNumber	i;

			for (i = 1; i <= rel->max_attr; i++)
				wholerow_width += rel->attr_widths[i - rel->min_attr];
		}

		rel->attr_widths[0 - rel->min_attr] = wholerow_width;

		/*
		 * Include the whole-row Var as part of the output tuple.  Yes, that
		 * really is what happens at runtime.
		 */
		tuple_width += wholerow_width;
	}

	Assert(tuple_width >= 0);
	rel->reltarget->width = tuple_width;
}

/*
 * set_pathtarget_cost_width
 *		Set the estimated eval cost and output width of a PathTarget tlist.
 *
 * As a notational convenience, returns the same PathTarget pointer passed in.
 *
 * Most, though not quite all, uses of this function occur after we've run
 * set_rel_width() for base relations; so we can usually obtain cached width
 * estimates for Vars.  If we can't, fall back on datatype-based width
 * estimates.  Present early-planning uses of PathTargets don't need accurate
 * widths badly enough to justify going to the catalogs for better data.
 */
PathTarget *
set_pathtarget_cost_width(PlannerInfo *root, PathTarget *target)
{
	int32		tuple_width = 0;
	ListCell   *lc;

	/* Vars are assumed to have cost zero, but other exprs do not */
	target->cost.startup = 0;
	target->cost.per_tuple = 0;

	foreach(lc, target->exprs)
	{
		Node	   *node = (Node *) lfirst(lc);

		if (IsA(node, Var))
		{
			Var		   *var = (Var *) node;
			int32		item_width;

			/* We should not see any upper-level Vars here */
			Assert(var->varlevelsup == 0);

			/* Try to get data from RelOptInfo cache */
			if (var->varno < root->simple_rel_array_size)
			{
				RelOptInfo *rel = root->simple_rel_array[var->varno];

				if (rel != NULL &&
					var->varattno >= rel->min_attr &&
					var->varattno <= rel->max_attr)
				{
					int			ndx = var->varattno - rel->min_attr;

					if (rel->attr_widths[ndx] > 0)
					{
						tuple_width += rel->attr_widths[ndx];
						continue;
					}
				}
			}

			/*
			 * No cached data available, so estimate using just the type info.
			 */
			item_width = get_typavgwidth(var->vartype, var->vartypmod);
			Assert(item_width > 0);
			tuple_width += item_width;
		}
		else
		{
			/*
			 * Handle general expressions using type info.
			 */
			int32		item_width;
			QualCost	cost;

			item_width = get_typavgwidth(exprType(node), exprTypmod(node));
			Assert(item_width > 0);
			tuple_width += item_width;

			/* Account for cost, too */
			cost_qual_eval_node(&cost, node, root);
			target->cost.startup += cost.startup;
			target->cost.per_tuple += cost.per_tuple;
		}
	}

	Assert(tuple_width >= 0);
	target->width = tuple_width;

	return target;
}

/*
 * relation_byte_size
 *	  Estimate the storage space in bytes for a given number of tuples
 *	  of a given width (size in bytes).
 */
static double
relation_byte_size(double tuples, int width)
{
	return tuples * (MAXALIGN(width) + MAXALIGN(SizeofHeapTupleHeader));
}

/*
 * page_size
 *	  Returns an estimate of the number of pages covered by a given
 *	  number of tuples of a given width (size in bytes).
 */
static double
page_size(double tuples, int width)
{
	return ceil(relation_byte_size(tuples, width) / BLCKSZ);
}

/**
 * Determine the number of segments the planner should use.  The result of this
 * calculation is ordinarily saved in root->cdbpath_segments.  Functions that 
 * need it in contexts in which root is not defined may call this function to
 * derive it.
 */
int planner_segment_count(GpPolicy *policy)
{
	if ( Gp_role != GP_ROLE_DISPATCH )
		return 1;
	else if ( gp_segments_for_planner > 0 )
		return gp_segments_for_planner;
	else if (policy && policy->ptype != POLICYTYPE_ENTRY)
		return policy->numsegments;
	else
		return getgpsegmentCount();
}

/**
 * Determines the total amount of memory available. This method is to be used
 * during planning only. When planning in dispatch mode, it calculates total
 * memory as sum work_mem on segments. In utility mode, it returns work_mem.
 * Output:
 * 	total memory in bytes.
 */
double global_work_mem(PlannerInfo *root)
{
	int			segment_count = planner_segment_count(NULL);

	return (double) planner_work_mem * 1024L * segment_count;	
}

/*
 * Estimate the fraction of the work that each worker will do given the
 * number of workers budgeted for the path.
 */
static double
get_parallel_divisor(Path *path)
{
	double		parallel_divisor = path->parallel_workers;

	/*
	 * Early experience with parallel query suggests that when there is only
	 * one worker, the leader often makes a very substantial contribution to
	 * executing the parallel portion of the plan, but as more workers are
	 * added, it does less and less, because it's busy reading tuples from the
	 * workers and doing whatever non-parallel post-processing is needed.  By
	 * the time we reach 4 workers, the leader no longer makes a meaningful
	 * contribution.  Thus, for now, estimate that the leader spends 30% of
	 * its time servicing each worker, and the remainder executing the
	 * parallel plan.
	 */
	if (parallel_leader_participation)
	{
		double		leader_contribution;

		leader_contribution = 1.0 - (0.3 * path->parallel_workers);
		if (leader_contribution > 0)
			parallel_divisor += leader_contribution;
	}

	return parallel_divisor;
}

/*
 * compute_bitmap_pages
 *
 * compute number of pages fetched from heap in bitmap heap scan.
 */
double
compute_bitmap_pages(PlannerInfo *root, RelOptInfo *baserel, Path *bitmapqual,
					 int loop_count, Cost *cost, double *tuple)
{
	Cost		indexTotalCost;
	Selectivity indexSelectivity;
	double		T;
	double		pages_fetched;
	double		tuples_fetched;
	double		heap_pages;
	long		maxentries;

	/*
	 * Fetch total cost of obtaining the bitmap, as well as its total
	 * selectivity.
	 */
	cost_bitmap_tree_node(bitmapqual, &indexTotalCost, &indexSelectivity);

	/*
	 * Estimate number of main-table pages fetched.
	 */
	tuples_fetched = clamp_row_est(indexSelectivity * baserel->tuples);

	T = (baserel->pages > 1) ? (double) baserel->pages : 1.0;

	/*
	 * For a single scan, the number of heap pages that need to be fetched is
	 * the same as the Mackert and Lohman formula for the case T <= b (ie, no
	 * re-reads needed).
	 */
	pages_fetched = (2.0 * T * tuples_fetched) / (2.0 * T + tuples_fetched);

	/*
	 * Calculate the number of pages fetched from the heap.  Then based on
	 * current work_mem estimate get the estimated maxentries in the bitmap.
	 * (Note that we always do this calculation based on the number of pages
	 * that would be fetched in a single iteration, even if loop_count > 1.
	 * That's correct, because only that number of entries will be stored in
	 * the bitmap at one time.)
	 */
	heap_pages = Min(pages_fetched, baserel->pages);
	maxentries = tbm_calculate_entries(work_mem * 1024L);

	if (loop_count > 1)
	{
		/*
		 * For repeated bitmap scans, scale up the number of tuples fetched in
		 * the Mackert and Lohman formula by the number of scans, so that we
		 * estimate the number of pages fetched by all the scans. Then
		 * pro-rate for one scan.
		 */
		pages_fetched = index_pages_fetched(tuples_fetched * loop_count,
											baserel->pages,
											get_indexpath_pages(bitmapqual),
											root);
		pages_fetched /= loop_count;
	}

	if (pages_fetched >= T)
		pages_fetched = T;
	else
		pages_fetched = ceil(pages_fetched);

	if (maxentries < heap_pages)
	{
		double		exact_pages;
		double		lossy_pages;

		/*
		 * Crude approximation of the number of lossy pages.  Because of the
		 * way tbm_lossify() is coded, the number of lossy pages increases
		 * very sharply as soon as we run short of memory; this formula has
		 * that property and seems to perform adequately in testing, but it's
		 * possible we could do better somehow.
		 */
		lossy_pages = Max(0, heap_pages - maxentries / 2);
		exact_pages = heap_pages - lossy_pages;

		/*
		 * If there are lossy pages then recompute the  number of tuples
		 * processed by the bitmap heap node.  We assume here that the chance
		 * of a given tuple coming from an exact page is the same as the
		 * chance that a given page is exact.  This might not be true, but
		 * it's not clear how we can do any better.
		 */
		if (lossy_pages > 0)
			tuples_fetched =
				clamp_row_est(indexSelectivity *
							  (exact_pages / heap_pages) * baserel->tuples +
							  (lossy_pages / heap_pages) * baserel->tuples);
	}

	if (cost)
		*cost = indexTotalCost;
	if (tuple)
		*tuple = tuples_fetched;

	return pages_fetched;
}<|MERGE_RESOLUTION|>--- conflicted
+++ resolved
@@ -1059,110 +1059,6 @@
 }
 
 /*
-<<<<<<< HEAD
- * cost_bitmap_appendonly_scan
- *
- * NOTE: This is a copy of cost_bitmap_heap_scan.
- */
-void
-cost_bitmap_appendonly_scan(Path *path, PlannerInfo *root, RelOptInfo *baserel,
-					  ParamPathInfo *param_info,
-					  Path *bitmapqual, double loop_count)
-{
-	Cost		startup_cost = 0;
-	Cost		run_cost = 0;
-	Cost		indexTotalCost;
-	QualCost	qpqual_cost;
-	Cost		cpu_per_tuple;
-	Cost		cost_per_page;
-	Cost		cpu_run_cost;
-	double		tuples_fetched;
-	double		pages_fetched;
-	double		spc_seq_page_cost,
-				spc_random_page_cost;
-	double		T;
-
-	/* Should only be applied to base relations */
-	Assert(IsA(baserel, RelOptInfo));
-	Assert(baserel->relid > 0);
-	Assert(baserel->rtekind == RTE_RELATION);
-
-	/* Mark the path with the correct row estimate */
-	if (param_info)
-		path->rows = param_info->ppi_rows;
-	else
-		path->rows = baserel->rows;
-
-	if (!enable_bitmapscan)
-		startup_cost += disable_cost;
-
-
-	pages_fetched = compute_bitmap_pages(root, baserel, bitmapqual,
-										 loop_count, &indexTotalCost,
-										 &tuples_fetched);
-	startup_cost += indexTotalCost;
-	T = (baserel->pages > 1) ? (double) baserel->pages : 1.0;
-
-	/* Fetch estimated page costs for tablespace containing table. */
-	get_tablespace_page_costs(baserel->reltablespace,
-							  &spc_random_page_cost,
-							  &spc_seq_page_cost);
-
-	/*
-	 * For small numbers of pages we should charge spc_random_page_cost
-	 * apiece, while if nearly all the table's pages are being read, it's more
-	 * appropriate to charge spc_seq_page_cost apiece.  The effect is
-	 * nonlinear, too. For lack of a better idea, interpolate like this to
-	 * determine the cost per page.
-	 */
-	if (pages_fetched >= 2.0)
-		cost_per_page = spc_random_page_cost -
-			(spc_random_page_cost - spc_seq_page_cost)
-			* sqrt(pages_fetched / T);
-	else
-		cost_per_page = spc_random_page_cost;
-
-	run_cost += pages_fetched * cost_per_page;
-
-	/*
-	 * Estimate CPU costs per tuple.
-	 *
-	 * Often the indexquals don't need to be rechecked at each tuple ... but
-	 * not always, especially not if there are enough tuples involved that the
-	 * bitmaps become lossy.  For the moment, just assume they will be
-	 * rechecked always.  This means we charge the full freight for all the
-	 * scan clauses.
-	 */
-	get_restriction_qual_cost(root, baserel, param_info, &qpqual_cost);
-
-	startup_cost += qpqual_cost.startup;
-	cpu_per_tuple = cpu_tuple_cost + qpqual_cost.per_tuple;
-	cpu_run_cost = cpu_per_tuple * tuples_fetched;
-
-	/* Adjust costing for parallelism, if used. */
-	if (path->parallel_workers > 0)
-	{
-		double		parallel_divisor = get_parallel_divisor(path);
-
-		/* The CPU cost is divided among all the workers. */
-		cpu_run_cost /= parallel_divisor;
-
-		path->rows = clamp_row_est(path->rows / parallel_divisor);
-	}
-
-	run_cost += cpu_run_cost;
-
-	/* tlist eval costs are paid per output row, not per tuple scanned */
-	startup_cost += path->pathtarget->cost.startup;
-	run_cost += path->pathtarget->cost.per_tuple * path->rows;
-
-	path->startup_cost = startup_cost;
-	path->total_cost = startup_cost + run_cost;
-}
-
-/*
-=======
->>>>>>> a7df6f9b
  * cost_bitmap_tree_node
  *		Extract cost and selectivity from a bitmap tree node (index/and/or)
  */
