--- conflicted
+++ resolved
@@ -56,11 +56,7 @@
  * Portions Copyright (c) 1994, Regents of the University of California
  *
  * IDENTIFICATION
-<<<<<<< HEAD
- *	  $PostgreSQL: pgsql/src/backend/optimizer/path/costsize.c,v 1.198 2008/10/04 21:56:53 tgl Exp $
-=======
  *	  $PostgreSQL: pgsql/src/backend/optimizer/path/costsize.c,v 1.192 2008/03/24 21:53:03 tgl Exp $
->>>>>>> f260edb1
  *
  *-------------------------------------------------------------------------
  */
