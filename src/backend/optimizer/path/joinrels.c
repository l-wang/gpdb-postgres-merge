--- conflicted
+++ resolved
@@ -204,55 +204,7 @@
 	 *----------
 	 */
 	if (joinrels[level] == NIL && root->join_info_list == NIL)
-	{
-<<<<<<< HEAD
-		if (root->config->mpp_trying_fallback_plan)
-			elog(ERROR, "failed to build any %d-way joins", level);
-		else
-			elog(DEBUG1, "failed to build any %d-way joins", level);
-=======
-		/*
-		 * This loop is just like the first one, except we always call
-		 * make_rels_by_clauseless_joins().
-		 */
-		foreach(r, joinrels[level - 1])
-		{
-			RelOptInfo *old_rel = (RelOptInfo *) lfirst(r);
-			ListCell   *other_rels;
-
-			if (level == 2)
-				other_rels = lnext(r);	/* only consider remaining initial
-										 * rels */
-			else
-				other_rels = list_head(joinrels[1]);	/* consider all initial
-														 * rels */
-
-			make_rels_by_clauseless_joins(root,
-										  old_rel,
-										  other_rels);
-		}
-
-		/*----------
-		 * When special joins are involved, there may be no legal way
-		 * to make an N-way join for some values of N.	For example consider
-		 *
-		 * SELECT ... FROM t1 WHERE
-		 *	 x IN (SELECT ... FROM t2,t3 WHERE ...) AND
-		 *	 y IN (SELECT ... FROM t4,t5 WHERE ...)
-		 *
-		 * We will flatten this query to a 5-way join problem, but there are
-		 * no 4-way joins that join_is_legal() will consider legal.  We have
-		 * to accept failure at level 4 and go on to discover a workable
-		 * bushy plan at level 5.
-		 *
-		 * However, if there are no special joins then join_is_legal() should
-		 * never fail, and so the following sanity check is useful.
-		 *----------
-		 */
-		if (joinrels[level] == NIL && root->join_info_list == NIL)
-			elog(ERROR, "failed to build any %d-way joins", level);
->>>>>>> 4d29b4a7
-	}
+		elog(ERROR, "failed to build any %d-way joins", level);
 }
 
 /*
