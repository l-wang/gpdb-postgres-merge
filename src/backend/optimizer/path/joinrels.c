/*-------------------------------------------------------------------------
 *
 * joinrels.c
 *	  Routines to determine which relations should be joined
 *
 * Portions Copyright (c) 2006-2008, Greenplum inc
 * Portions Copyright (c) 2012-Present Pivotal Software, Inc.
 * Portions Copyright (c) 1996-2008, PostgreSQL Global Development Group
 * Portions Copyright (c) 1994, Regents of the University of California
 *
 *
 * IDENTIFICATION
<<<<<<< HEAD
 *	  $PostgreSQL: pgsql/src/backend/optimizer/path/joinrels.c,v 1.95 2008/11/22 22:47:06 tgl Exp $
=======
 *	  $PostgreSQL: pgsql/src/backend/optimizer/path/joinrels.c,v 1.96 2008/11/28 19:29:07 tgl Exp $
>>>>>>> 38e93482
 *
 *-------------------------------------------------------------------------
 */
#include "postgres.h"

#include "miscadmin.h"                  /* CHECK_FOR_INTERRUPTS */
#include "optimizer/joininfo.h"
#include "optimizer/pathnode.h"
#include "optimizer/paths.h"


static List *make_rels_by_clause_joins(PlannerInfo *root,
						  RelOptInfo *old_rel,
						  ListCell *other_rels);
static List *make_rels_by_clauseless_joins(PlannerInfo *root,
							  RelOptInfo *old_rel,
							  ListCell *other_rels);
static void
cdb_add_subquery_join_paths(PlannerInfo    *root,
					        RelOptInfo     *joinrel,
					        RelOptInfo     *rel1,
					        RelOptInfo     *rel2,
					        JoinType        jointype,
					        List           *restrictlist,
							SpecialJoinInfo *sjinfo);
static bool has_join_restriction(PlannerInfo *root, RelOptInfo *rel);
static bool has_legal_joinclause(PlannerInfo *root, RelOptInfo *rel);
static bool is_dummy_rel(RelOptInfo *rel);
<<<<<<< HEAD
static void mark_dummy_join(PlannerInfo *root, RelOptInfo *rel);
=======
static void mark_dummy_rel(RelOptInfo *rel);
static bool restriction_is_constant_false(List *restrictlist);
>>>>>>> 38e93482


/*
 * join_search_one_level
 *	  Consider ways to produce join relations containing exactly 'level'
 *	  jointree items.  (This is one step of the dynamic-programming method
 *	  embodied in standard_join_search.)  Join rel nodes for each feasible
 *	  combination of lower-level rels are created and returned in a list.
 *	  Implementation paths are created for each such joinrel, too.
 *
 * level: level of rels we want to make this time.
 * joinrels[j], 1 <= j < level, is a list of rels containing j items.
 */
List *
join_search_one_level(PlannerInfo *root, int level, List **joinrels)
{
	List	   *result_rels = NIL;
	List	   *new_rels;
	ListCell   *r;
	int			k;

	/*
	 * First, consider left-sided and right-sided plans, in which rels of
	 * exactly level-1 member relations are joined against initial relations.
	 * We prefer to join using join clauses, but if we find a rel of level-1
	 * members that has no join clauses, we will generate Cartesian-product
	 * joins against all initial rels not already contained in it.
	 *
	 * In the first pass (level == 2), we try to join each initial rel to each
	 * initial rel that appears later in joinrels[1].  (The mirror-image joins
	 * are handled automatically by make_join_rel.)  In later passes, we try
	 * to join rels of size level-1 from joinrels[level-1] to each initial rel
	 * in joinrels[1].
	 */
	foreach(r, joinrels[level - 1])
	{
		RelOptInfo *old_rel = (RelOptInfo *) lfirst(r);
		ListCell   *other_rels;

		if (level == 2)
			other_rels = lnext(r);		/* only consider remaining initial
										 * rels */
		else
			other_rels = list_head(joinrels[1]);		/* consider all initial
														 * rels */

		if (old_rel->joininfo != NIL || old_rel->has_eclass_joins ||
			has_join_restriction(root, old_rel))
		{
			/*
			 * Note that if all available join clauses for this rel require
			 * more than one other rel, we will fail to make any joins against
			 * it here.  In most cases that's OK; it'll be considered by
			 * "bushy plan" join code in a higher-level pass where we have
			 * those other rels collected into a join rel.
			 *
			 * See also the last-ditch case below.
			 */
			new_rels = make_rels_by_clause_joins(root,
												 old_rel,
												 other_rels);
		}
		else
		{
			/*
			 * Oops, we have a relation that is not joined to any other
			 * relation, either directly or by join-order restrictions.
			 * Cartesian product time.
			 */
			new_rels = make_rels_by_clauseless_joins(root,
													 old_rel,
													 other_rels);
		}

		/*
		 * At levels above 2 we will generate the same joined relation in
		 * multiple ways --- for example (a join b) join c is the same
		 * RelOptInfo as (b join c) join a, though the second case will add a
		 * different set of Paths to it.  To avoid making extra work for
		 * subsequent passes, do not enter the same RelOptInfo into our output
		 * list multiple times.
		 */
		result_rels = list_concat_unique_ptr(result_rels, new_rels);
	}

	/*
	 * Now, consider "bushy plans" in which relations of k initial rels are
	 * joined to relations of level-k initial rels, for 2 <= k <= level-2.
	 *
	 * We only consider bushy-plan joins for pairs of rels where there is a
	 * suitable join clause (or join order restriction), in order to avoid
	 * unreasonable growth of planning time.
	 */
	for (k = 2;; k++)
	{
		int			other_level = level - k;

		/*
		 * Since make_join_rel(x, y) handles both x,y and y,x cases, we only
		 * need to go as far as the halfway point.
		 */
		if (k > other_level)
			break;

		foreach(r, joinrels[k])
		{
			RelOptInfo *old_rel = (RelOptInfo *) lfirst(r);
			ListCell   *other_rels;
			ListCell   *r2;

			/*
			 * We can ignore clauseless joins here, *except* when they
			 * participate in join-order restrictions --- then we might have
			 * to force a bushy join plan.
			 */
			if (old_rel->joininfo == NIL && !old_rel->has_eclass_joins &&
				!has_join_restriction(root, old_rel))
				continue;

			if (k == other_level)
				other_rels = lnext(r);	/* only consider remaining rels */
			else
				other_rels = list_head(joinrels[other_level]);

			for_each_cell(r2, other_rels)
			{
				RelOptInfo *new_rel = (RelOptInfo *) lfirst(r2);

				if (!bms_overlap(old_rel->relids, new_rel->relids))
				{
					/*
					 * OK, we can build a rel of the right level from this
					 * pair of rels.  Do so if there is at least one usable
					 * join clause or a relevant join restriction.
					 */
					if (have_relevant_joinclause(root, old_rel, new_rel) ||
						have_join_order_restriction(root, old_rel, new_rel))
					{
						RelOptInfo *jrel;

						jrel = make_join_rel(root, old_rel, new_rel);
						/* Avoid making duplicate entries ... */
						if (jrel)
							result_rels = list_append_unique_ptr(result_rels,
																 jrel);
					}
				}
			}
		}
	}

	/*
	 * Last-ditch effort: if we failed to find any usable joins so far, force
	 * a set of cartesian-product joins to be generated.  This handles the
	 * special case where all the available rels have join clauses but we
	 * cannot use any of the joins yet.  An example is
	 *
	 * SELECT * FROM a,b,c WHERE (a.f1 + b.f2 + c.f3) = 0;
	 *
	 * The join clause will be usable at level 3, but at level 2 we have no
	 * choice but to make cartesian joins.	We consider only left-sided and
	 * right-sided cartesian joins in this case (no bushy).
	 */
	if (result_rels == NIL)
	{
		/*
		 * This loop is just like the first one, except we always call
		 * make_rels_by_clauseless_joins().
		 */
		foreach(r, joinrels[level - 1])
		{
			RelOptInfo *old_rel = (RelOptInfo *) lfirst(r);
			ListCell   *other_rels;

			if (level == 2)
				other_rels = lnext(r);	/* only consider remaining initial
										 * rels */
			else
				other_rels = list_head(joinrels[1]);	/* consider all initial
														 * rels */

			new_rels = make_rels_by_clauseless_joins(root,
													 old_rel,
													 other_rels);

			result_rels = list_concat_unique_ptr(result_rels, new_rels);
		}

		/*----------
		 * When special joins are involved, there may be no legal way
		 * to make an N-way join for some values of N.	For example consider
		 *
		 * SELECT ... FROM t1 WHERE
		 *	 x IN (SELECT ... FROM t2,t3 WHERE ...) AND
		 *	 y IN (SELECT ... FROM t4,t5 WHERE ...)
		 *
		 * We will flatten this query to a 5-way join problem, but there are
		 * no 4-way joins that join_is_legal() will consider legal.  We have
		 * to accept failure at level 4 and go on to discover a workable
		 * bushy plan at level 5.
		 *
		 * However, if there are no special joins then join_is_legal() should
		 * never fail, and so the following sanity check is useful.
		 *----------
		 */
		if (result_rels == NIL && root->join_info_list == NIL)
			elog(ERROR, "failed to build any %d-way joins", level);
	}

	return result_rels;
}

/*
 * make_rels_by_clause_joins
 *	  Build joins between the given relation 'old_rel' and other relations
 *	  that participate in join clauses that 'old_rel' also participates in
 *	  (or participate in join-order restrictions with it).
 *	  The join rel nodes are returned in a list.
 *
 * 'old_rel' is the relation entry for the relation to be joined
 * 'other_rels': the first cell in a linked list containing the other
 * rels to be considered for joining
 *
 * Currently, this is only used with initial rels in other_rels, but it
 * will work for joining to joinrels too.
 */
static List *
make_rels_by_clause_joins(PlannerInfo *root,
						  RelOptInfo *old_rel,
						  ListCell *other_rels)
{
	List	   *result = NIL;
	ListCell   *l;

	for_each_cell(l, other_rels)
	{
		RelOptInfo *other_rel = (RelOptInfo *) lfirst(l);

		if (!bms_overlap(old_rel->relids, other_rel->relids) &&
			(have_relevant_joinclause(root, old_rel, other_rel) ||
			 have_join_order_restriction(root, old_rel, other_rel)))
		{
			RelOptInfo *jrel;

			jrel = make_join_rel(root, old_rel, other_rel);
			if (jrel)
				result = lcons(jrel, result);
		}
	}

	return result;
}

/*
 * make_rels_by_clauseless_joins
 *	  Given a relation 'old_rel' and a list of other relations
 *	  'other_rels', create a join relation between 'old_rel' and each
 *	  member of 'other_rels' that isn't already included in 'old_rel'.
 *	  The join rel nodes are returned in a list.
 *
 * 'old_rel' is the relation entry for the relation to be joined
 * 'other_rels': the first cell of a linked list containing the
 * other rels to be considered for joining
 *
 * Currently, this is only used with initial rels in other_rels, but it would
 * work for joining to joinrels too.
 */
static List *
make_rels_by_clauseless_joins(PlannerInfo *root,
							  RelOptInfo *old_rel,
							  ListCell *other_rels)
{
	List	   *result = NIL;
	ListCell   *i;

	for_each_cell(i, other_rels)
	{
		RelOptInfo *other_rel = (RelOptInfo *) lfirst(i);

		if (!bms_overlap(other_rel->relids, old_rel->relids))
		{
			RelOptInfo *jrel;

			jrel = make_join_rel(root, old_rel, other_rel);

			/*
			 * As long as given other_rels are distinct, don't need to test to
			 * see if jrel is already part of output list.
			 */
			if (jrel)
				result = lcons(jrel, result);
		}
	}

	return result;
}


/*
 * join_is_legal
 *	   Determine whether a proposed join is legal given the query's
 *	   join order constraints; and if it is, determine the join type.
 *
 * Caller must supply not only the two rels, but the union of their relids.
 * (We could simplify the API by computing joinrelids locally, but this
 * would be redundant work in the normal path through make_join_rel.)
 *
 * On success, *sjinfo_p is set to NULL if this is to be a plain inner join,
 * else it's set to point to the associated SpecialJoinInfo node.  Also,
 * *reversed_p is set TRUE if the given relations need to be swapped to
 * match the SpecialJoinInfo node.
 */
static bool
join_is_legal(PlannerInfo *root, RelOptInfo *rel1, RelOptInfo *rel2,
			  Relids joinrelids,
			  SpecialJoinInfo **sjinfo_p, bool *reversed_p)
{
	SpecialJoinInfo *match_sjinfo;
	bool		reversed;
	bool		is_valid_inner;
	ListCell   *l;

	/*
	 * Ensure output params are set on failure return.  This is just to
	 * suppress uninitialized-variable warnings from overly anal compilers.
	 */
	*sjinfo_p = NULL;
	*reversed_p = false;

	/*
	 * If we have any special joins, the proposed join might be illegal; and
	 * in any case we have to determine its join type.  Scan the join info
	 * list for conflicts.
	 */
	match_sjinfo = NULL;
	reversed = false;
	is_valid_inner = true;

	foreach(l, root->join_info_list)
	{
		SpecialJoinInfo *sjinfo = (SpecialJoinInfo *) lfirst(l);

		/*
		 * This special join is not relevant unless its RHS overlaps the
		 * proposed join.  (Check this first as a fast path for dismissing
		 * most irrelevant SJs quickly.)
		 */
		if (!bms_overlap(sjinfo->min_righthand, joinrelids))
			continue;

		/*
		 * Also, not relevant if proposed join is fully contained within RHS
		 * (ie, we're still building up the RHS).
		 */
		if (bms_is_subset(joinrelids, sjinfo->min_righthand))
			continue;

		/*
		 * Also, not relevant if SJ is already done within either input.
		 */
		if (bms_is_subset(sjinfo->min_lefthand, rel1->relids) &&
			bms_is_subset(sjinfo->min_righthand, rel1->relids))
			continue;
		if (bms_is_subset(sjinfo->min_lefthand, rel2->relids) &&
			bms_is_subset(sjinfo->min_righthand, rel2->relids))
			continue;

		/*
		 * If one input contains min_lefthand and the other contains
		 * min_righthand, then we can perform the SJ at this join.
		 *
		 * Barf if we get matches to more than one SJ (is that possible?)
		 */
		if (bms_is_subset(sjinfo->min_lefthand, rel1->relids) &&
			bms_is_subset(sjinfo->min_righthand, rel2->relids))
<<<<<<< HEAD
		{
			if (match_sjinfo)
				return false;	/* invalid join path */
			match_sjinfo = sjinfo;
			reversed = false;
		}
		else if (bms_is_subset(sjinfo->min_lefthand, rel2->relids) &&
			bms_is_subset(sjinfo->min_righthand, rel1->relids))
		{
			if (match_sjinfo)
				return false;	/* invalid join path */
			match_sjinfo = sjinfo;
			reversed = true;
		}
		else if (sjinfo->consider_dedup &&
			bms_equal(sjinfo->syn_righthand, rel2->relids))
		{
			/*----------
			 * For a semijoin, we can join the RHS to anything else by
			 * unique-ifying the RHS (if the RHS can be unique-ified).
			 * We will only get here if we have the full RHS but less
			 * than min_lefthand on the LHS.
			 *
			 * The reason to consider such a join path is exemplified by
			 *	SELECT ... FROM a,b WHERE (a.x,b.y) IN (SELECT c1,c2 FROM c)
			 * If we insist on doing this as a semijoin we will first have
			 * to form the cartesian product of A*B.  But if we unique-ify
			 * C then the semijoin becomes a plain innerjoin and we can join
			 * in any order, eg C to A and then to B.  When C is much smaller
			 * than A and B this can be a huge win.  So we allow C to be
			 * joined to just A or just B here, and then make_join_rel has
			 * to handle the case properly.
			 *
			 * Note that actually we'll allow unique-ified C to be joined to
			 * some other relation D here, too.  That is legal, if usually not
			 * very sane, and this routine is only concerned with legality not
			 * with whether the join is good strategy.
			 *----------
			 */

=======
		{
>>>>>>> 38e93482
			if (match_sjinfo)
				return false;	/* invalid join path */
			match_sjinfo = sjinfo;
			reversed = false;
		}
<<<<<<< HEAD
		else if (sjinfo->consider_dedup &&
			bms_equal(sjinfo->syn_righthand, rel1->relids))
		{
			/* Reversed semijoin case */
=======
		else if (bms_is_subset(sjinfo->min_lefthand, rel2->relids) &&
				 bms_is_subset(sjinfo->min_righthand, rel1->relids))
		{
>>>>>>> 38e93482
			if (match_sjinfo)
				return false;	/* invalid join path */
			match_sjinfo = sjinfo;
			reversed = true;
<<<<<<< HEAD
=======
		}
		else if (sjinfo->jointype == JOIN_SEMI &&
				 bms_equal(sjinfo->syn_righthand, rel2->relids) &&
				 create_unique_path(root, rel2, rel2->cheapest_total_path,
									sjinfo) != NULL)
		{
			/*
			 * For a semijoin, we can join the RHS to anything else by
			 * unique-ifying the RHS (if the RHS can be unique-ified).
			 */
			if (match_sjinfo)
				return false;	/* invalid join path */
			match_sjinfo = sjinfo;
			reversed = false;
		}
		else if (sjinfo->jointype == JOIN_SEMI &&
				 bms_equal(sjinfo->syn_righthand, rel1->relids) &&
				 create_unique_path(root, rel1, rel1->cheapest_total_path,
									sjinfo) != NULL)
		{
			/* Reversed semijoin case */
			if (match_sjinfo)
				return false;	/* invalid join path */
			match_sjinfo = sjinfo;
			reversed = true;
>>>>>>> 38e93482
		}
		else
		{
			/*----------
			 * Otherwise, the proposed join overlaps the RHS but isn't
			 * a valid implementation of this SJ.  It might still be
			 * a legal join, however.  If both inputs overlap the RHS,
			 * assume that it's OK.  Since the inputs presumably got past
			 * this function's checks previously, they can't overlap the
			 * LHS and their violations of the RHS boundary must represent
			 * SJs that have been determined to commute with this one.
			 * We have to allow this to work correctly in cases like
			 *		(a LEFT JOIN (b JOIN (c LEFT JOIN d)))
			 * when the c/d join has been determined to commute with the join
			 * to a, and hence d is not part of min_righthand for the upper
			 * join.  It should be legal to join b to c/d but this will appear
			 * as a violation of the upper join's RHS.
			 * Furthermore, if one input overlaps the RHS and the other does
			 * not, we should still allow the join if it is a valid
			 * implementation of some other SJ.  We have to allow this to
			 * support the associative identity
			 *		(a LJ b on Pab) LJ c ON Pbc = a LJ (b LJ c ON Pbc) on Pab
			 * since joining B directly to C violates the lower SJ's RHS.
			 * We assume that make_outerjoininfo() set things up correctly
			 * so that we'll only match to some SJ if the join is valid.
			 * Set flag here to check at bottom of loop.
			 *
			 * For a semijoin, assume it's okay if either side fully contains
			 * the RHS (per the unique-ification case above).
			 *----------
			 */
<<<<<<< HEAD
			if (!sjinfo->consider_dedup &&
=======
			if (sjinfo->jointype != JOIN_SEMI &&
>>>>>>> 38e93482
				bms_overlap(rel1->relids, sjinfo->min_righthand) &&
				bms_overlap(rel2->relids, sjinfo->min_righthand))
			{
				/* seems OK */
				Assert(!bms_overlap(joinrelids, sjinfo->min_lefthand));
			}
<<<<<<< HEAD
			else if (sjinfo->consider_dedup &&
				(bms_is_subset(sjinfo->syn_righthand, rel1->relids) ||
				bms_is_subset(sjinfo->syn_righthand, rel2->relids)))
=======
			else if (sjinfo->jointype == JOIN_SEMI &&
					 (bms_is_subset(sjinfo->syn_righthand, rel1->relids) ||
					  bms_is_subset(sjinfo->syn_righthand, rel2->relids)))
>>>>>>> 38e93482
			{
				/* seems OK */
			}
			else
				is_valid_inner = false;
		}
	}

	/* Fail if violated some SJ's RHS and didn't match to another SJ */
	if (match_sjinfo == NULL && !is_valid_inner)
		return false;			/* invalid join path */

	/* Otherwise, it's a valid join */
	*sjinfo_p = match_sjinfo;
	*reversed_p = reversed;
	return true;
}


/*
 * make_join_rel
 *	   Find or create a join RelOptInfo that represents the join of
 *	   the two given rels, and add to it path information for paths
 *	   created with the two rels as outer and inner rel.
 *	   (The join rel may already contain paths generated from other
 *	   pairs of rels that add up to the same set of base rels.)
 *
 * NB: will return NULL if attempted join is not valid.  This can happen
 * when working with outer joins, or with IN or EXISTS clauses that have been
 * turned into joins.
 */
RelOptInfo *
make_join_rel(PlannerInfo *root, RelOptInfo *rel1, RelOptInfo *rel2)
{
	Relids		joinrelids;
	SpecialJoinInfo *sjinfo;
	bool		reversed;
	SpecialJoinInfo sjinfo_data;
	RelOptInfo *joinrel;
	List	   *restrictlist;

	/* This is a convenient place to check for query cancel. */
	CHECK_FOR_INTERRUPTS();

    Insist(rel1 &&
           rel2 &&
           rel1->cheapest_total_path &&
           rel2->cheapest_total_path);

	/* We should never try to join two overlapping sets of rels. */
	Assert(!bms_overlap(rel1->relids, rel2->relids));

	/* Construct Relids set that identifies the joinrel. */
	joinrelids = bms_union(rel1->relids, rel2->relids);

	/* Check validity and determine join type. */
	if (!join_is_legal(root, rel1, rel2, joinrelids,
					   &sjinfo, &reversed))
	{
		/* invalid join path */
		bms_free(joinrelids);
		return NULL;
	}
	
	/* Swap rels if needed to match the join info. */
	if (reversed)
	{
		RelOptInfo *trel = rel1;
		
		rel1 = rel2;
		rel2 = trel;
	}
	
	/*
	 * If it's a plain inner join, then we won't have found anything in
	 * join_info_list.  Make up a SpecialJoinInfo so that selectivity
	 * estimation functions will know what's being joined.
	 */
	if (sjinfo == NULL)
	{
		sjinfo = &sjinfo_data;
		sjinfo->type = T_SpecialJoinInfo;
		sjinfo->min_lefthand = rel1->relids;
		sjinfo->min_righthand = rel2->relids;
		sjinfo->syn_lefthand = rel1->relids;
		sjinfo->syn_righthand = rel2->relids;
		sjinfo->jointype = JOIN_INNER;
		/* we don't bother trying to make the remaining fields valid */
		sjinfo->lhs_strict = false;
		sjinfo->delay_upper_joins = false;
		sjinfo->join_quals = NIL;
		sjinfo->semi_operators = NIL;
		sjinfo->semi_rhs_exprs = NIL;
	}

	/*
	 * For semi joins, we generate JOIN_INNER paths and perform duplicate
	 * suppression if necessary. This happends in cdb_set_cheapest_dedup().
	 * Upstream handles this differently by generating JOIN_UNIQUE_INNER &
	 * JOIN_UNIQUE_OUTER paths; however these jointypes are obsolete for us.
	 * Set the jointype to JOIN_INNER from here onwards; the jointype
	 * will be set back to JOIN_SEMI in cdb_jointype_to_join_semi()
	 * when we finalize the join path.
	 */
	if (sjinfo->jointype == JOIN_SEMI)
		sjinfo->jointype = JOIN_INNER;

	/* Swap rels if needed to match the join info. */
	if (reversed)
	{
		RelOptInfo *trel = rel1;

		rel1 = rel2;
		rel2 = trel;
	}

	/*
	 * If it's a plain inner join, then we won't have found anything in
	 * join_info_list.  Make up a SpecialJoinInfo so that selectivity
	 * estimation functions will know what's being joined.
	 */
	if (sjinfo == NULL)
	{
		sjinfo = &sjinfo_data;
		sjinfo->type = T_SpecialJoinInfo;
		sjinfo->min_lefthand = rel1->relids;
		sjinfo->min_righthand = rel2->relids;
		sjinfo->syn_lefthand = rel1->relids;
		sjinfo->syn_righthand = rel2->relids;
		sjinfo->jointype = JOIN_INNER;
		/* we don't bother trying to make the remaining fields valid */
		sjinfo->lhs_strict = false;
		sjinfo->delay_upper_joins = false;
		sjinfo->join_quals = NIL;
	}

	/*
	 * Find or build the join RelOptInfo, and compute the restrictlist that
	 * goes with this particular joining.
	 */
	joinrel = build_join_rel(root, joinrelids, rel1, rel2, sjinfo,
							 &restrictlist);

	/*
	 * If we've already proven this join is empty, we needn't consider
	 * any more paths for it.
	 */
	if (is_dummy_rel(joinrel))
	{
		bms_free(joinrelids);
		return joinrel;
	}

    /*
     * CDB: Consider plans in which an upstream subquery's duplicate
     * suppression is either postponed yet further downstream, or subsumed
     * in this join by the use of the JOIN_SEMI technique on behalf of another
     * subquery.
     */
    if ((rel1->dedup_info && rel1->dedup_info->later_dedup_pathlist) ||
        (rel2->dedup_info && rel2->dedup_info->later_dedup_pathlist))
	{
		/* Reversed jointype is useful when rel2 becomes outer and rel1 is inner. */
		JoinType jointype = sjinfo->jointype;

		switch(jointype)
		{
			case JOIN_ANTI:
			case JOIN_LASJ_NOTIN:
				cdb_add_subquery_join_paths(root, joinrel, rel1, rel2, jointype,
											restrictlist, sjinfo);
				break;
			case JOIN_LEFT:
				cdb_add_subquery_join_paths(root, joinrel, rel1, rel2, jointype,
											restrictlist, sjinfo);
				cdb_add_subquery_join_paths(root, joinrel, rel2, rel1, JOIN_RIGHT,
											restrictlist, sjinfo);
				break;
			case JOIN_RIGHT:
				cdb_add_subquery_join_paths(root, joinrel, rel1, rel2, jointype,
											restrictlist, sjinfo);
				cdb_add_subquery_join_paths(root, joinrel, rel2, rel1, JOIN_LEFT,
											restrictlist, sjinfo);
				break;
			case JOIN_INNER:
			case JOIN_FULL:
				cdb_add_subquery_join_paths(root, joinrel, rel1, rel2, jointype,
											restrictlist, sjinfo);
				cdb_add_subquery_join_paths(root, joinrel, rel2, rel1, jointype,
											restrictlist, sjinfo);
				break;
			default:
				elog(ERROR, "unrecognized join type: %d", (int) sjinfo->jointype);
				break;
		}
		bms_free(joinrelids);
		return joinrel;
	}

	/*
	 * Consider paths using each rel as both outer and inner.  Depending
	 * on the join type, a provably empty outer or inner rel might mean
	 * the join is provably empty too; in which case throw away any
	 * previously computed paths and mark the join as dummy.  (We do it
	 * this way since it's conceivable that dummy-ness of a multi-element
	 * join might only be noticeable for certain construction paths.)
	 *
<<<<<<< HEAD
=======
	 * Also, a provably constant-false join restriction typically means that
	 * we can skip evaluating one or both sides of the join.  We do this
	 * by marking the appropriate rel as dummy.
	 *
>>>>>>> 38e93482
	 * We need only consider the jointypes that appear in join_info_list,
	 * plus JOIN_INNER.
	 */
	switch (sjinfo->jointype)
	{
<<<<<<< HEAD
		case JOIN_ANTI:
		case JOIN_LASJ_NOTIN:
			/*
			 * For antijoins, the outer and inner rel are fixed.
			 * If left rel is empty, the result set will be empty
			 */
			if (is_dummy_rel(rel1))
			{
				mark_dummy_join(root, joinrel);
				break;
			}
			add_paths_to_joinrel(root, joinrel, rel1, rel2, sjinfo->jointype, sjinfo, restrictlist);
			break;
		case JOIN_INNER:

			if (is_dummy_rel(rel1) || is_dummy_rel(rel2))
			{
				mark_dummy_join(root, joinrel);
				break;
			}
			add_paths_to_joinrel(root, joinrel, rel1, rel2, JOIN_INNER, sjinfo,
								 restrictlist);
			add_paths_to_joinrel(root, joinrel, rel2, rel1, JOIN_INNER, sjinfo,
								 restrictlist);
			break;
		case JOIN_LEFT:
			if (is_dummy_rel(rel1))
			{
				mark_dummy_join(root, joinrel);
				break;
			}
			add_paths_to_joinrel(root, joinrel, rel1, rel2, JOIN_LEFT, sjinfo,
								 restrictlist);
			add_paths_to_joinrel(root, joinrel, rel2, rel1, JOIN_RIGHT, sjinfo,
								 restrictlist);
			break;
		case JOIN_FULL:
			if (is_dummy_rel(rel1) && is_dummy_rel(rel2))
			{
				mark_dummy_join(root, joinrel);
				break;
			}
			add_paths_to_joinrel(root, joinrel, rel1, rel2, JOIN_FULL, sjinfo,
								 restrictlist);
			add_paths_to_joinrel(root, joinrel, rel2, rel1, JOIN_FULL, sjinfo,
								 restrictlist);
			break;
		default:
=======
		case JOIN_INNER:
			if (is_dummy_rel(rel1) || is_dummy_rel(rel2) ||
				restriction_is_constant_false(restrictlist))
			{
				mark_dummy_rel(joinrel);
				break;
			}
			add_paths_to_joinrel(root, joinrel, rel1, rel2,
								 JOIN_INNER, sjinfo,
								 restrictlist);
			add_paths_to_joinrel(root, joinrel, rel2, rel1,
								 JOIN_INNER, sjinfo,
								 restrictlist);
			break;
		case JOIN_LEFT:
			if (is_dummy_rel(rel1))
			{
				mark_dummy_rel(joinrel);
				break;
			}
			if (restriction_is_constant_false(restrictlist) &&
				bms_is_subset(rel2->relids, sjinfo->syn_righthand))
				mark_dummy_rel(rel2);
			add_paths_to_joinrel(root, joinrel, rel1, rel2,
								 JOIN_LEFT, sjinfo,
								 restrictlist);
			add_paths_to_joinrel(root, joinrel, rel2, rel1,
								 JOIN_RIGHT, sjinfo,
								 restrictlist);
			break;
		case JOIN_FULL:
			if (is_dummy_rel(rel1) && is_dummy_rel(rel2))
			{
				mark_dummy_rel(joinrel);
				break;
			}
			add_paths_to_joinrel(root, joinrel, rel1, rel2,
								 JOIN_FULL, sjinfo,
								 restrictlist);
			add_paths_to_joinrel(root, joinrel, rel2, rel1,
								 JOIN_FULL, sjinfo,
								 restrictlist);
			break;
		case JOIN_SEMI:
			/*
			 * Do these steps only if we actually have a regular semijoin,
			 * as opposed to a case where we should unique-ify the RHS.
			 */
			if (bms_is_subset(sjinfo->min_lefthand, rel1->relids) &&
				bms_is_subset(sjinfo->min_righthand, rel2->relids))
			{
				if (is_dummy_rel(rel1) || is_dummy_rel(rel2) ||
					restriction_is_constant_false(restrictlist))
				{
					mark_dummy_rel(joinrel);
					break;
				}
				add_paths_to_joinrel(root, joinrel, rel1, rel2,
									 JOIN_SEMI, sjinfo,
									 restrictlist);
			}

			/*
			 * If we know how to unique-ify the RHS and one input rel is
			 * exactly the RHS (not a superset) we can consider unique-ifying
			 * it and then doing a regular join.  (The create_unique_path
			 * check here is probably redundant with what join_is_legal did,
			 * but if so the check is cheap because it's cached.  So test
			 * anyway to be sure.)
			 */
			if (bms_equal(sjinfo->syn_righthand, rel2->relids) &&
				create_unique_path(root, rel2, rel2->cheapest_total_path,
								   sjinfo) != NULL)
			{
				add_paths_to_joinrel(root, joinrel, rel1, rel2,
									 JOIN_UNIQUE_INNER, sjinfo,
									 restrictlist);
				add_paths_to_joinrel(root, joinrel, rel2, rel1,
									 JOIN_UNIQUE_OUTER, sjinfo,
									 restrictlist);
			}
			break;
		case JOIN_ANTI:
			if (is_dummy_rel(rel1))
			{
				mark_dummy_rel(joinrel);
				break;
			}
			if (restriction_is_constant_false(restrictlist) &&
				bms_is_subset(rel2->relids, sjinfo->syn_righthand))
				mark_dummy_rel(rel2);
			add_paths_to_joinrel(root, joinrel, rel1, rel2,
								 JOIN_ANTI, sjinfo,
								 restrictlist);
			break;
		default:
			/* other values not expected here */
>>>>>>> 38e93482
			elog(ERROR, "unrecognized join type: %d", (int) sjinfo->jointype);
			break;
	}

	bms_free(joinrelids);

	return joinrel;
}


/*
 * cdb_add_subquery_join_paths
 *
 * Each input rel may have a special pathlist containing paths in which some
 * flattened subqueries have been completely evaluated except for duplicate
 * suppression.  Here we consider joins taking input from those paths.  By
 * postponing duplicate suppression until additional subqueries are brought
 * into the join, a single duplicate suppression can cover multiple subqueries.
 */
void
cdb_add_subquery_join_paths(PlannerInfo    *root,
					        RelOptInfo     *joinrel,
					        RelOptInfo     *rel1,
					        RelOptInfo     *rel2,
					        JoinType        jointype,
					        List           *restrictlist,
							SpecialJoinInfo *sjinfo)
{
	CdbRelDedupInfo    *dedup1 = rel1->dedup_info;
	CdbRelDedupInfo    *dedup2 = rel2->dedup_info;
	List               *save1_pathlist;
	Path               *save1_cheapest_startup;
	Path               *save1_cheapest_total;
	List               *save2_pathlist;
	Path               *save2_cheapest_startup;
	Path               *save2_cheapest_total;
	bool				consider_rel1_later_path, consider_rel2_later_path;

	consider_rel1_later_path = dedup1 && dedup1->later_dedup_pathlist;
	consider_rel2_later_path = dedup2 && dedup2->later_dedup_pathlist;

	/* Consider joins between rel1's main paths and rel2's main paths always */
	if (rel1->pathlist && rel2->pathlist)
	{
		add_paths_to_joinrel(root, joinrel, rel1, rel2, jointype, sjinfo, restrictlist);
	}

	/* Consider joins between rel2's main paths and rel1's later_dedup paths. */
	if (rel2->pathlist && consider_rel1_later_path)
	{
		/* Save rel1's main pathlist ptrs. */
		save1_pathlist = rel1->pathlist;
		save1_cheapest_startup = rel1->cheapest_startup_path;
		save1_cheapest_total = rel1->cheapest_total_path;

		/* Swap in rel1's later_dedup_pathlist. */
		rel1->pathlist = dedup1->later_dedup_pathlist;
		rel1->cheapest_startup_path = dedup1->cheapest_startup_path;
		rel1->cheapest_total_path = dedup1->cheapest_total_path;

		add_paths_to_joinrel(root, joinrel, rel1, rel2, jointype, sjinfo, restrictlist);

		/* Restore rel1's main pathlist ptrs. */
		rel1->pathlist = save1_pathlist;
		rel1->cheapest_startup_path = save1_cheapest_startup;
		rel1->cheapest_total_path = save1_cheapest_total;
	}

	/* Consider joins between rel1's main paths and rel2's later_dedup paths. */
	if (rel1->pathlist && consider_rel2_later_path)
	{
		/* Save rel2's main pathlist ptrs. */
		save2_pathlist = rel2->pathlist;
		save2_cheapest_startup = rel2->cheapest_startup_path;
		save2_cheapest_total = rel2->cheapest_total_path;

		/* Swap in rel2's later_dedup_pathlist. */
		rel2->pathlist = dedup2->later_dedup_pathlist;
		rel2->cheapest_startup_path = dedup2->cheapest_startup_path;
		rel2->cheapest_total_path = dedup2->cheapest_total_path;

		add_paths_to_joinrel(root, joinrel, rel1, rel2, jointype, sjinfo, restrictlist);

		/* Restore rel2's main pathlist ptrs. */
		rel2->pathlist = save2_pathlist;
		rel2->cheapest_startup_path = save2_cheapest_startup;
		rel2->cheapest_total_path = save2_cheapest_total;
	}

	/* Consider joins between later_dedup paths of both rel1 and rel2. */
	if (consider_rel1_later_path && consider_rel2_later_path)
	{
		/* Save rel1's main pathlist ptrs. */
		save1_pathlist = rel1->pathlist;
		save1_cheapest_startup = rel1->cheapest_startup_path;
		save1_cheapest_total = rel1->cheapest_total_path;

		/* Swap in rel1's later_dedup_pathlist. */
		rel1->pathlist = dedup1->later_dedup_pathlist;
		rel1->cheapest_startup_path = dedup1->cheapest_startup_path;
		rel1->cheapest_total_path = dedup1->cheapest_total_path;

		/* Save rel2's main pathlist ptrs. */
		save2_pathlist = rel2->pathlist;
		save2_cheapest_startup = rel2->cheapest_startup_path;
		save2_cheapest_total = rel2->cheapest_total_path;

		/* Swap in rel2's later_dedup_pathlist. */
		rel2->pathlist = dedup2->later_dedup_pathlist;
		rel2->cheapest_startup_path = dedup2->cheapest_startup_path;
		rel2->cheapest_total_path = dedup2->cheapest_total_path;

		/* Consider joins between later_dedup paths of both rel1 and rel2. */
		add_paths_to_joinrel(root, joinrel, rel1, rel2, jointype, sjinfo, restrictlist);

		/* Restore rel1's main pathlist ptrs. */
		rel1->pathlist = save1_pathlist;
		rel1->cheapest_startup_path = save1_cheapest_startup;
		rel1->cheapest_total_path = save1_cheapest_total;

		/* Restore rel2's main pathlist ptrs. */
		rel2->pathlist = save2_pathlist;
		rel2->cheapest_startup_path = save2_cheapest_startup;
		rel2->cheapest_total_path = save2_cheapest_total;
	}
}


/*
 * have_join_order_restriction
 *		Detect whether the two relations should be joined to satisfy
 *		a join-order restriction arising from special joins.
 *
 * In practice this is always used with have_relevant_joinclause(), and so
 * could be merged with that function, but it seems clearer to separate the
 * two concerns.  We need these tests because there are degenerate cases where
 * a clauseless join must be performed to satisfy join-order restrictions.
 *
 * Note: this is only a problem if one side of a degenerate outer join
 * contains multiple rels, or a clauseless join is required within an
 * IN/EXISTS RHS; else we will find a join path via the "last ditch" case in
 * join_search_one_level().  We could dispense with this test if we were
 * willing to try bushy plans in the "last ditch" case, but that seems much
 * less efficient.
 */
bool
have_join_order_restriction(PlannerInfo *root,
							RelOptInfo *rel1, RelOptInfo *rel2)
{
	bool		result = false;
	ListCell   *l;

	/*
	 * It's possible that the rels correspond to the left and right sides of a
	 * degenerate outer join, that is, one with no joinclause mentioning the
	 * non-nullable side; in which case we should force the join to occur.
	 *
	 * Also, the two rels could represent a clauseless join that has to be
	 * completed to build up the LHS or RHS of an outer join.
	 */
	foreach(l, root->join_info_list)
	{
		SpecialJoinInfo *sjinfo = (SpecialJoinInfo *) lfirst(l);

		/* ignore full joins --- other mechanisms handle them */
		if (sjinfo->jointype == JOIN_FULL)
			continue;

		/* Can we perform the SJ with these rels? */
		if (bms_is_subset(sjinfo->min_lefthand, rel1->relids) &&
			bms_is_subset(sjinfo->min_righthand, rel2->relids))
		{
			result = true;
			break;
		}
		if (bms_is_subset(sjinfo->min_lefthand, rel2->relids) &&
			bms_is_subset(sjinfo->min_righthand, rel1->relids))
		{
			result = true;
			break;
		}

		/*
		 * Might we need to join these rels to complete the RHS?  We have to
		 * use "overlap" tests since either rel might include a lower SJ that
		 * has been proven to commute with this one.
		 */
		if (bms_overlap(sjinfo->min_righthand, rel1->relids) &&
			bms_overlap(sjinfo->min_righthand, rel2->relids))
		{
			result = true;
			break;
		}
<<<<<<< HEAD

		/* Likewise for the LHS. */
		if (bms_overlap(sjinfo->min_lefthand, rel1->relids) &&
			bms_overlap(sjinfo->min_lefthand, rel2->relids))
		{
			result = true;
			break;
		}

		/*
		 * In CDB, unlike PostgreSQL, flattened subqueries do not restrict the
		 * join sequence; we aren't in danger of being unable to join all the
		 * tables.  Still, an early cross-product (clauseless join) might
		 * sometimes enable the consideration of pre-join duplicate elimination
		 * (JOIN_SEMI or JOIN_UNIQUE).  Someday we should consider a well-chosen
		 * set of early cross products.  For now, limit the search space by
		 * means of a simple heuristic.
		 */

		if (sjinfo->consider_dedup && (bms_is_subset(rel1->relids, sjinfo->min_righthand) &&
			bms_is_subset(rel2->relids, sjinfo->min_righthand) &&
			bms_num_members(rel1->relids) + bms_num_members(rel2->relids) ==
			bms_num_members(sjinfo->min_righthand)))
=======

		/* Likewise for the LHS. */
		if (bms_overlap(sjinfo->min_lefthand, rel1->relids) &&
			bms_overlap(sjinfo->min_lefthand, rel2->relids))
>>>>>>> 38e93482
		{
			result = true;
			break;
		}
	}

	/*
	 * We do not force the join to occur if either input rel can legally
	 * be joined to anything else using joinclauses.  This essentially
	 * means that clauseless bushy joins are put off as long as possible.
	 * The reason is that when there is a join order restriction high up
	 * in the join tree (that is, with many rels inside the LHS or RHS),
	 * we would otherwise expend lots of effort considering very stupid
	 * join combinations within its LHS or RHS.
	 */
	if (result)
	{
		if (has_legal_joinclause(root, rel1) ||
			has_legal_joinclause(root, rel2))
			result = false;
	}

	return result;
}


/*
 * has_join_restriction
 *		Detect whether the specified relation has join-order restrictions
 *		due to being inside an outer join or an IN (sub-SELECT).
 *
 * Essentially, this tests whether have_join_order_restriction() could
 * succeed with this rel and some other one.  It's OK if we sometimes
 * say "true" incorrectly.	(Therefore, we don't bother with the relatively
 * expensive has_legal_joinclause test.)
 */
static bool
has_join_restriction(PlannerInfo *root, RelOptInfo *rel)
{
	ListCell   *l;

	foreach(l, root->join_info_list)
	{
		SpecialJoinInfo *sjinfo = (SpecialJoinInfo *) lfirst(l);

		/* ignore full joins --- other mechanisms preserve their ordering */
		if (sjinfo->jointype == JOIN_FULL)
			continue;

		/* ignore if SJ is already contained in rel */
		if (bms_is_subset(sjinfo->min_lefthand, rel->relids) &&
			bms_is_subset(sjinfo->min_righthand, rel->relids))
			continue;

		/* restricted if it overlaps LHS or RHS, but doesn't contain SJ */
		if (bms_overlap(sjinfo->min_lefthand, rel->relids) ||
			bms_overlap(sjinfo->min_righthand, rel->relids))
			return true;
	}

	return false;
}


/*
 * has_legal_joinclause
 *		Detect whether the specified relation can legally be joined
 *		to any other rels using join clauses.
 *
 * We consider only joins to single other relations in the current
 * initial_rels list.  This is sufficient to get a "true" result in most real
 * queries, and an occasional erroneous "false" will only cost a bit more
 * planning time.  The reason for this limitation is that considering joins to
 * other joins would require proving that the other join rel can legally be
 * formed, which seems like too much trouble for something that's only a
 * heuristic to save planning time.  (Note: we must look at initial_rels
 * and not all of the query, since when we are planning a sub-joinlist we
 * may be forced to make clauseless joins within initial_rels even though
 * there are join clauses linking to other parts of the query.)
 */
static bool
has_legal_joinclause(PlannerInfo *root, RelOptInfo *rel)
{
	ListCell   *lc;

	foreach(lc, root->initial_rels)
	{
		RelOptInfo *rel2 = (RelOptInfo *) lfirst(lc);

		/* ignore rels that are already in "rel" */
		if (bms_overlap(rel->relids, rel2->relids))
			continue;

		if (have_relevant_joinclause(root, rel, rel2))
		{
			Relids		joinrelids;
			SpecialJoinInfo *sjinfo;
			bool		reversed;

			/* join_is_legal needs relids of the union */
			joinrelids = bms_union(rel->relids, rel2->relids);

			if (join_is_legal(root, rel, rel2, joinrelids,
							  &sjinfo, &reversed))
			{
				/* Yes, this will work */
				bms_free(joinrelids);
				return true;
			}

			bms_free(joinrelids);
		}
	}

	return false;
}


/*
 * is_dummy_rel --- has relation been proven empty?
 *
 * If so, it will have a single path that is dummy.
 */
static bool
is_dummy_rel(RelOptInfo *rel)
{
	return (rel->cheapest_total_path != NULL &&
			IS_DUMMY_PATH(rel->cheapest_total_path));
}

/*
 * Mark a rel as proven empty.
 */
static void
<<<<<<< HEAD
mark_dummy_join(PlannerInfo *root, RelOptInfo *rel)
=======
mark_dummy_rel(RelOptInfo *rel)
>>>>>>> 38e93482
{
	/* Set dummy size estimate */
	rel->rows = 0;

	/* Evict any previously chosen paths */
	rel->pathlist = NIL;

	/* Set up the dummy path */
	add_path(root, rel, (Path *) create_append_path(root, rel, NIL));

	/* The dummy path doesn't need deduplication */
	rel->dedup_info = NULL;

	/* Set or update cheapest_total_path */
	set_cheapest(rel);
}


/*
 * restriction_is_constant_false --- is a restrictlist just FALSE?
 *
 * In cases where a qual is provably constant FALSE, eval_const_expressions
 * will generally have thrown away anything that's ANDed with it.  In outer
 * join situations this will leave us computing cartesian products only to
 * decide there's no match for an outer row, which is pretty stupid.  So,
 * we need to detect the case.
 */
static bool
restriction_is_constant_false(List *restrictlist)
{
	ListCell   *lc;

	/*
	 * Despite the above comment, the restriction list we see here might
	 * possibly have other members besides the FALSE constant, since other
	 * quals could get "pushed down" to the outer join level.  So we check
	 * each member of the list.
	 */
<<<<<<< HEAD
	set_cheapest(root, rel);
=======
	foreach(lc, restrictlist)
	{
		RestrictInfo   *rinfo = (RestrictInfo *) lfirst(lc);

		Assert(IsA(rinfo, RestrictInfo));
		if (rinfo->clause && IsA(rinfo->clause, Const))
		{
			Const  *con = (Const *) rinfo->clause;

			/* constant NULL is as good as constant FALSE for our purposes */
			if (con->constisnull)
				return true;
			if (!DatumGetBool(con->constvalue))
				return true;
		}
	}
	return false;
>>>>>>> 38e93482
}<|MERGE_RESOLUTION|>--- conflicted
+++ resolved
@@ -10,11 +10,7 @@
  *
  *
  * IDENTIFICATION
-<<<<<<< HEAD
- *	  $PostgreSQL: pgsql/src/backend/optimizer/path/joinrels.c,v 1.95 2008/11/22 22:47:06 tgl Exp $
-=======
  *	  $PostgreSQL: pgsql/src/backend/optimizer/path/joinrels.c,v 1.96 2008/11/28 19:29:07 tgl Exp $
->>>>>>> 38e93482
  *
  *-------------------------------------------------------------------------
  */
@@ -43,12 +39,8 @@
 static bool has_join_restriction(PlannerInfo *root, RelOptInfo *rel);
 static bool has_legal_joinclause(PlannerInfo *root, RelOptInfo *rel);
 static bool is_dummy_rel(RelOptInfo *rel);
-<<<<<<< HEAD
-static void mark_dummy_join(PlannerInfo *root, RelOptInfo *rel);
-=======
-static void mark_dummy_rel(RelOptInfo *rel);
+static void mark_dummy_rel(PlannerInfo *root, RelOptInfo *rel);
 static bool restriction_is_constant_false(List *restrictlist);
->>>>>>> 38e93482
 
 
 /*
@@ -424,7 +416,6 @@
 		 */
 		if (bms_is_subset(sjinfo->min_lefthand, rel1->relids) &&
 			bms_is_subset(sjinfo->min_righthand, rel2->relids))
-<<<<<<< HEAD
 		{
 			if (match_sjinfo)
 				return false;	/* invalid join path */
@@ -432,7 +423,7 @@
 			reversed = false;
 		}
 		else if (bms_is_subset(sjinfo->min_lefthand, rel2->relids) &&
-			bms_is_subset(sjinfo->min_righthand, rel1->relids))
+				 bms_is_subset(sjinfo->min_righthand, rel1->relids))
 		{
 			if (match_sjinfo)
 				return false;	/* invalid join path */
@@ -465,56 +456,19 @@
 			 *----------
 			 */
 
-=======
-		{
->>>>>>> 38e93482
 			if (match_sjinfo)
 				return false;	/* invalid join path */
 			match_sjinfo = sjinfo;
 			reversed = false;
 		}
-<<<<<<< HEAD
 		else if (sjinfo->consider_dedup &&
 			bms_equal(sjinfo->syn_righthand, rel1->relids))
-		{
-			/* Reversed semijoin case */
-=======
-		else if (bms_is_subset(sjinfo->min_lefthand, rel2->relids) &&
-				 bms_is_subset(sjinfo->min_righthand, rel1->relids))
-		{
->>>>>>> 38e93482
-			if (match_sjinfo)
-				return false;	/* invalid join path */
-			match_sjinfo = sjinfo;
-			reversed = true;
-<<<<<<< HEAD
-=======
-		}
-		else if (sjinfo->jointype == JOIN_SEMI &&
-				 bms_equal(sjinfo->syn_righthand, rel2->relids) &&
-				 create_unique_path(root, rel2, rel2->cheapest_total_path,
-									sjinfo) != NULL)
-		{
-			/*
-			 * For a semijoin, we can join the RHS to anything else by
-			 * unique-ifying the RHS (if the RHS can be unique-ified).
-			 */
-			if (match_sjinfo)
-				return false;	/* invalid join path */
-			match_sjinfo = sjinfo;
-			reversed = false;
-		}
-		else if (sjinfo->jointype == JOIN_SEMI &&
-				 bms_equal(sjinfo->syn_righthand, rel1->relids) &&
-				 create_unique_path(root, rel1, rel1->cheapest_total_path,
-									sjinfo) != NULL)
 		{
 			/* Reversed semijoin case */
 			if (match_sjinfo)
 				return false;	/* invalid join path */
 			match_sjinfo = sjinfo;
 			reversed = true;
->>>>>>> 38e93482
 		}
 		else
 		{
@@ -546,26 +500,16 @@
 			 * the RHS (per the unique-ification case above).
 			 *----------
 			 */
-<<<<<<< HEAD
 			if (!sjinfo->consider_dedup &&
-=======
-			if (sjinfo->jointype != JOIN_SEMI &&
->>>>>>> 38e93482
 				bms_overlap(rel1->relids, sjinfo->min_righthand) &&
 				bms_overlap(rel2->relids, sjinfo->min_righthand))
 			{
 				/* seems OK */
 				Assert(!bms_overlap(joinrelids, sjinfo->min_lefthand));
 			}
-<<<<<<< HEAD
 			else if (sjinfo->consider_dedup &&
 				(bms_is_subset(sjinfo->syn_righthand, rel1->relids) ||
 				bms_is_subset(sjinfo->syn_righthand, rel2->relids)))
-=======
-			else if (sjinfo->jointype == JOIN_SEMI &&
-					 (bms_is_subset(sjinfo->syn_righthand, rel1->relids) ||
-					  bms_is_subset(sjinfo->syn_righthand, rel2->relids)))
->>>>>>> 38e93482
 			{
 				/* seems OK */
 			}
@@ -672,35 +616,6 @@
 	 */
 	if (sjinfo->jointype == JOIN_SEMI)
 		sjinfo->jointype = JOIN_INNER;
-
-	/* Swap rels if needed to match the join info. */
-	if (reversed)
-	{
-		RelOptInfo *trel = rel1;
-
-		rel1 = rel2;
-		rel2 = trel;
-	}
-
-	/*
-	 * If it's a plain inner join, then we won't have found anything in
-	 * join_info_list.  Make up a SpecialJoinInfo so that selectivity
-	 * estimation functions will know what's being joined.
-	 */
-	if (sjinfo == NULL)
-	{
-		sjinfo = &sjinfo_data;
-		sjinfo->type = T_SpecialJoinInfo;
-		sjinfo->min_lefthand = rel1->relids;
-		sjinfo->min_righthand = rel2->relids;
-		sjinfo->syn_lefthand = rel1->relids;
-		sjinfo->syn_righthand = rel2->relids;
-		sjinfo->jointype = JOIN_INNER;
-		/* we don't bother trying to make the remaining fields valid */
-		sjinfo->lhs_strict = false;
-		sjinfo->delay_upper_joins = false;
-		sjinfo->join_quals = NIL;
-	}
 
 	/*
 	 * Find or build the join RelOptInfo, and compute the restrictlist that
@@ -773,73 +688,20 @@
 	 * this way since it's conceivable that dummy-ness of a multi-element
 	 * join might only be noticeable for certain construction paths.)
 	 *
-<<<<<<< HEAD
-=======
 	 * Also, a provably constant-false join restriction typically means that
 	 * we can skip evaluating one or both sides of the join.  We do this
 	 * by marking the appropriate rel as dummy.
 	 *
->>>>>>> 38e93482
 	 * We need only consider the jointypes that appear in join_info_list,
 	 * plus JOIN_INNER.
 	 */
 	switch (sjinfo->jointype)
 	{
-<<<<<<< HEAD
-		case JOIN_ANTI:
-		case JOIN_LASJ_NOTIN:
-			/*
-			 * For antijoins, the outer and inner rel are fixed.
-			 * If left rel is empty, the result set will be empty
-			 */
-			if (is_dummy_rel(rel1))
-			{
-				mark_dummy_join(root, joinrel);
-				break;
-			}
-			add_paths_to_joinrel(root, joinrel, rel1, rel2, sjinfo->jointype, sjinfo, restrictlist);
-			break;
-		case JOIN_INNER:
-
-			if (is_dummy_rel(rel1) || is_dummy_rel(rel2))
-			{
-				mark_dummy_join(root, joinrel);
-				break;
-			}
-			add_paths_to_joinrel(root, joinrel, rel1, rel2, JOIN_INNER, sjinfo,
-								 restrictlist);
-			add_paths_to_joinrel(root, joinrel, rel2, rel1, JOIN_INNER, sjinfo,
-								 restrictlist);
-			break;
-		case JOIN_LEFT:
-			if (is_dummy_rel(rel1))
-			{
-				mark_dummy_join(root, joinrel);
-				break;
-			}
-			add_paths_to_joinrel(root, joinrel, rel1, rel2, JOIN_LEFT, sjinfo,
-								 restrictlist);
-			add_paths_to_joinrel(root, joinrel, rel2, rel1, JOIN_RIGHT, sjinfo,
-								 restrictlist);
-			break;
-		case JOIN_FULL:
-			if (is_dummy_rel(rel1) && is_dummy_rel(rel2))
-			{
-				mark_dummy_join(root, joinrel);
-				break;
-			}
-			add_paths_to_joinrel(root, joinrel, rel1, rel2, JOIN_FULL, sjinfo,
-								 restrictlist);
-			add_paths_to_joinrel(root, joinrel, rel2, rel1, JOIN_FULL, sjinfo,
-								 restrictlist);
-			break;
-		default:
-=======
 		case JOIN_INNER:
 			if (is_dummy_rel(rel1) || is_dummy_rel(rel2) ||
 				restriction_is_constant_false(restrictlist))
 			{
-				mark_dummy_rel(joinrel);
+				mark_dummy_rel(root, joinrel);
 				break;
 			}
 			add_paths_to_joinrel(root, joinrel, rel1, rel2,
@@ -852,12 +714,12 @@
 		case JOIN_LEFT:
 			if (is_dummy_rel(rel1))
 			{
-				mark_dummy_rel(joinrel);
+				mark_dummy_rel(root, joinrel);
 				break;
 			}
 			if (restriction_is_constant_false(restrictlist) &&
 				bms_is_subset(rel2->relids, sjinfo->syn_righthand))
-				mark_dummy_rel(rel2);
+				mark_dummy_rel(root, rel2);
 			add_paths_to_joinrel(root, joinrel, rel1, rel2,
 								 JOIN_LEFT, sjinfo,
 								 restrictlist);
@@ -868,7 +730,7 @@
 		case JOIN_FULL:
 			if (is_dummy_rel(rel1) && is_dummy_rel(rel2))
 			{
-				mark_dummy_rel(joinrel);
+				mark_dummy_rel(root, joinrel);
 				break;
 			}
 			add_paths_to_joinrel(root, joinrel, rel1, rel2,
@@ -889,7 +751,7 @@
 				if (is_dummy_rel(rel1) || is_dummy_rel(rel2) ||
 					restriction_is_constant_false(restrictlist))
 				{
-					mark_dummy_rel(joinrel);
+					mark_dummy_rel(root, joinrel);
 					break;
 				}
 				add_paths_to_joinrel(root, joinrel, rel1, rel2,
@@ -906,8 +768,7 @@
 			 * anyway to be sure.)
 			 */
 			if (bms_equal(sjinfo->syn_righthand, rel2->relids) &&
-				create_unique_path(root, rel2, rel2->cheapest_total_path,
-								   sjinfo) != NULL)
+				sjinfo->consider_dedup)
 			{
 				add_paths_to_joinrel(root, joinrel, rel1, rel2,
 									 JOIN_UNIQUE_INNER, sjinfo,
@@ -918,21 +779,21 @@
 			}
 			break;
 		case JOIN_ANTI:
+		case JOIN_LASJ_NOTIN:
 			if (is_dummy_rel(rel1))
 			{
-				mark_dummy_rel(joinrel);
+				mark_dummy_rel(root, joinrel);
 				break;
 			}
 			if (restriction_is_constant_false(restrictlist) &&
 				bms_is_subset(rel2->relids, sjinfo->syn_righthand))
-				mark_dummy_rel(rel2);
+				mark_dummy_rel(root, rel2);
 			add_paths_to_joinrel(root, joinrel, rel1, rel2,
-								 JOIN_ANTI, sjinfo,
+								 sjinfo->jointype, sjinfo,
 								 restrictlist);
 			break;
 		default:
 			/* other values not expected here */
->>>>>>> 38e93482
 			elog(ERROR, "unrecognized join type: %d", (int) sjinfo->jointype);
 			break;
 	}
@@ -1126,7 +987,6 @@
 			result = true;
 			break;
 		}
-<<<<<<< HEAD
 
 		/* Likewise for the LHS. */
 		if (bms_overlap(sjinfo->min_lefthand, rel1->relids) &&
@@ -1150,12 +1010,6 @@
 			bms_is_subset(rel2->relids, sjinfo->min_righthand) &&
 			bms_num_members(rel1->relids) + bms_num_members(rel2->relids) ==
 			bms_num_members(sjinfo->min_righthand)))
-=======
-
-		/* Likewise for the LHS. */
-		if (bms_overlap(sjinfo->min_lefthand, rel1->relids) &&
-			bms_overlap(sjinfo->min_lefthand, rel2->relids))
->>>>>>> 38e93482
 		{
 			result = true;
 			break;
@@ -1290,11 +1144,7 @@
  * Mark a rel as proven empty.
  */
 static void
-<<<<<<< HEAD
-mark_dummy_join(PlannerInfo *root, RelOptInfo *rel)
-=======
-mark_dummy_rel(RelOptInfo *rel)
->>>>>>> 38e93482
+mark_dummy_rel(PlannerInfo *root, RelOptInfo *rel)
 {
 	/* Set dummy size estimate */
 	rel->rows = 0;
@@ -1309,7 +1159,7 @@
 	rel->dedup_info = NULL;
 
 	/* Set or update cheapest_total_path */
-	set_cheapest(rel);
+	set_cheapest(root, rel);
 }
 
 
@@ -1333,9 +1183,6 @@
 	 * quals could get "pushed down" to the outer join level.  So we check
 	 * each member of the list.
 	 */
-<<<<<<< HEAD
-	set_cheapest(root, rel);
-=======
 	foreach(lc, restrictlist)
 	{
 		RestrictInfo   *rinfo = (RestrictInfo *) lfirst(lc);
@@ -1353,5 +1200,4 @@
 		}
 	}
 	return false;
->>>>>>> 38e93482
 }