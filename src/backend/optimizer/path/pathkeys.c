--- conflicted
+++ resolved
@@ -32,10 +32,7 @@
 #include "optimizer/var.h"
 #include "optimizer/restrictinfo.h"
 #include "parser/parsetree.h"
-<<<<<<< HEAD
 #include "parser/parse_oper.h" /* for compatible_oper_opid() */
-=======
->>>>>>> 38e93482
 #include "utils/lsyscache.h"
 
 #include "cdb/cdbpullup.h"		/* cdbpullup_expr(), cdbpullup_make_var() */
@@ -189,6 +186,8 @@
 								  required_relids,
 								  old_rinfo->nullable_relids,
 								  old_rinfo->ojscope_relids);
+	check_mergejoinable(new_rinfo);
+	check_hashjoinable(new_rinfo);
 
 	/*
 	 * If it's a join clause (either naturally, or because delayed by
