--- conflicted
+++ resolved
@@ -62,7 +62,6 @@
 						JoinType jointype,
 						Relids qualscope,
 						Relids ojscope,
-<<<<<<< HEAD
 						Relids outerjoin_nonnullable,
 						Relids deduced_nullable_relids,
 						List **postponed_qual_list);
@@ -70,11 +69,6 @@
 					  Relids *nullable_relids_p, bool is_pushed_down);
 static bool check_equivalence_delay(PlannerInfo *root,
 						RestrictInfo *restrictinfo);
-=======
-						Relids outerjoin_nonnullable);
-static bool check_outerjoin_delay(PlannerInfo *root, Relids *relids_p,
-					  Relids *nullable_relids_p, bool is_pushed_down);
->>>>>>> 4d53a2f9
 static bool check_redundant_nullability_qual(PlannerInfo *root, Node *clause);
 static void compute_semijoin_info(SpecialJoinInfo* sjinfo, PlannerInfo* root);
 
@@ -152,10 +146,7 @@
 build_base_rel_tlists(PlannerInfo *root, List *final_tlist)
 {
 	List	   *tlist_vars = pull_var_clause((Node *) final_tlist,
-<<<<<<< HEAD
 											 PVC_RECURSE_AGGREGATES,
-=======
->>>>>>> 4d53a2f9
 											 PVC_INCLUDE_PLACEHOLDERS);
 
 	if (tlist_vars != NIL)
@@ -422,12 +413,8 @@
 
 			distribute_qual_to_rels(root, qual,
 									false, below_outer_join, JOIN_INNER,
-<<<<<<< HEAD
 									*qualscope, NULL, NULL, NULL,
 									postponed_qual_list);
-=======
-									*qualscope, NULL, NULL);
->>>>>>> 4d53a2f9
 		}
 	}
 	else if (IsA(jtnode, JoinExpr))
@@ -491,7 +478,6 @@
 			case JOIN_SEMI:
 				leftjoinlist = deconstruct_recurse(root, j->larg,
 												   below_outer_join,
-<<<<<<< HEAD
 												   &leftids, &left_inners,
 												   &child_postponed_quals);
 				rightjoinlist = deconstruct_recurse(root, j->rarg,
@@ -504,17 +490,6 @@
 				/* Semi join adds no restrictions for quals */
 				nonnullable_rels = NULL;
  				break;
-=======
-												   &leftids, &left_inners);
-				rightjoinlist = deconstruct_recurse(root, j->rarg,
-													below_outer_join,
-													&rightids, &right_inners);
-				*qualscope = bms_union(leftids, rightids);
-				*inner_join_rels = bms_union(left_inners, right_inners);
-				/* Semi join adds no restrictions for quals */
-				nonnullable_rels = NULL;
-				break;
->>>>>>> 4d53a2f9
 			case JOIN_FULL:
 				leftjoinlist = deconstruct_recurse(root, j->larg,
 												   true,
@@ -544,13 +519,8 @@
 		 * we mustn't add it to join_info_list just yet, because we don't want
 		 * distribute_qual_to_rels to think it is an outer join below us.
 		 *
-<<<<<<< HEAD
-		 * Semijoins are a bit of a hybrid: we build a SpecialJoinInfo,
-		 * but we want ojscope = NULL for distribute_qual_to_rels.
-=======
 		 * Semijoins are a bit of a hybrid: we build a SpecialJoinInfo, but we
 		 * want ojscope = NULL for distribute_qual_to_rels.
->>>>>>> 4d53a2f9
 		 */
 		if (j->jointype != JOIN_INNER)
 		{
@@ -563,11 +533,7 @@
 				ojscope = NULL;
 			else
 				ojscope = bms_union(sjinfo->min_lefthand,
-<<<<<<< HEAD
- 									sjinfo->min_righthand);
-=======
 									sjinfo->min_righthand);
->>>>>>> 4d53a2f9
 		}
 		else
 		{
@@ -605,15 +571,9 @@
 			Node	   *qual = (Node *) lfirst(l);
 
 			distribute_qual_to_rels(root, qual,
-<<<<<<< HEAD
-									false, below_outer_join, JOIN_INNER,
+									false, below_outer_join, j->jointype,
 									*qualscope, ojscope, nonnullable_rels, NULL,
 									postponed_qual_list);
-=======
-									false, below_outer_join, j->jointype,
-									*qualscope,
-									ojscope, nonnullable_rels);
->>>>>>> 4d53a2f9
 		}
 
 		/* Now we can add the SpecialJoinInfo to join_info_list */
@@ -1087,10 +1047,7 @@
 	bool		pseudoconstant = false;
 	bool		maybe_equivalence;
 	bool		maybe_outer_join;
-<<<<<<< HEAD
 	bool        maybe_local_equijoin;
-=======
->>>>>>> 4d53a2f9
 	Relids		nullable_relids;
 	RestrictInfo *restrictinfo;
 
@@ -1217,11 +1174,7 @@
 		Assert(!ojscope);
 		is_pushed_down = true;
 		outerjoin_delayed = false;
-<<<<<<< HEAD
 		nullable_relids = deduced_nullable_relids;
-=======
-		nullable_relids = NULL;
->>>>>>> 4d53a2f9
 		/* Don't feed it back for more deductions */
 		maybe_equivalence = false;
 		maybe_local_equijoin = false;
@@ -1331,12 +1284,8 @@
 									 outerjoin_delayed,
 									 pseudoconstant,
 									 relids,
-<<<<<<< HEAD
 									 nullable_relids,
 									 ojscope);
-=======
-									 nullable_relids);
->>>>>>> 4d53a2f9
 
 	/*
 	 * If it's a join clause (either naturally, or because delayed by
@@ -1351,13 +1300,9 @@
 	 */
 	if (bms_membership(relids) == BMS_MULTIPLE)
 	{
-<<<<<<< HEAD
 		List	   *vars = pull_var_clause(clause,
 										   PVC_RECURSE_AGGREGATES,
 										   PVC_INCLUDE_PLACEHOLDERS);
-=======
-		List	   *vars = pull_var_clause(clause, PVC_INCLUDE_PLACEHOLDERS);
->>>>>>> 4d53a2f9
 
 		add_vars_to_targetlist(root, vars, relids);
 		list_free(vars);
@@ -1439,7 +1384,6 @@
 
 	/* No EC special case applies, so push it into the clause lists */
 	distribute_restrictinfo_to_rels(root, restrictinfo);
-<<<<<<< HEAD
 
 	/*
 	 * The predicate propagation code (gen_implied_quals()) might be able to
@@ -1448,8 +1392,6 @@
 	 * the equivalence classes yet.)
 	 */
 	root->non_eq_clauses = lappend(root->non_eq_clauses, restrictinfo);
-=======
->>>>>>> 4d53a2f9
 }
 
 /*
@@ -1504,13 +1446,8 @@
  */
 static bool
 check_outerjoin_delay(PlannerInfo *root,
-<<<<<<< HEAD
-					  Relids *relids_p,				/* in/out parameter */
-					  Relids *nullable_relids_p,	/* output parameter */
-=======
 					  Relids *relids_p, /* in/out parameter */
 					  Relids *nullable_relids_p,		/* output parameter */
->>>>>>> 4d53a2f9
 					  bool is_pushed_down)
 {
 	Relids		relids;
@@ -1828,14 +1765,9 @@
 									 true,		/* is_pushed_down */
 									 false,		/* outerjoin_delayed */
 									 false,		/* pseudoconstant */
-<<<<<<< HEAD
 									 qualscope,	/* required_relids */
 									 nullable_relids,	/* nullable_relids */
 									 qualscope); /* ojscope_relids */
-=======
-									 qualscope, /* required_relids */
-									 NULL);		/* nullable_relids */
->>>>>>> 4d53a2f9
 
 	/* Set mergejoinability info always, and hashjoinability if enabled */
 	check_mergejoinable(restrictinfo);
