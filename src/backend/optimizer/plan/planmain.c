/*-------------------------------------------------------------------------
 *
 * planmain.c
 *	  Routines to plan a single query
 *
 * What's in a name, anyway?  The top-level entry point of the planner/
 * optimizer is over in planner.c, not here as you might think from the
 * file name.  But this is the main code for planning a basic join operation,
 * shorn of features like subselects, inheritance, aggregates, grouping,
 * and so on.  (Those are the things planner.c deals with.)
 *
 * Portions Copyright (c) 2005-2008, Greenplum inc
 * Portions Copyright (c) 2012-Present Pivotal Software, Inc.
 * Portions Copyright (c) 1996-2014, PostgreSQL Global Development Group
 * Portions Copyright (c) 1994, Regents of the University of California
 *
 *
 * IDENTIFICATION
 *	  src/backend/optimizer/plan/planmain.c
 *
 *-------------------------------------------------------------------------
 */
#include "postgres.h"

#include "optimizer/orclauses.h"
#include "optimizer/pathnode.h"
#include "optimizer/paths.h"
#include "optimizer/placeholder.h"
#include "optimizer/planmain.h"

#include "catalog/pg_proc.h"
#include "cdb/cdbpath.h"        /* cdbpath_rows() */
#include "cdb/cdbutil.h"
#include "cdb/cdbvars.h"
#include "optimizer/cost.h"

static Bitmapset *distcols_in_groupclause(List *gc, Bitmapset *bms);

/*
 * query_planner
 *	  Generate a path (that is, a simplified plan) for a basic query,
 *	  which may involve joins but not any fancier features.
 *
 * Since query_planner does not handle the toplevel processing (grouping,
 * sorting, etc) it cannot select the best path by itself.  Instead, it
 * returns the RelOptInfo for the top level of joining, and the caller
 * (grouping_planner) can choose one of the surviving paths for the rel.
 * Normally it would choose either the rel's cheapest path, or the cheapest
 * path for the desired sort order.
 *
 * root describes the query to plan
 * tlist is the target list the query should produce
 *		(this is NOT necessarily root->parse->targetList!)
 * qp_callback is a function to compute query_pathkeys once it's safe to do so
 * qp_extra is optional extra data to pass to qp_callback
 *
 * Note: the PlannerInfo node also includes a query_pathkeys field, which
 * tells query_planner the sort order that is desired in the final output
 * plan.  This value is *not* available at call time, but is computed by
 * qp_callback once we have completed merging the query's equivalence classes.
 * (We cannot construct canonical pathkeys until that's done.)
 */
RelOptInfo *
query_planner(PlannerInfo *root, List *tlist,
			  query_pathkeys_callback qp_callback, void *qp_extra)
{
	Query	   *parse = root->parse;
	List	   *joinlist;
	RelOptInfo *final_rel;
	Index		rti;
	double		total_pages;

	/*
	 * If the query has an empty join tree, then it's something easy like
	 * "SELECT 2+2;" or "INSERT ... VALUES()".  Fall through quickly.
	 */
	if (parse->jointree->fromlist == NIL)
	{
		Path	   *result_path;

		/* We need a dummy joinrel to describe the empty set of baserels */
		final_rel = build_empty_join_rel(root);

		/* The only path for it is a trivial Result path */
		result_path = (Path *) create_result_path((List *) parse->jointree->quals);
		add_path(final_rel, result_path);

		/* Select cheapest path (pretty easy in this case...) */
		set_cheapest(final_rel);

		/*
		 * We still are required to call qp_callback, in case it's something
		 * like "SELECT 2+2 ORDER BY 1".
		 */
		root->canon_pathkeys = NIL;
		(*qp_callback) (root, qp_extra);

		{
			char		exec_location;

			exec_location = check_execute_on_functions((Node *) parse->targetList);

			if (exec_location == PROEXECLOCATION_MASTER)
				CdbPathLocus_MakeEntry(&result_path->locus);
			else if (exec_location == PROEXECLOCATION_ALL_SEGMENTS)
<<<<<<< HEAD
				CdbPathLocus_MakeStrewn(&result_path->locus);
=======
				CdbPathLocus_MakeStrewn(&(*cheapest_path)->locus,
										GP_POLICY_ALL_NUMSEGMENTS);
>>>>>>> e70f73e0
		}

		return final_rel;
	}

	/*
	 * Init planner lists to empty.
	 *
	 * NOTE: append_rel_list was set up by subquery_planner, so do not touch
	 * here; eq_classes and minmax_aggs may contain data already, too.
	 */
	root->join_rel_list = NIL;
	root->join_rel_hash = NULL;
	root->join_rel_level = NULL;
	root->join_cur_level = 0;
	root->canon_pathkeys = NIL;
	root->left_join_clauses = NIL;
	root->right_join_clauses = NIL;
	root->full_join_clauses = NIL;
	root->join_info_list = NIL;
	root->lateral_info_list = NIL;
	root->placeholder_list = NIL;
	root->initial_rels = NIL;

	/*
	 * Make a flattened version of the rangetable for faster access (this is
	 * OK because the rangetable won't change any more), and set up an empty
	 * array for indexing base relations.
	 */
	setup_simple_rel_arrays(root);

	/*
	 * Construct RelOptInfo nodes for all base relations in query, and
	 * indirectly for all appendrel member relations ("other rels").  This
	 * will give us a RelOptInfo for every "simple" (non-join) rel involved in
	 * the query.
	 *
	 * Note: the reason we find the rels by searching the jointree and
	 * appendrel list, rather than just scanning the rangetable, is that the
	 * rangetable may contain RTEs for rels not actively part of the query,
	 * for example views.  We don't want to make RelOptInfos for them.
	 */
	add_base_rels_to_query(root, (Node *) parse->jointree);

	/*
	 * Examine the targetlist and join tree, adding entries to baserel
	 * targetlists for all referenced Vars, and generating PlaceHolderInfo
	 * entries for all referenced PlaceHolderVars.  Restrict and join clauses
	 * are added to appropriate lists belonging to the mentioned relations. We
	 * also build EquivalenceClasses for provably equivalent expressions. The
	 * SpecialJoinInfo list is also built to hold information about join order
	 * restrictions.  Finally, we form a target joinlist for make_one_rel() to
	 * work from.
	 */
	build_base_rel_tlists(root, tlist);

	find_placeholders_in_jointree(root);

	find_lateral_references(root);

	joinlist = deconstruct_jointree(root);

	/*
	 * Reconsider any postponed outer-join quals now that we have built up
	 * equivalence classes.  (This could result in further additions or
	 * mergings of classes.)
	 */
	reconsider_outer_join_clauses(root);

	/**
	 * Use the list of equijoined keys to transfer quals between relations.  For example,
	 *   A=B AND f(A) implies A=B AND f(A) and f(B), under some restrictions on f.
	 */
	generate_implied_quals(root);

	/*
	 * If we formed any equivalence classes, generate additional restriction
	 * clauses as appropriate.  (Implied join clauses are formed on-the-fly
	 * later.)
	 */
	generate_base_implied_equalities(root);

	/*
	 * We have completed merging equivalence sets, so it's now possible to
	 * generate pathkeys in canonical form; so compute query_pathkeys and
	 * other pathkeys fields in PlannerInfo.
	 */
	(*qp_callback) (root, qp_extra);

	/*
	 * Examine any "placeholder" expressions generated during subquery pullup.
	 * Make sure that the Vars they need are marked as needed at the relevant
	 * join level.  This must be done before join removal because it might
	 * cause Vars or placeholders to be needed above a join when they weren't
	 * so marked before.
	 */
	fix_placeholder_input_needed_levels(root);

	/*
	 * Remove any useless outer joins.  Ideally this would be done during
	 * jointree preprocessing, but the necessary information isn't available
	 * until we've built baserel data structures and classified qual clauses.
	 */
	joinlist = remove_useless_joins(root, joinlist);

	/*
	 * Now distribute "placeholders" to base rels as needed.  This has to be
	 * done after join removal because removal could change whether a
	 * placeholder is evaluatable at a base rel.
	 */
	add_placeholders_to_base_rels(root);

	/*
	 * Create the LateralJoinInfo list now that we have finalized
	 * PlaceHolderVar eval levels and made any necessary additions to the
	 * lateral_vars lists for lateral references within PlaceHolderVars.
	 */
	create_lateral_join_info(root);

	/*
	 * Look for join OR clauses that we can extract single-relation
	 * restriction OR clauses from.
	 */
	extract_restriction_or_clauses(root);

	/*
	 * We should now have size estimates for every actual table involved in
	 * the query, and we also know which if any have been deleted from the
	 * query by join removal; so we can compute total_table_pages.
	 *
	 * Note that appendrels are not double-counted here, even though we don't
	 * bother to distinguish RelOptInfos for appendrel parents, because the
	 * parents will still have size zero.
	 *
	 * XXX if a table is self-joined, we will count it once per appearance,
	 * which perhaps is the wrong thing ... but that's not completely clear,
	 * and detecting self-joins here is difficult, so ignore it for now.
	 */
	total_pages = 0;
	for (rti = 1; rti < root->simple_rel_array_size; rti++)
	{
		RelOptInfo *brel = root->simple_rel_array[rti];

		if (brel == NULL)
			continue;

		Assert(brel->relid == rti);		/* sanity check on array */

		if (brel->reloptkind == RELOPT_BASEREL ||
			brel->reloptkind == RELOPT_OTHER_MEMBER_REL)
			total_pages += (double) brel->pages;
	}
	root->total_table_pages = total_pages;

	/*
	 * Ready to do the primary planning.
	 */
	final_rel = make_one_rel(root, joinlist);

	/* Check that we got at least one usable path */
	if (!final_rel || !final_rel->cheapest_total_path ||
		final_rel->cheapest_total_path->param_info != NULL)
		elog(ERROR, "failed to construct the join relation");
	Insist(final_rel->cheapest_startup_path);

	return final_rel;
}

/*
 * distcols_in_groupclause -
 *     Return all distinct tleSortGroupRef values in a GROUP BY clause.
 *
 * If this is a GROUPING_SET, this function is called recursively to
 * find the tleSortGroupRef values for underlying grouping columns.
 */
static Bitmapset *
distcols_in_groupclause(List *gc, Bitmapset *bms)
{
	ListCell *l;

	foreach(l, gc)
	{
		Node *node = lfirst(l);

		if (node == NULL)
			continue;

		Assert(IsA(node, SortGroupClause) ||
			   IsA(node, List) ||
			   IsA(node, GroupingClause));

		if (IsA(node, SortGroupClause))
		{
			bms = bms_add_member(bms, ((SortGroupClause *) node)->tleSortGroupRef);
		}

		else if (IsA(node, List))
		{
			bms = distcols_in_groupclause((List *)node, bms);
		}

		else if (IsA(node, GroupingClause))
		{
			List *groupsets = ((GroupingClause *)node)->groupsets;
			bms = distcols_in_groupclause(groupsets, bms);
		}
	}

	return bms;
}

/*
 * num_distcols_in_grouplist -
 *      Return number of distinct columns/expressions that appeared in
 *      a list of GroupClauses or GroupingClauses.
 */
int
num_distcols_in_grouplist(List *gc)
{
	Bitmapset *bms = NULL;
	int num_cols;

	bms = distcols_in_groupclause(gc, bms);

	num_cols = bms_num_members(bms);
	bms_free(bms);

	return num_cols;
}

/**
 * Planner configuration related
 */

/**
 * Default configuration information
 */
PlannerConfig *DefaultPlannerConfig(void)
{
	PlannerConfig *c1 = (PlannerConfig *) palloc(sizeof(PlannerConfig));
	c1->cdbpath_segments = planner_segment_count(NULL);
	c1->enable_seqscan = enable_seqscan;
	c1->enable_indexscan = enable_indexscan;
	c1->enable_bitmapscan = enable_bitmapscan;
	c1->enable_tidscan = enable_tidscan;
	c1->enable_sort = enable_sort;
	c1->enable_hashagg = enable_hashagg;
	c1->enable_groupagg = enable_groupagg;
	c1->enable_nestloop = enable_nestloop;
	c1->enable_mergejoin = enable_mergejoin;
	c1->enable_hashjoin = enable_hashjoin;
	c1->gp_enable_hashjoin_size_heuristic = gp_enable_hashjoin_size_heuristic;
	c1->gp_enable_predicate_propagation = gp_enable_predicate_propagation;
	c1->constraint_exclusion = constraint_exclusion;

	c1->gp_enable_minmax_optimization = gp_enable_minmax_optimization;
	c1->gp_enable_multiphase_agg = gp_enable_multiphase_agg;
	c1->gp_enable_preunique = gp_enable_preunique;
	c1->gp_eager_preunique = gp_eager_preunique;
	c1->gp_hashagg_streambottom = gp_hashagg_streambottom;
	c1->gp_enable_agg_distinct = gp_enable_agg_distinct;
	c1->gp_enable_dqa_pruning = gp_enable_dqa_pruning;
	c1->gp_eager_dqa_pruning = gp_eager_dqa_pruning;
	c1->gp_eager_one_phase_agg = gp_eager_one_phase_agg;
	c1->gp_eager_two_phase_agg = gp_eager_two_phase_agg;
	c1->gp_enable_groupext_distinct_pruning = gp_enable_groupext_distinct_pruning;
	c1->gp_enable_groupext_distinct_gather = gp_enable_groupext_distinct_gather;
	c1->gp_enable_sort_limit = gp_enable_sort_limit;
	c1->gp_enable_sort_distinct = gp_enable_sort_distinct;

	c1->gp_enable_direct_dispatch = gp_enable_direct_dispatch;
	c1->gp_dynamic_partition_pruning = gp_dynamic_partition_pruning;

	c1->gp_cte_sharing = gp_cte_sharing;

	c1->honor_order_by = true;

	return c1;
}

/*
 * Copy configuration information
 */
PlannerConfig *
CopyPlannerConfig(const PlannerConfig *c1)
{
	PlannerConfig *c2 = (PlannerConfig *) palloc(sizeof(PlannerConfig));

	memcpy(c2, c1, sizeof(PlannerConfig));
	return c2;
}<|MERGE_RESOLUTION|>--- conflicted
+++ resolved
@@ -103,12 +103,8 @@
 			if (exec_location == PROEXECLOCATION_MASTER)
 				CdbPathLocus_MakeEntry(&result_path->locus);
 			else if (exec_location == PROEXECLOCATION_ALL_SEGMENTS)
-<<<<<<< HEAD
-				CdbPathLocus_MakeStrewn(&result_path->locus);
-=======
-				CdbPathLocus_MakeStrewn(&(*cheapest_path)->locus,
+				CdbPathLocus_MakeStrewn(&result_path->locus,
 										GP_POLICY_ALL_NUMSEGMENTS);
->>>>>>> e70f73e0
 		}
 
 		return final_rel;
