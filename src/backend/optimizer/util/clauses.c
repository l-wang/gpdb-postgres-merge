--- conflicted
+++ resolved
@@ -5645,77 +5645,6 @@
 }
 
 /**
-<<<<<<< HEAD
- * Returns true if the equality operator with the given opno
- *   values is an equality operator, with same type on both sides
- *  (unlike int24 equality) AND the type being compare is greenplum hashable
- *
- *
- * Note that this function is conservative with regard to when it returns true:
- *   it is okay to have some greenplum hashtable types that don't have entries here
- *   (this function may return false even if this is a comparison between
- *        a greenplum hashable type and itself
- *
- * Note also that i think it might be possible for this to return true even
- *   if the operands of the operator are not themselves greenplum hashable,
- *   because of type conversion or something.  I'm not 100% sure on that.
- */
-bool
-is_builtin_greenplum_hashable_equality_between_same_type(int opno)
-{
-    switch(opno)
-    {
-        case BitEqualOperator:
-        case BooleanEqualOperator:
-        case BPCharEqualOperator:
-        case CashEqualOperator:
-        case CharEqualOperator:
-        case DateEqualOperator:
-        case Float4EqualOperator:
-        case Float8EqualOperator:
-        case Int2EqualOperator:
-        case Int4EqualOperator:
-        case Int8EqualOperator:
-        case IntervalEqualOperator:
-        case NameEqualOperator:
-        case NumericEqualOperator:
-        case OidEqualOperator:
-        case TextEqualOperator:
-        case TIDEqualOperator:
-        case TimeEqualOperator:
-        case TimestampEqualOperator:
-        case TimestampTZEqualOperator:
-        case TimeTZEqualOperator:
-
-        /* these new ones were added to list for MPP-7858 */
-        case ByteaEqualOperator:
-        case InetEqualOperator: /* for inet and cidr */
-        case MacAddrEqualOperator:
-        case VarbitEqualOperator:
-            return true;
-
-/*
-        these types are greenplum hashable but haven't checked the semantics of these types function
-        case ACLITEMOID:
-        case ANYARRAYOID: 
-        case INT2VECTOROID: 
-        case OIDVECTOROID: 
-        case REGPROCOID: 
-        case REGPROCEDUREOID: 
-        case REGOPEROID: 
-        case REGOPERATOROID: 
-        case REGCLASSOID: 
-        case REGTYPEOID: 
-  */
-        default:
-
-        return false;
-    }
-}
-
-/**
-=======
->>>>>>> a7df6f9b
  * Structs and Methods to support searching of matching subexpressions.
  */
 
