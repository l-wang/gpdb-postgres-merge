--- conflicted
+++ resolved
@@ -1265,20 +1265,15 @@
 	{
 		Path	   *subpath = (Path *) lfirst(l);
 
+		/* If one of subplan is segment general, gather others to single QE */
 		if (CdbPathLocus_IsBottleneck(subpath->locus) ||
+			CdbPathLocus_IsSegmentGeneral(subpath->locus) ||
 			CdbPathLocus_IsReplicated(subpath->locus))
 		{
 			fIsNotPartitioned = true;
 
-<<<<<<< HEAD
 			/* check whether any partition is on entry db */
 			if (CdbPathLocus_IsEntry(subpath->locus))
-=======
-			/* If one of subplan is segment general, gather others to single QE */
-			if (CdbPathLocus_IsBottleneck(subpath->locus) ||
-				CdbPathLocus_IsSegmentGeneral(subpath->locus) ||
-				CdbPathLocus_IsReplicated(subpath->locus))
->>>>>>> e82dd3bd
 			{
 				fIsPartitionInEntry = true;
 				break;
