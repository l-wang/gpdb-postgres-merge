/*-------------------------------------------------------------------------
 *
 * plancat.c
 *	   routines for accessing the system catalogs
 *
 *
 * Portions Copyright (c) 2005-2008, Greenplum inc.
 * Portions Copyright (c) 2012-Present Pivotal Software, Inc.
 * Portions Copyright (c) 1996-2012, PostgreSQL Global Development Group
 * Portions Copyright (c) 1994, Regents of the University of California
 *
 *
 * IDENTIFICATION
 *	  src/backend/optimizer/util/plancat.c
 *
 *-------------------------------------------------------------------------
 */
#include "postgres.h"

#include <math.h>

#include "access/genam.h"
#include "access/heapam.h"
#include "access/sysattr.h"
#include "access/transam.h"
#include "catalog/catalog.h"
#include "catalog/heap.h"
#include "miscadmin.h"
#include "commands/tablecmds.h"
#include "nodes/makefuncs.h"
#include "optimizer/clauses.h"
#include "optimizer/cost.h"
#include "optimizer/plancat.h"
#include "optimizer/predtest.h"
#include "optimizer/prep.h"
#include "parser/parse_relation.h"
#include "parser/parsetree.h"
#include "rewrite/rewriteManip.h"
#include "storage/bufmgr.h"
#include "utils/lsyscache.h"
#include "utils/rel.h"
#include "utils/snapmgr.h"

#include "cdb/cdbappendonlyam.h"
#include "cdb/cdbrelsize.h"
#include "catalog/pg_appendonly_fn.h"
#include "catalog/pg_exttable.h"


/* GUC parameter */
int			constraint_exclusion = CONSTRAINT_EXCLUSION_PARTITION;

/* Hook for plugins to get control in get_relation_info() */
get_relation_info_hook_type get_relation_info_hook = NULL;


static int32 get_rel_data_width(Relation rel, int32 *attr_widths);
static List *get_relation_constraints(PlannerInfo *root,
						 Oid relationObjectId, RelOptInfo *rel,
						 bool include_notnull);
static List *build_index_tlist(PlannerInfo *root, IndexOptInfo *index,
				  Relation heapRelation);

static void
cdb_estimate_rel_size(RelOptInfo   *relOptInfo,
                      Relation      rel,
                      int32        *attr_widths,
				      BlockNumber  *pages,
<<<<<<< HEAD
                      double       *tuples,
                      bool         *default_stats_used,
					  double       *allvisfrac);

static void
cdb_default_stats_warning_for_index(Oid reloid, Oid indexoid);
=======
                      double       *tuples);
>>>>>>> 4d29b4a7

static void get_external_relation_info(Relation relation, RelOptInfo *rel);


/*
 * get_relation_info -
 *	  Retrieves catalog information for a given relation.
 *
 * Given the Oid of the relation, return the following info into fields
 * of the RelOptInfo struct:
 *
 *	min_attr	lowest valid AttrNumber
 *	max_attr	highest valid AttrNumber
 *	indexlist	list of IndexOptInfos for relation's indexes
 *	pages		number of pages
 *	tuples		number of tuples
 *
 * Also, initialize the attr_needed[] and attr_widths[] arrays.  In most
 * cases these are left as zeroes, but sometimes we need to compute attr
 * widths here, and we may as well cache the results for costsize.c.
 *
 * If inhparent is true, all we need to do is set up the attr arrays:
 * the RelOptInfo actually represents the appendrel formed by an inheritance
 * tree, and so the parent rel's physical size and index information isn't
 * important for it.
 */
void
get_relation_info(PlannerInfo *root, Oid relationObjectId, bool inhparent,
				  RelOptInfo *rel)
{
	Index		varno = rel->relid;
	Relation	relation;
	bool		hasindex;
	List	   *indexinfos = NIL;
	bool		needs_longlock;

	/*
	 * We need not lock the relation since it was already locked, either by
	 * the rewriter or when expand_inherited_rtentry() added it to the query's
	 * rangetable.
	 */
	relation = heap_open(relationObjectId, NoLock);
	needs_longlock = rel_needs_long_lock(relationObjectId);

	/* Temporary and unlogged relations are inaccessible during recovery. */
	if (!RelationNeedsWAL(relation) && RecoveryInProgress())
		ereport(ERROR,
				(errcode(ERRCODE_FEATURE_NOT_SUPPORTED),
				 errmsg("cannot access temporary or unlogged relations during recovery")));

	rel->min_attr = FirstLowInvalidHeapAttributeNumber + 1;
	rel->max_attr = RelationGetNumberOfAttributes(relation);
	rel->reltablespace = RelationGetForm(relation)->reltablespace;

	Assert(rel->max_attr >= rel->min_attr);
	rel->attr_needed = (Relids *)
		palloc0((rel->max_attr - rel->min_attr + 1) * sizeof(Relids));
	rel->attr_widths = (int32 *)
		palloc0((rel->max_attr - rel->min_attr + 1) * sizeof(int32));

    /*
     * CDB: Get partitioning key info for distributed relation.
     */
    rel->cdbpolicy = RelationGetPartitioningKey(relation);

	rel->relstorage = relation->rd_rel->relstorage;

	/* If it's an external table, get locations and format from catalog */
	if (rel->relstorage == RELSTORAGE_EXTERNAL)
		get_external_relation_info(relation, rel);

	/*
	 * Estimate relation size --- unless it's an inheritance parent, in which
	 * case the size will be computed later in set_append_rel_pathlist, and we
	 * must leave it zero for now to avoid bollixing the total_table_pages
	 * calculation.
	 */
	if (!inhparent)
	{
		cdb_estimate_rel_size(
			rel,
			relation,
			rel->attr_widths - rel->min_attr,
			&rel->pages,
<<<<<<< HEAD
			&rel->tuples,
			&rel->cdb_default_stats_used,
			&rel->allvisfrac
			);
=======
			&rel->tuples);
>>>>>>> 4d29b4a7
	}

	/*
	 * Make list of indexes.  Ignore indexes on system catalogs if told to.
	 * Don't bother with indexes for an inheritance parent, either.
	 */
	if (inhparent ||
		(IgnoreSystemIndexes && IsSystemClass(relation->rd_rel)))
		hasindex = false;
	else
		hasindex = relation->rd_rel->relhasindex;

	if (hasindex)
	{
		List	   *indexoidlist;
		ListCell   *l;
		LOCKMODE	lmode;

		indexoidlist = RelationGetIndexList(relation);

		/*
		 * For each index, we get the same type of lock that the executor will
		 * need, and do not release it.  This saves a couple of trips to the
		 * shared lock manager while not creating any real loss of
		 * concurrency, because no schema changes could be happening on the
		 * index while we hold lock on the parent rel, and neither lock type
		 * blocks any other kind of index operation.
		 */
		if (rel->relid == root->parse->resultRelation)
			lmode = RowExclusiveLock;
		else
			lmode = AccessShareLock;

		foreach(l, indexoidlist)
		{
			Oid			indexoid = lfirst_oid(l);
			Relation	indexRelation;
			Form_pg_index index;
			IndexOptInfo *info;
			int			ncolumns;
			int			i;
			double		allvisfrac; /* dummy */

			/*
			 * Extract info from the relation descriptor for the index.
			 */
			indexRelation = index_open(indexoid, lmode);
			index = indexRelation->rd_index;

			/*
			 * Ignore invalid indexes, since they can't safely be used for
			 * queries.  Note that this is OK because the data structure we
			 * are constructing is only used by the planner --- the executor
			 * still needs to insert into "invalid" indexes, if they're marked
			 * IndexIsReady.
			 */
			if (!IndexIsValid(index))
			{
				index_close(indexRelation, NoLock);
				continue;
			}

			/*
			 * If the index is valid, but cannot yet be used, ignore it; but
			 * mark the plan we are generating as transient. See
			 * src/backend/access/heap/README.HOT for discussion.
			 */
			if (index->indcheckxmin &&
				!TransactionIdPrecedes(HeapTupleHeaderGetXmin(indexRelation->rd_indextuple->t_data),
									   TransactionXmin))
			{
				root->glob->transientPlan = true;
				index_close(indexRelation, NoLock);
				continue;
			}

			info = makeNode(IndexOptInfo);

			info->indexoid = index->indexrelid;
			info->reltablespace =
				RelationGetForm(indexRelation)->reltablespace;
			info->rel = rel;
			info->ncolumns = ncolumns = index->indnatts;
			info->indexkeys = (int *) palloc(sizeof(int) * ncolumns);
			info->indexcollations = (Oid *) palloc(sizeof(Oid) * ncolumns);
			info->opfamily = (Oid *) palloc(sizeof(Oid) * ncolumns);
			info->opcintype = (Oid *) palloc(sizeof(Oid) * ncolumns);

			for (i = 0; i < ncolumns; i++)
			{
				info->indexkeys[i] = index->indkey.values[i];
				info->indexcollations[i] = indexRelation->rd_indcollation[i];
				info->opfamily[i] = indexRelation->rd_opfamily[i];
				info->opcintype[i] = indexRelation->rd_opcintype[i];
			}

			info->relam = indexRelation->rd_rel->relam;
			info->amcostestimate = indexRelation->rd_am->amcostestimate;
			info->canreturn = index_can_return(indexRelation);
			info->amcanorderbyop = indexRelation->rd_am->amcanorderbyop;
			info->amoptionalkey = indexRelation->rd_am->amoptionalkey;
			info->amsearcharray = indexRelation->rd_am->amsearcharray;
			info->amsearchnulls = indexRelation->rd_am->amsearchnulls;
			info->amhasgettuple = OidIsValid(indexRelation->rd_am->amgettuple);
			info->amhasgetbitmap = OidIsValid(indexRelation->rd_am->amgetbitmap);

			/*
			 * Fetch the ordering information for the index, if any.
			 */
			if (info->relam == BTREE_AM_OID)
			{
				/*
				 * If it's a btree index, we can use its opfamily OIDs
				 * directly as the sort ordering opfamily OIDs.
				 */
				Assert(indexRelation->rd_am->amcanorder);

				info->sortopfamily = info->opfamily;
				info->reverse_sort = (bool *) palloc(sizeof(bool) * ncolumns);
				info->nulls_first = (bool *) palloc(sizeof(bool) * ncolumns);

				for (i = 0; i < ncolumns; i++)
				{
					int16		opt = indexRelation->rd_indoption[i];

					info->reverse_sort[i] = (opt & INDOPTION_DESC) != 0;
					info->nulls_first[i] = (opt & INDOPTION_NULLS_FIRST) != 0;
				}
			}
			else if (indexRelation->rd_am->amcanorder)
			{
				/*
				 * Otherwise, identify the corresponding btree opfamilies by
				 * trying to map this index's "<" operators into btree.  Since
				 * "<" uniquely defines the behavior of a sort order, this is
				 * a sufficient test.
				 *
				 * XXX This method is rather slow and also requires the
				 * undesirable assumption that the other index AM numbers its
				 * strategies the same as btree.  It'd be better to have a way
				 * to explicitly declare the corresponding btree opfamily for
				 * each opfamily of the other index type.  But given the lack
				 * of current or foreseeable amcanorder index types, it's not
				 * worth expending more effort on now.
				 */
				info->sortopfamily = (Oid *) palloc(sizeof(Oid) * ncolumns);
				info->reverse_sort = (bool *) palloc(sizeof(bool) * ncolumns);
				info->nulls_first = (bool *) palloc(sizeof(bool) * ncolumns);

				for (i = 0; i < ncolumns; i++)
				{
					int16		opt = indexRelation->rd_indoption[i];
					Oid			ltopr;
					Oid			btopfamily;
					Oid			btopcintype;
					int16		btstrategy;

					info->reverse_sort[i] = (opt & INDOPTION_DESC) != 0;
					info->nulls_first[i] = (opt & INDOPTION_NULLS_FIRST) != 0;

					ltopr = get_opfamily_member(info->opfamily[i],
												info->opcintype[i],
												info->opcintype[i],
												BTLessStrategyNumber);
					if (OidIsValid(ltopr) &&
						get_ordering_op_properties(ltopr,
												   &btopfamily,
												   &btopcintype,
												   &btstrategy) &&
						btopcintype == info->opcintype[i] &&
						btstrategy == BTLessStrategyNumber)
					{
						/* Successful mapping */
						info->sortopfamily[i] = btopfamily;
					}
					else
					{
						/* Fail ... quietly treat index as unordered */
						info->sortopfamily = NULL;
						info->reverse_sort = NULL;
						info->nulls_first = NULL;
						break;
					}
				}
			}
			else
			{
				info->sortopfamily = NULL;
				info->reverse_sort = NULL;
				info->nulls_first = NULL;
			}

			/*
			 * Fetch the index expressions and predicate, if any.  We must
			 * modify the copies we obtain from the relcache to have the
			 * correct varno for the parent relation, so that they match up
			 * correctly against qual clauses.
			 */
			info->indexprs = RelationGetIndexExpressions(indexRelation);
			info->indpred = RelationGetIndexPredicate(indexRelation);
			if (info->indexprs && varno != 1)
				ChangeVarNodes((Node *) info->indexprs, 1, varno, 0);
			if (info->indpred && varno != 1)
				ChangeVarNodes((Node *) info->indpred, 1, varno, 0);

			/* Build targetlist using the completed indexprs data */
			info->indextlist = build_index_tlist(root, info, relation);

			info->predOK = false;		/* set later in indxpath.c */
			info->unique = index->indisunique;
			info->immediate = index->indimmediate;
			info->hypothetical = false;

			/*
			 * Estimate the index size.  If it's not a partial index, we lock
			 * the number-of-tuples estimate to equal the parent table; if it
			 * is partial then we have to use the same methods as we would for
			 * a table, except we can be sure that the index is not larger
			 * than the table.
			 */
			cdb_estimate_rel_size(rel,
                                  indexRelation,
                                  NULL,
                                  &info->pages,
<<<<<<< HEAD
                                  &info->tuples,
                                  &info->cdb_default_stats_used,
                                  &allvisfrac);
=======
                                  &info->tuples);
>>>>>>> 4d29b4a7

			if (!info->indpred ||
				info->tuples > rel->tuples)
				info->tuples = rel->tuples;

			index_close(indexRelation, needs_longlock ? NoLock : lmode);

			indexinfos = lcons(info, indexinfos);
		}

		list_free(indexoidlist);
	}

	rel->indexlist = indexinfos;

	heap_close(relation, NoLock);

	/*
	 * Allow a plugin to editorialize on the info we obtained from the
	 * catalogs.  Actions might include altering the assumed relation size,
	 * removing an index, or adding a hypothetical index to the indexlist.
	 */
	if (get_relation_info_hook)
		(*get_relation_info_hook) (root, relationObjectId, inhparent, rel);
}

/*
 * Update RelOptInfo to include the external specifications (file URI list
 * and data format) from the pg_exttable catalog.
 */
static void
get_external_relation_info(Relation relation, RelOptInfo *rel)
{
	/*
     * Get partitioning key info for distributed relation.
     */
	rel->cdbpolicy = RelationGetPartitioningKey(relation);

	/*
	 * Get the pg_exttable fields for this table
	 */
	rel->extEntry = GetExtTableEntry(RelationGetRelid(relation));
}

/*
 * cdb_estimate_rel_size - estimate # pages and # tuples in a table or index
 *
 * If attr_widths isn't NULL, it points to the zero-index entry of the
 * relation's attr_width[] cache; we fill this in if we have need to compute
 * the attribute widths for estimation purposes.
 */
void
cdb_estimate_rel_size(RelOptInfo   *relOptInfo,
                      Relation      rel,
                      int32        *attr_widths,
				      BlockNumber  *pages,
<<<<<<< HEAD
                      double       *tuples,
                      bool         *default_stats_used,
					  double       *allvisfrac)
=======
                      double       *tuples)
>>>>>>> 4d29b4a7
{
	BlockNumber relpages;
	double		reltuples;
	BlockNumber relallvisible;
	double		density;
    BlockNumber curpages = 0;

    /* Rel not distributed?  RelationGetNumberOfBlocks can get actual #pages. */
    if (!relOptInfo->cdbpolicy ||
        relOptInfo->cdbpolicy->ptype == POLICYTYPE_ENTRY)
    {
        estimate_rel_size(rel, attr_widths, pages, tuples, allvisfrac);
        return;
    }

	/* coerce values in pg_class to more desirable types */
	relpages = (BlockNumber) rel->rd_rel->relpages;
	reltuples = (double) rel->rd_rel->reltuples;
	relallvisible = (BlockNumber) rel->rd_rel->relallvisible;

	/*
	 * Asking the QE for the size of the relation is a bit expensive.  Do we
	 * want to do it all the time?  Or only for tables that have never had
	 * analyze run?
	 */
	if (relpages > 0)
	{
		/*
		 * Let's trust the values we had from analyze, even though they might
		 * be out of date.
		 *
		 * NOTE: external tables are created with estimated larger than zero
		 * values, therefore we will get here too even though we can never
		 * analyze them.
		 */
		curpages = relpages;
	}
	else if (RelationIsExternal(rel))
	{
		curpages = DEFAULT_EXTERNAL_TABLE_PAGES;
	}
	else
	{
		/*
		 * If GUC gp_enable_relsize_collection is on, get the size of the table
		 * to derive curpages, else use the default value.
		 */
		if (gp_enable_relsize_collection)
			curpages = cdbRelMaxSegSize(rel) / BLCKSZ;
		else
			curpages = DEFAULT_INTERNAL_TABLE_PAGES;
	}

	/* report estimated # pages */
	*pages = curpages;

	/*
	 * If it's an index, discount the metapage.  This is a kluge because it
	 * assumes more than it ought to about index contents; it's reasonably OK
	 * for btrees but a bit suspect otherwise.
	 */
	if (rel->rd_rel->relkind == RELKIND_INDEX && relpages > 0)
	{
		curpages--;
		relpages--;
	}

	/*
	 * Estimate number of tuples from previous tuple density (as of last
	 * analyze)
	 */
	if (relpages > 0)
		density = reltuples / (double) relpages;
	else
	{
		/*
		 * When we have no data because the relation was truncated, estimate
		 * tuples per page from attribute datatypes.
		 *
		 * (This is the same computation as in get_relation_info()
		 */
		int32		tuple_width;

		tuple_width = get_rel_data_width(rel, attr_widths);
		tuple_width += sizeof(HeapTupleHeaderData);
		tuple_width += sizeof(ItemPointerData);
		/* note: integer division is intentional here */
		density = (BLCKSZ - SizeOfPageHeaderData) / tuple_width;
	}
	*tuples = rint(density * (double) curpages);

	/* See estimate_rel_size() */
	if (relallvisible == 0 || curpages <= 0)
		*allvisfrac = 0;
	else if ((double) relallvisible >= curpages)
		*allvisfrac = 1;
	else
		*allvisfrac = (double) relallvisible / curpages;

	elog(DEBUG2, "cdb_estimate_rel_size estimated %g tuples and %d pages",
		 *tuples, (int) *pages);
}


/*
 * estimate_rel_size - estimate # pages and # tuples in a table or index
 *
 * We also estimate the fraction of the pages that are marked all-visible in
 * the visibility map, for use in estimation of index-only scans.
 *
 * If attr_widths isn't NULL, it points to the zero-index entry of the
 * relation's attr_widths[] cache; we fill this in if we have need to compute
 * the attribute widths for estimation purposes.
 */
void
estimate_rel_size(Relation rel, int32 *attr_widths,
				  BlockNumber *pages, double *tuples, double *allvisfrac)
{
	BlockNumber curpages;
	BlockNumber relpages;
	double		reltuples;
	BlockNumber relallvisible;
	double		density;

	switch (rel->rd_rel->relkind)
	{
		case RELKIND_RELATION:
		case RELKIND_INDEX:
		case RELKIND_TOASTVALUE:
		case RELKIND_AOSEGMENTS:
		case RELKIND_AOBLOCKDIR:
		case RELKIND_AOVISIMAP:

			/* skip external tables */
			if(RelationIsExternal(rel))
				break;
			
			if (RelationIsAoRows(rel))
			{
				int64		totalbytes;

				totalbytes = GetAOTotalBytes(rel, SnapshotNow);
				curpages = RelationGuessNumberOfBlocks(totalbytes);
			}
			else if (RelationIsAoCols(rel))
			{
				int64		totalbytes;

				totalbytes = GetAOCSTotalBytes(rel, SnapshotNow, false);
				curpages = RelationGuessNumberOfBlocks(totalbytes);
			}
			else
			{
				/* it has storage, ok to call the smgr */
				curpages = RelationGetNumberOfBlocks(rel);
			}

			/*
			 * HACK: if the relation has never yet been vacuumed, use a
			 * minimum size estimate of 10 pages.  The idea here is to avoid
			 * assuming a newly-created table is really small, even if it
			 * currently is, because that may not be true once some data gets
			 * loaded into it.	Once a vacuum or analyze cycle has been done
			 * on it, it's more reasonable to believe the size is somewhat
			 * stable.
			 *
			 * (Note that this is only an issue if the plan gets cached and
			 * used again after the table has been filled.	What we're trying
			 * to avoid is using a nestloop-type plan on a table that has
			 * grown substantially since the plan was made.  Normally,
			 * autovacuum/autoanalyze will occur once enough inserts have
			 * happened and cause cached-plan invalidation; but that doesn't
			 * happen instantaneously, and it won't happen at all for cases
			 * such as temporary tables.)
			 *
			 * We approximate "never vacuumed" by "has relpages = 0", which
			 * means this will also fire on genuinely empty relations.	Not
			 * great, but fortunately that's a seldom-seen case in the real
			 * world, and it shouldn't degrade the quality of the plan too
			 * much anyway to err in this direction.
			 *
			 * There are two exceptions wherein we don't apply this heuristic.
			 * One is if the table has inheritance children.  Totally empty
			 * parent tables are quite common, so we should be willing to
			 * believe that they are empty.  Also, we don't apply the 10-page
			 * minimum to indexes.
			 */
			if (curpages < 10 &&
				rel->rd_rel->relpages == 0 &&
				!rel->rd_rel->relhassubclass &&
				rel->rd_rel->relkind != RELKIND_INDEX)
				curpages = 10;

			/* report estimated # pages */
			*pages = curpages;
			/* quick exit if rel is clearly empty */
			if (curpages == 0)
			{
				*tuples = 0;
				*allvisfrac = 0;
				break;
			}
			/* coerce values in pg_class to more desirable types */
			relpages = (BlockNumber) rel->rd_rel->relpages;
			reltuples = (double) rel->rd_rel->reltuples;
			relallvisible = (BlockNumber) rel->rd_rel->relallvisible;

			/*
			 * If it's an index, discount the metapage while estimating the
			 * number of tuples.  This is a kluge because it assumes more than
			 * it ought to about index structure.  Currently it's OK for
			 * btree, hash, and GIN indexes but suspect for GiST indexes.
			 */
			if (rel->rd_rel->relkind == RELKIND_INDEX &&
				relpages > 0)
			{
				curpages--;
				relpages--;
			}

			/* estimate number of tuples from previous tuple density */
			if (relpages > 0)
				density = reltuples / (double) relpages;
			else
			{
				/*
				 * When we have no data because the relation was truncated,
				 * estimate tuple width from attribute datatypes.  We assume
				 * here that the pages are completely full, which is OK for
				 * tables (since they've presumably not been VACUUMed yet) but
				 * is probably an overestimate for indexes.  Fortunately
				 * get_relation_info() can clamp the overestimate to the
				 * parent table's size.
				 *
				 * Note: this code intentionally disregards alignment
				 * considerations, because (a) that would be gilding the lily
				 * considering how crude the estimate is, and (b) it creates
				 * platform dependencies in the default plans which are kind
				 * of a headache for regression testing.
				 */
				int32		tuple_width;

				tuple_width = get_rel_data_width(rel, attr_widths);
				tuple_width += sizeof(HeapTupleHeaderData);
				tuple_width += sizeof(ItemPointerData);
				/* note: integer division is intentional here */
				density = (BLCKSZ - SizeOfPageHeaderData) / tuple_width;
			}
			*tuples = rint(density * (double) curpages);

			/*
			 * We use relallvisible as-is, rather than scaling it up like we
			 * do for the pages and tuples counts, on the theory that any
			 * pages added since the last VACUUM are most likely not marked
			 * all-visible.  But costsize.c wants it converted to a fraction.
			 */
			if (relallvisible == 0 || curpages <= 0)
				*allvisfrac = 0;
			else if ((double) relallvisible >= curpages)
				*allvisfrac = 1;
			else
				*allvisfrac = (double) relallvisible / curpages;

			break;
		case RELKIND_SEQUENCE:
			/* Sequences always have a known size */
			*pages = 1;
			*tuples = 1;
			*allvisfrac = 0;
			break;
		case RELKIND_FOREIGN_TABLE:
			/* Just use whatever's in pg_class */
			*pages = rel->rd_rel->relpages;
			*tuples = rel->rd_rel->reltuples;
			*allvisfrac = 0;
			break;
		default:
			/* else it has no disk storage; probably shouldn't get here? */
			*pages = 0;
			*tuples = 0;
			*allvisfrac = 0;
			break;
	}
}


/*
 * get_rel_data_width
 *
 * Estimate the average width of (the data part of) the relation's tuples.
 *
 * If attr_widths isn't NULL, it points to the zero-index entry of the
 * relation's attr_widths[] cache; use and update that cache as appropriate.
 *
 * Currently we ignore dropped columns.  Ideally those should be included
 * in the result, but we haven't got any way to get info about them; and
 * since they might be mostly NULLs, treating them as zero-width is not
 * necessarily the wrong thing anyway.
 */
static int32
get_rel_data_width(Relation rel, int32 *attr_widths)
{
	int32		tuple_width = 0;
	int			i;

	for (i = 1; i <= RelationGetNumberOfAttributes(rel); i++)
	{
		Form_pg_attribute att = rel->rd_att->attrs[i - 1];
		int32		item_width;

		if (att->attisdropped)
			continue;

		/* use previously cached data, if any */
		if (attr_widths != NULL && attr_widths[i] > 0)
		{
			tuple_width += attr_widths[i];
			continue;
		}

		/* This should match set_rel_width() in costsize.c */
		item_width = get_attavgwidth(RelationGetRelid(rel), i);
		if (item_width <= 0)
		{
			item_width = get_typavgwidth(att->atttypid, att->atttypmod);
			Assert(item_width > 0);
		}
		if (attr_widths != NULL)
			attr_widths[i] = item_width;
		tuple_width += item_width;
	}

	return tuple_width;
}

/*
 * get_relation_data_width
 *
 * External API for get_rel_data_width: same behavior except we have to
 * open the relcache entry.
 */
int32
get_relation_data_width(Oid relid, int32 *attr_widths)
{
	int32		result;
	Relation	relation;

	/* As above, assume relation is already locked */
	relation = heap_open(relid, NoLock);

	result = get_rel_data_width(relation, attr_widths);

	heap_close(relation, NoLock);

	return result;
}


/*
 * get_relation_constraints
 *
 * Retrieve the validated CHECK constraint expressions of the given relation.
 *
 * Returns a List (possibly empty) of constraint expressions.  Each one
 * has been canonicalized, and its Vars are changed to have the varno
 * indicated by rel->relid.  This allows the expressions to be easily
 * compared to expressions taken from WHERE.
 *
 * If include_notnull is true, "col IS NOT NULL" expressions are generated
 * and added to the result for each column that's marked attnotnull.
 *
 * Note: at present this is invoked at most once per relation per planner
 * run, and in many cases it won't be invoked at all, so there seems no
 * point in caching the data in RelOptInfo.
 */
static List *
get_relation_constraints(PlannerInfo *root,
						 Oid relationObjectId, RelOptInfo *rel,
						 bool include_notnull)
{
	List	   *result = NIL;
	Index		varno = rel->relid;
	Relation	relation;
	TupleConstr *constr;

	/*
	 * We assume the relation has already been safely locked.
	 */
	relation = heap_open(relationObjectId, NoLock);

	constr = relation->rd_att->constr;
	if (constr != NULL)
	{
		int			num_check = constr->num_check;
		int			i;

		for (i = 0; i < num_check; i++)
		{
			Node	   *cexpr;

			/*
			 * If this constraint hasn't been fully validated yet, we must
			 * ignore it here.
			 */
			if (!constr->check[i].ccvalid)
				continue;

			cexpr = stringToNode(constr->check[i].ccbin);

			/*
			 * Run each expression through const-simplification and
			 * canonicalization.  This is not just an optimization, but is
			 * necessary, because we will be comparing it to
			 * similarly-processed qual clauses, and may fail to detect valid
			 * matches without this.  This must match the processing done to
			 * qual clauses in preprocess_expression()!  (We can skip the
			 * stuff involving subqueries, however, since we don't allow any
			 * in check constraints.)
			 */
			cexpr = eval_const_expressions(root, cexpr);

			cexpr = (Node *) canonicalize_qual((Expr *) cexpr);

			/*
			 * Also mark any coercion format fields as "don't care", so that
			 * we can match to both explicit and implicit coercions.
			 */
			set_coercionform_dontcare(cexpr);

			/* Fix Vars to have the desired varno */
			if (varno != 1)
				ChangeVarNodes(cexpr, 1, varno, 0);

			/*
			 * Finally, convert to implicit-AND format (that is, a List) and
			 * append the resulting item(s) to our output list.
			 */
			result = list_concat(result,
								 make_ands_implicit((Expr *) cexpr));
		}

		/* Add NOT NULL constraints in expression form, if requested */
		if (include_notnull && constr->has_not_null)
		{
			int			natts = relation->rd_att->natts;

			for (i = 1; i <= natts; i++)
			{
				Form_pg_attribute att = relation->rd_att->attrs[i - 1];

				if (att->attnotnull && !att->attisdropped)
				{
					NullTest   *ntest = makeNode(NullTest);

					ntest->arg = (Expr *) makeVar(varno,
												  i,
												  att->atttypid,
												  att->atttypmod,
												  att->attcollation,
												  0);
					ntest->nulltesttype = IS_NOT_NULL;
					ntest->argisrow = type_is_rowtype(att->atttypid);
					result = lappend(result, ntest);
				}
			}
		}
	}

	heap_close(relation, NoLock);

	return result;
}


/*
 * relation_excluded_by_constraints
 *
 * Detect whether the relation need not be scanned because it has either
 * self-inconsistent restrictions, or restrictions inconsistent with the
 * relation's validated CHECK constraints.
 *
 * Note: this examines only rel->relid, rel->reloptkind, and
 * rel->baserestrictinfo; therefore it can be called before filling in
 * other fields of the RelOptInfo.
 */
bool
relation_excluded_by_constraints(PlannerInfo *root,
								 RelOptInfo *rel, RangeTblEntry *rte)
{
	List	   *safe_restrictions;
	List	   *constraint_pred;
	List	   *safe_constraints;
	ListCell   *lc;
	int			constraint_exclusion = root->config->constraint_exclusion;

	/* Skip the test if constraint exclusion is disabled for the rel */
	if (constraint_exclusion == CONSTRAINT_EXCLUSION_OFF ||
		(constraint_exclusion == CONSTRAINT_EXCLUSION_PARTITION &&
		 !(rel->reloptkind == RELOPT_OTHER_MEMBER_REL ||
		   (root->hasInheritedTarget &&
			rel->reloptkind == RELOPT_BASEREL &&
			rel->relid == root->parse->resultRelation))))
		return false;

	/*
	 * Check for self-contradictory restriction clauses.  We dare not make
	 * deductions with non-immutable functions, but any immutable clauses that
	 * are self-contradictory allow us to conclude the scan is unnecessary.
	 *
	 * Note: strip off RestrictInfo because predicate_refuted_by() isn't
	 * expecting to see any in its predicate argument.
	 */
	safe_restrictions = NIL;
	foreach(lc, rel->baserestrictinfo)
	{
		RestrictInfo *rinfo = (RestrictInfo *) lfirst(lc);

		if (!contain_mutable_functions((Node *) rinfo->clause))
			safe_restrictions = lappend(safe_restrictions, rinfo->clause);
	}

	/*
	 * GPDB: Check if there's a constant False condition. That's unlikely
	 * to help much in most cases, as we'll create a Result node with
	 * a False one-time filter anyway, so the underlying plan will not
	 * be executed in any case. But we can avoid some planning overhead.
	 * Also, the Result node might be put under a Motion node, so we avoid
	 * a little bit of network traffic at execution time, if we can eliminate
	 * the relation altogether here.
	 */
	foreach(lc, rel->baserestrictinfo)
	{
		RestrictInfo *rinfo = (RestrictInfo *) lfirst(lc);

		if (IsA(rinfo->clause, Const))
		{
			Const *c = (Const *) rinfo->clause;

			if (c->consttype == BOOLOID &&
				(c->constisnull || DatumGetBool(c->constvalue) == false))
				return true;
		}
	}

	if (predicate_refuted_by(safe_restrictions, safe_restrictions))
		return true;

	/* Only plain relations have constraints */
	if (rte->rtekind != RTE_RELATION || rte->inh)
		return false;

	/*
	 * OK to fetch the constraint expressions.	Include "col IS NOT NULL"
	 * expressions for attnotnull columns, in case we can refute those.
	 */
	constraint_pred = get_relation_constraints(root, rte->relid, rel, true);

	/*
	 * We do not currently enforce that CHECK constraints contain only
	 * immutable functions, so it's necessary to check here. We daren't draw
	 * conclusions from plan-time evaluation of non-immutable functions. Since
	 * they're ANDed, we can just ignore any mutable constraints in the list,
	 * and reason about the rest.
	 */
	safe_constraints = NIL;
	foreach(lc, constraint_pred)
	{
		Node	   *pred = (Node *) lfirst(lc);

		if (!contain_mutable_functions(pred))
			safe_constraints = lappend(safe_constraints, pred);
	}

	/*
	 * The constraints are effectively ANDed together, so we can just try to
	 * refute the entire collection at once.  This may allow us to make proofs
	 * that would fail if we took them individually.
	 *
	 * Note: we use rel->baserestrictinfo, not safe_restrictions as might seem
	 * an obvious optimization.  Some of the clauses might be OR clauses that
	 * have volatile and nonvolatile subclauses, and it's OK to make
	 * deductions with the nonvolatile parts.
	 */
	if (predicate_refuted_by(safe_constraints, rel->baserestrictinfo))
		return true;

	return false;
}


/*
 * build_physical_tlist
 *
 * Build a targetlist consisting of exactly the relation's user attributes,
 * in order.  The executor can special-case such tlists to avoid a projection
 * step at runtime, so we use such tlists preferentially for scan nodes.
 *
 * Exception: if there are any dropped columns, we punt and return NIL.
 * Ideally we would like to handle the dropped-column case too.  However this
 * creates problems for ExecTypeFromTL, which may be asked to build a tupdesc
 * for a tlist that includes vars of no-longer-existent types.	In theory we
 * could dig out the required info from the pg_attribute entries of the
 * relation, but that data is not readily available to ExecTypeFromTL.
 * For now, we don't apply the physical-tlist optimization when there are
 * dropped cols.
 *
 * We also support building a "physical" tlist for subqueries, functions,
 * values lists, and CTEs, since the same optimization can occur in
 * SubqueryScan, FunctionScan, ValuesScan, CteScan, and WorkTableScan nodes.
 */
List *
build_physical_tlist(PlannerInfo *root, RelOptInfo *rel)
{
	List	   *tlist = NIL;
	Index		varno = rel->relid;
	RangeTblEntry *rte = planner_rt_fetch(varno, root);
	Relation	relation;
	Query	   *subquery;
	Var		   *var;
	ListCell   *l;
	int			attrno,
				numattrs;
	List	   *colvars;

	switch (rte->rtekind)
	{
		case RTE_RELATION:
			/* Assume we already have adequate lock */
			relation = heap_open(rte->relid, NoLock);

			numattrs = RelationGetNumberOfAttributes(relation);
			for (attrno = 1; attrno <= numattrs; attrno++)
			{
				Form_pg_attribute att_tup = relation->rd_att->attrs[attrno - 1];

				if (att_tup->attisdropped)
				{
					/* found a dropped col, so punt */
					tlist = NIL;
					break;
				}

				var = makeVar(varno,
							  attrno,
							  att_tup->atttypid,
							  att_tup->atttypmod,
							  att_tup->attcollation,
							  0);

				tlist = lappend(tlist,
								makeTargetEntry((Expr *) var,
												attrno,
												NULL,
												false));
			}

			heap_close(relation, NoLock);
			break;

		case RTE_SUBQUERY:
			subquery = rte->subquery;
			if ( subquery->querySource == QSRC_PLANNER )
			{
				/* MPP: punt since parse tree correspondence in doubt */
				tlist = NIL;
				break;
			}
			foreach(l, subquery->targetList)
			{
				TargetEntry *tle = (TargetEntry *) lfirst(l);

				/*
				 * A resjunk column of the subquery can be reflected as
				 * resjunk in the physical tlist; we need not punt.
				 */
				var = makeVarFromTargetEntry(varno, tle);

				tlist = lappend(tlist,
								makeTargetEntry((Expr *) var,
												tle->resno,
												NULL,
												tle->resjunk));
			}
			break;

		case RTE_TABLEFUNCTION:
		case RTE_FUNCTION:
		case RTE_VALUES:
		case RTE_CTE:
			/* Not all of these can have dropped cols, but share code anyway */
			expandRTE(rte, varno, 0, -1, true /* include dropped */ ,
					  NULL, &colvars);
			foreach(l, colvars)
			{
				var = (Var *) lfirst(l);

				/*
				 * A non-Var in expandRTE's output means a dropped column;
				 * must punt.
				 */
				if (!IsA(var, Var))
				{
					tlist = NIL;
					break;
				}

				tlist = lappend(tlist,
								makeTargetEntry((Expr *) var,
												var->varattno,
												NULL,
												false));
			}
			break;

		default:
			/* caller error */
			elog(ERROR, "unsupported RTE kind %d in build_physical_tlist",
				 (int) rte->rtekind);
			break;
	}

	return tlist;
}

/*
 * build_index_tlist
 *
 * Build a targetlist representing the columns of the specified index.
 * Each column is represented by a Var for the corresponding base-relation
 * column, or an expression in base-relation Vars, as appropriate.
 *
 * There are never any dropped columns in indexes, so unlike
 * build_physical_tlist, we need no failure case.
 */
static List *
build_index_tlist(PlannerInfo *root, IndexOptInfo *index,
				  Relation heapRelation)
{
	List	   *tlist = NIL;
	Index		varno = index->rel->relid;
	ListCell   *indexpr_item;
	int			i;

	indexpr_item = list_head(index->indexprs);
	for (i = 0; i < index->ncolumns; i++)
	{
		int			indexkey = index->indexkeys[i];
		Expr	   *indexvar;

		if (indexkey != 0)
		{
			/* simple column */
			Form_pg_attribute att_tup;

			if (indexkey < 0)
				att_tup = SystemAttributeDefinition(indexkey,
										   heapRelation->rd_rel->relhasoids);
			else
				att_tup = heapRelation->rd_att->attrs[indexkey - 1];

			indexvar = (Expr *) makeVar(varno,
										indexkey,
										att_tup->atttypid,
										att_tup->atttypmod,
										att_tup->attcollation,
										0);
		}
		else
		{
			/* expression column */
			if (indexpr_item == NULL)
				elog(ERROR, "wrong number of index expressions");
			indexvar = (Expr *) lfirst(indexpr_item);
			indexpr_item = lnext(indexpr_item);
		}

		tlist = lappend(tlist,
						makeTargetEntry(indexvar,
										i + 1,
										NULL,
										false));
	}
	if (indexpr_item != NULL)
		elog(ERROR, "wrong number of index expressions");

	return tlist;
}

/*
 * restriction_selectivity
 *
 * Returns the selectivity of a specified restriction operator clause.
 * This code executes registered procedures stored in the
 * operator relation, by calling the function manager.
 *
 * See clause_selectivity() for the meaning of the additional parameters.
 */
Selectivity
restriction_selectivity(PlannerInfo *root,
						Oid operatorid,
						List *args,
						Oid inputcollid,
						int varRelid)
{
	RegProcedure oprrest = get_oprrest(operatorid);
	float8		result;

	/*
	 * if the oprrest procedure is missing for whatever reason, use a
	 * selectivity of 0.5
	 */
	if (!oprrest)
		return (Selectivity) 0.5;

	result = DatumGetFloat8(OidFunctionCall4Coll(oprrest,
												 inputcollid,
												 PointerGetDatum(root),
												 ObjectIdGetDatum(operatorid),
												 PointerGetDatum(args),
												 Int32GetDatum(varRelid)));

	if (result < 0.0 || result > 1.0)
		elog(ERROR, "invalid restriction selectivity: %f", result);

	return (Selectivity) result;
}

/*
 * join_selectivity
 *
 * Returns the selectivity of a specified join operator clause.
 * This code executes registered procedures stored in the
 * operator relation, by calling the function manager.
 */
Selectivity
join_selectivity(PlannerInfo *root,
				 Oid operatorid,
				 List *args,
				 Oid inputcollid,
				 JoinType jointype,
				 SpecialJoinInfo *sjinfo)
{
	RegProcedure oprjoin = get_oprjoin(operatorid);
	float8		result;

	/*
	 * if the oprjoin procedure is missing for whatever reason, use a
	 * selectivity of 0.5
	 */
	if (!oprjoin)
		return (Selectivity) 0.5;

	result = DatumGetFloat8(OidFunctionCall5Coll(oprjoin,
												 inputcollid,
												 PointerGetDatum(root),
												 ObjectIdGetDatum(operatorid),
												 PointerGetDatum(args),
												 Int16GetDatum(jointype),
												 PointerGetDatum(sjinfo)));

	if (result < 0.0 || result > 1.0)
		elog(ERROR, "invalid join selectivity: %f", result);

	return (Selectivity) result;
}

/*
 * has_unique_index
 *
 * Detect whether there is a unique index on the specified attribute
 * of the specified relation, thus allowing us to conclude that all
 * the (non-null) values of the attribute are distinct.
 *
 * This function does not check the index's indimmediate property, which
 * means that uniqueness may transiently fail to hold intra-transaction.
 * That's appropriate when we are making statistical estimates, but beware
 * of using this for any correctness proofs.
 */
bool
has_unique_index(RelOptInfo *rel, AttrNumber attno)
{
	ListCell   *ilist;

	foreach(ilist, rel->indexlist)
	{
		IndexOptInfo *index = (IndexOptInfo *) lfirst(ilist);

		/*
		 * Note: ignore partial indexes, since they don't allow us to conclude
		 * that all attr values are distinct, *unless* they are marked predOK
		 * which means we know the index's predicate is satisfied by the
		 * query. We don't take any interest in expressional indexes either.
		 * Also, a multicolumn unique index doesn't allow us to conclude that
		 * just the specified attr is unique.
		 */
		if (index->unique &&
			index->ncolumns == 1 &&
			index->indexkeys[0] == attno &&
			(index->indpred == NIL || index->predOK))
			return true;
	}
	return false;
}<|MERGE_RESOLUTION|>--- conflicted
+++ resolved
@@ -66,16 +66,7 @@
                       Relation      rel,
                       int32        *attr_widths,
 				      BlockNumber  *pages,
-<<<<<<< HEAD
-                      double       *tuples,
-                      bool         *default_stats_used,
-					  double       *allvisfrac);
-
-static void
-cdb_default_stats_warning_for_index(Oid reloid, Oid indexoid);
-=======
                       double       *tuples);
->>>>>>> 4d29b4a7
 
 static void get_external_relation_info(Relation relation, RelOptInfo *rel);
 
@@ -160,14 +151,7 @@
 			relation,
 			rel->attr_widths - rel->min_attr,
 			&rel->pages,
-<<<<<<< HEAD
-			&rel->tuples,
-			&rel->cdb_default_stats_used,
-			&rel->allvisfrac
-			);
-=======
 			&rel->tuples);
->>>>>>> 4d29b4a7
 	}
 
 	/*
@@ -392,13 +376,7 @@
                                   indexRelation,
                                   NULL,
                                   &info->pages,
-<<<<<<< HEAD
-                                  &info->tuples,
-                                  &info->cdb_default_stats_used,
-                                  &allvisfrac);
-=======
                                   &info->tuples);
->>>>>>> 4d29b4a7
 
 			if (!info->indpred ||
 				info->tuples > rel->tuples)
@@ -455,13 +433,7 @@
                       Relation      rel,
                       int32        *attr_widths,
 				      BlockNumber  *pages,
-<<<<<<< HEAD
-                      double       *tuples,
-                      bool         *default_stats_used,
-					  double       *allvisfrac)
-=======
                       double       *tuples)
->>>>>>> 4d29b4a7
 {
 	BlockNumber relpages;
 	double		reltuples;
