--- conflicted
+++ resolved
@@ -14,13 +14,9 @@
  * optimizable statements.
  *
  *
-<<<<<<< HEAD
  * Portions Copyright (c) 2005-2010, Greenplum inc
  * Portions Copyright (c) 2012-Present Pivotal Software, Inc.
- * Portions Copyright (c) 1996-2009, PostgreSQL Global Development Group
-=======
  * Portions Copyright (c) 1996-2010, PostgreSQL Global Development Group
->>>>>>> 1084f317
  * Portions Copyright (c) 1994, Regents of the University of California
  *
  *	$PostgreSQL: pgsql/src/backend/parser/analyze.c,v 1.402 2010/02/26 02:00:49 momjian Exp $
@@ -1439,7 +1435,13 @@
 
 	qry->commandType = CMD_SELECT;
 
-<<<<<<< HEAD
+	/* process the WITH clause independently of all else */
+	if (stmt->withClause)
+	{
+		qry->hasRecursive = stmt->withClause->recursive;
+		qry->cteList = transformWithClause(pstate, stmt->withClause);
+	}
+
 	/* make FOR UPDATE/FOR SHARE info available to addRangeTableEntry */
 	pstate->p_locking_clause = stmt->lockingClause;
 
@@ -1447,22 +1449,6 @@
 	 * Put WINDOW clause data into pstate so that window references know
 	 * about them.
 	 */
-	pstate->p_windowdefs = stmt->windowClause;
-
-	/* process the WITH clause */
-=======
-	/* process the WITH clause independently of all else */
->>>>>>> 1084f317
-	if (stmt->withClause)
-	{
-		qry->hasRecursive = stmt->withClause->recursive;
-		qry->cteList = transformWithClause(pstate, stmt->withClause);
-	}
-
-	/* make FOR UPDATE/FOR SHARE info available to addRangeTableEntry */
-	pstate->p_locking_clause = stmt->lockingClause;
-
-	/* make WINDOW info available for window functions, too */
 	pstate->p_windowdefs = stmt->windowClause;
 
 	/* process the FROM clause */
@@ -1501,22 +1487,16 @@
 	qry->sortClause = transformSortClause(pstate,
 										  stmt->sortClause,
 										  &qry->targetList,
-<<<<<<< HEAD
 										  EXPR_KIND_ORDER_BY,
-										  true, /* fix unknowns */
-                                          false /* allow SQL92 rules */);
-=======
 										  true /* fix unknowns */ ,
 										  false /* allow SQL92 rules */ );
->>>>>>> 1084f317
 
 	qry->groupClause = transformGroupClause(pstate,
 											stmt->groupClause,
 											&qry->targetList,
 											qry->sortClause,
-<<<<<<< HEAD
 											EXPR_KIND_GROUP_BY,
-                                            false /* allow SQL92 rules */);
+											false /* allow SQL92 rules */ );
 
 	/*
 	 * SCATTER BY clause on a table function TableValueExpr subquery.
@@ -1530,9 +1510,6 @@
 	qry->scatterClause = transformScatterClause(pstate,
 												stmt->scatterClause,
 												&qry->targetList);
-=======
-											false /* allow SQL92 rules */ );
->>>>>>> 1084f317
 
 	if (stmt->distinctClause == NIL)
 	{
@@ -1779,14 +1756,9 @@
 	qry->sortClause = transformSortClause(pstate,
 										  stmt->sortClause,
 										  &qry->targetList,
-<<<<<<< HEAD
 										  EXPR_KIND_ORDER_BY,
-										  true, /* fix unknowns */
-                                          false /* allow SQL92 rules */);
-=======
 										  true /* fix unknowns */ ,
 										  false /* allow SQL92 rules */ );
->>>>>>> 1084f317
 
 	qry->limitOffset = transformLimitClause(pstate, stmt->limitOffset,
 											EXPR_KIND_OFFSET, "OFFSET");
@@ -1887,13 +1859,6 @@
 
 	qry->commandType = CMD_SELECT;
 
-	/* process the WITH clause independently of all else */
-	if (stmt->withClause)
-	{
-		qry->hasRecursive = stmt->withClause->recursive;
-		qry->cteList = transformWithClause(pstate, stmt->withClause);
-	}
-
 	/*
 	 * Find leftmost leaf SelectStmt; extract the one-time-only items from it
 	 * and from the top-level node.
@@ -1936,7 +1901,6 @@
 				(errcode(ERRCODE_FEATURE_NOT_SUPPORTED),
 				 errmsg("SELECT FOR UPDATE/SHARE is not allowed with UNION/INTERSECT/EXCEPT")));
 
-<<<<<<< HEAD
 	/* process the WITH clause */
 	if (withClause)
 	{
@@ -1944,8 +1908,6 @@
 		qry->cteList = transformWithClause(pstate, withClause);
 	}
 
-=======
->>>>>>> 1084f317
 	/*
 	 * Recursively transform the components of the tree.
 	 */
@@ -2054,14 +2016,9 @@
 	qry->sortClause = transformSortClause(pstate,
 										  sortClause,
 										  &qry->targetList,
-<<<<<<< HEAD
 										  EXPR_KIND_ORDER_BY,
-										  false /* no unknowns expected */,
-                                          false /* allow SQL92 rules */ );
-=======
 										  false /* no unknowns expected */ ,
 										  false /* allow SQL92 rules */ );
->>>>>>> 1084f317
 
 	pstate->p_rtable = list_truncate(pstate->p_rtable, sv_rtable_length);
 	pstate->p_relnamespace = sv_relnamespace;
@@ -2306,10 +2263,10 @@
 				 errmsg("SELECT FOR UPDATE/SHARE is not allowed with UNION/INTERSECT/EXCEPT")));
 
 	/*
-	 * If an internal node of a set-op tree has ORDER BY, LIMIT, or FOR UPDATE
-	 * clauses attached, we need to treat it like a leaf node to generate an
-	 * independent sub-Query tree.	Otherwise, it can be represented by a
-	 * SetOperationStmt node underneath the parent Query.
+	 * If an internal node of a set-op tree has ORDER BY, LIMIT, FOR UPDATE,
+	 * or WITH clauses attached, we need to treat it like a leaf node to
+	 * generate an independent sub-Query tree.  Otherwise, it can be
+	 * represented by a SetOperationStmt node underneath the parent Query.
 	 */
 	if (stmt->op == SETOP_NONE)
 	{
