/*-------------------------------------------------------------------------
 *
 * parse_expr.c
 *	  handle expressions in parser
 *
 * Portions Copyright (c) 1996-2010, PostgreSQL Global Development Group
 * Portions Copyright (c) 1994, Regents of the University of California
 *
 *
 * IDENTIFICATION
 *	  $PostgreSQL: pgsql/src/backend/parser/parse_expr.c,v 1.256 2010/07/06 19:18:57 momjian Exp $
 *
 *-------------------------------------------------------------------------
 */

#include "postgres.h"

<<<<<<< HEAD
#include "catalog/namespace.h"
=======
#include "catalog/pg_attrdef.h"
#include "catalog/pg_constraint.h"
#include "catalog/pg_proc.h"
>>>>>>> 1084f317
#include "catalog/pg_type.h"
#include "commands/dbcommands.h"
#include "miscadmin.h"
#include "nodes/makefuncs.h"
#include "nodes/nodeFuncs.h"
#include "optimizer/clauses.h"
#include "optimizer/var.h"
#include "parser/analyze.h"
#include "parser/parse_agg.h"
#include "parser/parse_coerce.h"
#include "parser/parse_clause.h"
#include "parser/parse_expr.h"
#include "parser/parse_func.h"
#include "parser/parse_oper.h"
#include "parser/parse_relation.h"
#include "parser/parse_target.h"
#include "parser/parse_type.h"
#include "rewrite/rewriteManip.h"
#include "utils/builtins.h"
#include "utils/fmgroids.h"
#include "utils/lsyscache.h"
#include "utils/xml.h"


bool		Transform_null_equals = false;

static Node *transformExprRecurse(ParseState *pstate, Node *expr);
static Node *transformParamRef(ParseState *pstate, ParamRef *pref);
static Node *transformAExprOp(ParseState *pstate, A_Expr *a);
static Node *transformAExprAnd(ParseState *pstate, A_Expr *a);
static Node *transformAExprOr(ParseState *pstate, A_Expr *a);
static Node *transformAExprNot(ParseState *pstate, A_Expr *a);
static Node *transformAExprOpAny(ParseState *pstate, A_Expr *a);
static Node *transformAExprOpAll(ParseState *pstate, A_Expr *a);
static Node *transformAExprDistinct(ParseState *pstate, A_Expr *a);
static Node *transformAExprNullIf(ParseState *pstate, A_Expr *a);
static Node *transformAExprOf(ParseState *pstate, A_Expr *a);
static Node *transformAExprIn(ParseState *pstate, A_Expr *a);
static Node *transformFuncCall(ParseState *pstate, FuncCall *fn);
static Node *transformCaseExpr(ParseState *pstate, CaseExpr *c);
static Node *transformSubLink(ParseState *pstate, SubLink *sublink);
static Node *transformArrayExpr(ParseState *pstate, A_ArrayExpr *a,
				   Oid array_type, Oid element_type, int32 typmod);
static Node *transformRowExpr(ParseState *pstate, RowExpr *r);
static Node *transformTableValueExpr(ParseState *pstate, TableValueExpr *t);
static Node *transformCoalesceExpr(ParseState *pstate, CoalesceExpr *c);
static Node *transformMinMaxExpr(ParseState *pstate, MinMaxExpr *m);
static Node *transformXmlExpr(ParseState *pstate, XmlExpr *x);
static Node *transformXmlSerialize(ParseState *pstate, XmlSerialize *xs);
static Node *transformBooleanTest(ParseState *pstate, BooleanTest *b);
static Node *transformCurrentOfExpr(ParseState *pstate, CurrentOfExpr *cexpr);
static Node *transformColumnRef(ParseState *pstate, ColumnRef *cref);
static Node *transformWholeRowRef(ParseState *pstate, RangeTblEntry *rte,
					 int location);
static Node *transformIndirection(ParseState *pstate, Node *basenode,
					 List *indirection);
static Node *transformGroupingFunc(ParseState *pstate, GroupingFunc *gf);
static Node *transformTypeCast(ParseState *pstate, TypeCast *tc);
static Node *make_row_comparison_op(ParseState *pstate, List *opname,
					   List *largs, List *rargs, int location);
static Node *make_row_distinct_op(ParseState *pstate, List *opname,
					 RowExpr *lrow, RowExpr *rrow, int location);
static Expr *make_distinct_op(ParseState *pstate, List *opname,
				 Node *ltree, Node *rtree, int location);
static bool isWhenIsNotDistinctFromExpr(Node *warg);


/*
 * transformExpr -
 *	  Analyze and transform expressions. Type checking and type casting is
 *	  done here. The optimizer and the executor cannot handle the original
 *	  (raw) expressions collected by the parse tree. Hence the transformation
 *	  here.
 *
 * NOTE: there are various cases in which this routine will get applied to
 * an already-transformed expression.  Some examples:
 *	1. At least one construct (BETWEEN/AND) puts the same nodes
 *	into two branches of the parse tree; hence, some nodes
 *	are transformed twice.
 *	2. Another way it can happen is that coercion of an operator or
 *	function argument to the required type (via coerce_type())
 *	can apply transformExpr to an already-transformed subexpression.
 *	An example here is "SELECT count(*) + 1.0 FROM table".
 *	3. CREATE TABLE t1 (LIKE t2 INCLUDING INDEXES) can pass in
 *	already-transformed index expressions.
 * While it might be possible to eliminate these cases, the path of
 * least resistance so far has been to ensure that transformExpr() does
 * no damage if applied to an already-transformed tree.  This is pretty
 * easy for cases where the transformation replaces one node type with
 * another, such as A_Const => Const; we just do nothing when handed
 * a Const.  More care is needed for node types that are used as both
 * input and output of transformExpr; see SubLink for example.
 */
Node *
transformExpr(ParseState *pstate, Node *expr, ParseExprKind exprKind)
{
	Node	   *result;
	ParseExprKind sv_expr_kind;

	/* Save and restore identity of expression type we're parsing */
	Assert(exprKind != EXPR_KIND_NONE);
	sv_expr_kind = pstate->p_expr_kind;
	pstate->p_expr_kind = exprKind;

	result = transformExprRecurse(pstate, expr);

	pstate->p_expr_kind = sv_expr_kind;

	return result;
}

static Node *
transformExprRecurse(ParseState *pstate, Node *expr)
{
	Node	   *result;

	if (expr == NULL)
		return NULL;

	/* Guard against stack overflow due to overly complex expressions */
	check_stack_depth();

	switch (nodeTag(expr))
	{
		case T_ColumnRef:
			result = transformColumnRef(pstate, (ColumnRef *) expr);
			break;

		case T_ParamRef:
			result = transformParamRef(pstate, (ParamRef *) expr);
			break;

		case T_A_Const:
			{
				A_Const    *con = (A_Const *) expr;
				Value	   *val = &con->val;

				result = (Node *) make_const(pstate, val, con->location);
				break;
			}

		case T_A_Indirection:
			{
				A_Indirection *ind = (A_Indirection *) expr;

				result = transformExprRecurse(pstate, ind->arg);
				result = transformIndirection(pstate, result,
											  ind->indirection);
				break;
			}

		case T_A_ArrayExpr:
			result = transformArrayExpr(pstate, (A_ArrayExpr *) expr,
										InvalidOid, InvalidOid, -1);
			break;

		case T_TypeCast:
			{
				TypeCast   *tc = (TypeCast *) expr;

				/*
				 * If the subject of the typecast is an ARRAY[] construct and
				 * the target type is an array type, we invoke
				 * transformArrayExpr() directly so that we can pass down the
				 * type information.  This avoids some cases where
				 * transformArrayExpr() might not infer the correct type.
				 */
				if (IsA(tc->arg, A_ArrayExpr))
				{
					Oid			targetType;
					Oid			elementType;
					int32		targetTypmod;

					targetType = typenameTypeId(pstate, tc->typeName,
												&targetTypmod);

					elementType = get_element_type(targetType);
					if (OidIsValid(elementType))
					{
						/*
						 * tranformArrayExpr doesn't know how to check domain
						 * constraints, so ask it to return the base type
						 * instead. transformTypeCast below will cast it to
						 * the domain. In the usual case that the target is
						 * not a domain, transformTypeCast is a no-op.
						 */
						targetType = getBaseTypeAndTypmod(targetType,
														  &targetTypmod);
<<<<<<< HEAD
=======

>>>>>>> 1084f317
						tc = copyObject(tc);
						tc->arg = transformArrayExpr(pstate,
													 (A_ArrayExpr *) tc->arg,
													 targetType,
													 elementType,
													 targetTypmod);
					}
				}

				result = transformTypeCast(pstate, tc);
				break;
			}

		case T_A_Expr:
			{
				A_Expr	   *a = (A_Expr *) expr;

				switch (a->kind)
				{
					case AEXPR_OP:
						result = transformAExprOp(pstate, a);
						break;
					case AEXPR_AND:
						result = transformAExprAnd(pstate, a);
						break;
					case AEXPR_OR:
						result = transformAExprOr(pstate, a);
						break;
					case AEXPR_NOT:
						result = transformAExprNot(pstate, a);
						break;
					case AEXPR_OP_ANY:
						result = transformAExprOpAny(pstate, a);
						break;
					case AEXPR_OP_ALL:
						result = transformAExprOpAll(pstate, a);
						break;
					case AEXPR_DISTINCT:
						result = transformAExprDistinct(pstate, a);
						break;
					case AEXPR_NULLIF:
						result = transformAExprNullIf(pstate, a);
						break;
					case AEXPR_OF:
						result = transformAExprOf(pstate, a);
						break;
					case AEXPR_IN:
						result = transformAExprIn(pstate, a);
						break;
					default:
						elog(ERROR, "unrecognized A_Expr kind: %d", a->kind);
						result = NULL;		/* keep compiler quiet */
						break;
				}
				break;
			}

		case T_FuncCall:
			result = transformFuncCall(pstate, (FuncCall *) expr);
			break;

		case T_NamedArgExpr:
			{
				NamedArgExpr *na = (NamedArgExpr *) expr;

				na->arg = (Expr *) transformExprRecurse(pstate, (Node *) na->arg);
				result = expr;
				break;
			}

		case T_SubLink:
			result = transformSubLink(pstate, (SubLink *) expr);
			break;

		case T_CaseExpr:
			result = transformCaseExpr(pstate, (CaseExpr *) expr);
			break;

		case T_RowExpr:
			result = transformRowExpr(pstate, (RowExpr *) expr);
			break;

		case T_TableValueExpr:
			result = transformTableValueExpr(pstate, (TableValueExpr *) expr);
			break;

		case T_CoalesceExpr:
			result = transformCoalesceExpr(pstate, (CoalesceExpr *) expr);
			break;

		case T_MinMaxExpr:
			result = transformMinMaxExpr(pstate, (MinMaxExpr *) expr);
			break;

		case T_XmlExpr:
			result = transformXmlExpr(pstate, (XmlExpr *) expr);
			break;

		case T_XmlSerialize:
			result = transformXmlSerialize(pstate, (XmlSerialize *) expr);
			break;

		case T_NullTest:
			{
				NullTest   *n = (NullTest *) expr;

				n->arg = (Expr *) transformExprRecurse(pstate, (Node *) n->arg);
				/* the argument can be any type, so don't coerce it */
				n->argisrow = type_is_rowtype(exprType((Node *) n->arg));
				result = expr;
				break;
			}

		case T_BooleanTest:
			result = transformBooleanTest(pstate, (BooleanTest *) expr);
			break;

		case T_CurrentOfExpr:
			result = transformCurrentOfExpr(pstate, (CurrentOfExpr *) expr);
			break;

		case T_GroupingFunc:
			{
				GroupingFunc *gf = (GroupingFunc *)expr;
				result = transformGroupingFunc(pstate, gf);
				break;
			}

		case T_PartitionBoundSpec:
			{
				PartitionBoundSpec *in = (PartitionBoundSpec *)expr;
				PartitionRangeItem *ri;
				List *out = NIL;
				ListCell *lc;

				if (in->partStart)
				{
					ri = (PartitionRangeItem *)in->partStart;

					/* ALTER TABLE ... ADD PARTITION might feed
					 * "pre-cooked" expressions into the boundspec for
					 * range items (which are Lists) 
					 */
					{
						Assert(IsA(in->partStart, PartitionRangeItem));

						foreach(lc, ri->partRangeVal)
						{
							Node *n = lfirst(lc);
							out = lappend(out, transformExpr(pstate, n,
															 EXPR_KIND_PARTITION_EXPRESSION));
						}
						ri->partRangeVal = out;
						out = NIL;
					}
				}
				if (in->partEnd)
				{
					ri = (PartitionRangeItem *)in->partEnd;

					/* ALTER TABLE ... ADD PARTITION might feed
					 * "pre-cooked" expressions into the boundspec for
					 * range items (which are Lists) 
					 */
					{
						Assert(IsA(in->partEnd, PartitionRangeItem));
						foreach(lc, ri->partRangeVal)
						{
							Node *n = lfirst(lc);
							out = lappend(out, transformExpr(pstate, n,
															 EXPR_KIND_PARTITION_EXPRESSION));
						}
						ri->partRangeVal = out;
						out = NIL;
					}
				}
				if (in->partEvery)
				{
					ri = (PartitionRangeItem *)in->partEvery;
					Assert(IsA(in->partEvery, PartitionRangeItem));
					foreach(lc, ri->partRangeVal)
					{
						Node *n = lfirst(lc);
						out = lappend(out, transformExpr(pstate, n,
														 EXPR_KIND_PARTITION_EXPRESSION));
					}
					ri->partRangeVal = out;
				}

				result = (Node *)in;
			}
			break;

			/*********************************************
			 * Quietly accept node types that may be presented when we are
			 * called on an already-transformed tree.
			 *
			 * Do any other node types need to be accepted?  For now we are
			 * taking a conservative approach, and only accepting node
			 * types that are demonstrably necessary to accept.
			 *********************************************/
		case T_Var:
		case T_Const:
		case T_Param:
		case T_Aggref:
		case T_ArrayRef:
		case T_FuncExpr:
		case T_OpExpr:
		case T_DistinctExpr:
		case T_ScalarArrayOpExpr:
		case T_NullIfExpr:
		case T_BoolExpr:
		case T_FieldSelect:
		case T_FieldStore:
		case T_RelabelType:
		case T_CoerceViaIO:
		case T_ArrayCoerceExpr:
		case T_ConvertRowtypeExpr:
		case T_CaseTestExpr:
		case T_ArrayExpr:
		case T_CoerceToDomain:
		case T_CoerceToDomainValue:
		case T_SetToDefault:
		case T_GroupId:
		case T_Integer:
			{
				result = (Node *) expr;
				break;
			}

		default:
			/* should not reach here */
			elog(ERROR, "unrecognized node type: %d", (int) nodeTag(expr));
			result = NULL;		/* keep compiler quiet */
			break;
	}

	return result;
}

/*
 * helper routine for delivering "column does not exist" error message
 *
 * (Usually we don't have to work this hard, but the general case of field
 * selection from an arbitrary node needs it.)
 */
static void
unknown_attribute(ParseState *pstate, Node *relref, char *attname,
				  int location)
{
	RangeTblEntry *rte;

	if (IsA(relref, Var) &&
		((Var *) relref)->varattno == InvalidAttrNumber)
	{
		/* Reference the RTE by alias not by actual table name */
		rte = GetRTEByRangeTablePosn(pstate,
									 ((Var *) relref)->varno,
									 ((Var *) relref)->varlevelsup);
		ereport(ERROR,
				(errcode(ERRCODE_UNDEFINED_COLUMN),
				 errmsg("column %s.%s does not exist",
						rte->eref->aliasname, attname),
				 parser_errposition(pstate, location)));
	}
	else
	{
		/* Have to do it by reference to the type of the expression */
		Oid			relTypeId = exprType(relref);

		if (ISCOMPLEX(relTypeId))
			ereport(ERROR,
					(errcode(ERRCODE_UNDEFINED_COLUMN),
					 errmsg("column \"%s\" not found in data type %s",
							attname, format_type_be(relTypeId)),
					 parser_errposition(pstate, location)));
		else if (relTypeId == RECORDOID)
			ereport(ERROR,
					(errcode(ERRCODE_UNDEFINED_COLUMN),
			   errmsg("could not identify column \"%s\" in record data type",
					  attname),
					 parser_errposition(pstate, location)));
		else
			ereport(ERROR,
					(errcode(ERRCODE_WRONG_OBJECT_TYPE),
					 errmsg("column notation .%s applied to type %s, "
							"which is not a composite type",
							attname, format_type_be(relTypeId)),
					 parser_errposition(pstate, location)));
	}
}

static Node *
transformIndirection(ParseState *pstate, Node *basenode, List *indirection)
{
	Node	   *result = basenode;
	List	   *subscripts = NIL;
	int			location = exprLocation(basenode);
	ListCell   *i;

	/*
	 * We have to split any field-selection operations apart from
	 * subscripting.  Adjacent A_Indices nodes have to be treated as a single
	 * multidimensional subscript operation.
	 */
	foreach(i, indirection)
	{
		Node	   *n = lfirst(i);

		if (IsA(n, A_Indices))
			subscripts = lappend(subscripts, n);
		else if (IsA(n, A_Star))
		{
			ereport(ERROR,
					(errcode(ERRCODE_FEATURE_NOT_SUPPORTED),
					 errmsg("row expansion via \"*\" is not supported here"),
					 parser_errposition(pstate, location)));
		}
		else
		{
			Node	   *newresult;

			Assert(IsA(n, String));

			/* process subscripts before this field selection */
			if (subscripts)
				result = (Node *) transformArraySubscripts(pstate,
														   result,
														   exprType(result),
														   InvalidOid,
														   exprTypmod(result),
														   subscripts,
														   NULL);
			subscripts = NIL;

			newresult = ParseFuncOrColumn(pstate,
										  list_make1(n),
										  list_make1(result),
										  NULL,
										  location);
			if (newresult == NULL)
				unknown_attribute(pstate, result, strVal(n), location);
			result = newresult;
		}
	}
	/* process trailing subscripts, if any */
	if (subscripts)
		result = (Node *) transformArraySubscripts(pstate,
												   result,
												   exprType(result),
												   InvalidOid,
												   exprTypmod(result),
												   subscripts,
												   NULL);

	return result;
}

/*
 * Transform a ColumnRef.
 *
 * If you find yourself changing this code, see also ExpandColumnRefStar.
 */
static Node *
transformColumnRef(ParseState *pstate, ColumnRef *cref)
{
	Node	   *node = NULL;
	char	   *nspname = NULL;
	char	   *relname = NULL;
	char	   *colname = NULL;
	RangeTblEntry *rte;
	int			levels_up;
	enum
	{
		CRERR_NO_COLUMN,
		CRERR_NO_RTE,
		CRERR_WRONG_DB,
		CRERR_TOO_MANY
	}			crerr = CRERR_NO_COLUMN;

	/*
	 * Give the PreParseColumnRefHook, if any, first shot.	If it returns
	 * non-null then that's all, folks.
	 */
	if (pstate->p_pre_columnref_hook != NULL)
	{
		node = (*pstate->p_pre_columnref_hook) (pstate, cref);
		if (node != NULL)
			return node;
	}

	/*----------
	 * The allowed syntaxes are:
	 *
	 * A		First try to resolve as unqualified column name;
	 *			if no luck, try to resolve as unqualified table name (A.*).
	 * A.B		A is an unqualified table name; B is either a
	 *			column or function name (trying column name first).
	 * A.B.C	schema A, table B, col or func name C.
	 * A.B.C.D	catalog A, schema B, table C, col or func D.
	 * A.*		A is an unqualified table name; means whole-row value.
	 * A.B.*	whole-row value of table B in schema A.
	 * A.B.C.*	whole-row value of table C in schema B in catalog A.
	 *
	 * We do not need to cope with bare "*"; that will only be accepted by
	 * the grammar at the top level of a SELECT list, and transformTargetList
	 * will take care of it before it ever gets here.  Also, "A.*" etc will
	 * be expanded by transformTargetList if they appear at SELECT top level,
	 * so here we are only going to see them as function or operator inputs.
	 *
	 * Currently, if a catalog name is given then it must equal the current
	 * database name; we check it here and then discard it.
	 *----------
	 */
	switch (list_length(cref->fields))
	{
		case 1:
			{
				Node	   *field1 = (Node *) linitial(cref->fields);

				Assert(IsA(field1, String));
				colname = strVal(field1);

				/* Try to identify as an unqualified column */
				node = colNameToVar(pstate, colname, false, cref->location);

				if (node == NULL)
				{
					/*
					 * Not known as a column of any range-table entry.
					 *
					 * Consider the possibility that it's VALUE in a domain
					 * check expression.  (We handle VALUE as a name, not a
					 * keyword, to avoid breaking a lot of applications that
					 * have used VALUE as a column name in the past.)
					 */
					if (pstate->p_value_substitute != NULL &&
						strcmp(colname, "value") == 0)
					{
						node = (Node *) copyObject(pstate->p_value_substitute);

						/*
						 * Try to propagate location knowledge.  This should
						 * be extended if p_value_substitute can ever take on
						 * other node types.
						 */
						if (IsA(node, CoerceToDomainValue))
							((CoerceToDomainValue *) node)->location = cref->location;
						break;
					}

					/*
					 * Try to find the name as a relation.	Note that only
					 * relations already entered into the rangetable will be
					 * recognized.
					 *
					 * This is a hack for backwards compatibility with
					 * PostQUEL-inspired syntax.  The preferred form now is
					 * "rel.*".
					 */
					rte = refnameRangeTblEntry(pstate, NULL, colname,
											   cref->location,
											   &levels_up);
					if (rte)
						node = transformWholeRowRef(pstate, rte,
													cref->location);
				}
				break;
			}
		case 2:
			{
				Node	   *field1 = (Node *) linitial(cref->fields);
				Node	   *field2 = (Node *) lsecond(cref->fields);

				Assert(IsA(field1, String));
				relname = strVal(field1);

				/* Locate the referenced RTE */
				rte = refnameRangeTblEntry(pstate, nspname, relname,
										   cref->location,
										   &levels_up);
				if (rte == NULL)
				{
					crerr = CRERR_NO_RTE;
					break;
				}

				/* Whole-row reference? */
				if (IsA(field2, A_Star))
				{
					node = transformWholeRowRef(pstate, rte, cref->location);
					break;
				}

				Assert(IsA(field2, String));
				colname = strVal(field2);

				/* Try to identify as a column of the RTE */
				node = scanRTEForColumn(pstate, rte, colname, cref->location);
				if (node == NULL)
				{
					/* Try it as a function call on the whole row */
					node = transformWholeRowRef(pstate, rte, cref->location);
					node = ParseFuncOrColumn(pstate,
											 list_make1(makeString(colname)),
											 list_make1(node),
											 NULL,
											 cref->location);
				}
				break;
			}
		case 3:
			{
				Node	   *field1 = (Node *) linitial(cref->fields);
				Node	   *field2 = (Node *) lsecond(cref->fields);
				Node	   *field3 = (Node *) lthird(cref->fields);

				Assert(IsA(field1, String));
				nspname = strVal(field1);
				Assert(IsA(field2, String));
				relname = strVal(field2);

				/* Locate the referenced RTE */
				rte = refnameRangeTblEntry(pstate, nspname, relname,
										   cref->location,
										   &levels_up);
				if (rte == NULL)
				{
					crerr = CRERR_NO_RTE;
					break;
				}

				/* Whole-row reference? */
				if (IsA(field3, A_Star))
				{
					node = transformWholeRowRef(pstate, rte, cref->location);
					break;
				}

				Assert(IsA(field3, String));
				colname = strVal(field3);

				/* Try to identify as a column of the RTE */
				node = scanRTEForColumn(pstate, rte, colname, cref->location);
				if (node == NULL)
				{
					/* Try it as a function call on the whole row */
					node = transformWholeRowRef(pstate, rte, cref->location);
					node = ParseFuncOrColumn(pstate,
											 list_make1(makeString(colname)),
											 list_make1(node),
											 NULL,
											 cref->location);
				}
				break;
			}
		case 4:
			{
				Node	   *field1 = (Node *) linitial(cref->fields);
				Node	   *field2 = (Node *) lsecond(cref->fields);
				Node	   *field3 = (Node *) lthird(cref->fields);
				Node	   *field4 = (Node *) lfourth(cref->fields);
				char	   *catname;

				Assert(IsA(field1, String));
				catname = strVal(field1);
				Assert(IsA(field2, String));
				nspname = strVal(field2);
				Assert(IsA(field3, String));
				relname = strVal(field3);

				/*
				 * We check the catalog name and then ignore it.
				 */
				if (strcmp(catname, get_database_name(MyDatabaseId)) != 0)
				{
					crerr = CRERR_WRONG_DB;
					break;
				}

				/* Locate the referenced RTE */
				rte = refnameRangeTblEntry(pstate, nspname, relname,
										   cref->location,
										   &levels_up);
				if (rte == NULL)
				{
					crerr = CRERR_NO_RTE;
					break;
				}

				/* Whole-row reference? */
				if (IsA(field4, A_Star))
				{
					node = transformWholeRowRef(pstate, rte, cref->location);
					break;
				}

				Assert(IsA(field4, String));
				colname = strVal(field4);

				/* Try to identify as a column of the RTE */
				node = scanRTEForColumn(pstate, rte, colname, cref->location);
				if (node == NULL)
				{
					/* Try it as a function call on the whole row */
					node = transformWholeRowRef(pstate, rte, cref->location);
					node = ParseFuncOrColumn(pstate,
											 list_make1(makeString(colname)),
											 list_make1(node),
											 NULL,
											 cref->location);
				}
				break;
			}
		default:
			crerr = CRERR_TOO_MANY;		/* too many dotted names */
			break;
	}

	/*
	 * Now give the PostParseColumnRefHook, if any, a chance.  We pass the
	 * translation-so-far so that it can throw an error if it wishes in the
	 * case that it has a conflicting interpretation of the ColumnRef. (If it
	 * just translates anyway, we'll throw an error, because we can't undo
	 * whatever effects the preceding steps may have had on the pstate.) If it
	 * returns NULL, use the standard translation, or throw a suitable error
	 * if there is none.
	 */
	if (pstate->p_post_columnref_hook != NULL)
	{
		Node	   *hookresult;

		hookresult = (*pstate->p_post_columnref_hook) (pstate, cref, node);
		if (node == NULL)
			node = hookresult;
		else if (hookresult != NULL)
			ereport(ERROR,
					(errcode(ERRCODE_AMBIGUOUS_COLUMN),
					 errmsg("column reference \"%s\" is ambiguous",
							NameListToString(cref->fields)),
					 parser_errposition(pstate, cref->location)));
	}

	/*
	 * Throw error if no translation found.
	 */
	if (node == NULL)
	{
		switch (crerr)
		{
			case CRERR_NO_COLUMN:
				if (relname)
					ereport(ERROR,
							(errcode(ERRCODE_UNDEFINED_COLUMN),
							 errmsg("column %s.%s does not exist",
									relname, colname),
							 parser_errposition(pstate, cref->location)));

				else
					ereport(ERROR,
							(errcode(ERRCODE_UNDEFINED_COLUMN),
							 errmsg("column \"%s\" does not exist",
									colname),
							 parser_errposition(pstate, cref->location)));
				break;
			case CRERR_NO_RTE:
				errorMissingRTE(pstate, makeRangeVar(nspname, relname,
													 cref->location));
				break;
			case CRERR_WRONG_DB:
				ereport(ERROR,
						(errcode(ERRCODE_FEATURE_NOT_SUPPORTED),
				  errmsg("cross-database references are not implemented: %s",
						 NameListToString(cref->fields)),
						 parser_errposition(pstate, cref->location)));
				break;
			case CRERR_TOO_MANY:
				ereport(ERROR,
						(errcode(ERRCODE_SYNTAX_ERROR),
				errmsg("improper qualified name (too many dotted names): %s",
					   NameListToString(cref->fields)),
						 parser_errposition(pstate, cref->location)));
				break;
		}
	}

	return node;
}

static Node *
transformParamRef(ParseState *pstate, ParamRef *pref)
{
	Node	   *result;

	/*
	 * The core parser knows nothing about Params.	If a hook is supplied,
	 * call it.  If not, or if the hook returns NULL, throw a generic error.
	 */
	if (pstate->p_paramref_hook != NULL)
		result = (*pstate->p_paramref_hook) (pstate, pref);
	else
		result = NULL;

	if (result == NULL)
		ereport(ERROR,
				(errcode(ERRCODE_UNDEFINED_PARAMETER),
				 errmsg("there is no parameter $%d", pref->number),
				 parser_errposition(pstate, pref->location)));

	return result;
}

/* Test whether an a_expr is a plain NULL constant or not */
static bool
exprIsNullConstant(Node *arg)
{
	if (arg && IsA(arg, A_Const))
	{
		A_Const    *con = (A_Const *) arg;

		if (con->val.type == T_Null)
			return true;
	}
	return false;
}

static Node *
transformAExprOp(ParseState *pstate, A_Expr *a)
{
	Node	   *lexpr = a->lexpr;
	Node	   *rexpr = a->rexpr;
	Node	   *result;

	/*
	 * Special-case "foo = NULL" and "NULL = foo" for compatibility with
	 * standards-broken products (like Microsoft's).  Turn these into IS NULL
	 * exprs. (If either side is a CaseTestExpr, then the expression was
	 * generated internally from a CASE-WHEN expression, and
	 * transform_null_equals does not apply.)
	 */
	if (Transform_null_equals &&
		list_length(a->name) == 1 &&
		strcmp(strVal(linitial(a->name)), "=") == 0 &&
		(exprIsNullConstant(lexpr) || exprIsNullConstant(rexpr)) &&
		(!IsA(lexpr, CaseTestExpr) && !IsA(rexpr, CaseTestExpr)))
	{
		NullTest   *n = makeNode(NullTest);

		n->nulltesttype = IS_NULL;

		if (exprIsNullConstant(lexpr))
			n->arg = (Expr *) rexpr;
		else
			n->arg = (Expr *) lexpr;

		result = transformExprRecurse(pstate, (Node *) n);
	}
	else if (lexpr && IsA(lexpr, RowExpr) &&
			 rexpr && IsA(rexpr, SubLink) &&
			 ((SubLink *) rexpr)->subLinkType == EXPR_SUBLINK)
	{
		/*
		 * Convert "row op subselect" into a ROWCOMPARE sublink. Formerly the
		 * grammar did this, but now that a row construct is allowed anywhere
		 * in expressions, it's easier to do it here.
		 */
		SubLink    *s = (SubLink *) rexpr;

		s->subLinkType = ROWCOMPARE_SUBLINK;
		s->testexpr = lexpr;
		s->operName = a->name;
		s->location = a->location;
		result = transformExprRecurse(pstate, (Node *) s);
	}
	else if (lexpr && IsA(lexpr, RowExpr) &&
			 rexpr && IsA(rexpr, RowExpr))
	{
		/* "row op row" */
		lexpr = transformExprRecurse(pstate, lexpr);
		rexpr = transformExprRecurse(pstate, rexpr);
		Assert(IsA(lexpr, RowExpr));
		Assert(IsA(rexpr, RowExpr));

		result = make_row_comparison_op(pstate,
										a->name,
										((RowExpr *) lexpr)->args,
										((RowExpr *) rexpr)->args,
										a->location);
	}
	else
	{
		/* Ordinary scalar operator */
		lexpr = transformExprRecurse(pstate, lexpr);
		rexpr = transformExprRecurse(pstate, rexpr);

		result = (Node *) make_op(pstate,
								  a->name,
								  lexpr,
								  rexpr,
								  a->location);
	}

	return result;
}

static Node *
transformAExprAnd(ParseState *pstate, A_Expr *a)
{
	Node	   *lexpr = transformExprRecurse(pstate, a->lexpr);
	Node	   *rexpr = transformExprRecurse(pstate, a->rexpr);

	lexpr = coerce_to_boolean(pstate, lexpr, "AND");
	rexpr = coerce_to_boolean(pstate, rexpr, "AND");

	return (Node *) makeBoolExpr(AND_EXPR,
								 list_make2(lexpr, rexpr),
								 a->location);
}

static Node *
transformAExprOr(ParseState *pstate, A_Expr *a)
{
	Node	   *lexpr = transformExprRecurse(pstate, a->lexpr);
	Node	   *rexpr = transformExprRecurse(pstate, a->rexpr);

	lexpr = coerce_to_boolean(pstate, lexpr, "OR");
	rexpr = coerce_to_boolean(pstate, rexpr, "OR");

	return (Node *) makeBoolExpr(OR_EXPR,
								 list_make2(lexpr, rexpr),
								 a->location);
}

static Node *
transformAExprNot(ParseState *pstate, A_Expr *a)
{
	Node	   *rexpr = transformExprRecurse(pstate, a->rexpr);

	rexpr = coerce_to_boolean(pstate, rexpr, "NOT");

	return (Node *) makeBoolExpr(NOT_EXPR,
								 list_make1(rexpr),
								 a->location);
}

static Node *
transformAExprOpAny(ParseState *pstate, A_Expr *a)
{
	Node	   *lexpr = transformExprRecurse(pstate, a->lexpr);
	Node	   *rexpr = transformExprRecurse(pstate, a->rexpr);

	return (Node *) make_scalar_array_op(pstate,
										 a->name,
										 true,
										 lexpr,
										 rexpr,
										 a->location);
}

static Node *
transformAExprOpAll(ParseState *pstate, A_Expr *a)
{
	Node	   *lexpr = transformExprRecurse(pstate, a->lexpr);
	Node	   *rexpr = transformExprRecurse(pstate, a->rexpr);

	return (Node *) make_scalar_array_op(pstate,
										 a->name,
										 false,
										 lexpr,
										 rexpr,
										 a->location);
}

static Node *
transformAExprDistinct(ParseState *pstate, A_Expr *a)
{
	Node	   *lexpr = transformExprRecurse(pstate, a->lexpr);
	Node	   *rexpr = transformExprRecurse(pstate, a->rexpr);

	if (lexpr && IsA(lexpr, RowExpr) &&
		rexpr && IsA(rexpr, RowExpr))
	{
		/* "row op row" */
		return make_row_distinct_op(pstate, a->name,
									(RowExpr *) lexpr,
									(RowExpr *) rexpr,
									a->location);
	}
	else
	{
		/* Ordinary scalar operator */
		return (Node *) make_distinct_op(pstate,
										 a->name,
										 lexpr,
										 rexpr,
										 a->location);
	}
}

static Node *
transformAExprNullIf(ParseState *pstate, A_Expr *a)
{
	Node	   *lexpr = transformExprRecurse(pstate, a->lexpr);
	Node	   *rexpr = transformExprRecurse(pstate, a->rexpr);
	Node	   *result;

	result = (Node *) make_op(pstate,
							  a->name,
							  lexpr,
							  rexpr,
							  a->location);
	if (((OpExpr *) result)->opresulttype != BOOLOID)
		ereport(ERROR,
				(errcode(ERRCODE_DATATYPE_MISMATCH),
				 errmsg("NULLIF requires = operator to yield boolean"),
				 parser_errposition(pstate, a->location)));

	/*
	 * We rely on NullIfExpr and OpExpr being the same struct
	 */
	NodeSetTag(result, T_NullIfExpr);

	return result;
}

static Node *
transformAExprOf(ParseState *pstate, A_Expr *a)
{
	/*
	 * Checking an expression for match to a list of type names. Will result
	 * in a boolean constant node.
	 */
	Node	   *lexpr = transformExprRecurse(pstate, a->lexpr);
	Const	   *result;
	ListCell   *telem;
	Oid			ltype,
				rtype;
	bool		matched = false;

	ltype = exprType(lexpr);
	foreach(telem, (List *) a->rexpr)
	{
		rtype = typenameTypeId(pstate, lfirst(telem), NULL);
		matched = (rtype == ltype);
		if (matched)
			break;
	}

	/*
	 * We have two forms: equals or not equals. Flip the sense of the result
	 * for not equals.
	 */
	if (strcmp(strVal(linitial(a->name)), "<>") == 0)
		matched = (!matched);

	result = (Const *) makeBoolConst(matched, false);

	/* Make the result have the original input's parse location */
	result->location = exprLocation((Node *) a);

	return (Node *) result;
}

static Node *
transformAExprIn(ParseState *pstate, A_Expr *a)
{
	Node	   *result = NULL;
	Node	   *lexpr;
	List	   *rexprs;
	List	   *rvars;
	List	   *rnonvars;
	bool		useOr;
	bool		haveRowExpr;
	ListCell   *l;

	/*
	 * If the operator is <>, combine with AND not OR.
	 */
	if (strcmp(strVal(linitial(a->name)), "<>") == 0)
		useOr = false;
	else
		useOr = true;

	/*
	 * We try to generate a ScalarArrayOpExpr from IN/NOT IN, but this is only
	 * possible if the inputs are all scalars (no RowExprs) and there is a
	 * suitable array type available.  If not, we fall back to a boolean
	 * condition tree with multiple copies of the lefthand expression. Also,
	 * any IN-list items that contain Vars are handled as separate boolean
	 * conditions, because that gives the planner more scope for optimization
	 * on such clauses.
	 *
	 * First step: transform all the inputs, and detect whether any are
	 * RowExprs or contain Vars.
	 */
	lexpr = transformExprRecurse(pstate, a->lexpr);
	haveRowExpr = (lexpr && IsA(lexpr, RowExpr));
	rexprs = rvars = rnonvars = NIL;
	foreach(l, (List *) a->rexpr)
	{
		Node	   *rexpr = transformExprRecurse(pstate, lfirst(l));

		haveRowExpr |= (rexpr && IsA(rexpr, RowExpr));
		rexprs = lappend(rexprs, rexpr);
		if (contain_vars_of_level(rexpr, 0))
			rvars = lappend(rvars, rexpr);
		else
			rnonvars = lappend(rnonvars, rexpr);
	}

	/*
	 * ScalarArrayOpExpr is only going to be useful if there's more than one
	 * non-Var righthand item.	Also, it won't work for RowExprs.
	 */
	if (!haveRowExpr && list_length(rnonvars) > 1)
	{
		List	   *allexprs;
		Oid			scalar_type;
		Oid			array_type;

		/*
		 * Try to select a common type for the array elements.	Note that
		 * since the LHS' type is first in the list, it will be preferred when
		 * there is doubt (eg, when all the RHS items are unknown literals).
		 *
		 * Note: use list_concat here not lcons, to avoid damaging rnonvars.
		 */
		allexprs = list_concat(list_make1(lexpr), rnonvars);
		scalar_type = select_common_type(pstate, allexprs, NULL, NULL);

		/* Do we have an array type to use? */
		if (OidIsValid(scalar_type))
			array_type = get_array_type(scalar_type);
		else
			array_type = InvalidOid;
		if (array_type != InvalidOid)
		{
			/*
			 * OK: coerce all the right-hand non-Var inputs to the common type
			 * and build an ArrayExpr for them.
			 */
			List	   *aexprs;
			ArrayExpr  *newa;

			aexprs = NIL;
			foreach(l, rnonvars)
			{
				Node	   *rexpr = (Node *) lfirst(l);

				rexpr = coerce_to_common_type(pstate, rexpr,
											  scalar_type,
											  "IN");
				aexprs = lappend(aexprs, rexpr);
			}
			newa = makeNode(ArrayExpr);
			newa->array_typeid = array_type;
			newa->element_typeid = scalar_type;
			newa->elements = aexprs;
			newa->multidims = false;
			newa->location = -1;

			result = (Node *) make_scalar_array_op(pstate,
												   a->name,
												   useOr,
												   lexpr,
												   (Node *) newa,
												   a->location);

			/* Consider only the Vars (if any) in the loop below */
			rexprs = rvars;
		}
	}

	/*
	 * Must do it the hard way, ie, with a boolean expression tree.
	 */
	foreach(l, rexprs)
	{
		Node	   *rexpr = (Node *) lfirst(l);
		Node	   *cmp;

		if (haveRowExpr)
		{
			if (!IsA(lexpr, RowExpr) ||
				!IsA(rexpr, RowExpr))
				ereport(ERROR,
						(errcode(ERRCODE_SYNTAX_ERROR),
				   errmsg("arguments of row IN must all be row expressions"),
						 parser_errposition(pstate, a->location)));
			cmp = make_row_comparison_op(pstate,
										 a->name,
							  (List *) copyObject(((RowExpr *) lexpr)->args),
										 ((RowExpr *) rexpr)->args,
										 a->location);
		}
		else
			cmp = (Node *) make_op(pstate,
								   a->name,
								   copyObject(lexpr),
								   rexpr,
								   a->location);

		cmp = coerce_to_boolean(pstate, cmp, "IN");
		if (result == NULL)
			result = cmp;
		else
			result = (Node *) makeBoolExpr(useOr ? OR_EXPR : AND_EXPR,
										   list_make2(result, cmp),
										   a->location);
	}

	return result;
}

static Node *
transformFuncCall(ParseState *pstate, FuncCall *fn)
{
	List	   *targs;
	ListCell   *args;
	Node	   *result;

	/* Transform the list of arguments ... */
	targs = NIL;
	foreach(args, fn->args)
	{
		targs = lappend(targs, transformExprRecurse(pstate,
													(Node *) lfirst(args)));
	}

	/*
	 * When WITHIN GROUP is used, we treat its ORDER BY expressions as
	 * additional arguments to the function, for purposes of function lookup
	 * and argument type coercion.	So, transform each such expression and add
	 * them to the targs list.	We don't explicitly mark where each argument
	 * came from, but ParseFuncOrColumn can tell what's what by reference to
	 * list_length(fn->agg_order).
	 */
	if (fn->agg_within_group)
	{
		Assert(fn->agg_order != NIL);
		foreach(args, fn->agg_order)
		{
			SortBy	   *arg = (SortBy *) lfirst(args);

			targs = lappend(targs, transformExpr(pstate, arg->node,
												 EXPR_KIND_ORDER_BY));
		}
	}

	/* ... and hand off to ParseFuncOrColumn */
<<<<<<< HEAD
	return ParseFuncOrColumn(pstate,
							 fn->funcname,
							 targs,
							 fn,
							 fn->location);
=======
	result = ParseFuncOrColumn(pstate,
							   fn->funcname,
							   targs,
							   fn->agg_order,
							   fn->agg_star,
							   fn->agg_distinct,
							   fn->func_variadic,
							   fn->over,
							   false,
							   fn->location);

	/*
	 * pg_get_expr() is a system function that exposes the expression
	 * deparsing functionality in ruleutils.c to users. Very handy, but it was
	 * later realized that the functions in ruleutils.c don't check the input
	 * rigorously, assuming it to come from system catalogs and to therefore
	 * be valid. That makes it easy for a user to crash the backend by passing
	 * a maliciously crafted string representation of an expression to
	 * pg_get_expr().
	 *
	 * There's a lot of code in ruleutils.c, so it's not feasible to add
	 * water-proof input checking after the fact. Even if we did it once, it
	 * would need to be taken into account in any future patches too.
	 *
	 * Instead, we restrict pg_rule_expr() to only allow input from system
	 * catalogs instead. This is a hack, but it's the most robust and easiest
	 * to backpatch way of plugging the vulnerability.
	 *
	 * This is transparent to the typical usage pattern of
	 * "pg_get_expr(systemcolumn, ...)", but will break "pg_get_expr('foo',
	 * ...)", even if 'foo' is a valid expression fetched earlier from a
	 * system catalog. Hopefully there's isn't many clients doing that out
	 * there.
	 */
	if (result && IsA(result, FuncExpr) &&!superuser())
	{
		FuncExpr   *fe = (FuncExpr *) result;

		if (fe->funcid == F_PG_GET_EXPR || fe->funcid == F_PG_GET_EXPR_EXT)
		{
			Expr	   *arg = linitial(fe->args);
			bool		allowed = false;

			/*
			 * Check that the argument came directly from one of the allowed
			 * system catalog columns
			 */
			if (IsA(arg, Var))
			{
				Var		   *var = (Var *) arg;
				RangeTblEntry *rte;

				rte = GetRTEByRangeTablePosn(pstate,
											 var->varno, var->varlevelsup);

				switch (rte->relid)
				{
					case IndexRelationId:
						if (var->varattno == Anum_pg_index_indexprs ||
							var->varattno == Anum_pg_index_indpred)
							allowed = true;
						break;

					case AttrDefaultRelationId:
						if (var->varattno == Anum_pg_attrdef_adbin)
							allowed = true;
						break;

					case ProcedureRelationId:
						if (var->varattno == Anum_pg_proc_proargdefaults)
							allowed = true;
						break;

					case ConstraintRelationId:
						if (var->varattno == Anum_pg_constraint_conbin)
							allowed = true;
						break;

					case TypeRelationId:
						if (var->varattno == Anum_pg_type_typdefaultbin)
							allowed = true;
						break;
				}
			}
			if (!allowed)
				ereport(ERROR,
						(errcode(ERRCODE_INSUFFICIENT_PRIVILEGE),
						 errmsg("argument to pg_get_expr() must come from system catalogs")));
		}
	}
	return result;
>>>>>>> 1084f317
}

/*
 * Check if this is CASE x WHEN IS NOT DISTINCT FROM y:
 * From the raw grammar output, we produce AEXPR_NOT expression
 * 		which has the rhs = AEXPR_DISTINCT expression which has its lhs = NULL
 */
static bool
isWhenIsNotDistinctFromExpr(Node *warg)
{
	if (IsA(warg, A_Expr))
	{
		A_Expr *top = (A_Expr *) warg;
		if (top->kind == AEXPR_NOT && IsA(top->rexpr, A_Expr))
		{
			A_Expr *expr = (A_Expr *) top->rexpr;
			if (expr->kind == AEXPR_DISTINCT && expr->lexpr == NULL)
				return true;
		}
	}
	return false;
}

static Node *
transformCaseExpr(ParseState *pstate, CaseExpr *c)
{
	CaseExpr   *newc;
	Node	   *arg;
	CaseTestExpr *placeholder;
	List	   *newargs;
	List	   *resultexprs;
	ListCell   *l;
	Node	   *defresult;
	Oid			ptype;

	/* If we already transformed this node, do nothing */
	if (OidIsValid(c->casetype))
		return (Node *) c;

	newc = makeNode(CaseExpr);

	/* transform the test expression, if any */
	arg = transformExprRecurse(pstate, (Node *) c->arg);

	/* generate placeholder for test expression */
	if (arg)
	{
		/*
		 * If test expression is an untyped literal, force it to text. We have
		 * to do something now because we won't be able to do this coercion on
		 * the placeholder.  This is not as flexible as what was done in 7.4
		 * and before, but it's good enough to handle the sort of silly coding
		 * commonly seen.
		 */
		if (exprType(arg) == UNKNOWNOID)
			arg = coerce_to_common_type(pstate, arg, TEXTOID, "CASE");

		placeholder = makeNode(CaseTestExpr);
		placeholder->typeId = exprType(arg);
		placeholder->typeMod = exprTypmod(arg);
	}
	else
		placeholder = NULL;

	newc->arg = (Expr *) arg;

	/* transform the list of arguments */
	newargs = NIL;
	resultexprs = NIL;
	foreach(l, c->args)
	{
		CaseWhen   *w = (CaseWhen *) lfirst(l);
		CaseWhen   *neww = makeNode(CaseWhen);
		Node	   *warg;

		Assert(IsA(w, CaseWhen));

		warg = (Node *) w->expr;
		if (placeholder)
		{
			/* 
			 * CASE placeholder WHEN IS NOT DISTINCT FROM warg:
			 * 		set: warg->rhs->lhs = placeholder
			 */
			if (isWhenIsNotDistinctFromExpr(warg))
			{
				/*
				 * Make a copy before we change warg.
				 * In transformation we don't want to change source (CaseExpr* Node).
				 * Always create new node and do the transformation
				 */
				warg = copyObject(warg);
				A_Expr *top  = (A_Expr *) warg;
				A_Expr *expr = (A_Expr *) top->rexpr;
				expr->lexpr = (Node *) placeholder;
			}
			else
				warg = (Node *) makeSimpleA_Expr(AEXPR_OP, "=",
													(Node *) placeholder,
													 warg,
													 w->location);
		}
		else
		{
			if (isWhenIsNotDistinctFromExpr(warg))
				ereport(ERROR,
						(errcode(ERRCODE_SYNTAX_ERROR),
						 errmsg("syntax error at or near \"NOT\""),
						 errhint("Missing <operand> for \"CASE <operand> WHEN IS NOT DISTINCT FROM ...\""),
						 parser_errposition(pstate, exprLocation((Node *) warg))));
		}
		neww->expr = (Expr *) transformExprRecurse(pstate, warg);

		neww->expr = (Expr *) coerce_to_boolean(pstate,
												(Node *) neww->expr,
												"CASE/WHEN");

		warg = (Node *) w->result;
		neww->result = (Expr *) transformExprRecurse(pstate, warg);
		neww->location = w->location;

		newargs = lappend(newargs, neww);
		resultexprs = lappend(resultexprs, neww->result);
	}

	newc->args = newargs;

	/* transform the default clause */
	defresult = (Node *) c->defresult;
	if (defresult == NULL)
	{
		A_Const    *n = makeNode(A_Const);

		n->val.type = T_Null;
		n->location = -1;
		defresult = (Node *) n;
	}
	newc->defresult = (Expr *) transformExprRecurse(pstate, defresult);

	/*
	 * Note: default result is considered the most significant type in
	 * determining preferred type. This is how the code worked before, but it
	 * seems a little bogus to me --- tgl
	 */
	resultexprs = lcons(newc->defresult, resultexprs);

	ptype = select_common_type(pstate, resultexprs, "CASE", NULL);
	Assert(OidIsValid(ptype));
	newc->casetype = ptype;

	/* Convert default result clause, if necessary */
	newc->defresult = (Expr *)
		coerce_to_common_type(pstate,
							  (Node *) newc->defresult,
							  ptype,
							  "CASE/ELSE");

	/* Convert when-clause results, if necessary */
	foreach(l, newc->args)
	{
		CaseWhen   *w = (CaseWhen *) lfirst(l);

		w->result = (Expr *)
			coerce_to_common_type(pstate,
								  (Node *) w->result,
								  ptype,
								  "CASE/WHEN");
	}

	newc->location = c->location;

	return (Node *) newc;
}

static Node *
transformSubLink(ParseState *pstate, SubLink *sublink)
{
	Node	   *result = (Node *) sublink;
	Query	   *qtree;
	const char *err;

	/* If we already transformed this node, do nothing */
	if (IsA(sublink->subselect, Query))
		return result;

	/*
	 * Check to see if the sublink is in an invalid place within the query.
	 * We allow sublinks everywhere in SELECT/INSERT/UPDATE/DELETE, but
	 * generally not in utility statements.
	 */
	err = NULL;
	switch (pstate->p_expr_kind)
	{
		case EXPR_KIND_NONE:
			Assert(false);		/* can't happen */
			break;
		case EXPR_KIND_OTHER:
			/* Accept sublink here; caller must throw error if wanted */
			break;
		case EXPR_KIND_JOIN_ON:
		case EXPR_KIND_JOIN_USING:
		case EXPR_KIND_FROM_SUBSELECT:
		case EXPR_KIND_FROM_FUNCTION:
		case EXPR_KIND_WHERE:
		case EXPR_KIND_HAVING:
		case EXPR_KIND_FILTER:
		case EXPR_KIND_WINDOW_PARTITION:
		case EXPR_KIND_WINDOW_ORDER:
		case EXPR_KIND_WINDOW_FRAME_RANGE:
		case EXPR_KIND_WINDOW_FRAME_ROWS:
		case EXPR_KIND_SELECT_TARGET:
		case EXPR_KIND_INSERT_TARGET:
		case EXPR_KIND_UPDATE_SOURCE:
		case EXPR_KIND_UPDATE_TARGET:
		case EXPR_KIND_GROUP_BY:
		case EXPR_KIND_ORDER_BY:
		case EXPR_KIND_DISTINCT_ON:
		case EXPR_KIND_LIMIT:
		case EXPR_KIND_OFFSET:
		case EXPR_KIND_RETURNING:
		case EXPR_KIND_VALUES:
			/* okay */
			break;
		case EXPR_KIND_CHECK_CONSTRAINT:
		case EXPR_KIND_DOMAIN_CHECK:
			err = _("cannot use subquery in CHECK constraint");
			break;
		case EXPR_KIND_COLUMN_DEFAULT:
		case EXPR_KIND_FUNCTION_DEFAULT:
			err = _("cannot use subquery in DEFAULT expression");
			break;
		case EXPR_KIND_INDEX_EXPRESSION:
			err = _("cannot use subquery in index expression");
			break;
		case EXPR_KIND_INDEX_PREDICATE:
			err = _("cannot use subquery in index predicate");
			break;
		case EXPR_KIND_ALTER_COL_TRANSFORM:
			err = _("cannot use subquery in transform expression");
			break;
		case EXPR_KIND_EXECUTE_PARAMETER:
			err = _("cannot use subquery in EXECUTE parameter");
			break;
		case EXPR_KIND_TRIGGER_WHEN:
			err = _("cannot use subquery in trigger WHEN condition");
			break;
		case EXPR_KIND_PARTITION_EXPRESSION:
			err = _("cannot use subquery in partition key expression");
			break;

		case EXPR_KIND_SCATTER_BY:
			/* okay */
			break;

			/*
			 * There is intentionally no default: case here, so that the
			 * compiler will warn if we add a new ParseExprKind without
			 * extending this switch.  If we do see an unrecognized value at
			 * runtime, the behavior will be the same as for EXPR_KIND_OTHER,
			 * which is sane anyway.
			 */
	}
	if (err)
		ereport(ERROR,
				(errcode(ERRCODE_FEATURE_NOT_SUPPORTED),
				 errmsg_internal("%s", err),
				 parser_errposition(pstate, sublink->location)));

	pstate->p_hasSubLinks = true;

	/*
	 * OK, let's transform the sub-SELECT.
	 */
	qtree = parse_sub_analyze(sublink->subselect, pstate, NULL, NULL);

	/*
	 * Check that we got something reasonable.	Many of these conditions are
	 * impossible given restrictions of the grammar, but check 'em anyway.
	 */
	if (!IsA(qtree, Query) ||
		qtree->commandType != CMD_SELECT ||
		qtree->utilityStmt != NULL)
		elog(ERROR, "unexpected non-SELECT command in SubLink");
	if (qtree->intoClause)
		ereport(ERROR,
				(errcode(ERRCODE_SYNTAX_ERROR),
				 errmsg("subquery cannot have SELECT INTO"),
				 parser_errposition(pstate,
								 exprLocation((Node *) qtree->intoClause))));

	sublink->subselect = (Node *) qtree;

	if (sublink->subLinkType == EXISTS_SUBLINK)
	{
		/*
		 * EXISTS needs no test expression or combining operator. These fields
		 * should be null already, but make sure.
		 */
		sublink->testexpr = NULL;
		sublink->operName = NIL;
	}
	else if (sublink->subLinkType == EXPR_SUBLINK ||
			 sublink->subLinkType == ARRAY_SUBLINK)
	{
		ListCell   *tlist_item = list_head(qtree->targetList);

		/*
		 * Make sure the subselect delivers a single column (ignoring resjunk
		 * targets).
		 */
		if (tlist_item == NULL ||
			((TargetEntry *) lfirst(tlist_item))->resjunk)
			ereport(ERROR,
					(errcode(ERRCODE_SYNTAX_ERROR),
					 errmsg("subquery must return a column"),
					 parser_errposition(pstate, sublink->location)));
		while ((tlist_item = lnext(tlist_item)) != NULL)
		{
			if (!((TargetEntry *) lfirst(tlist_item))->resjunk)
				ereport(ERROR,
						(errcode(ERRCODE_SYNTAX_ERROR),
						 errmsg("subquery must return only one column"),
						 parser_errposition(pstate, sublink->location)));
		}

		/*
		 * EXPR and ARRAY need no test expression or combining operator. These
		 * fields should be null already, but make sure.
		 */
		sublink->testexpr = NULL;
		sublink->operName = NIL;
	}
	else
	{
		/* ALL, ANY, or ROWCOMPARE: generate row-comparing expression */
		Node	   *lefthand;
		List	   *left_list;
		List	   *right_list;
		ListCell   *l;

		/*
		 * Transform lefthand expression, and convert to a list
		 */
		lefthand = transformExprRecurse(pstate, sublink->testexpr);
		if (lefthand && IsA(lefthand, RowExpr))
			left_list = ((RowExpr *) lefthand)->args;
		else
			left_list = list_make1(lefthand);

		/*
		 * Build a list of PARAM_SUBLINK nodes representing the output columns
		 * of the subquery.
		 */
		right_list = NIL;
		foreach(l, qtree->targetList)
		{
			TargetEntry *tent = (TargetEntry *) lfirst(l);
			Param	   *param;

			if (tent->resjunk)
				continue;

			param = makeNode(Param);
			param->paramkind = PARAM_SUBLINK;
			param->paramid = tent->resno;
			param->paramtype = exprType((Node *) tent->expr);
			param->paramtypmod = exprTypmod((Node *) tent->expr);
			param->location = -1;

			right_list = lappend(right_list, param);
		}

		/*
		 * We could rely on make_row_comparison_op to complain if the list
		 * lengths differ, but we prefer to generate a more specific error
		 * message.
		 */
		if (list_length(left_list) < list_length(right_list))
			ereport(ERROR,
					(errcode(ERRCODE_SYNTAX_ERROR),
					 errmsg("subquery has too many columns"),
					 parser_errposition(pstate, sublink->location)));
		if (list_length(left_list) > list_length(right_list))
			ereport(ERROR,
					(errcode(ERRCODE_SYNTAX_ERROR),
					 errmsg("subquery has too few columns"),
					 parser_errposition(pstate, sublink->location)));

		/*
		 * Identify the combining operator(s) and generate a suitable
		 * row-comparison expression.
		 */
		sublink->testexpr = make_row_comparison_op(pstate,
												   sublink->operName,
												   left_list,
												   right_list,
												   sublink->location);
	}

	return result;
}

/*
 * transformArrayExpr
 *
 * If the caller specifies the target type, the resulting array will
 * be of exactly that type.  Otherwise we try to infer a common type
 * for the elements using select_common_type().
 */
static Node *
transformArrayExpr(ParseState *pstate, A_ArrayExpr *a,
				   Oid array_type, Oid element_type, int32 typmod)
{
	ArrayExpr  *newa = makeNode(ArrayExpr);
	List	   *newelems = NIL;
	List	   *newcoercedelems = NIL;
	ListCell   *element;
	Oid			coerce_type;
	bool		coerce_hard;

	/*
	 * Transform the element expressions
	 *
	 * Assume that the array is one-dimensional unless we find an array-type
	 * element expression.
	 */
	newa->multidims = false;
	foreach(element, a->elements)
	{
		Node	   *e = (Node *) lfirst(element);
		Node	   *newe;

		/*
		 * If an element is itself an A_ArrayExpr, recurse directly so that we
		 * can pass down any target type we were given.
		 */
		if (IsA(e, A_ArrayExpr))
		{
			newe = transformArrayExpr(pstate,
									  (A_ArrayExpr *) e,
									  array_type,
									  element_type,
									  typmod);
			/* we certainly have an array here */
			Assert(array_type == InvalidOid || array_type == exprType(newe));
			newa->multidims = true;
		}
		else
		{
			newe = transformExprRecurse(pstate, e);

			/*
			 * Check for sub-array expressions, if we haven't already found
			 * one.
			 */
			if (!newa->multidims && type_is_array(exprType(newe)))
				newa->multidims = true;
		}

		newelems = lappend(newelems, newe);
	}

	/*
	 * Select a target type for the elements.
	 *
	 * If we haven't been given a target array type, we must try to deduce a
	 * common type based on the types of the individual elements present.
	 */
	if (OidIsValid(array_type))
	{
		/* Caller must ensure array_type matches element_type */
		Assert(OidIsValid(element_type));
		coerce_type = (newa->multidims ? array_type : element_type);
		coerce_hard = true;
	}
	else
	{
		/* Can't handle an empty array without a target type */
		if (newelems == NIL)
			ereport(ERROR,
					(errcode(ERRCODE_INDETERMINATE_DATATYPE),
					 errmsg("cannot determine type of empty array"),
					 errhint("Explicitly cast to the desired type, "
							 "for example ARRAY[]::integer[]."),
					 parser_errposition(pstate, a->location)));

		/* Select a common type for the elements */
		coerce_type = select_common_type(pstate, newelems, "ARRAY", NULL);

		if (newa->multidims)
		{
			array_type = coerce_type;
			element_type = get_element_type(array_type);
			if (!OidIsValid(element_type))
				ereport(ERROR,
						(errcode(ERRCODE_UNDEFINED_OBJECT),
					   errmsg("could not find element type for data type %s",
							  format_type_be(array_type)),
						 parser_errposition(pstate, a->location)));
		}
		else
		{
			element_type = coerce_type;
			array_type = get_array_type(element_type);
			if (!OidIsValid(array_type))
				ereport(ERROR,
						(errcode(ERRCODE_UNDEFINED_OBJECT),
						 errmsg("could not find array type for data type %s",
								format_type_be(element_type)),
						 parser_errposition(pstate, a->location)));
		}
		coerce_hard = false;
	}

	/*
	 * Coerce elements to target type
	 *
	 * If the array has been explicitly cast, then the elements are in turn
	 * explicitly coerced.
	 *
	 * If the array's type was merely derived from the common type of its
	 * elements, then the elements are implicitly coerced to the common type.
	 * This is consistent with other uses of select_common_type().
	 */
	foreach(element, newelems)
	{
		Node	   *e = (Node *) lfirst(element);
		Node	   *newe;

		if (coerce_hard)
		{
			newe = coerce_to_target_type(pstate, e,
										 exprType(e),
										 coerce_type,
										 typmod,
										 COERCION_EXPLICIT,
										 COERCE_EXPLICIT_CAST,
										 -1);
			if (newe == NULL)
				ereport(ERROR,
						(errcode(ERRCODE_CANNOT_COERCE),
						 errmsg("cannot cast type %s to %s",
								format_type_be(exprType(e)),
								format_type_be(coerce_type)),
						 parser_errposition(pstate, exprLocation(e))));
		}
		else
			newe = coerce_to_common_type(pstate, e,
										 coerce_type,
										 "ARRAY");
		newcoercedelems = lappend(newcoercedelems, newe);
	}

	newa->array_typeid = array_type;
	newa->element_typeid = element_type;
	newa->elements = newcoercedelems;
	newa->location = a->location;

	return (Node *) newa;
}

static Node *
transformRowExpr(ParseState *pstate, RowExpr *r)
{
	RowExpr    *newr;

	/* If we already transformed this node, do nothing */
	if (OidIsValid(r->row_typeid))
		return (Node *) r;

	newr = makeNode(RowExpr);

	/* Transform the field expressions */
	newr->args = transformExpressionList(pstate, r->args, pstate->p_expr_kind);

	/* Barring later casting, we consider the type RECORD */
	newr->row_typeid = RECORDOID;
	newr->row_format = COERCE_IMPLICIT_CAST;
	newr->colnames = NIL;		/* ROW() has anonymous columns */
	newr->location = r->location;

	return (Node *) newr;
}

static Node *
transformTableValueExpr(ParseState *pstate, TableValueExpr *t)
{
	Query		*query;

	/* If we already transformed this node, do nothing */
	if (IsA(t->subquery, Query))
		return (Node*) t;

	/* 
	 * Table Value Expressions are subselects that can occur as parameters to
	 * functions.  One result of this is that this code shares a lot with
	 * transformRangeSubselect due to the nature of subquery resolution.
	 */
	pstate->p_hasTblValueExpr = true;

	/* Analyze and transform the subquery */
	query = parse_sub_analyze(t->subquery, pstate, NULL, NULL);

	query->isTableValueSelect = true;

	/* 
	 * Check that we got something reasonable.  Most of these conditions
	 * are probably impossible given restrictions in the grammar.
	 */
	if (query == NULL || !IsA(query, Query))
		elog(ERROR, "unexpected non-SELECT command in TableValueExpr");
	if (query->commandType != CMD_SELECT)
		elog(ERROR, "unexpected non-SELECT command in TableValueExpr");
	if (query->intoClause != NULL)
		ereport(ERROR,
				(errcode(ERRCODE_SYNTAX_ERROR),
				 errmsg("subquery in TABLE value expression cannot have SELECT INTO"),
				 parser_errposition(pstate, t->location)));
	t->subquery = (Node*) query;

	/*
	 * Insist that the TABLE value expression does not contain references to the outer
	 * range table, this would be an unsupported correlated TABLE value expression.
	 */
	if (contain_vars_of_level_or_above((Node *) query, 1))
		ereport(ERROR,
				(errcode(ERRCODE_INVALID_COLUMN_REFERENCE),
				 errmsg("subquery in TABLE value expression may not refer "
						"to relation of another query level"),
				 parser_errposition(pstate, t->location)));

	return (Node*) t;
}

static Node *
transformCoalesceExpr(ParseState *pstate, CoalesceExpr *c)
{
	CoalesceExpr *newc = makeNode(CoalesceExpr);
	List	   *newargs = NIL;
	List	   *newcoercedargs = NIL;
	ListCell   *args;

	foreach(args, c->args)
	{
		Node	   *e = (Node *) lfirst(args);
		Node	   *newe;

		newe = transformExprRecurse(pstate, e);
		newargs = lappend(newargs, newe);
	}

	newc->coalescetype = select_common_type(pstate, newargs, "COALESCE", NULL);

	/* Convert arguments if necessary */
	foreach(args, newargs)
	{
		Node	   *e = (Node *) lfirst(args);
		Node	   *newe;

		newe = coerce_to_common_type(pstate, e,
									 newc->coalescetype,
									 "COALESCE");
		newcoercedargs = lappend(newcoercedargs, newe);
	}

	newc->args = newcoercedargs;
	newc->location = c->location;
	return (Node *) newc;
}

static Node *
transformMinMaxExpr(ParseState *pstate, MinMaxExpr *m)
{
	MinMaxExpr *newm = makeNode(MinMaxExpr);
	List	   *newargs = NIL;
	List	   *newcoercedargs = NIL;
	const char *funcname = (m->op == IS_GREATEST) ? "GREATEST" : "LEAST";
	ListCell   *args;

	newm->op = m->op;
	foreach(args, m->args)
	{
		Node	   *e = (Node *) lfirst(args);
		Node	   *newe;

		newe = transformExprRecurse(pstate, e);
		newargs = lappend(newargs, newe);
	}

	newm->minmaxtype = select_common_type(pstate, newargs, funcname, NULL);

	/* Convert arguments if necessary */
	foreach(args, newargs)
	{
		Node	   *e = (Node *) lfirst(args);
		Node	   *newe;

		newe = coerce_to_common_type(pstate, e,
									 newm->minmaxtype,
									 funcname);
		newcoercedargs = lappend(newcoercedargs, newe);
	}

	newm->args = newcoercedargs;
	newm->location = m->location;
	return (Node *) newm;
}

static Node *
transformXmlExpr(ParseState *pstate, XmlExpr *x)
{
	XmlExpr    *newx;
	ListCell   *lc;
	int			i;

	/* If we already transformed this node, do nothing */
	if (OidIsValid(x->type))
		return (Node *) x;

	newx = makeNode(XmlExpr);
	newx->op = x->op;
	if (x->name)
		newx->name = map_sql_identifier_to_xml_name(x->name, false, false);
	else
		newx->name = NULL;
	newx->xmloption = x->xmloption;
	newx->type = XMLOID;		/* this just marks the node as transformed */
	newx->typmod = -1;
	newx->location = x->location;

	/*
	 * gram.y built the named args as a list of ResTarget.	Transform each,
	 * and break the names out as a separate list.
	 */
	newx->named_args = NIL;
	newx->arg_names = NIL;

	foreach(lc, x->named_args)
	{
		ResTarget  *r = (ResTarget *) lfirst(lc);
		Node	   *expr;
		char	   *argname;

		Assert(IsA(r, ResTarget));

		expr = transformExprRecurse(pstate, r->val);

		if (r->name)
			argname = map_sql_identifier_to_xml_name(r->name, false, false);
		else if (IsA(r->val, ColumnRef))
			argname = map_sql_identifier_to_xml_name(FigureColname(r->val),
													 true, false);
		else
		{
			ereport(ERROR,
					(errcode(ERRCODE_SYNTAX_ERROR),
					 x->op == IS_XMLELEMENT
			? errmsg("unnamed XML attribute value must be a column reference")
			: errmsg("unnamed XML element value must be a column reference"),
					 parser_errposition(pstate, r->location)));
			argname = NULL;		/* keep compiler quiet */
		}

		/* reject duplicate argnames in XMLELEMENT only */
		if (x->op == IS_XMLELEMENT)
		{
			ListCell   *lc2;

			foreach(lc2, newx->arg_names)
			{
				if (strcmp(argname, strVal(lfirst(lc2))) == 0)
					ereport(ERROR,
							(errcode(ERRCODE_SYNTAX_ERROR),
					errmsg("XML attribute name \"%s\" appears more than once",
						   argname),
							 parser_errposition(pstate, r->location)));
			}
		}

		newx->named_args = lappend(newx->named_args, expr);
		newx->arg_names = lappend(newx->arg_names, makeString(argname));
	}

	/* The other arguments are of varying types depending on the function */
	newx->args = NIL;
	i = 0;
	foreach(lc, x->args)
	{
		Node	   *e = (Node *) lfirst(lc);
		Node	   *newe;

		newe = transformExprRecurse(pstate, e);
		switch (x->op)
		{
			case IS_XMLCONCAT:
				newe = coerce_to_specific_type(pstate, newe, XMLOID,
											   "XMLCONCAT");
				break;
			case IS_XMLELEMENT:
				/* no coercion necessary */
				break;
			case IS_XMLFOREST:
				newe = coerce_to_specific_type(pstate, newe, XMLOID,
											   "XMLFOREST");
				break;
			case IS_XMLPARSE:
				if (i == 0)
					newe = coerce_to_specific_type(pstate, newe, TEXTOID,
												   "XMLPARSE");
				else
					newe = coerce_to_boolean(pstate, newe, "XMLPARSE");
				break;
			case IS_XMLPI:
				newe = coerce_to_specific_type(pstate, newe, TEXTOID,
											   "XMLPI");
				break;
			case IS_XMLROOT:
				if (i == 0)
					newe = coerce_to_specific_type(pstate, newe, XMLOID,
												   "XMLROOT");
				else if (i == 1)
					newe = coerce_to_specific_type(pstate, newe, TEXTOID,
												   "XMLROOT");
				else
					newe = coerce_to_specific_type(pstate, newe, INT4OID,
												   "XMLROOT");
				break;
			case IS_XMLSERIALIZE:
				/* not handled here */
				Assert(false);
				break;
			case IS_DOCUMENT:
				newe = coerce_to_specific_type(pstate, newe, XMLOID,
											   "IS DOCUMENT");
				break;
		}
		newx->args = lappend(newx->args, newe);
		i++;
	}

	return (Node *) newx;
}

static Node *
transformXmlSerialize(ParseState *pstate, XmlSerialize *xs)
{
	Node	   *result;
	XmlExpr    *xexpr;
	Oid			targetType;
	int32		targetTypmod;

	xexpr = makeNode(XmlExpr);
	xexpr->op = IS_XMLSERIALIZE;
	xexpr->args = list_make1(coerce_to_specific_type(pstate,
										transformExprRecurse(pstate, xs->expr),
													 XMLOID,
													 "XMLSERIALIZE"));

	targetType = typenameTypeId(pstate, xs->typeName, &targetTypmod);

	xexpr->xmloption = xs->xmloption;
	xexpr->location = xs->location;
	/* We actually only need these to be able to parse back the expression. */
	xexpr->type = targetType;
	xexpr->typmod = targetTypmod;

	/*
	 * The actual target type is determined this way.  SQL allows char and
	 * varchar as target types.  We allow anything that can be cast implicitly
	 * from text.  This way, user-defined text-like data types automatically
	 * fit in.
	 */
	result = coerce_to_target_type(pstate, (Node *) xexpr,
								   TEXTOID, targetType, targetTypmod,
								   COERCION_IMPLICIT,
								   COERCE_IMPLICIT_CAST,
								   -1);
	if (result == NULL)
		ereport(ERROR,
				(errcode(ERRCODE_CANNOT_COERCE),
				 errmsg("cannot cast XMLSERIALIZE result to %s",
						format_type_be(targetType)),
				 parser_errposition(pstate, xexpr->location)));
	return result;
}

static Node *
transformBooleanTest(ParseState *pstate, BooleanTest *b)
{
	const char *clausename;

	switch (b->booltesttype)
	{
		case IS_TRUE:
			clausename = "IS TRUE";
			break;
		case IS_NOT_TRUE:
			clausename = "IS NOT TRUE";
			break;
		case IS_FALSE:
			clausename = "IS FALSE";
			break;
		case IS_NOT_FALSE:
			clausename = "IS NOT FALSE";
			break;
		case IS_UNKNOWN:
			clausename = "IS UNKNOWN";
			break;
		case IS_NOT_UNKNOWN:
			clausename = "IS NOT UNKNOWN";
			break;
		default:
			elog(ERROR, "unrecognized booltesttype: %d",
				 (int) b->booltesttype);
			clausename = NULL;	/* keep compiler quiet */
	}

	b->arg = (Expr *) transformExprRecurse(pstate, (Node *) b->arg);

	b->arg = (Expr *) coerce_to_boolean(pstate,
										(Node *) b->arg,
										clausename);

	return (Node *) b;
}

static Node *
transformCurrentOfExpr(ParseState *pstate, CurrentOfExpr *cexpr)
{
	int			sublevels_up;

	/*
	 * The target RTE must be simply updatable. If not, we error out
	 * early here to avoid having to deal with error cases later:
	 * rewriting/planning against views, for example.
	 */
	Assert(pstate->p_target_rangetblentry != NULL);
	(void) isSimplyUpdatableRelation(pstate->p_target_rangetblentry->relid, false);

	/* CURRENT OF can only appear at top level of UPDATE/DELETE */
	Assert(pstate->p_target_rangetblentry != NULL);
	cexpr->cvarno = RTERangeTablePosn(pstate,
									  pstate->p_target_rangetblentry,
									  &sublevels_up);
	Assert(sublevels_up == 0);

	cexpr->target_relid = pstate->p_target_rangetblentry->relid;

	/*
	 * Check to see if the cursor name matches a parameter of type REFCURSOR.
	 * If so, replace the raw name reference with a parameter reference. (This
	 * is a hack for the convenience of plpgsql.)
	 */
	if (cexpr->cursor_name != NULL)		/* in case already transformed */
	{
		ColumnRef  *cref = makeNode(ColumnRef);
		Node	   *node = NULL;

		/* Build an unqualified ColumnRef with the given name */
		cref->fields = list_make1(makeString(cexpr->cursor_name));
		cref->location = -1;

		/* See if there is a translation available from a parser hook */
		if (pstate->p_pre_columnref_hook != NULL)
			node = (*pstate->p_pre_columnref_hook) (pstate, cref);
		if (node == NULL && pstate->p_post_columnref_hook != NULL)
			node = (*pstate->p_post_columnref_hook) (pstate, cref, NULL);

		/*
		 * XXX Should we throw an error if we get a translation that isn't a
		 * refcursor Param?  For now it seems best to silently ignore false
		 * matches.
		 */
		if (node != NULL && IsA(node, Param))
		{
			Param	   *p = (Param *) node;

			if (p->paramkind == PARAM_EXTERN &&
				p->paramtype == REFCURSOROID)
			{
				/* Matches, so convert CURRENT OF to a param reference */
				cexpr->cursor_name = NULL;
				cexpr->cursor_param = p->paramid;
			}
		}
	}

	return (Node *) cexpr;
}

/*
 * Construct a whole-row reference to represent the notation "relation.*".
 *
 * A whole-row reference is a Var with varno set to the correct range
 * table entry, and varattno == 0 to signal that it references the whole
 * tuple.  (Use of zero here is unclean, since it could easily be confused
 * with error cases, but it's not worth changing now.)  The vartype indicates
 * a rowtype; either a named composite type, or RECORD.
 */
static Node *
transformWholeRowRef(ParseState *pstate, RangeTblEntry *rte, int location)
{
	Var		   *result;
	int			vnum;
	int			sublevels_up;
	Oid			toid;

	/* Find the RTE's rangetable location */

	vnum = RTERangeTablePosn(pstate, rte, &sublevels_up);

	/* Build the appropriate referencing node */

	switch (rte->rtekind)
	{
		case RTE_RELATION:
			/* relation: the rowtype is a named composite type */
			toid = get_rel_type_id(rte->relid);
			if (!OidIsValid(toid))
				elog(ERROR, "could not find type OID for relation %u",
					 rte->relid);
			result = makeVar(vnum,
							 InvalidAttrNumber,
							 toid,
							 -1,
							 sublevels_up);
			break;
		case RTE_TABLEFUNCTION:
		case RTE_FUNCTION:
			toid = exprType(rte->funcexpr);
			if (type_is_rowtype(toid))
			{
				/* func returns composite; same as relation case */
				result = makeVar(vnum,
								 InvalidAttrNumber,
								 toid,
								 -1,
								 sublevels_up);
			}
			else
			{
				/*
				 * func returns scalar; instead of making a whole-row Var,
				 * just reference the function's scalar output.  (XXX this
				 * seems a tad inconsistent, especially if "f.*" was
				 * explicitly written ...)
				 */
				result = makeVar(vnum,
								 1,
								 toid,
								 -1,
								 sublevels_up);
			}
			break;
		case RTE_VALUES:
			toid = RECORDOID;
			/* returns composite; same as relation case */
			result = makeVar(vnum,
							 InvalidAttrNumber,
							 toid,
							 -1,
							 sublevels_up);
			break;
		default:

			/*
			 * RTE is a join or subselect.	We represent this as a whole-row
			 * Var of RECORD type.	(Note that in most cases the Var will be
			 * expanded to a RowExpr during planning, but that is not our
			 * concern here.)
			 */
			result = makeVar(vnum,
							 InvalidAttrNumber,
							 RECORDOID,
							 -1,
							 sublevels_up);
			break;
	}

	/* location is not filled in by makeVar */
	result->location = location;

	/* mark relation as requiring whole-row SELECT access */
	markVarForSelectPriv(pstate, result, rte);

	return (Node *) result;
}

static Node *
transformGroupingFunc(ParseState *pstate, GroupingFunc *gf)
{
	List *targs = NIL;
	ListCell *lc;
	GroupingFunc *new_gf;

	new_gf = makeNode(GroupingFunc);

	/*
	 * Transform the list of arguments.
	 */
	foreach (lc, gf->args)
		targs = lappend(targs, transformExpr(pstate, (Node *)lfirst(lc),
											 EXPR_KIND_GROUP_BY));

	new_gf->args = targs;

	new_gf->ngrpcols = gf->ngrpcols;

	return (Node *)new_gf;
}

/*
 * Handle an explicit CAST construct.
 *
 * Transform the argument, then look up the type name and apply any necessary
 * coercion function(s).
 */
static Node *
transformTypeCast(ParseState *pstate, TypeCast *tc)
{
	Node	   *result;
	Node	   *expr = transformExprRecurse(pstate, tc->arg);
	Oid			inputType = exprType(expr);
	Oid			targetType;
	int32		targetTypmod;
	int			location;

	targetType = typenameTypeId(pstate, tc->typeName, &targetTypmod);

	if (inputType == InvalidOid)
		return expr;			/* do nothing if NULL input */

	/*
	 * Location of the coercion is preferentially the location of the :: or
	 * CAST symbol, but if there is none then use the location of the type
	 * name (this can happen in TypeName 'string' syntax, for instance).
	 */
	location = tc->location;
	if (location < 0)
		location = tc->typeName->location;

	result = coerce_to_target_type(pstate, expr, inputType,
								   targetType, targetTypmod,
								   COERCION_EXPLICIT,
								   COERCE_EXPLICIT_CAST,
								   location);
	if (result == NULL)
		ereport(ERROR,
				(errcode(ERRCODE_CANNOT_COERCE),
				 errmsg("cannot cast type %s to %s",
						format_type_be(inputType),
						format_type_be(targetType)),
				 parser_coercion_errposition(pstate, location, expr)));

	return result;
}

/*
 * Transform a "row compare-op row" construct
 *
 * The inputs are lists of already-transformed expressions.
 * As with coerce_type, pstate may be NULL if no special unknown-Param
 * processing is wanted.
 *
 * The output may be a single OpExpr, an AND or OR combination of OpExprs,
 * or a RowCompareExpr.  In all cases it is guaranteed to return boolean.
 * The AND, OR, and RowCompareExpr cases further imply things about the
 * behavior of the operators (ie, they behave as =, <>, or < <= > >=).
 */
static Node *
make_row_comparison_op(ParseState *pstate, List *opname,
					   List *largs, List *rargs, int location)
{
	RowCompareExpr *rcexpr;
	RowCompareType rctype;
	List	   *opexprs;
	List	   *opnos;
	List	   *opfamilies;
	ListCell   *l,
			   *r;
	List	  **opfamily_lists;
	List	  **opstrat_lists;
	Bitmapset  *strats;
	int			nopers;
	int			i;

	nopers = list_length(largs);
	if (nopers != list_length(rargs))
		ereport(ERROR,
				(errcode(ERRCODE_SYNTAX_ERROR),
				 errmsg("unequal number of entries in row expressions"),
				 parser_errposition(pstate, location)));

	/*
	 * We can't compare zero-length rows because there is no principled basis
	 * for figuring out what the operator is.
	 */
	if (nopers == 0)
		ereport(ERROR,
				(errcode(ERRCODE_FEATURE_NOT_SUPPORTED),
				 errmsg("cannot compare rows of zero length"),
				 parser_errposition(pstate, location)));

	/*
	 * Identify all the pairwise operators, using make_op so that behavior is
	 * the same as in the simple scalar case.
	 */
	opexprs = NIL;
	forboth(l, largs, r, rargs)
	{
		Node	   *larg = (Node *) lfirst(l);
		Node	   *rarg = (Node *) lfirst(r);
		OpExpr	   *cmp;

		cmp = (OpExpr *) make_op(pstate, opname, larg, rarg, location);
		Assert(IsA(cmp, OpExpr));

		/*
		 * We don't use coerce_to_boolean here because we insist on the
		 * operator yielding boolean directly, not via coercion.  If it
		 * doesn't yield bool it won't be in any index opfamilies...
		 */
		if (cmp->opresulttype != BOOLOID)
			ereport(ERROR,
					(errcode(ERRCODE_DATATYPE_MISMATCH),
				   errmsg("row comparison operator must yield type boolean, "
						  "not type %s",
						  format_type_be(cmp->opresulttype)),
					 parser_errposition(pstate, location)));
		if (expression_returns_set((Node *) cmp))
			ereport(ERROR,
					(errcode(ERRCODE_DATATYPE_MISMATCH),
					 errmsg("row comparison operator must not return a set"),
					 parser_errposition(pstate, location)));
		opexprs = lappend(opexprs, cmp);
	}

	/*
	 * If rows are length 1, just return the single operator.  In this case we
	 * don't insist on identifying btree semantics for the operator (but we
	 * still require it to return boolean).
	 */
	if (nopers == 1)
		return (Node *) linitial(opexprs);

	/*
	 * Now we must determine which row comparison semantics (= <> < <= > >=)
	 * apply to this set of operators.	We look for btree opfamilies
	 * containing the operators, and see which interpretations (strategy
	 * numbers) exist for each operator.
	 */
	opfamily_lists = (List **) palloc(nopers * sizeof(List *));
	opstrat_lists = (List **) palloc(nopers * sizeof(List *));
	strats = NULL;
	i = 0;
	foreach(l, opexprs)
	{
		Oid			opno = ((OpExpr *) lfirst(l))->opno;
		Bitmapset  *this_strats;
		ListCell   *j;

		get_op_btree_interpretation(opno,
									&opfamily_lists[i], &opstrat_lists[i]);

		/*
		 * convert strategy number list to a Bitmapset to make the
		 * intersection calculation easy.
		 */
		this_strats = NULL;
		foreach(j, opstrat_lists[i])
		{
			this_strats = bms_add_member(this_strats, lfirst_int(j));
		}
		if (i == 0)
			strats = this_strats;
		else
			strats = bms_int_members(strats, this_strats);
		i++;
	}

	/*
	 * If there are multiple common interpretations, we may use any one of
	 * them ... this coding arbitrarily picks the lowest btree strategy
	 * number.
	 */
	i = bms_first_member(strats);
	if (i < 0)
	{
		/* No common interpretation, so fail */
		ereport(ERROR,
				(errcode(ERRCODE_FEATURE_NOT_SUPPORTED),
				 errmsg("could not determine interpretation of row comparison operator %s",
						strVal(llast(opname))),
				 errhint("Row comparison operators must be associated with btree operator families."),
				 parser_errposition(pstate, location)));
	}
	rctype = (RowCompareType) i;

	/*
	 * For = and <> cases, we just combine the pairwise operators with AND or
	 * OR respectively.
	 *
	 * Note: this is presently the only place where the parser generates
	 * BoolExpr with more than two arguments.  Should be OK since the rest of
	 * the system thinks BoolExpr is N-argument anyway.
	 */
	if (rctype == ROWCOMPARE_EQ)
		return (Node *) makeBoolExpr(AND_EXPR, opexprs, location);
	if (rctype == ROWCOMPARE_NE)
		return (Node *) makeBoolExpr(OR_EXPR, opexprs, location);

	/*
	 * Otherwise we need to choose exactly which opfamily to associate with
	 * each operator.
	 */
	opfamilies = NIL;
	for (i = 0; i < nopers; i++)
	{
		Oid			opfamily = InvalidOid;

		forboth(l, opfamily_lists[i], r, opstrat_lists[i])
		{
			int			opstrat = lfirst_int(r);

			if (opstrat == rctype)
			{
				opfamily = lfirst_oid(l);
				break;
			}
		}
		if (OidIsValid(opfamily))
			opfamilies = lappend_oid(opfamilies, opfamily);
		else	/* should not happen */
			ereport(ERROR,
					(errcode(ERRCODE_FEATURE_NOT_SUPPORTED),
					 errmsg("could not determine interpretation of row comparison operator %s",
							strVal(llast(opname))),
			   errdetail("There are multiple equally-plausible candidates."),
					 parser_errposition(pstate, location)));
	}

	/*
	 * Now deconstruct the OpExprs and create a RowCompareExpr.
	 *
	 * Note: can't just reuse the passed largs/rargs lists, because of
	 * possibility that make_op inserted coercion operations.
	 */
	opnos = NIL;
	largs = NIL;
	rargs = NIL;
	foreach(l, opexprs)
	{
		OpExpr	   *cmp = (OpExpr *) lfirst(l);

		opnos = lappend_oid(opnos, cmp->opno);
		largs = lappend(largs, linitial(cmp->args));
		rargs = lappend(rargs, lsecond(cmp->args));
	}

	rcexpr = makeNode(RowCompareExpr);
	rcexpr->rctype = rctype;
	rcexpr->opnos = opnos;
	rcexpr->opfamilies = opfamilies;
	rcexpr->largs = largs;
	rcexpr->rargs = rargs;

	return (Node *) rcexpr;
}

/*
 * Transform a "row IS DISTINCT FROM row" construct
 *
 * The input RowExprs are already transformed
 */
static Node *
make_row_distinct_op(ParseState *pstate, List *opname,
					 RowExpr *lrow, RowExpr *rrow,
					 int location)
{
	Node	   *result = NULL;
	List	   *largs = lrow->args;
	List	   *rargs = rrow->args;
	ListCell   *l,
			   *r;

	if (list_length(largs) != list_length(rargs))
		ereport(ERROR,
				(errcode(ERRCODE_SYNTAX_ERROR),
				 errmsg("unequal number of entries in row expressions"),
				 parser_errposition(pstate, location)));

	forboth(l, largs, r, rargs)
	{
		Node	   *larg = (Node *) lfirst(l);
		Node	   *rarg = (Node *) lfirst(r);
		Node	   *cmp;

		cmp = (Node *) make_distinct_op(pstate, opname, larg, rarg, location);
		if (result == NULL)
			result = cmp;
		else
			result = (Node *) makeBoolExpr(OR_EXPR,
										   list_make2(result, cmp),
										   location);
	}

	if (result == NULL)
	{
		/* zero-length rows?  Generate constant FALSE */
		result = makeBoolConst(false, false);
	}

	return result;
}

/*
 * make the node for an IS DISTINCT FROM operator
 */
static Expr *
make_distinct_op(ParseState *pstate, List *opname, Node *ltree, Node *rtree,
				 int location)
{
	Expr	   *result;

	result = make_op(pstate, opname, ltree, rtree, location);
	if (((OpExpr *) result)->opresulttype != BOOLOID)
		ereport(ERROR,
				(errcode(ERRCODE_DATATYPE_MISMATCH),
			 errmsg("IS DISTINCT FROM requires = operator to yield boolean"),
				 parser_errposition(pstate, location)));

	/*
	 * We rely on DistinctExpr and OpExpr being same struct
	 */
	NodeSetTag(result, T_DistinctExpr);

	return result;
}

/*
 * Produce a string identifying an expression by kind.
 *
 * Note: when practical, use a simple SQL keyword for the result.  If that
 * doesn't work well, check call sites to see whether custom error message
 * strings are required.
 */
const char *
ParseExprKindName(ParseExprKind exprKind)
{
	switch (exprKind)
	{
		case EXPR_KIND_NONE:
			return "invalid expression context";
		case EXPR_KIND_OTHER:
			return "extension expression";
		case EXPR_KIND_JOIN_ON:
			return "JOIN/ON";
		case EXPR_KIND_JOIN_USING:
			return "JOIN/USING";
		case EXPR_KIND_FROM_SUBSELECT:
			return "sub-SELECT in FROM";
		case EXPR_KIND_FROM_FUNCTION:
			return "function in FROM";
		case EXPR_KIND_WHERE:
			return "WHERE";
		case EXPR_KIND_HAVING:
			return "HAVING";
		case EXPR_KIND_FILTER:
			return "FILTER";
		case EXPR_KIND_WINDOW_PARTITION:
			return "window PARTITION BY";
		case EXPR_KIND_WINDOW_ORDER:
			return "window ORDER BY";
		case EXPR_KIND_WINDOW_FRAME_RANGE:
			return "window RANGE";
		case EXPR_KIND_WINDOW_FRAME_ROWS:
			return "window ROWS";
		case EXPR_KIND_SELECT_TARGET:
			return "SELECT";
		case EXPR_KIND_INSERT_TARGET:
			return "INSERT";
		case EXPR_KIND_UPDATE_SOURCE:
		case EXPR_KIND_UPDATE_TARGET:
			return "UPDATE";
		case EXPR_KIND_GROUP_BY:
			return "GROUP BY";
		case EXPR_KIND_ORDER_BY:
			return "ORDER BY";
		case EXPR_KIND_DISTINCT_ON:
			return "DISTINCT ON";
		case EXPR_KIND_LIMIT:
			return "LIMIT";
		case EXPR_KIND_OFFSET:
			return "OFFSET";
		case EXPR_KIND_RETURNING:
			return "RETURNING";
		case EXPR_KIND_VALUES:
			return "VALUES";
		case EXPR_KIND_CHECK_CONSTRAINT:
		case EXPR_KIND_DOMAIN_CHECK:
			return "CHECK";
		case EXPR_KIND_COLUMN_DEFAULT:
		case EXPR_KIND_FUNCTION_DEFAULT:
			return "DEFAULT";
		case EXPR_KIND_INDEX_EXPRESSION:
			return "index expression";
		case EXPR_KIND_INDEX_PREDICATE:
			return "index predicate";
		case EXPR_KIND_ALTER_COL_TRANSFORM:
			return "USING";
		case EXPR_KIND_EXECUTE_PARAMETER:
			return "EXECUTE";
		case EXPR_KIND_TRIGGER_WHEN:
			return "WHEN";
		case EXPR_KIND_PARTITION_EXPRESSION:
			return "PARTITION BY";

		case EXPR_KIND_SCATTER_BY:
			return "SCATTER BY";

			/*
			 * There is intentionally no default: case here, so that the
			 * compiler will warn if we add a new ParseExprKind without
			 * extending this switch.  If we do see an unrecognized value at
			 * runtime, we'll fall through to the "unrecognized" return.
			 */
	}
	return "unrecognized expression kind";
}<|MERGE_RESOLUTION|>--- conflicted
+++ resolved
@@ -15,13 +15,10 @@
 
 #include "postgres.h"
 
-<<<<<<< HEAD
 #include "catalog/namespace.h"
-=======
 #include "catalog/pg_attrdef.h"
 #include "catalog/pg_constraint.h"
 #include "catalog/pg_proc.h"
->>>>>>> 1084f317
 #include "catalog/pg_type.h"
 #include "commands/dbcommands.h"
 #include "miscadmin.h"
@@ -210,10 +207,7 @@
 						 */
 						targetType = getBaseTypeAndTypmod(targetType,
 														  &targetTypmod);
-<<<<<<< HEAD
-=======
-
->>>>>>> 1084f317
+
 						tc = copyObject(tc);
 						tc->arg = transformArrayExpr(pstate,
 													 (A_ArrayExpr *) tc->arg,
@@ -1333,7 +1327,6 @@
 {
 	List	   *targs;
 	ListCell   *args;
-	Node	   *result;
 
 	/* Transform the list of arguments ... */
 	targs = NIL;
@@ -1364,105 +1357,11 @@
 	}
 
 	/* ... and hand off to ParseFuncOrColumn */
-<<<<<<< HEAD
 	return ParseFuncOrColumn(pstate,
 							 fn->funcname,
 							 targs,
 							 fn,
 							 fn->location);
-=======
-	result = ParseFuncOrColumn(pstate,
-							   fn->funcname,
-							   targs,
-							   fn->agg_order,
-							   fn->agg_star,
-							   fn->agg_distinct,
-							   fn->func_variadic,
-							   fn->over,
-							   false,
-							   fn->location);
-
-	/*
-	 * pg_get_expr() is a system function that exposes the expression
-	 * deparsing functionality in ruleutils.c to users. Very handy, but it was
-	 * later realized that the functions in ruleutils.c don't check the input
-	 * rigorously, assuming it to come from system catalogs and to therefore
-	 * be valid. That makes it easy for a user to crash the backend by passing
-	 * a maliciously crafted string representation of an expression to
-	 * pg_get_expr().
-	 *
-	 * There's a lot of code in ruleutils.c, so it's not feasible to add
-	 * water-proof input checking after the fact. Even if we did it once, it
-	 * would need to be taken into account in any future patches too.
-	 *
-	 * Instead, we restrict pg_rule_expr() to only allow input from system
-	 * catalogs instead. This is a hack, but it's the most robust and easiest
-	 * to backpatch way of plugging the vulnerability.
-	 *
-	 * This is transparent to the typical usage pattern of
-	 * "pg_get_expr(systemcolumn, ...)", but will break "pg_get_expr('foo',
-	 * ...)", even if 'foo' is a valid expression fetched earlier from a
-	 * system catalog. Hopefully there's isn't many clients doing that out
-	 * there.
-	 */
-	if (result && IsA(result, FuncExpr) &&!superuser())
-	{
-		FuncExpr   *fe = (FuncExpr *) result;
-
-		if (fe->funcid == F_PG_GET_EXPR || fe->funcid == F_PG_GET_EXPR_EXT)
-		{
-			Expr	   *arg = linitial(fe->args);
-			bool		allowed = false;
-
-			/*
-			 * Check that the argument came directly from one of the allowed
-			 * system catalog columns
-			 */
-			if (IsA(arg, Var))
-			{
-				Var		   *var = (Var *) arg;
-				RangeTblEntry *rte;
-
-				rte = GetRTEByRangeTablePosn(pstate,
-											 var->varno, var->varlevelsup);
-
-				switch (rte->relid)
-				{
-					case IndexRelationId:
-						if (var->varattno == Anum_pg_index_indexprs ||
-							var->varattno == Anum_pg_index_indpred)
-							allowed = true;
-						break;
-
-					case AttrDefaultRelationId:
-						if (var->varattno == Anum_pg_attrdef_adbin)
-							allowed = true;
-						break;
-
-					case ProcedureRelationId:
-						if (var->varattno == Anum_pg_proc_proargdefaults)
-							allowed = true;
-						break;
-
-					case ConstraintRelationId:
-						if (var->varattno == Anum_pg_constraint_conbin)
-							allowed = true;
-						break;
-
-					case TypeRelationId:
-						if (var->varattno == Anum_pg_type_typdefaultbin)
-							allowed = true;
-						break;
-				}
-			}
-			if (!allowed)
-				ereport(ERROR,
-						(errcode(ERRCODE_INSUFFICIENT_PRIVILEGE),
-						 errmsg("argument to pg_get_expr() must come from system catalogs")));
-		}
-	}
-	return result;
->>>>>>> 1084f317
 }
 
 /*
