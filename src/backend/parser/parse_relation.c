--- conflicted
+++ resolved
@@ -34,10 +34,7 @@
 #include "parser/parse_enr.h"
 #include "parser/parse_relation.h"
 #include "parser/parse_type.h"
-<<<<<<< HEAD
 #include "storage/lmgr.h"
-=======
->>>>>>> 9628a332
 #include "utils/builtins.h"
 #include "utils/lsyscache.h"
 #include "utils/rel.h"
@@ -2084,14 +2081,7 @@
 	rte->joinaliasvars = aliasvars;
 	rte->alias = alias;
 
-<<<<<<< HEAD
-	/* transform any Vars of type UNKNOWNOID if we can */
-	fixup_unknown_vars_in_exprlist(pstate, rte->joinaliasvars);
-
 	eref = alias ? copyObject(alias) : makeAlias("unnamed_join", NIL);
-=======
-	eref = alias ? (Alias *) copyObject(alias) : makeAlias("unnamed_join", NIL);
->>>>>>> 9628a332
 	numaliases = list_length(eref->colnames);
 
 	/* fill in any unspecified alias columns */
