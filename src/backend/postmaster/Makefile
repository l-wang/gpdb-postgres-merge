--- conflicted
+++ resolved
@@ -13,13 +13,8 @@
 include $(top_builddir)/src/Makefile.global
 override CPPFLAGS := -I$(libpq_srcdir) $(CPPFLAGS)
 
-<<<<<<< HEAD
-OBJS = autovacuum.o bgwriter.o checkpointer.o fork_process.o seqserver.o pgarch.o pgstat.o \
+OBJS = autovacuum.o bgwriter.o checkpointer.o fork_process.o pgarch.o pgstat.o \
 	postmaster.o syslogger.o startup.o \
-=======
-OBJS = autovacuum.o bgwriter.o checkpointer.o fork_process.o pgarch.o pgstat.o \
-	postmaster.o syslogger.o \
->>>>>>> cbee6d14
 	perfmon.o backoff.o perfmon_segmentinfo.o \
 	sendalert.o alertseverity.o autostats.o walwriter.o
 
