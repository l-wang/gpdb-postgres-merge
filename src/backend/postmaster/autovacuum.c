--- conflicted
+++ resolved
@@ -209,11 +209,7 @@
  * wi_links		entry into free list or running list
  * wi_dboid		OID of the database this worker is supposed to work on
  * wi_tableoid	OID of the table currently being vacuumed, if any
-<<<<<<< HEAD
- * wi_sharedrel	flag indicating whether table is marked relisshared
-=======
  * wi_sharedrel flag indicating whether table is marked relisshared
->>>>>>> b5bce6c1
  * wi_proc		pointer to PGPROC of the running worker, NULL if not started
  * wi_launchtime Time at which this worker was launched
  * wi_cost_*	Vacuum cost-based delay parameters current in this worker
@@ -2368,17 +2364,6 @@
 		}
 
 		/*
-<<<<<<< HEAD
-=======
-		 * Ok, good to go.  Store the table in shared memory before releasing
-		 * the lock so that other workers don't vacuum it concurrently.
-		 */
-		MyWorkerInfo->wi_tableoid = relid;
-		MyWorkerInfo->wi_sharedrel = tab->at_sharedrel;
-		LWLockRelease(AutovacuumScheduleLock);
-
-		/*
->>>>>>> b5bce6c1
 		 * Remember the prevailing values of the vacuum cost GUCs.  We have to
 		 * restore these at the bottom of the loop, else we'll compute wrong
 		 * values in the next iteration of autovac_balance_cost().
@@ -2490,11 +2475,7 @@
 		LWLockAcquire(AutovacuumScheduleLock, LW_EXCLUSIVE);
 		MyWorkerInfo->wi_tableoid = InvalidOid;
 		MyWorkerInfo->wi_sharedrel = false;
-<<<<<<< HEAD
 		LWLockRelease(AutovacuumScheduleLock);
-=======
-		LWLockRelease(AutovacuumLock);
->>>>>>> b5bce6c1
 
 		/* restore vacuum cost GUCs for the next iteration */
 		VacuumCostDelay = stdVacuumCostDelay;
