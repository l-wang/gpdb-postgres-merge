--- conflicted
+++ resolved
@@ -39,8 +39,6 @@
 
 #include "postmaster/backoff.h"
 #include "postmaster/fts.h"
-#include "postmaster/perfmon.h"
-#include "postmaster/perfmon_segmentinfo.h"
 #include "utils/gdd.h"
 
 extern bool isAuxiliaryBgWorker(BackgroundWorker *worker);
@@ -151,13 +149,7 @@
 		"DtxRecoveryMain", DtxRecoveryMain
 	},
 	{
-		"SegmentInfoSenderMain", SegmentInfoSenderMain
-	},
-	{
 		"BackoffSweeperMain", BackoffSweeperMain
-	},
-	{
-		"PerfmonMain", PerfmonMain
 	},
 
 };
@@ -664,7 +656,6 @@
 		return false;
 	}
 
-<<<<<<< HEAD
 	/*
 	 * Parallel workers may not be configured for restart, because the
 	 * parallel_register_count/parallel_terminate_count accounting can't
@@ -676,27 +667,16 @@
 		ereport(elevel,
 				(errcode(ERRCODE_INVALID_PARAMETER_VALUE),
 				 errmsg("background worker \"%s\": parallel workers may not be configured for restart",
-=======
-	if (!worker->bgw_main &&
-		(!worker->bgw_library_name[0] || !worker->bgw_function_name[0]))
-	{
-		ereport(elevel,
-				(errcode(ERRCODE_INVALID_PARAMETER_VALUE),
-				 errmsg("background worker \"%s\": invalid entry function",
->>>>>>> 3dd207d9
 						worker->bgw_name)));
 		return false;
 	}
 
-<<<<<<< HEAD
 	/*
 	 * If bgw_type is not filled in, use bgw_name.
 	 */
 	if (strcmp(worker->bgw_type, "") == 0)
 		strcpy(worker->bgw_type, worker->bgw_name);
 
-=======
->>>>>>> 3dd207d9
 	return true;
 }
 
