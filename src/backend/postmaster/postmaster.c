/*-------------------------------------------------------------------------
 *
 * postmaster.c
 *	  This program acts as a clearing house for requests to the
 *	  POSTGRES system.	Frontend programs send a startup message
 *	  to the Postmaster and the postmaster uses the info in the
 *	  message to setup a backend process.
 *
 *	  The postmaster also manages system-wide operations such as
 *	  startup and shutdown. The postmaster itself doesn't do those
 *	  operations, mind you --- it just forks off a subprocess to do them
 *	  at the right times.  It also takes care of resetting the system
 *	  if a backend crashes.
 *
 *	  The postmaster process creates the shared memory and semaphore
 *	  pools during startup, but as a rule does not touch them itself.
 *	  In particular, it is not a member of the PGPROC array of backends
 *	  and so it cannot participate in lock-manager operations.	Keeping
 *	  the postmaster away from shared memory operations makes it simpler
 *	  and more reliable.  The postmaster is almost always able to recover
 *	  from crashes of individual backends by resetting shared memory;
 *	  if it did much with shared memory then it would be prone to crashing
 *	  along with the backends.
 *
 *	  When a request message is received, we now fork() immediately.
 *	  The child process performs authentication of the request, and
 *	  then becomes a backend if successful.  This allows the auth code
 *	  to be written in a simple single-threaded style (as opposed to the
 *	  crufty "poor man's multitasking" code that used to be needed).
 *	  More importantly, it ensures that blockages in non-multithreaded
 *	  libraries like SSL or PAM cannot cause denial of service to other
 *	  clients.
 *
 *
 * Portions Copyright (c) 2005-2009, Greenplum inc
 * Portions Copyright (c) 2012-Present Pivotal Software, Inc.
 * Portions Copyright (c) 1996-2012, PostgreSQL Global Development Group
 * Portions Copyright (c) 1994, Regents of the University of California
 *
 *
 * IDENTIFICATION
 *	  src/backend/postmaster/postmaster.c
 *
 * NOTES
 *
 * Initialization:
 *		The Postmaster sets up shared memory data structures
 *		for the backends.
 *
 * Synchronization:
 *		The Postmaster shares memory with the backends but should avoid
 *		touching shared memory, so as not to become stuck if a crashing
 *		backend screws up locks or shared memory.  Likewise, the Postmaster
 *		should never block on messages from frontend clients.
 *
 * Garbage Collection:
 *		The Postmaster cleans up after backends if they have an emergency
 *		exit and/or core dump.
 *
 * Error Reporting:
 *		Use write_stderr() only for reporting "interactive" errors
 *		(essentially, bogus arguments on the command line).  Once the
 *		postmaster is launched, use ereport().
 *
 *-------------------------------------------------------------------------
 */

#include "postgres.h"

#include <unistd.h>
#include <signal.h>
#include <time.h>
#include <sys/wait.h>
#include <ctype.h>
#include <sys/stat.h>
#include <sys/socket.h>
#include <fcntl.h>
#include <sys/param.h>
#include <netinet/in.h>
#include <arpa/inet.h>
#include <netdb.h>
#include <limits.h>
#include "access/xlog.h"
/* headers required for process affinity bindings */
#ifdef HAVE_NUMA_H
#define NUMA_VERSION1_COMPATIBILITY 1
#include <numa.h>
#endif

#ifdef HAVE_SYS_SELECT_H
#include <sys/select.h>
#endif

#ifdef HAVE_GETOPT_H
#include <getopt.h>
#endif

#ifdef USE_BONJOUR
#include <dns_sd.h>
#endif

#include "access/transam.h"
#include "access/xlog.h"
#include "bootstrap/bootstrap.h"
#include "catalog/pg_control.h"
#include "lib/dllist.h"
#include "libpq/auth.h"
#include "libpq/ip.h"
#include "libpq/libpq.h"
#include "libpq/pqsignal.h"
#include "miscadmin.h"
#include "pgstat.h"
#include "postmaster/autovacuum.h"
#include "postmaster/bgwriter.h"
#include "postmaster/fork_process.h"
#include "postmaster/pgarch.h"
#include "postmaster/postmaster.h"
#include "postmaster/fts.h"
#include "postmaster/perfmon.h"
#include "postmaster/syslogger.h"
#include "postmaster/backoff.h"
#include "postmaster/perfmon_segmentinfo.h"
#include "replication/walsender.h"
#include "storage/fd.h"
#include "storage/ipc.h"
#include "storage/pg_shmem.h"
#include "storage/pmsignal.h"
#include "storage/proc.h"
#include "storage/procsignal.h"
#include "tcop/tcopprot.h"
#include "utils/builtins.h"
#include "utils/datetime.h"
#include "utils/faultinjector.h"
#include "utils/gdd.h"
#include "utils/memutils.h"
#include "utils/ps_status.h"

#include "cdb/cdbgang.h"                /* cdbgang_parse_gpqeid_params */
#include "cdb/cdbtm.h"
#include "cdb/cdbvars.h"

#ifdef EXEC_BACKEND
#include "storage/spin.h"

void FtsProbeMain(int argc, char *argv[]);
#endif

/*
 * This is set in backends that are handling a FTS message on mirror.  The
 * assumption is am_ftshandler must be set if this is set.
 */
bool am_mirror = false;
bool pm_launch_walreceiver = false;

/*
 * List of active backends (or child processes anyway; we don't actually
 * know whether a given child has become a backend or is still in the
 * authorization phase).  This is used mainly to keep track of how many
 * children we have and send them appropriate signals when necessary.
 *
 * "Special" children such as the startup, bgwriter and autovacuum launcher
 * tasks are not in this list.	Autovacuum worker and walsender processes are
 * in it. Also, "dead_end" children are in it: these are children launched just
 * for the purpose of sending a friendly rejection message to a would-be
 * client.	We must track them because they are attached to shared memory,
 * but we know they will never become live backends.  dead_end children are
 * not assigned a PMChildSlot.
 */
typedef struct bkend
{
	pid_t		pid;			/* process id of backend */
	long		cancel_key;		/* cancel key for cancels for this backend */
	int			child_slot;		/* PMChildSlot for this backend, if any */
	bool		is_autovacuum;	/* is it an autovacuum process? */
	bool		dead_end;		/* is it going to send an error and quit? */
	Dlelem		elem;			/* list link in BackendList */
} Backend;

static Dllist *BackendList;

/* CDB */
typedef enum pmsub_type
{
	FtsProbeProc = 0,
	PerfmonProc,
	BackoffProc,
	PerfmonSegmentInfoProc,
	GlobalDeadLockDetectorProc,
	MaxPMSubType
} PMSubType;

#ifdef EXEC_BACKEND
static Backend *ShmemBackendArray;
#endif

/* The socket number we are listening for connections on */
int			PostPortNumber;
char	   *UnixSocketDir;
char	   *ListenAddresses;
char	   *BackendListenAddress;

/*
 * ReservedBackends is the number of backends reserved for superuser use.
 * This number is taken out of the pool size given by MaxBackends so
 * number of backend slots available to non-superusers is
 * (MaxBackends - ReservedBackends).  Note what this really means is
 * "if there are <= ReservedBackends connections available, only superusers
 * can make new connections" --- pre-existing superuser connections don't
 * count against the limit.
 */
int			ReservedBackends;

/* The socket(s) we're listening to. */
#define MAXLISTEN	64
static pgsocket ListenSocket[MAXLISTEN];

/*
 * Set by the -o option
 */
static char ExtraOptions[MAXPGPATH];

/*
 * These globals control the behavior of the postmaster in case some
 * backend dumps core.	Normally, it kills all peers of the dead backend
 * and reinitializes shared memory.  By specifying -s or -n, we can have
 * the postmaster stop (rather than kill) peers and not reinitialize
 * shared data structures.	(Reinit is currently dead code, though.)
 */
static bool Reinit = true;
static int	SendStop = false;

/* still more option variables */
bool		EnableSSL = false;

int			PreAuthDelay = 0;
int			AuthenticationTimeout = 60;

bool		log_hostname;		/* for ps display and logging */
bool		Log_connections = false;
bool		Db_user_namespace = false;

bool		enable_bonjour = false;
char	   *bonjour_name;
bool		restart_after_crash = true;

char	   *output_config_variable = NULL;

/*
 * PIDs of special child processes; 0 when not running. When adding a new PID
 * to the list, remember to add the process title to GetServerProcessTitle()
 * as well.
 */
static pid_t StartupPID = 0,
			BgWriterPID = 0,
			CheckpointerPID = 0,
			WalWriterPID = 0,
			WalReceiverPID = 0,
			AutoVacPID = 0,
			PgArchPID = 0,
			PgStatPID = 0,
			SysLoggerPID = 0;

/* Startup/shutdown state */
#define			NoShutdown		0
#define			SmartShutdown	1
#define			FastShutdown	2
#define			ImmediateShutdown	3

static int	Shutdown = NoShutdown;

static bool FatalError = false; /* T if recovering from backend crash */
static bool RecoveryError = false;		/* T if WAL recovery failed */

/*
 * We use a simple state machine to control startup, shutdown, and
 * crash recovery (which is rather like shutdown followed by startup).
 *
 * After doing all the postmaster initialization work, we enter PM_STARTUP
 * state and the startup process is launched. The startup process begins by
 * reading the control file and other preliminary initialization steps.
 * In a normal startup, or after crash recovery, the startup process exits
 * with exit code 0 and we switch to PM_RUN state.	However, archive recovery
 * is handled specially since it takes much longer and we would like to support
 * hot standby during archive recovery.
 *
 * When the startup process is ready to start archive recovery, it signals the
 * postmaster, and we switch to PM_RECOVERY state. The background writer and
 * checkpointer are launched, while the startup process continues applying WAL.
 * If Hot Standby is enabled, then, after reaching a consistent point in WAL
 * redo, startup process signals us again, and we switch to PM_HOT_STANDBY
 * state and begin accepting connections to perform read-only queries.	When
 * archive recovery is finished, the startup process exits with exit code 0
 * and we switch to PM_RUN state.
 *
 * Normal child backends can only be launched when we are in PM_RUN or
 * PM_HOT_STANDBY state.  (We also allow launch of normal
 * child backends in PM_WAIT_BACKUP state, but only for superusers.)
 * In other states we handle connection requests by launching "dead_end"
 * child processes, which will simply send the client an error message and
 * quit.  (We track these in the BackendList so that we can know when they
 * are all gone; this is important because they're still connected to shared
 * memory, and would interfere with an attempt to destroy the shmem segment,
 * possibly leading to SHMALL failure when we try to make a new one.)
 * In PM_WAIT_DEAD_END state we are waiting for all the dead_end children
 * to drain out of the system, and therefore stop accepting connection
 * requests at all until the last existing child has quit (which hopefully
 * will not be very long).
 *
 * Notice that this state variable does not distinguish *why* we entered
 * states later than PM_RUN --- Shutdown and FatalError must be consulted
 * to find that out.  FatalError is never true in PM_INIT through PM_RUN
 * states, nor in PM_SHUTDOWN states (because we don't enter those states
 * when trying to recover from a crash).  It can be true in PM_STARTUP state,
 * because we don't clear it until we've successfully started WAL redo.
 * Similarly, RecoveryError means that we have crashed during recovery, and
 * should not try to restart.
 */
typedef enum
{
	PM_INIT,					/* postmaster starting */
	PM_STARTUP,					/* waiting for startup subprocess */
	PM_RECOVERY,				/* in archive recovery mode */
	PM_HOT_STANDBY,				/* in hot standby mode */
	PM_RUN,						/* normal "database is alive" state */
	PM_WAIT_BACKUP,				/* waiting for online backup mode to end */
	PM_WAIT_READONLY,			/* waiting for read only backends to exit */
<<<<<<< HEAD
	PM_WAIT_REGULAR_BACKENDS,	/* waiting for live backends to exit, but not seqserver (GPDB-specific) */
	PM_WAIT_BACKENDS,			/* waiting for live backends to exit (including seqserver) */
	PM_SHUTDOWN,				/* waiting for checkpointer to do shutdown
								 * ckpt */
=======
	PM_WAIT_BACKENDS,			/* waiting for live backends to exit */
	PM_SHUTDOWN,				/* waiting for bgwriter to do shutdown ckpt */
>>>>>>> cbee6d14
	PM_SHUTDOWN_2,				/* waiting for archiver and walsenders to
								 * finish */
	PM_WAIT_DEAD_END,			/* waiting for dead_end children to exit */
	PM_NO_CHILDREN				/* all important children have exited */
} PMState;

static PMState pmState = PM_INIT;

/* CDB */

/* Set at database system is ready to accept connections */
pg_time_t PMAcceptingConnectionsStartTime = 0;

typedef enum PMSUBPROC_FLAGS
{
	PMSUBPROC_FLAG_QD 					= 0x1,
	PMSUBPROC_FLAG_QE 					= 0x4,
	PMSUBPROC_FLAG_QD_AND_QE 			= (PMSUBPROC_FLAG_QD|PMSUBPROC_FLAG_QE),
} PMSUBPROC_FLAGS;



typedef struct pmsubproc
{
	pid_t		pid;			/* process id (0 when not running) */
	PMSubType   procType;       /* process type */
	PMSubStartCallback *serverStart; /* server start function */
	char       *procName;
	int        flags;          /* flags indicating in which kind
							    * of instance to start the process */
	bool        cleanupBackend; /* flag if process failure should
								* cause cleanup of backend processes
								* false = do not cleanup (eg. for gpperfmon) */
} PMSubProc;

static PMSubProc PMSubProcList[MaxPMSubType] =
{
	{0, FtsProbeProc,
	 (PMSubStartCallback*)&ftsprobe_start,
	 "ftsprobe process", PMSUBPROC_FLAG_QD, true},
	{0, PerfmonProc,
	(PMSubStartCallback*)&perfmon_start,
	"perfmon process", PMSUBPROC_FLAG_QD, false},
	{0, BackoffProc,
	(PMSubStartCallback*)&backoff_start,
	"sweeper process", PMSUBPROC_FLAG_QD_AND_QE, true},
	{0, PerfmonSegmentInfoProc,
	(PMSubStartCallback*)&perfmon_segmentinfo_start,
	"stats sender process", PMSUBPROC_FLAG_QD_AND_QE, true},
	{0, GlobalDeadLockDetectorProc,
	(PMSubStartCallback*)&global_deadlock_detector_start,
	"global deadlock detector process", PMSUBPROC_FLAG_QD, true},
};

static PMSubProc *FTSSubProc = &PMSubProcList[FtsProbeProc];

static bool ReachedNormalRunning = false;		/* T if we've reached PM_RUN */

bool		ClientAuthInProgress = false;		/* T during new-client
												 * authentication */

bool		redirection_done = false;	/* stderr redirected for syslogger? */

/* received START_AUTOVAC_LAUNCHER signal */
static volatile sig_atomic_t start_autovac_launcher = false;

/* the launcher needs to be signalled to communicate some condition */
static volatile bool avlauncher_needs_signal = false;

/*
 * State for assigning random salts and cancel keys.
 * Also, the global MyCancelKey passes the cancel key assigned to a given
 * backend from the postmaster to that backend (via fork).
 */
static unsigned int random_seed = 0;
static struct timeval random_start_time;

extern char *optarg;
extern int	optind,
			opterr;

#ifdef HAVE_INT_OPTRESET
extern int	optreset;			/* might not be declared by system headers */
#endif

/* some GUC values used in fetching status from status transition */
extern char	   *locale_monetary;
extern char	   *locale_numeric;
extern char    *locale_collate;

#ifdef USE_BONJOUR
static DNSServiceRef bonjour_sdref = NULL;
#endif

/*
 * postmaster.c - function prototypes
 */
static void getInstallationPaths(const char *argv0);
static void checkDataDir(void);
static void checkPgDir(const char *dir);
static Port *ConnCreate(int serverFd);
static void ConnFree(Port *port);

/**
 * @param isReset if true, then this is a reset (as opposed to the initial creation of shared memory on startup)
 */
static void reset_shared(int port);
static void SIGHUP_handler(SIGNAL_ARGS);
static void pmdie(SIGNAL_ARGS);

static void reaper(SIGNAL_ARGS);
static bool ServiceProcessesExist(int excludeFlags);
static bool StopServices(int excludeFlags, int signal);
static void sigusr1_handler(SIGNAL_ARGS);
static void startup_die(SIGNAL_ARGS);
static void dummy_handler(SIGNAL_ARGS);
static void CleanupBackend(int pid, int exitstatus);
static void HandleChildCrash(int pid, int exitstatus, const char *procname);
static void LogChildExit(int lev, const char *procname,
			 int pid, int exitstatus);
static void PostmasterStateMachine(void);
static void BackendInitialize(Port *port);
static int	BackendRun(Port *port);
static void ExitPostmaster(int status);
static bool ServiceStartable(PMSubProc *subProc);
static int	ServerLoop(void);
static int	BackendStartup(Port *port);
static int	ProcessStartupPacket(Port *port, bool SSLdone);
static void processCancelRequest(Port *port, void *pkt, MsgType code);
static int	initMasks(fd_set *rmask);
static void report_fork_failure_to_client(Port *port, int errnum);
static CAC_state canAcceptConnections(void);
static long PostmasterRandom(void);
static void RandomSalt(char *md5Salt);
static void signal_child(pid_t pid, int signal);
static bool SignalSomeChildren(int signal, int targets);

#define SignalChildren(sig)			   SignalSomeChildren(sig, BACKEND_TYPE_ALL)

/*
 * Possible types of a backend. These are OR-able request flag bits
 * for SignalSomeChildren() and CountChildren().
 */
#define BACKEND_TYPE_NORMAL		0x0001	/* normal backend */
#define BACKEND_TYPE_AUTOVAC	0x0002	/* autovacuum worker process */
#define BACKEND_TYPE_WALSND		0x0004	/* walsender process */
#define BACKEND_TYPE_ALL		0x0007	/* OR of all the above */

static int	CountChildren(int target);
static bool CreateOptsFile(int argc, char *argv[], char *fullprogname);
static pid_t StartChildProcess(AuxProcType type);
static void StartAutovacuumWorker(void);
static void InitPostmasterDeathWatchHandle(void);

static void setProcAffinity(int id);

#ifdef EXEC_BACKEND

#ifdef WIN32
static pid_t win32_waitpid(int *exitstatus);
static void WINAPI pgwin32_deadchild_callback(PVOID lpParameter, BOOLEAN TimerOrWaitFired);

static HANDLE win32ChildQueue;

typedef struct
{
	HANDLE		waitHandle;
	HANDLE		procHandle;
	DWORD		procId;
} win32_deadchild_waitinfo;
#endif

static pid_t backend_forkexec(Port *port);
static pid_t internal_forkexec(int argc, char *argv[], Port *port);

/* Type for a socket that can be inherited to a client process */
#ifdef WIN32
typedef struct
{
	SOCKET		origsocket;		/* Original socket value, or PGINVALID_SOCKET
								 * if not a socket */
	WSAPROTOCOL_INFO wsainfo;
} InheritableSocket;
#else
typedef int InheritableSocket;
#endif

typedef struct LWLock LWLock;	/* ugly kluge */

/*
 * Structure contains all variables passed to exec:ed backends
 */
typedef struct
{
	Port		port;
	InheritableSocket portsocket;
	char		DataDir[MAXPGPATH];
	pgsocket	ListenSocket[MAXLISTEN];
	long		MyCancelKey;
	int			MyPMChildSlot;
#ifndef WIN32
	unsigned long UsedShmemSegID;
#else
	HANDLE		UsedShmemSegID;
#endif
	void	   *UsedShmemSegAddr;
	slock_t    *ShmemLock;
	VariableCache ShmemVariableCache;
	Backend    *ShmemBackendArray;
	LWLock	   *LWLockArray;
	PROC_HDR   *ProcGlobal;
	PGPROC	   *AuxiliaryProcs;
	PGPROC	   *PreparedXactProcs;
	PMSignalData *PMSignalState;
	InheritableSocket pgStatSock;
	pid_t		PostmasterPid;
	TimestampTz PgStartTime;
	TimestampTz PgReloadTime;
	pg_time_t	first_syslogger_file_time;
	bool		redirection_done;
	bool		IsBinaryUpgrade;
	int			max_safe_fds;
#ifdef WIN32
	HANDLE		PostmasterHandle;
	HANDLE		initial_signal_pipe;
	HANDLE		syslogPipe[2];
#else
	int			postmaster_alive_fds[2];
	int			syslogPipe[2];
#endif
	char		my_exec_path[MAXPGPATH];
	char		pkglib_path[MAXPGPATH];
	char		ExtraOptions[MAXPGPATH];
} BackendParameters;

static void read_backend_variables(char *id, Port *port);
static void restore_backend_variables(BackendParameters *param, Port *port);

#ifndef WIN32
static bool save_backend_variables(BackendParameters *param, Port *port);
#else
static bool save_backend_variables(BackendParameters *param, Port *port,
					   HANDLE childProcess, pid_t childPid);
#endif

static void ShmemBackendArrayAdd(Backend *bn);
static void ShmemBackendArrayRemove(Backend *bn);
#endif   /* EXEC_BACKEND */

#define StartupDataBase()		StartChildProcess(StartupProcess)
#define StartBackgroundWriter() StartChildProcess(BgWriterProcess)
#define StartCheckpointer()		StartChildProcess(CheckpointerProcess)
#define StartWalWriter()		StartChildProcess(WalWriterProcess)
#define StartWalReceiver()		StartChildProcess(WalReceiverProcess)

/* Macros to check exit status of a child process */
#define EXIT_STATUS_0(st)  ((st) == 0)
#define EXIT_STATUS_1(st)  (WIFEXITED(st) && WEXITSTATUS(st) == 1)
#define EXIT_STATUS_2(st)  (WIFEXITED(st) && WEXITSTATUS(st) == 2)

/* if we are a QD postmaster or not */
extern bool Gp_entry_postmaster;
bool Gp_entry_postmaster = false;

#ifndef WIN32
/*
 * File descriptors for pipe used to monitor if postmaster is alive.
 * First is POSTMASTER_FD_WATCH, second is POSTMASTER_FD_OWN.
 */
int			postmaster_alive_fds[2] = {-1, -1};
#else
/* Process handle of postmaster used for the same purpose on Windows */
HANDLE		PostmasterHandle;
#endif

/*
 * Postmaster main entry point
 */
int
PostmasterMain(int argc, char *argv[])
{
	int			opt;
	int			status;
	char	   *userDoption = NULL;
	bool		listen_addr_saved = false;
	int			i;
	char		stack_base;

	MyProcPid = PostmasterPid = getpid();

	MyStartTime = time(NULL);

	IsPostmasterEnvironment = true;

	/* Set up reference point for stack depth checking */
	stack_base_ptr = &stack_base;

	/*
	 * for security, no dir or file created can be group or other accessible
	 */
	umask(S_IRWXG | S_IRWXO);

	/*
	 * Fire up essential subsystems: memory management
	 */
	MemoryContextInit();

	/*
	 * By default, palloc() requests in the postmaster will be allocated in
	 * the PostmasterContext, which is space that can be recycled by backends.
	 * Allocated data that needs to be available to backends should be
	 * allocated in TopMemoryContext.
	 */
	PostmasterContext = AllocSetContextCreate(TopMemoryContext,
											  "Postmaster",
											  ALLOCSET_DEFAULT_MINSIZE,
											  ALLOCSET_DEFAULT_INITSIZE,
											  ALLOCSET_DEFAULT_MAXSIZE);
	MemoryContextSwitchTo(PostmasterContext);

	/* Initialize paths to installation files */
	getInstallationPaths(argv[0]);

	/*
	 * Options setup
	 */
	InitializeGUCOptions();

	opterr = 1;

	/*
	 * Parse command-line options.	CAUTION: keep this in sync with
	 * tcop/postgres.c (the option sets should not conflict) and with the
	 * common help() function in main/main.c.
	 */
	while ((opt = getopt(argc, argv, "A:B:bc:C:D:d:EeFf:h:ijk:lN:mM:nOo:Pp:r:S:sTt:UW:-:")) != -1)
	{
		switch (opt)
		{
			case 'A':
				SetConfigOption("debug_assertions", optarg, PGC_POSTMASTER, PGC_S_ARGV);
				break;

			case 'B':
				SetConfigOption("shared_buffers", optarg, PGC_POSTMASTER, PGC_S_ARGV);
				break;

			case 'b':
				/* Undocumented flag used for binary upgrades */
				IsBinaryUpgrade = true;
				break;

			case 'C':
				output_config_variable = optarg;
				break;

			case 'D':
				userDoption = optarg;
				break;

			case 'd':
				set_debug_options(atoi(optarg), PGC_POSTMASTER, PGC_S_ARGV);
				break;

			/*
			 * Normal PostgreSQL used 'E' flag to mean "log_statement='all'",
			 * but we co-opted this letter for this... I'm afraid to change it,
			 * because I don't know where this is used.
             * ... it's used only here in postmaster.c; it causes the postmaster to
			 * fork a QD specific process. For example, FTS, perfmon, global
			 * deadlock detector.
			 */
			case 'E':
				Gp_entry_postmaster = true;
				/*
				 * 	SetConfigOption("log_statement", "all", PGC_POSTMASTER, PGC_S_ARGV);
				 */
				break;

			case 'e':
				SetConfigOption("datestyle", "euro", PGC_POSTMASTER, PGC_S_ARGV);
				break;

			case 'F':
				SetConfigOption("fsync", "false", PGC_POSTMASTER, PGC_S_ARGV);
				break;

			case 'f':
				if (!set_plan_disabling_options(optarg, PGC_POSTMASTER, PGC_S_ARGV))
				{
					write_stderr("%s: invalid argument for option -f: \"%s\"\n",
								 progname, optarg);
					ExitPostmaster(1);
				}
				break;

			case 'h':
				SetConfigOption("listen_addresses", optarg, PGC_POSTMASTER, PGC_S_ARGV);
				break;

			case 'i':
				SetConfigOption("listen_addresses", "*", PGC_POSTMASTER, PGC_S_ARGV);
				break;

			case 'j':
				/* only used by interactive backend */
				break;

			case 'k':
				SetConfigOption("unix_socket_directory", optarg, PGC_POSTMASTER, PGC_S_ARGV);
				break;

			case 'l':
				SetConfigOption("ssl", "true", PGC_POSTMASTER, PGC_S_ARGV);
				break;

			case 'm':
				/*
				 * In maintenance mode:
				 * 	1. allow DML on catalog table
				 * 	2. allow DML on segments
				 */
				SetConfigOption("maintenance_mode",  	  	"true", PGC_POSTMASTER, PGC_S_ARGV);
				SetConfigOption("allow_segment_DML", 	  	"true", PGC_POSTMASTER, PGC_S_ARGV);
				SetConfigOption("allow_system_table_mods",	"dml",  PGC_POSTMASTER, PGC_S_ARGV);
				break;

			case 'N':
				SetConfigOption("max_connections", optarg, PGC_POSTMASTER, PGC_S_ARGV);
				break;

			case 'n':
				/* Don't reinit shared mem after abnormal exit */
				Reinit = false;
				break;

			case 'O':
				/* Only use in single user mode */
				SetConfigOption("allow_system_table_mods", "all", PGC_POSTMASTER, PGC_S_ARGV);
				break;

			case 'o':
				/* Other options to pass to the backend on the command line */
				snprintf(ExtraOptions + strlen(ExtraOptions),
						 sizeof(ExtraOptions) - strlen(ExtraOptions),
						 " %s", optarg);
				break;

			case 'P':
				SetConfigOption("ignore_system_indexes", "true", PGC_POSTMASTER, PGC_S_ARGV);
				break;

			case 'p':
				SetConfigOption("port", optarg, PGC_POSTMASTER, PGC_S_ARGV);
				break;

			case 'r':
				/* only used by single-user backend */
				break;

			case 'S':
				SetConfigOption("work_mem", optarg, PGC_POSTMASTER, PGC_S_ARGV);
				break;

			case 's':
				SetConfigOption("log_statement_stats", "true", PGC_POSTMASTER, PGC_S_ARGV);
				break;

			case 'T':

				/*
				 * In the event that some backend dumps core, send SIGSTOP,
				 * rather than SIGQUIT, to all its peers.  This lets the wily
				 * post_hacker collect core dumps from everyone.
				 */
				SendStop = true;
				break;

			case 't':
				{
					const char *tmp = get_stats_option_name(optarg);

					if (tmp)
					{
						SetConfigOption(tmp, "true", PGC_POSTMASTER, PGC_S_ARGV);
					}
					else
					{
						write_stderr("%s: invalid argument for option -t: \"%s\"\n",
									 progname, optarg);
						ExitPostmaster(1);
					}
					break;
				}

			case 'U':
				/*
				 * In upgrade mode, we indicate we're in upgrade mode and
				 * 1. allow DML on persistent table & catalog table
				 * 2. alter DDL on catalog table (NOTE: upgrade_mode must set beforehand)
				 * 3. TODO: disable the 4.1 xlog format (stick with the old)
				 */
				SetConfigOption("upgrade_mode",                         "true", PGC_POSTMASTER, PGC_S_ARGV);
				SetConfigOption("allow_segment_DML",  		            "true", PGC_POSTMASTER, PGC_S_ARGV);
				SetConfigOption("allow_system_table_mods",              "all",  PGC_POSTMASTER, PGC_S_ARGV);
				break;

			case 'W':
				SetConfigOption("post_auth_delay", optarg, PGC_POSTMASTER, PGC_S_ARGV);
				break;

			case 'c':
			case '-':
				{
					char	   *name,
							   *value;

					ParseLongOption(optarg, &name, &value);
					if (!value)
					{
						if (opt == '-')
							ereport(ERROR,
									(errcode(ERRCODE_SYNTAX_ERROR),
									 errmsg("--%s requires a value",
											optarg)));
						else
							ereport(ERROR,
									(errcode(ERRCODE_SYNTAX_ERROR),
									 errmsg("-c %s requires a value",
											optarg)));
					}

					SetConfigOption(name, value, PGC_POSTMASTER, PGC_S_ARGV);
					free(name);
					if (value)
						free(value);
					break;
				}

			default:
				write_stderr("Try \"%s --help\" for more information.\n",
							 progname);
				ExitPostmaster(1);
		}
	}

	/*
	 * Postmaster accepts no non-option switch arguments.
	 */
	if (optind < argc)
	{
		write_stderr("%s: invalid argument: \"%s\"\n",
					 progname, argv[optind]);
		write_stderr("Try \"%s --help\" for more information.\n",
					 progname);
		ExitPostmaster(1);
	}

	/*
	 * Locate the proper configuration files and data directory, and read
	 * postgresql.conf for the first time.
	 */
	if (!SelectConfigFiles(userDoption, progname))
		ExitPostmaster(2);

	/*
	 * CDB/MPP/GPDB: Set the processor affinity (may be a no-op on
	 * some platforms). The port number is nice to use because we know
	 * that different segments on a single host will not have the same
	 * port numbers.
	 *
	 * We want to do this as early as we can -- so that the OS knows
	 * about our binding, and all of our child processes will inherit
	 * the same binding.
 	 */
	if (gp_set_proc_affinity)
		setProcAffinity(PostPortNumber);

	if (output_config_variable != NULL)
	{
		/*
		 * permission is handled because the user is reading inside the data
		 * dir
		 */
		puts(GetConfigOption(output_config_variable, false, false));
		ExitPostmaster(0);
	}

	/* Verify that DataDir looks reasonable */
	checkDataDir();

	/* And switch working directory into it */
	ChangeToDataDir();

	/*
     * CDB: Decouple NBuffers from MaxBackends.  The entry db doesn't benefit
     * from buffers in excess of the global catalog size; this is typically
     * small and unrelated to the number of clients.  Segment dbs need enough
     * buffers to accommodate the QEs concurrently accessing the database; but
     * non-leaf QEs don't necessarily access the database (some are used only
     * for sorting, hashing, etc); so again the number of buffers need not be
     * in proportion to the number of connections.
	 */
	if (NBuffers < 16)
	{
		/*
		 * Do not accept -B so small that backends are likely to starve for
		 * lack of buffers.  The specific choices here are somewhat arbitrary.
		 */
		write_stderr("%s: the number of buffers (-B) must be at least 16\n", progname);
		ExitPostmaster(1);
	}

	/*
	 * Check for invalid combinations of GUC settings.
	 */
	if (ReservedBackends >= MaxBackends)
	{
		write_stderr("%s: superuser_reserved_connections must be less than max_connections\n", progname);
		ExitPostmaster(1);
	}
	if (XLogArchiveMode && wal_level == WAL_LEVEL_MINIMAL)
		ereport(ERROR,
				(errmsg("WAL archival (archive_mode=on) requires wal_level \"archive\" or \"hot_standby\"")));
	if (max_wal_senders > 0 && wal_level == WAL_LEVEL_MINIMAL)
		ereport(ERROR,
				(errmsg("WAL streaming (max_wal_senders > 0) requires wal_level \"archive\" or \"hot_standby\"")));

    if ( GpIdentity.dbid == -1 && Gp_role == GP_ROLE_UTILITY)
    {
        /**
         * okay in utility mode! -- when starting the master in utility mode to fetch the configuration contents,
         *  we don't actually know the dbid.
         */
    }
	else if ( GpIdentity.dbid < 0 )
	{
	    ereport(FATAL,
            (errcode(ERRCODE_INVALID_PARAMETER_VALUE),
             errmsg("dbid (from -b option) is not specified or is invalid.  This value must be >= 0, or >= -1 in utility mode.  "
             "The dbid value to pass can be determined from this server's entry in the segment configuration; it may be -1 if running in utility mode.")));
	}

    if ( GpIdentity.segindex < -1 ) /* -1 is okay -- that means the master */
	{
	    ereport(FATAL,
            (errcode(ERRCODE_INVALID_PARAMETER_VALUE),
             errmsg("contentid (from -C option) is not specified or is invalid.  This value must be >= -1.  "
             "The contentid value to pass can be determined this server's entry in the segment configuration; it may be -1 for a master, or in utility mode."
             )));
	}

	if ( GpIdentity.numsegments < 0 )
	{
	    ereport(FATAL,
            (errcode(ERRCODE_INVALID_PARAMETER_VALUE),
             errmsg("numContentsInCluster (from -z option) is not specified or is invalid.  This value must be >= 0.  "
                "The value to pass can be determined by determining the number of primary segments in the cluster."
             )));
	}

	/*
	 * Other one-time internal sanity checks can go here, if they are fast.
	 * (Put any slow processing further down, after postmaster.pid creation.)
	 */
	if (!CheckDateTokenTables())
	{
		write_stderr("%s: invalid datetoken tables, please fix\n", progname);
		ExitPostmaster(1);
	}

	/*
	 * Now that we are done processing the postmaster arguments, reset
	 * getopt(3) library so that it will work correctly in subprocesses.
	 */
	optind = 1;
#if defined(HAVE_INT_OPTRESET) || !defined(HAVE_GETOPT)
	optreset = 1;				/* some systems need this too */
#endif

	/* For debugging: display postmaster environment */
	{
		extern char **environ;
		char	  **p;

		ereport(DEBUG3,
			(errmsg_internal("%s: PostmasterMain: initial environment dump:",
							 progname)));
		ereport(DEBUG3,
			 (errmsg_internal("-----------------------------------------")));
		for (p = environ; *p; ++p)
			ereport(DEBUG3,
					(errmsg_internal("\t%s", *p)));
		ereport(DEBUG3,
			 (errmsg_internal("-----------------------------------------")));
	}

	/*
	 * Create lockfile for data directory.
	 *
	 * We want to do this before we try to grab the input sockets, because the
	 * data directory interlock is more reliable than the socket-file
	 * interlock (thanks to whoever decided to put socket files in /tmp :-().
	 * For the same reason, it's best to grab the TCP socket(s) before the
	 * Unix socket.
	 */
	CreateDataDirLockFile(true);

	/*
	 * Remember postmaster startup time
     * CDB: Moved this code up from below for use in error message headers.
	 */
	PgStartTime = GetCurrentTimestamp();

	/*
	 * Initialize SSL library, if specified.
	 */
#ifdef USE_SSL
	if (EnableSSL)
		secure_initialize();
#endif

	/*
	 * process any libraries that should be preloaded at postmaster start
	 */
	process_shared_preload_libraries();

	/*
	 * Establish input sockets.
	 */
	for (i = 0; i < MAXLISTEN; i++)
		ListenSocket[i] = PGINVALID_SOCKET;

	if (ListenAddresses)
	{
		char	   *rawstring;
		List	   *elemlist;
		ListCell   *l;
		int			success = 0;

		/* Need a modifiable copy of ListenAddresses */
		rawstring = pstrdup(ListenAddresses);

		/* Parse string into list of identifiers */
		if (!SplitIdentifierString(rawstring, ',', &elemlist))
		{
			/* syntax error in list */
			ereport(FATAL,
					(errcode(ERRCODE_INVALID_PARAMETER_VALUE),
					 errmsg("invalid list syntax for \"listen_addresses\"")));
		}

		/* If there are more than one listen address, backend bind on all addresses*/
		if (list_length(elemlist) > 1 || strcmp(ListenAddresses, "*") == 0)
			BackendListenAddress = NULL;
		else
			BackendListenAddress = ListenAddresses;

		foreach(l, elemlist)
		{
			char	   *curhost = (char *) lfirst(l);

			if (strcmp(curhost, "*") == 0)
				status = StreamServerPort(AF_UNSPEC, NULL,
										  (unsigned short) PostPortNumber,
										  UnixSocketDir,
										  ListenSocket, MAXLISTEN);
			else
				status = StreamServerPort(AF_UNSPEC, curhost,
										  (unsigned short) PostPortNumber,
										  UnixSocketDir,
										  ListenSocket, MAXLISTEN);

			if (status == STATUS_OK)
			{
				success++;
				/* record the first successful host addr in lockfile */
				if (!listen_addr_saved)
				{
					AddToDataDirLockFile(LOCK_FILE_LINE_LISTEN_ADDR, curhost);
					listen_addr_saved = true;
				}
			}
			else
				ereport(WARNING,
						(errmsg("could not create listen socket for \"%s\"",
								curhost)));
		}

		if (!success && list_length(elemlist))
			ereport(FATAL,
					(errmsg("could not create any TCP/IP sockets")));

		list_free(elemlist);
		pfree(rawstring);
	}

#ifdef USE_BONJOUR
	/* Register for Bonjour only if we opened TCP socket(s) */
	if (enable_bonjour && ListenSocket[0] != PGINVALID_SOCKET)
	{
		DNSServiceErrorType err;

		/*
		 * We pass 0 for interface_index, which will result in registering on
		 * all "applicable" interfaces.  It's not entirely clear from the
		 * DNS-SD docs whether this would be appropriate if we have bound to
		 * just a subset of the available network interfaces.
		 */
		err = DNSServiceRegister(&bonjour_sdref,
								 0,
								 0,
								 bonjour_name,
								 "_postgresql._tcp.",
								 NULL,
								 NULL,
								 htons(PostPortNumber),
								 0,
								 NULL,
								 NULL,
								 NULL);
		if (err != kDNSServiceErr_NoError)
			elog(LOG, "DNSServiceRegister() failed: error code %ld",
				 (long) err);

		/*
		 * We don't bother to read the mDNS daemon's reply, and we expect that
		 * it will automatically terminate our registration when the socket is
		 * closed at postmaster termination.  So there's nothing more to be
		 * done here.  However, the bonjour_sdref is kept around so that
		 * forked children can close their copies of the socket.
		 */
	}
#endif

#ifdef HAVE_UNIX_SOCKETS
	status = StreamServerPort(AF_UNIX, NULL,
							  (unsigned short) PostPortNumber,
							  UnixSocketDir,
							  ListenSocket, MAXLISTEN);
	if (status != STATUS_OK)
		ereport(WARNING,
				(errmsg("could not create Unix-domain socket")));
#endif

	/*
	 * check that we have some socket to listen on
	 */
	if (ListenSocket[0] == PGINVALID_SOCKET)
		ereport(FATAL,
				(errmsg("no socket created for listening")));

	/*
	 * If no valid TCP ports, write an empty line for listen address,
	 * indicating the Unix socket must be used.  Note that this line is not
	 * added to the lock file until there is a socket backing it.
	 */
	if (!listen_addr_saved)
		AddToDataDirLockFile(LOCK_FILE_LINE_LISTEN_ADDR, "");

	/*
	 * Set up shared memory and semaphores.
	 */
	reset_shared(PostPortNumber);

	/*
	 * Estimate number of openable files.  This must happen after setting up
	 * semaphores, because on some platforms semaphores count as open files.
	 */
	set_max_safe_fds();

	/*
	 * Set reference point for stack-depth checking.
	 */
	set_stack_base();

	/*
	 * Initialize the list of active backends.
	 */
	BackendList = DLNewList();

	/*
	 * Initialize pipe (or process handle on Windows) that allows children to
	 * wake up from sleep on postmaster death.
	 */
	InitPostmasterDeathWatchHandle();

#ifdef WIN32

	/*
	 * Initialize I/O completion port used to deliver list of dead children.
	 */
	win32ChildQueue = CreateIoCompletionPort(INVALID_HANDLE_VALUE, NULL, 0, 1);
	if (win32ChildQueue == NULL)
		ereport(FATAL,
		   (errmsg("could not create I/O completion port for child queue")));
#endif

	/*
	 * Record postmaster options.  We delay this till now to avoid recording
	 * bogus options (eg, NBuffers too high for available memory).
	 */
	if (!CreateOptsFile(argc, argv, my_exec_path))
		ExitPostmaster(1);

#ifdef EXEC_BACKEND
	/* Write out nondefault GUC settings for child processes to use */
	write_nondefault_variables(PGC_POSTMASTER);
#endif

	/*
	 * Write the external PID file if requested
	 */
	if (external_pid_file)
	{
		FILE	   *fpidfile = fopen(external_pid_file, "w");

		if (fpidfile)
		{
			fprintf(fpidfile, "%d\n", MyProcPid);
			fclose(fpidfile);
			/* Should we remove the pid file on postmaster exit? */

			/* Make PID file world readable */
			if (chmod(external_pid_file, S_IRUSR | S_IWUSR | S_IRGRP | S_IROTH) != 0)
				write_stderr("%s: could not change permissions of external PID file \"%s\": %s\n",
							 progname, external_pid_file, strerror(errno));
		}
		else
			write_stderr("%s: could not write external PID file \"%s\": %s\n",
						 progname, external_pid_file, strerror(errno));
	}

	/*
	 * Set up signal handlers for the postmaster process.
	 *
	 * CAUTION: when changing this list, check for side-effects on the signal
	 * handling setup of child processes.  See tcop/postgres.c,
	 * bootstrap/bootstrap.c, postmaster/bgwriter.c, postmaster/walwriter.c,
	 * postmaster/autovacuum.c, postmaster/pgarch.c, postmaster/pgstat.c,
	 * postmaster/syslogger.c and postmaster/checkpointer.c.
	 */
	pqinitmask();
	PG_SETMASK(&BlockSig);

	pqsignal(SIGHUP, SIGHUP_handler);	/* reread config file and have
										 * children do same */
	pqsignal(SIGINT, pmdie);	/* send SIGTERM and shut down */
	pqsignal(SIGQUIT, pmdie);	/* send SIGQUIT and die */
	pqsignal(SIGTERM, pmdie);	/* wait for children and shut down */
	pqsignal(SIGALRM, SIG_IGN); /* ignored */
	pqsignal(SIGPIPE, SIG_IGN); /* ignored */
	pqsignal(SIGUSR1, sigusr1_handler); /* message from child process */
	pqsignal(SIGUSR2, dummy_handler);	/* unused, reserve for children */
	pqsignal(SIGCHLD, reaper);	/* handle child termination */
	pqsignal(SIGTTIN, SIG_IGN); /* ignored */
	pqsignal(SIGTTOU, SIG_IGN); /* ignored */
	/* ignore SIGXFSZ, so that ulimit violations work like disk full */
#ifdef SIGXFSZ
	pqsignal(SIGXFSZ, SIG_IGN); /* ignored */
#endif

	/*
	 * If enabled, start up syslogger collection subprocess
	 */
	SysLoggerPID = SysLogger_Start();

	/*
	 * Reset whereToSendOutput from DestDebug (its starting state) to
	 * DestNone. This stops ereport from sending log messages to stderr unless
	 * Log_destination permits.  We don't do this until the postmaster is
	 * fully launched, since startup failures may as well be reported to
	 * stderr.
	 */
	whereToSendOutput = DestNone;

	/*
	 * Initialize stats collection subsystem (this does NOT start the
	 * collector process!)
	 */
	pgstat_init();

	/*
	 * Initialize the autovacuum subsystem (again, no process start yet)
	 */
	autovac_init();

	/*
	 * Load configuration files for client authentication.
	 */
	if (!load_hba())
	{
		/*
		 * It makes no sense to continue if we fail to load the HBA file,
		 * since there is no way to connect to the database in this case.
		 */
		ereport(FATAL,
				(errcode(ERRCODE_CONFIG_FILE_ERROR),
				 (errmsg("could not load pg_hba.conf"))));
	}
	load_ident();

	/*
	 * Remove old temporary files.	At this point there can be no other
	 * Postgres processes running in this directory, so this should be safe.
	 */
	RemovePgTempFiles();

	/*
	 * Remember postmaster startup time
	 */
	PgStartTime = GetCurrentTimestamp();
	/* PostmasterRandom wants its own copy */
	gettimeofday(&random_start_time, NULL);

	/*
	 * We're ready to rock and roll...
	 */
	StartupPID = StartupDataBase();
	Assert(StartupPID != 0);
	pmState = PM_STARTUP;

	status = ServerLoop();

	/*
	 * ServerLoop probably shouldn't ever return, but if it does, close down.
	 */
	ExitPostmaster(status != STATUS_OK);

	return 0;					/* not reached */
}

/*
 * Compute and check the directory paths to files that are part of the
 * installation (as deduced from the postgres executable's own location)
 */
static void
getInstallationPaths(const char *argv0)
{
	DIR		   *pdir;

	/* Locate the postgres executable itself */
	if (find_my_exec(argv0, my_exec_path) < 0)
		elog(FATAL, "%s: could not locate my own executable path", argv0);

#ifdef EXEC_BACKEND
	/* Locate executable backend before we change working directory */
	if (find_other_exec(argv0, "postgres", PG_BACKEND_VERSIONSTR,
						postgres_exec_path) < 0)
		ereport(FATAL,
				(errmsg("%s: could not locate matching postgres executable",
						argv0)));
#endif

	/*
	 * Locate the pkglib directory --- this has to be set early in case we try
	 * to load any modules from it in response to postgresql.conf entries.
	 */
	get_pkglib_path(my_exec_path, pkglib_path);

	/*
	 * Verify that there's a readable directory there; otherwise the Postgres
	 * installation is incomplete or corrupt.  (A typical cause of this
	 * failure is that the postgres executable has been moved or hardlinked to
	 * some directory that's not a sibling of the installation lib/
	 * directory.)
	 */
	pdir = AllocateDir(pkglib_path);
	if (pdir == NULL)
		ereport(ERROR,
				(errcode_for_file_access(),
				 errmsg("could not open directory \"%s\": %m",
						pkglib_path),
				 errSendAlert(true),
				 errhint("This may indicate an incomplete PostgreSQL installation, or that the file \"%s\" has been moved away from its proper location.",
						 my_exec_path)));
	FreeDir(pdir);

	/*
	 * XXX is it worth similarly checking the share/ directory?  If the lib/
	 * directory is there, then share/ probably is too.
	 */
}


/*
 * Validate the proposed data directory
 */
static void
checkDataDir(void)
{
	struct stat stat_buf;

	Assert(DataDir);

	if (stat(DataDir, &stat_buf) != 0)
	{
		if (errno == ENOENT)
			ereport(FATAL,
					(errcode_for_file_access(),
					 errmsg("data directory \"%s\" does not exist",
							DataDir)));
		else
			ereport(FATAL,
					(errcode_for_file_access(),
				 errmsg("could not read permissions of directory \"%s\": %m",
						DataDir)));
	}

	/* eventual chdir would fail anyway, but let's test ... */
	if (!S_ISDIR(stat_buf.st_mode))
		ereport(FATAL,
				(errcode(ERRCODE_OBJECT_NOT_IN_PREREQUISITE_STATE),
				 errmsg("specified data directory \"%s\" is not a directory",
						DataDir)));

	/*
	 * Check that the directory belongs to my userid; if not, reject.
	 *
	 * This check is an essential part of the interlock that prevents two
	 * postmasters from starting in the same directory (see CreateLockFile()).
	 * Do not remove or weaken it.
	 *
	 * XXX can we safely enable this check on Windows?
	 */
#if !defined(WIN32) && !defined(__CYGWIN__)
	if (stat_buf.st_uid != geteuid())
		ereport(FATAL,
				(errcode(ERRCODE_OBJECT_NOT_IN_PREREQUISITE_STATE),
				 errmsg("data directory \"%s\" has wrong ownership",
						DataDir),
				 errhint("The server must be started by the user that owns the data directory.")));
#endif

	/*
	 * Check if the directory has group or world access.  If so, reject.
	 *
	 * It would be possible to allow weaker constraints (for example, allow
	 * group access) but we cannot make a general assumption that that is
	 * okay; for example there are platforms where nearly all users
	 * customarily belong to the same group.  Perhaps this test should be
	 * configurable.
	 *
	 * XXX temporarily suppress check when on Windows, because there may not
	 * be proper support for Unix-y file permissions.  Need to think of a
	 * reasonable check to apply on Windows.
	 */
#if !defined(WIN32) && !defined(__CYGWIN__)
	if (stat_buf.st_mode & (S_IRWXG | S_IRWXO))
		ereport(FATAL,
				(errcode(ERRCODE_OBJECT_NOT_IN_PREREQUISITE_STATE),
				 errmsg("data directory \"%s\" has group or world access",
						DataDir),
				 errdetail("Permissions should be u=rwx (0700).")));
#endif

	/* Look for PG_VERSION before looking for pg_control */
	ValidatePgVersion(DataDir);

    /* for mirroring, the check for pg_control was removed.  a mirror must be able to start
     *  without a pg_control file.  The  check for pg_control will be done
     *  when the control file is read by xlog initialization.
     */
}


/*
 * check if file or directory under "DataDir" exists and is accessible
 */
static void
checkPgDir(const char *dir)
{
	struct stat st;
	/*
	 * DataDir is known to be smaller than MAXPGPATH, and 'dir' argument is always
	 * a short constant.
	 */
	char		buf[MAXPGPATH + MAXPGPATH];

	snprintf(buf, sizeof(buf), "%s%s", DataDir, dir);

	if (stat(buf, &st) != 0)
	{
		/* check if pg_log is there */
		snprintf(buf, sizeof(buf), "%s%s", DataDir, "/pg_log");
		if (stat(buf, &st) == 0)
			elog(LOG, "System file or directory missing (%s), shutting down segment", dir);

		/* quit all processes and exit */
		pmdie(SIGQUIT);
	}
}

static bool
ServiceStartable(PMSubProc *subProc)
{
	int flagNeeded;
	bool result;

	if (Gp_entry_postmaster)
		flagNeeded = PMSUBPROC_FLAG_QD;
	else
		flagNeeded = PMSUBPROC_FLAG_QE;

	/*
	 * GUC gp_enable_gpperfmon controls the start
	 * of both the 'perfmon' and 'stats sender' processes
	 */
	if (subProc->procType == PerfmonProc && !gp_enable_gpperfmon)
		result = 0;
	else if (subProc->procType == PerfmonSegmentInfoProc && !gp_enable_gpperfmon && !gp_enable_query_metrics)
		result = 0;
	else
		result = ((subProc->flags & flagNeeded) != 0);

	return result;
}

/*
 * Main idle loop of postmaster
 */
static int
ServerLoop(void)
{
	fd_set		readmask;
	int			nSockets;
	time_t		now,
				last_touch_time;

	last_touch_time = time(NULL);

	nSockets = initMasks(&readmask);

	for (;;)
	{
		fd_set		rmask;
		int			selres;
		int			s;

		/*
		 * Wait for a connection request to arrive.
		 *
		 * We wait at most one minute, to ensure that the other background
		 * tasks handled below get done even when no requests are arriving.
		 *
		 * If we are in PM_WAIT_DEAD_END state, then we don't want to accept
		 * any new connections, so we don't call select() at all; just sleep
		 * for a little bit with signals unblocked.
		 */
		memcpy((char *) &rmask, (char *) &readmask, sizeof(fd_set));

		PG_SETMASK(&UnBlockSig);

		if (pmState == PM_WAIT_DEAD_END)
		{
			pg_usleep(100000L); /* 100 msec seems reasonable */
			selres = 0;
		}
		else
		{
			/* must set timeout each time; some OSes change it! */
			struct timeval timeout;

			timeout.tv_sec = 60;
			timeout.tv_usec = 0;

			selres = select(nSockets, &rmask, NULL, NULL, &timeout);
		}

		/*
		 * Block all signals until we wait again.  (This makes it safe for our
		 * signal handlers to do nontrivial work.)
		 */
		PG_SETMASK(&BlockSig);

		/* Now check the select() result */
		if (selres < 0)
		{
			if (errno != EINTR && errno != EWOULDBLOCK)
			{
				ereport(LOG,
						(errcode_for_socket_access(),
						 errmsg("select() failed in postmaster: %m")));
				return STATUS_ERROR;
			}
		}

		/* Sanity check for system directories on all segments */
		checkPgDir("");
		checkPgDir("/base");
		checkPgDir("/global");
		checkPgDir("/pg_twophase");
		checkPgDir("/pg_utilitymodedtmredo");
		checkPgDir("/pg_distributedlog");
		checkPgDir("/pg_distributedxidmap");
		checkPgDir("/pg_multixact");
		checkPgDir("/pg_subtrans");
		checkPgDir("/pg_xlog");
		checkPgDir("/pg_clog");
		checkPgDir("/pg_multixact/members");
		checkPgDir("/pg_multixact/offsets");

		/*
		 * Block all signals until we wait again.  (This makes it safe for our
		 * signal handlers to do nontrivial work.)
		 */
		PG_SETMASK(&BlockSig);

		/*
		 * New connection pending on any of our sockets? If so, fork a child
		 * process to deal with it.
		 */
		if (selres > 0)
		{
			int			i;

			for (i = 0; i < MAXLISTEN; i++)
			{
				if (ListenSocket[i] == PGINVALID_SOCKET)
					break;
				if (FD_ISSET(ListenSocket[i], &rmask))
				{
					Port	   *port;

					port = ConnCreate(ListenSocket[i]);
					if (port)
					{
						BackendStartup(port);

						/*
						 * We no longer need the open socket or port structure
						 * in this process
						 */
						StreamClose(port->sock);
						ConnFree(port);
					}
				}
			}
		}

		/* If we have lost the log collector, try to start a new one */
		if (SysLoggerPID == 0 && Logging_collector)
			SysLoggerPID = SysLogger_Start();

		/*
		 * If no background writer process is running, and we are not in a
		 * state that prevents it, start one.  It doesn't matter if this
		 * fails, we'll just try again later.  Likewise for the checkpointer.
		 */
		if (pmState == PM_RUN || pmState == PM_RECOVERY ||
			pmState == PM_HOT_STANDBY)
		{
			if (CheckpointerPID == 0)
				CheckpointerPID = StartCheckpointer();
			if (BgWriterPID == 0)
				BgWriterPID = StartBackgroundWriter();
		}

		/*
		 * Likewise, if we have lost the walwriter process, try to start a new
		 * one.  But this is needed only in normal operation (else we cannot
		 * be writing any new WAL).
		 */
		if (WalWriterPID == 0 && pmState == PM_RUN)
			WalWriterPID = StartWalWriter();

		/*
		 * If we have lost the autovacuum launcher, try to start a new one. We
		 * don't want autovacuum to run in binary upgrade mode because
		 * autovacuum might update relfrozenxid for empty tables before the
		 * physical files are put in place.
		 */
		if (!IsBinaryUpgrade && AutoVacPID == 0 &&
			(AutoVacuumingActive() || start_autovac_launcher) &&
			pmState == PM_RUN)
		{
			AutoVacPID = StartAutoVacLauncher();
			if (AutoVacPID != 0)
				start_autovac_launcher = false; /* signal processed */
		}

		/* If we have lost the stats collector, try to start a new one */
		if (PgStatPID == 0 && pmState == PM_RUN)
			PgStatPID = pgstat_start();

		/* MPP: If we have lost one of our servers, try to start a new one */
		for (s=0; s < MaxPMSubType; s++)
		{
			PMSubProc *subProc = &PMSubProcList[s];

			if (subProc->pid == 0 &&
				StartupPID == 0 &&
				pmState > PM_STARTUP &&
				!FatalError &&
				Shutdown == NoShutdown &&
				ServiceStartable(subProc))
			{
				subProc->pid =
					(subProc->serverStart)();
			}
		}

		/* If we need to signal the autovacuum launcher, do so now */
		if (avlauncher_needs_signal)
		{
			avlauncher_needs_signal = false;
			if (AutoVacPID != 0)
				kill(AutoVacPID, SIGUSR2);
		}

		/*
		 * Touch the socket and lock file every 58 minutes, to ensure that
		 * they are not removed by overzealous /tmp-cleaning tasks.  We assume
		 * no one runs cleaners with cutoff times of less than an hour ...
		 */
		now = time(NULL);
		if (now - last_touch_time >= 58 * SECS_PER_MINUTE)
		{
			TouchSocketFile();
			TouchSocketLockFile();
			last_touch_time = now;
		}
	}
}


/*
 * Initialise the masks for select() for the ports we are listening on.
 * Return the number of sockets to listen on.
 */
static int
initMasks(fd_set *rmask)
{
	int			maxsock = -1;
	int			i;

	FD_ZERO(rmask);

	for (i = 0; i < MAXLISTEN; i++)
	{
		int			fd = ListenSocket[i];

		if (fd == PGINVALID_SOCKET)
			break;
		FD_SET(fd, rmask);

		if (fd > maxsock)
			maxsock = fd;
	}

	return maxsock + 1;
}

/*
 * XXX check to see if we're a mirror.  And if we are: (1) Assume that we
 * are running as super user. (2) No data pages need to be accessed by this
 * backend - no snapshot / transaction needed.
 *
 * The recovery.conf file is renamed to recovery.done at the end of xlog
 * replay.  Normal backends can be created thereafter.
 */
bool
IsRoleMirror(void)
{
	struct stat stat_buf;
	return (stat(RECOVERY_COMMAND_FILE, &stat_buf) == 0);
}

/*
 * Once the flag is reset, libpq connections (e.g. FTS probe requests) should
 * not get CAC_MIRROR_READY response.  This flag is needed during GPDB startup
 * to enable "pg_ctl -w".  It need not interfere during or after promotion.
 * This function is called right after removing RECOVERY_COMMAND_FILE upon
 * receiving a promotion request.
 */
void
ResetMirrorReadyFlag(void)
{
	pm_launch_walreceiver = false;
}


/*
 * Read a client's startup packet and do something according to it.
 *
 * Returns STATUS_OK or STATUS_ERROR, or might call ereport(FATAL) and
 * not return at all.
 *
 * (Note that ereport(FATAL) stuff is sent to the client, so only use it
 * if that's what you want.  Return STATUS_ERROR if you don't want to
 * send anything to the client, which would typically be appropriate
 * if we detect a communications failure.)
 */
static int
ProcessStartupPacket(Port *port, bool SSLdone)
{
	int32		len;
	void	   *buf;
	ProtocolVersion proto;
	MemoryContext oldcontext;
    char       *gpqeid = NULL;
	XLogRecPtr  recptr;

	if (pq_getbytes((char *) &len, 4) == EOF)
	{
		/*
		 * EOF after SSLdone probably means the client didn't like our
		 * response to NEGOTIATE_SSL_CODE.	That's not an error condition, so
		 * don't clutter the log with a complaint.
		 */
		if (!SSLdone)
			ereport(COMMERROR,
					(errcode(ERRCODE_PROTOCOL_VIOLATION),
					 errmsg("incomplete startup packet")));
		return STATUS_ERROR;
	}

	len = ntohl(len);
	len -= 4;

	if (len < (int32) sizeof(ProtocolVersion) ||
		len > MAX_STARTUP_PACKET_LENGTH)
	{
		ereport(COMMERROR,
				(errcode(ERRCODE_PROTOCOL_VIOLATION),
				 errmsg("invalid length of startup packet %ld",(long)len)));
		return STATUS_ERROR;
	}

	/*
	 * Allocate at least the size of an old-style startup packet, plus one
	 * extra byte, and make sure all are zeroes.  This ensures we will have
	 * null termination of all strings, in both fixed- and variable-length
	 * packet layouts.
	 */
	if (len <= (int32) sizeof(StartupPacket))
		buf = palloc0(sizeof(StartupPacket) + 1);
	else
		buf = palloc0(len + 1);

	if (pq_getbytes(buf, len) == EOF)
	{
		ereport(COMMERROR,
				(errcode(ERRCODE_PROTOCOL_VIOLATION),
				 errmsg("incomplete startup packet")));
		return STATUS_ERROR;
	}

	/*
	 * The first field is either a protocol version number or a special
	 * request code.
	 */
	port->proto = proto = ntohl(*((ProtocolVersion *) buf));

	if (proto == CANCEL_REQUEST_CODE || proto == FINISH_REQUEST_CODE)
	{
		processCancelRequest(port, buf, proto);
		/* Not really an error, but we don't want to proceed further */
		return STATUS_ERROR;
	}

	/* Otherwise this is probably a normal postgres-message */

	if (proto == NEGOTIATE_SSL_CODE && !SSLdone)
	{
		char		SSLok;

#ifdef USE_SSL
		/* No SSL when disabled or on Unix sockets */
		if (!EnableSSL || IS_AF_UNIX(port->laddr.addr.ss_family))
			SSLok = 'N';
		else
			SSLok = 'S';		/* Support for SSL */
#else
		SSLok = 'N';			/* No support for SSL */
#endif

retry1:
		if (send(port->sock, &SSLok, 1, 0) != 1)
		{
			if (errno == EINTR)
				goto retry1;	/* if interrupted, just retry */
			ereport(COMMERROR,
					(errcode_for_socket_access(),
					 errmsg("failed to send SSL negotiation response: %m")));
			return STATUS_ERROR;	/* close the connection */
		}

#ifdef USE_SSL
		if (SSLok == 'S' && secure_open_server(port) == -1)
			return STATUS_ERROR;
#endif
		/* regular startup packet, cancel, etc packet should follow... */
		/* but not another SSL negotiation request */
		return ProcessStartupPacket(port, true);
	}

	/* Could add additional special packet types here */

	/*
	 * Set FrontendProtocol now so that ereport() knows what format to send if
	 * we fail during startup.
	 */
	FrontendProtocol = proto;

	/* Check we can handle the protocol the frontend is using. */

	if (PG_PROTOCOL_MAJOR(proto) < PG_PROTOCOL_MAJOR(PG_PROTOCOL_EARLIEST) ||
		PG_PROTOCOL_MAJOR(proto) > PG_PROTOCOL_MAJOR(PG_PROTOCOL_LATEST) ||
		(PG_PROTOCOL_MAJOR(proto) == PG_PROTOCOL_MAJOR(PG_PROTOCOL_LATEST) &&
		 PG_PROTOCOL_MINOR(proto) > PG_PROTOCOL_MINOR(PG_PROTOCOL_LATEST)))
		ereport(FATAL,
				(errcode(ERRCODE_FEATURE_NOT_SUPPORTED),
				 errmsg("unsupported frontend protocol %u.%u: server supports %u.0 to %u.%u",
						PG_PROTOCOL_MAJOR(proto), PG_PROTOCOL_MINOR(proto),
						PG_PROTOCOL_MAJOR(PG_PROTOCOL_EARLIEST),
						PG_PROTOCOL_MAJOR(PG_PROTOCOL_LATEST),
						PG_PROTOCOL_MINOR(PG_PROTOCOL_LATEST))));

	/*
	 * Now fetch parameters out of startup packet and save them into the Port
	 * structure.  All data structures attached to the Port struct must be
	 * allocated in TopMemoryContext so that they will remain available in a
	 * running backend (even after PostmasterContext is destroyed).  We need
	 * not worry about leaking this storage on failure, since we aren't in the
	 * postmaster process anymore.
	 */
	oldcontext = MemoryContextSwitchTo(TopMemoryContext);

	if (PG_PROTOCOL_MAJOR(proto) >= 3)
	{
		int32		offset = sizeof(ProtocolVersion);

		/*
		 * Scan packet body for name/option pairs.	We can assume any string
		 * beginning within the packet body is null-terminated, thanks to
		 * zeroing extra byte above.
		 */
		port->guc_options = NIL;

		while (offset < len)
		{
			char	   *nameptr = ((char *) buf) + offset;
			int32		valoffset;
			char	   *valptr;

			if (*nameptr == '\0')
				break;			/* found packet terminator */
			valoffset = offset + strlen(nameptr) + 1;
			if (valoffset >= len)
				break;			/* missing value, will complain below */
			valptr = ((char *) buf) + valoffset;

			if (strcmp(nameptr, "database") == 0)
				port->database_name = pstrdup(valptr);
			else if (strcmp(nameptr, "user") == 0)
				port->user_name = pstrdup(valptr);
			else if (strcmp(nameptr, "options") == 0)
				port->cmdline_options = pstrdup(valptr);
			else if (strcmp(nameptr, "gpqeid") == 0)
				gpqeid = valptr;
			else if (strcmp(nameptr, "replication") == 0)
			{
				if (!parse_bool(valptr, &am_walsender))
					ereport(FATAL,
							(errcode(ERRCODE_INVALID_PARAMETER_VALUE),
							 errmsg("invalid value for boolean option \"replication\"")));
			}
			else if (strcmp(nameptr, GPCONN_TYPE) == 0)
			{
				if (strcmp(valptr, GPCONN_TYPE_FTS) == 0)
				{
					if (IS_QUERY_DISPATCHER())
						ereport(FATAL,
								(errcode(ERRCODE_PROTOCOL_VIOLATION),
								 errmsg("cannot handle FTS connection on master")));
					am_ftshandler = true;
					am_mirror = IsRoleMirror();

#ifdef FAULT_INJECTOR
					if (FaultInjector_InjectFaultIfSet(
							FTSConnStartupPacket,
							DDLNotSpecified,
							"" /* databaseName */,
							"" /* tableName */) == FaultInjectorTypeSkip)
					{
						/*
						 * If this fault is set to skip, report recovery is
						 * hung. Without this fault recovery is reported as
						 * progressing.
						 */
						if (FaultInjector_InjectFaultIfSet(
							FTSRecoveryInProgress,
							DDLNotSpecified,
							"" /* databaseName */,
							"" /* tableName */) == FaultInjectorTypeSkip)
						{
							recptr = last_xlog_replay_location();
						}
						else
						{
							time_t counter = time(NULL);

							recptr.xlogid = counter;
							recptr.xrecoff = counter;
						}

						ereport(FATAL,
								(errcode(ERRCODE_CANNOT_CONNECT_NOW),
								 errSendAlert(true),
								 errmsg(POSTMASTER_IN_RECOVERY_MSG),
								 errdetail(POSTMASTER_IN_RECOVERY_DETAIL_MSG " %s",
										   XLogLocationToString(&recptr))));
					}
#endif
				}
				else
					ereport(FATAL,
							(errcode(ERRCODE_INVALID_PARAMETER_VALUE),
							 errmsg("invalid value for option: \"%s\"", GPCONN_TYPE)));
			}
			else
			{
				/* Assume it's a generic GUC option */
				port->guc_options = lappend(port->guc_options,
											pstrdup(nameptr));
				port->guc_options = lappend(port->guc_options,
											pstrdup(valptr));
			}
			offset = valoffset + strlen(valptr) + 1;
		}

		/*
		 * If we didn't find a packet terminator exactly at the end of the
		 * given packet length, complain.
		 */
		if (offset != len - 1)
		{
			ereport(FATAL,
					(errcode(ERRCODE_PROTOCOL_VIOLATION),
					 errmsg("invalid startup packet layout: expected terminator as last byte")));
		}
	}
	else
	{
		/*
		 * Get the parameters from the old-style, fixed-width-fields startup
		 * packet as C strings.  The packet destination was cleared first so a
		 * short packet has zeros silently added.  We have to be prepared to
		 * truncate the pstrdup result for oversize fields, though.
		 */
		StartupPacket *packet = (StartupPacket *) buf;

		port->database_name = pstrdup(packet->database);
		if (strlen(port->database_name) > sizeof(packet->database))
			port->database_name[sizeof(packet->database)] = '\0';
		port->user_name = pstrdup(packet->user);
		if (strlen(port->user_name) > sizeof(packet->user))
			port->user_name[sizeof(packet->user)] = '\0';
		port->cmdline_options = pstrdup(packet->options);
		if (strlen(port->cmdline_options) > sizeof(packet->options))
			port->cmdline_options[sizeof(packet->options)] = '\0';
		port->guc_options = NIL;
	}

	/* Check a user name was given. */
	if (port->user_name == NULL || port->user_name[0] == '\0')
		ereport(FATAL,
				(errcode(ERRCODE_INVALID_AUTHORIZATION_SPECIFICATION),
			 errmsg("no PostgreSQL user name specified in startup packet")));

	/* The database defaults to the user name. */
	if (port->database_name == NULL || port->database_name[0] == '\0')
		port->database_name = pstrdup(port->user_name);

	if (Db_user_namespace)
	{
		/*
		 * If user@, it is a global user, remove '@'. We only want to do this
		 * if there is an '@' at the end and no earlier in the user string or
		 * they may fake as a local user of another database attaching to this
		 * database.
		 */
		if (strchr(port->user_name, '@') ==
			port->user_name + strlen(port->user_name) - 1)
			*strchr(port->user_name, '@') = '\0';
		else
		{
			/* Append '@' and dbname */
			char	   *db_user;

			db_user = palloc(strlen(port->user_name) +
							 strlen(port->database_name) + 2);
			sprintf(db_user, "%s@%s", port->user_name, port->database_name);
			port->user_name = db_user;
		}
	}

	/*
	 * Truncate given database and user names to length of a Postgres name.
	 * This avoids lookup failures when overlength names are given.
	 */
	if (strlen(port->database_name) >= NAMEDATALEN)
		port->database_name[NAMEDATALEN - 1] = '\0';
	if (strlen(port->user_name) >= NAMEDATALEN)
		port->user_name[NAMEDATALEN - 1] = '\0';

	/* Walsender is not related to a particular database */
	if (am_walsender || am_ftshandler)
		port->database_name[0] = '\0';

	/*
	 * CDB: Process "gpqeid" parameter string for qExec startup.
	 */
	if (gpqeid)
		cdbgang_parse_gpqeid_params(port, gpqeid);

	/*
	 * Done putting stuff in TopMemoryContext.
	 */
	MemoryContextSwitchTo(oldcontext);

	/*
	 * If we're going to reject the connection due to database state, say so
	 * now instead of wasting cycles on an authentication exchange. (This also
	 * allows a pg_ping utility to be written.)
	 */
	switch (port->canAcceptConnections)
	{
		case CAC_STARTUP:
			if (am_ftshandler && am_mirror)
				break;
			ereport(FATAL,
					(errcode(ERRCODE_CANNOT_CONNECT_NOW),
					 errSendAlert(false),
					 errmsg(POSTMASTER_IN_STARTUP_MSG)));
			break;
		case CAC_SHUTDOWN:
			ereport(FATAL,
					(errcode(ERRCODE_CANNOT_CONNECT_NOW),
					 errSendAlert(false),
					 errmsg("the database system is shutting down")));
			break;
		case CAC_RECOVERY:
			recptr = last_xlog_replay_location();

			ereport(FATAL,
					(errcode(ERRCODE_CANNOT_CONNECT_NOW),
					 errSendAlert(true),
					 errmsg(POSTMASTER_IN_RECOVERY_MSG),
					 errdetail(POSTMASTER_IN_RECOVERY_DETAIL_MSG " %s",
						   XLogLocationToString(&recptr))));
			break;
		case CAC_TOOMANY:
			ereport(FATAL,
					(errcode(ERRCODE_TOO_MANY_CONNECTIONS),
					 errSendAlert(true),
					 errmsg("sorry, too many clients already")));
			break;
		case CAC_WAITBACKUP:
			/* Greenplum does not currently use WAITBACKUP state. */
			Assert(port->canAcceptConnections != CAC_WAITBACKUP);
			break;
		case CAC_MIRROR_READY:
			if (am_ftshandler)
			{
				Assert(am_mirror);
				break;
			}

			recptr = last_xlog_replay_location();
			ereport(FATAL,
					(errcode(ERRCODE_MIRROR_READY),
					 errSendAlert(true),
					 errmsg(POSTMASTER_IN_RECOVERY_MSG),
					 errdetail(POSTMASTER_IN_RECOVERY_DETAIL_MSG " %s",
						   XLogLocationToString(&recptr))));
			break;
		case CAC_OK:
			break;
	}

	if (!am_ftshandler && !am_walsender)
	{
		SIMPLE_FAULT_INJECTOR(ProcessStartupPacketFault);
	}

	return STATUS_OK;
}

/*
 * The client has sent a cancel request packet, not a normal
 * start-a-new-connection packet.  Perform the necessary processing.
 * Nothing is sent back to the client.
 */
static void
processCancelRequest(Port *port, void *pkt, MsgType code)
{
	CancelRequestPacket *canc = (CancelRequestPacket *) pkt;
	int			backendPID;
	long		cancelAuthCode;
	Backend    *bp;

#ifndef EXEC_BACKEND
	Dlelem	   *curr;
#else
	int			i;
#endif

	backendPID = (int) ntohl(canc->backendPID);
	cancelAuthCode = (long) ntohl(canc->cancelAuthCode);

	/*
	 * See if we have a matching backend.  In the EXEC_BACKEND case, we can no
	 * longer access the postmaster's own backend list, and must rely on the
	 * duplicate array in shared memory.
	 */
#ifndef EXEC_BACKEND
	for (curr = DLGetHead(BackendList); curr; curr = DLGetSucc(curr))
	{
		bp = (Backend *) DLE_VAL(curr);
#else
	for (i = MaxLivePostmasterChildren() - 1; i >= 0; i--)
	{
		bp = (Backend *) &ShmemBackendArray[i];
#endif
		if (bp->pid == backendPID)
		{
			if (bp->cancel_key == cancelAuthCode)
			{
				/* Found a match; signal that backend to cancel current op */
				if (code == FINISH_REQUEST_CODE)
				{
					ereport(LOG,
							(errmsg_internal("query finish request to process %d",
											 backendPID)));
					SendProcSignal(bp->pid, PROCSIG_QUERY_FINISH,
								   InvalidBackendId);
				}
				else
				{
					ereport(DEBUG2,
							(errmsg_internal("processing cancel request: sending SIGINT to process %d",
											 backendPID)));
					signal_child(bp->pid, SIGINT);
				}
			}
			else
				/* Right PID, wrong key: no way, Jose */
				ereport(LOG,
						(errmsg("wrong key in cancel request for process %d",
								backendPID)));
			return;
		}
	}

	/* No matching backend */
	ereport(LOG,
			(errmsg("PID %d in cancel request did not match any process",
					backendPID)));
}

/*
 * canAcceptConnections --- check to see if database state allows connections.
 */
static CAC_state
canAcceptConnections(void)
{
	CAC_state	result = CAC_OK;

	/*
	 * Can't start backends when in startup/shutdown/inconsistent recovery
	 * state.
	 *
	 * In state PM_WAIT_BACKUP only superusers can connect (this must be
	 * allowed so that a superuser can end online backup mode); we return
	 * CAC_WAITBACKUP code to indicate that this must be checked later. Note
	 * that neither CAC_OK nor CAC_WAITBACKUP can safely be returned until we
	 * have checked for too many children.
	 */
	if (pmState != PM_RUN)
	{
		if (pmState == PM_WAIT_BACKUP)
			result = CAC_WAITBACKUP;	/* allow superusers only */
		else if (Shutdown > NoShutdown)
			return CAC_SHUTDOWN;	/* shutdown is pending */
		/*
		 * If the wal receiver has been launched at least once, return that
		 * the mirror is ready.
		 */
		else if (pm_launch_walreceiver)
			return CAC_MIRROR_READY;
		else if (!FatalError &&
				 (pmState == PM_STARTUP ||
				  pmState == PM_RECOVERY))
			return CAC_STARTUP; /* normal startup */
		else if (!FatalError &&
				 pmState == PM_HOT_STANDBY)
			result = CAC_OK;	/* connection OK during hot standby */
		else
			return CAC_RECOVERY;	/* else must be crash recovery */
	}

	/*
	 * Don't start too many children.
	 *
	 * We allow more connections than we can have backends here because some
	 * might still be authenticating; they might fail auth, or some existing
	 * backend might exit before the auth cycle is completed. The exact
	 * MaxBackends limit is enforced when a new backend tries to join the
	 * shared-inval backend array.
	 *
	 * The limit here must match the sizes of the per-child-process arrays;
	 * see comments for MaxLivePostmasterChildren().
	 */
	if (CountChildren(BACKEND_TYPE_ALL) >= MaxLivePostmasterChildren())
		result = CAC_TOOMANY;

	return result;
}


/*
 * ConnCreate -- create a local connection data structure
 *
 * Returns NULL on failure, other than out-of-memory which is fatal.
 */
static Port *
ConnCreate(int serverFd)
{
	Port	   *port;

	if (!(port = (Port *) calloc(1, sizeof(Port))))
	{
		ereport(LOG,
				(errcode(ERRCODE_OUT_OF_MEMORY),
				 errmsg("out of memory")));
		ExitPostmaster(1);
	}

	if (StreamConnection(serverFd, port) != STATUS_OK)
	{
		if (port->sock >= 0)
			StreamClose(port->sock);
		ConnFree(port);
		return NULL;
	}

	/*
	 * Precompute password salt values to use for this connection. It's
	 * slightly annoying to do this long in advance of knowing whether we'll
	 * need 'em or not, but we must do the random() calls before we fork, not
	 * after.  Else the postmaster's random sequence won't get advanced, and
	 * all backends would end up using the same salt...
	 */
	RandomSalt(port->md5Salt);

	/*
	 * Allocate GSSAPI specific state struct
	 */
#ifndef EXEC_BACKEND
#if defined(ENABLE_GSS) || defined(ENABLE_SSPI)
	port->gss = (pg_gssinfo *) calloc(1, sizeof(pg_gssinfo));
	if (!port->gss)
	{
		ereport(LOG,
				(errcode(ERRCODE_OUT_OF_MEMORY),
				 errmsg("out of memory")));
		ExitPostmaster(1);
	}
#endif
#endif

	return port;
}


/*
 * ConnFree -- free a local connection data structure
 */
static void
ConnFree(Port *conn)
{
#ifdef USE_SSL
	secure_close(conn);
#endif
	if (conn->gss)
		free(conn->gss);
	free(conn);
}


/*
 * ClosePostmasterPorts -- close all the postmaster's open sockets
 *
 * This is called during child process startup to release file descriptors
 * that are not needed by that child process.  The postmaster still has
 * them open, of course.
 *
 * Note: we pass am_syslogger as a boolean because we don't want to set
 * the global variable yet when this is called.
 */
void
ClosePostmasterPorts(bool am_syslogger)
{
	int			i;

#ifndef WIN32

	/*
	 * Close the write end of postmaster death watch pipe. It's important to
	 * do this as early as possible, so that if postmaster dies, others won't
	 * think that it's still running because we're holding the pipe open.
	 */
	if (close(postmaster_alive_fds[POSTMASTER_FD_OWN]))
		ereport(FATAL,
				(errcode_for_file_access(),
				 errmsg_internal("could not close postmaster death monitoring pipe in child process: %m")));
	postmaster_alive_fds[POSTMASTER_FD_OWN] = -1;
#endif

	/* Close the listen sockets */
	for (i = 0; i < MAXLISTEN; i++)
	{
		if (ListenSocket[i] != PGINVALID_SOCKET)
		{
			StreamClose(ListenSocket[i]);
			ListenSocket[i] = PGINVALID_SOCKET;
		}
	}

	/* If using syslogger, close the read side of the pipe */
	if (!am_syslogger)
	{
#ifndef WIN32
		if (syslogPipe[0] >= 0)
			close(syslogPipe[0]);
		syslogPipe[0] = -1;
#else
		if (syslogPipe[0])
			CloseHandle(syslogPipe[0]);
		syslogPipe[0] = 0;
#endif
	}

#ifdef USE_BONJOUR
	/* If using Bonjour, close the connection to the mDNS daemon */
	if (bonjour_sdref)
		close(DNSServiceRefSockFD(bonjour_sdref));
#endif
}


/*
 * reset_shared -- reset shared memory and semaphores
 */
static void
reset_shared(int port)
{
	/*
	 * Create or re-create shared memory and semaphores.
	 *
	 * Note: in each "cycle of life" we will normally assign the same IPC keys
	 * (if using SysV shmem and/or semas), since the port number is used to
	 * determine IPC keys.	This helps ensure that we will clean up dead IPC
	 * objects if the postmaster crashes and is restarted.
	 */
	CreateSharedMemoryAndSemaphores(false, port);
}

/*
 * SIGHUP -- reread config files, and tell children to do same
 */
static void
SIGHUP_handler(SIGNAL_ARGS)
{
	int			save_errno = errno;

	PG_SETMASK(&BlockSig);

	if (Shutdown <= SmartShutdown)
	{
		ereport(LOG,
				(errmsg("received SIGHUP, reloading configuration files")));
		ProcessConfigFile(PGC_SIGHUP);
		SignalChildren(SIGHUP);
		if (StartupPID != 0)
			signal_child(StartupPID, SIGHUP);
		if (BgWriterPID != 0)
			signal_child(BgWriterPID, SIGHUP);
		if (CheckpointerPID != 0)
			signal_child(CheckpointerPID, SIGHUP);
		if (WalWriterPID != 0)
			signal_child(WalWriterPID, SIGHUP);
		if (WalReceiverPID != 0)
			signal_child(WalReceiverPID, SIGHUP);
		if (AutoVacPID != 0)
			signal_child(AutoVacPID, SIGHUP);
		if (PgArchPID != 0)
			signal_child(PgArchPID, SIGHUP);
		if (SysLoggerPID != 0)
			signal_child(SysLoggerPID, SIGHUP);
		if (PgStatPID != 0)
			signal_child(PgStatPID, SIGHUP);
		{
			int ii;

			for (ii=0; ii < MaxPMSubType; ii++)
			{
				PMSubProc *subProc = &PMSubProcList[ii];

				if (subProc->pid != 0)
					signal_child(subProc->pid, SIGHUP);
			}
		}

		/* Reload authentication config files too */
		if (!load_hba())
			ereport(WARNING,
					(errmsg("pg_hba.conf not reloaded")));

		load_ident();

#ifdef EXEC_BACKEND
		/* Update the starting-point file for future children */
		write_nondefault_variables(PGC_SIGHUP);
#endif
	}

	PG_SETMASK(&UnBlockSig);

	errno = save_errno;
}


/*
 * pmdie -- signal handler for processing various postmaster signals.
 */
static void
pmdie(SIGNAL_ARGS)
{
	int			save_errno = errno;

	PG_SETMASK(&BlockSig);

	ereport(DEBUG2,
			(errmsg_internal("postmaster received signal %d",
							 postgres_signal_arg)));

	switch (postgres_signal_arg)
	{
		case SIGTERM:

			/*
			 * Smart Shutdown:
			 *
			 * Wait for children to end their work, then shut down.
			 */
			if (Shutdown >= SmartShutdown)
				break;
			Shutdown = SmartShutdown;
			ereport(LOG,
					(errmsg("received smart shutdown request"),
					 errSendAlert(true)));

			if (pmState == PM_STARTUP)
			{
				/*
				 * If this is a standby or mirror, clean-up the startup and
				 * walreceiver processes.
				 */
				if (StartupPID != 0)
					signal_child(StartupPID, SIGTERM);
				if (WalReceiverPID != 0)
					signal_child(WalReceiverPID, SIGTERM);

				/*
				 * Keep the PM_STARTUP and let the PostmasterStateMachine handle
				 * state transition after Startup and WalReceiver die.
				 */
			}

			if (pmState == PM_RUN || pmState == PM_RECOVERY ||
				pmState == PM_HOT_STANDBY || pmState == PM_STARTUP)
			{
				/* autovacuum workers are told to shut down immediately */
				SignalSomeChildren(SIGTERM, BACKEND_TYPE_AUTOVAC);
				/* and the autovac launcher too */
				if (AutoVacPID != 0)
					signal_child(AutoVacPID, SIGTERM);
				/* and the bgwriter too */
				if (BgWriterPID != 0)
					signal_child(BgWriterPID, SIGTERM);
				/* and the walwriter too */
				if (WalWriterPID != 0)
					signal_child(WalWriterPID, SIGTERM);

				/*
				 * If we're in recovery, we can't kill the startup process
				 * right away, because at present doing so does not release
				 * its locks.  We might want to change this in a future
				 * release.  For the time being, the PM_WAIT_READONLY state
				 * indicates that we're waiting for the regular (read only)
				 * backends to die off; once they do, we'll kill the startup
				 * and walreceiver processes.
				 */
				pmState = (pmState == PM_RUN) ?
					PM_WAIT_BACKUP : PM_WAIT_READONLY;
			}

			/*
			 * Now wait for online backup mode to end and backends to exit. If
			 * that is already the case, PostmasterStateMachine will take the
			 * next step.
			 */
			PostmasterStateMachine();
			break;

		case SIGINT:

			/*
			 * Fast Shutdown:
			 *
			 * Abort all children with SIGTERM (rollback active transactions
			 * and exit) and shut down when they are gone.
			 */
			if (Shutdown >= FastShutdown)
				break;
			Shutdown = FastShutdown;
			ereport(LOG,
					(errmsg("received fast shutdown request"),
					 errSendAlert(true)));

			if (StartupPID != 0)
				signal_child(StartupPID, SIGTERM);
			if (BgWriterPID != 0)
				signal_child(BgWriterPID, SIGTERM);
			if (WalReceiverPID != 0)
				signal_child(WalReceiverPID, SIGTERM);
			/* The GPDB-specific service processes use SIGUSR2 for shutdown. */
			/* WALREP_FIXME: should switch to using SIGTERM for consistency */
			StopServices(0, SIGUSR2);
			if (pmState == PM_RECOVERY)
			{
				/*
				 * Only startup, bgwriter, and checkpointer should be active
				 * in this state; we just signaled the first two, and we don't
				 * want to kill checkpointer yet.
				 */
				pmState = PM_WAIT_BACKENDS;
			}
			else if (pmState == PM_RUN ||
					 pmState == PM_WAIT_BACKUP ||
					 pmState == PM_WAIT_READONLY ||
					 pmState == PM_WAIT_BACKENDS ||
					 pmState == PM_HOT_STANDBY)
			{
				ereport(LOG,
						(errmsg("aborting any active transactions")));
				/* shut down all backends and autovac workers */
				SignalSomeChildren(SIGTERM,
								 BACKEND_TYPE_NORMAL | BACKEND_TYPE_AUTOVAC);
				/* and the autovac launcher too */
				if (AutoVacPID != 0)
					signal_child(AutoVacPID, SIGTERM);
				/* and the bgwriter too */
				if (BgWriterPID != 0)
					signal_child(BgWriterPID, SIGTERM);
				/* and the walwriter too */
				if (WalWriterPID != 0)
					signal_child(WalWriterPID, SIGTERM);
				pmState = PM_WAIT_BACKENDS;
			}

			/*
			 * Now wait for backends to exit.  If there are none,
			 * PostmasterStateMachine will take the next step.
			 */
			PostmasterStateMachine();
			break;

		case SIGQUIT:

			/*
			 * Immediate Shutdown:
			 *
			 * abort all children with SIGQUIT and exit without attempt to
			 * properly shut down data base system.
			 */
			ereport(LOG,
					(errmsg("received immediate shutdown request"),
				     errSendAlert(true)));

			SignalChildren(SIGQUIT);
			if (StartupPID != 0)
				signal_child(StartupPID, SIGQUIT);
			if (BgWriterPID != 0)
				signal_child(BgWriterPID, SIGQUIT);
			if (CheckpointerPID != 0)
				signal_child(CheckpointerPID, SIGQUIT);
			if (WalWriterPID != 0)
				signal_child(WalWriterPID, SIGQUIT);
			if (WalReceiverPID != 0)
				signal_child(WalReceiverPID, SIGQUIT);
			if (AutoVacPID != 0)
				signal_child(AutoVacPID, SIGQUIT);
			if (PgArchPID != 0)
				signal_child(PgArchPID, SIGQUIT);
			if (PgStatPID != 0)
				signal_child(PgStatPID, SIGQUIT);
			StopServices(0, SIGQUIT);
			ExitPostmaster(0);
			break;
	}

	PG_SETMASK(&UnBlockSig);

	errno = save_errno;
}

/*
 * Reaper -- signal handler to cleanup after a child process dies.
 */
static void
reaper(SIGNAL_ARGS)
{
	int			save_errno = errno;
	int         s;
	int			pid;			/* process id of dead child process */
	int			exitstatus;		/* its exit status */
	bool        wasServiceProcess = false;
	bool        didServiceProcessWork = true;

	/* These macros hide platform variations in getting child status. */
#ifdef HAVE_WAITPID
	int			status;			/* child exit status */

#define LOOPTEST()		((pid = waitpid(-1, &status, WNOHANG)) > 0)
#define LOOPHEADER()	(exitstatus = status)
#else							/* !HAVE_WAITPID */
#ifndef WIN32
	union wait	status;			/* child exit status */

#define LOOPTEST()		((pid = wait3(&status, WNOHANG, NULL)) > 0)
#define LOOPHEADER()	(exitstatus = status.w_status)
#else							/* WIN32 */
#define LOOPTEST()		((pid = win32_waitpid(&exitstatus)) > 0)
#define LOOPHEADER()
#endif   /* WIN32 */
#endif   /* HAVE_WAITPID */

	PG_SETMASK(&BlockSig);

	ereport(DEBUG4,
			(errmsg_internal("reaping dead processes")));

	while (LOOPTEST())
	{
		LOOPHEADER();

		/*
		 * Check if this child was a startup process.
		 */
		if (pid == StartupPID)
		{
			StartupPID = 0;

			/*
			 * Unexpected exit of startup process (including FATAL exit)
			 * during PM_STARTUP is treated as catastrophic. There are no
			 * other processes running yet, so we can just exit.
			 */
			if (pmState == PM_STARTUP && !EXIT_STATUS_0(exitstatus))
			{
				LogChildExit(LOG, _("startup process"),
							 pid, exitstatus);
				ereport(LOG,
						(errmsg("aborting startup due to startup process failure")));
				ExitPostmaster(1);
			}

			/*
			 * Startup process exited in response to a shutdown request (or it
			 * completed normally regardless of the shutdown request).
			 */
			if (Shutdown > NoShutdown &&
				(EXIT_STATUS_0(exitstatus) || EXIT_STATUS_1(exitstatus)))
			{
				/* PostmasterStateMachine logic does the rest */
				continue;
			}

			/*
			 * After PM_STARTUP, any unexpected exit (including FATAL exit) of
			 * the startup process is catastrophic, so kill other children,
			 * and set RecoveryError so we don't try to reinitialize after
			 * they're gone.  Exception: if FatalError is already set, that
			 * implies we previously sent the startup process a SIGQUIT, so
			 * that's probably the reason it died, and we do want to try to
			 * restart in that case.
			 */
			if (!EXIT_STATUS_0(exitstatus))
			{
				if (!FatalError)
					RecoveryError = true;
				HandleChildCrash(pid, exitstatus,
								 _("startup process"));
				continue;
			}

			/*
			 * Startup succeeded, commence normal operations
			 */
			FatalError = false;
			ReachedNormalRunning = true;
			pmState = PM_RUN;

			/*
			 * Kill any walsenders to force the downstream standby(s) to
			 * reread the timeline history file, adjust their timelines and
			 * establish replication connections again. This is required
			 * because the timeline of cascading standby is not consistent
			 * with that of cascaded one just after failover. We LOG this
			 * message since we need to leave a record to explain this
			 * disconnection.
			 *
			 * XXX should avoid the need for disconnection. When we do,
			 * am_cascading_walsender should be replaced with
			 * RecoveryInProgress()
			 */
			if (max_wal_senders > 0 && CountChildren(BACKEND_TYPE_WALSND) > 0)
			{
				ereport(LOG,
						(errmsg("terminating all walsender processes to force cascaded "
							"standby(s) to update timeline and reconnect")));
				SignalSomeChildren(SIGUSR2, BACKEND_TYPE_WALSND);
			}

			/*
			 * Crank up the background tasks, if we didn't do that already
			 * when we entered consistent recovery state.  It doesn't matter
			 * if this fails, we'll just try again later.
			 */
			if (CheckpointerPID == 0)
				CheckpointerPID = StartCheckpointer();
			if (BgWriterPID == 0)
				BgWriterPID = StartBackgroundWriter();
			if (WalWriterPID == 0)
				WalWriterPID = StartWalWriter();

			/*
			 * Likewise, start other special children as needed.  In a restart
			 * situation, some of them may be alive already.
			 */
			if (!IsBinaryUpgrade && AutoVacuumingActive() && AutoVacPID == 0)
				AutoVacPID = StartAutoVacLauncher();
			if (XLogArchivingActive() && PgArchPID == 0)
				PgArchPID = pgarch_start();
			if (PgStatPID == 0)
				PgStatPID = pgstat_start();

			/* at this point we are really open for business */
			{
				char version[512];

				strlcpy(version, PG_VERSION_STR " compiled on " __DATE__ " " __TIME__,
						sizeof(version));

#ifdef USE_ASSERT_CHECKING
				strlcat(version, " (with assert checking)", sizeof(version));
#endif
				ereport(LOG,(errmsg("%s", version)));

				ereport(LOG,
						(errmsg("database system is ready to accept connections"),
						 errdetail("%s",version),
						 errSendAlert(true)));

				PMAcceptingConnectionsStartTime = (pg_time_t) time(NULL);
			}

			continue;
		}

		/*
		 * MPP: Was it one of our servers? If so, just try to start a new one;
		 * no need to force reset of the rest of the system. (If fail, we'll
		 * try again in future cycles of the main loop.)
		 */
		wasServiceProcess = false;
		for (s = 0; s < MaxPMSubType; s++)
		{
			PMSubProc *subProc = &PMSubProcList[s];

			if (subProc->pid != 0 && pid == subProc->pid)
			{
				subProc->pid = 0;
				if (!EXIT_STATUS_0(exitstatus))
					LogChildExit(LOG, subProc->procName, pid, exitstatus);

				if (ServiceStartable(subProc))
				{
					if (StartupPID == 0 &&
						!FatalError && Shutdown == NoShutdown)
					{
						/*
						 * Before we attempt a restart -- let's make
						 * sure that any backend Proc structures are
						 * tidied up.
						 */
						if (subProc->cleanupBackend == true)
						{
							Assert(subProc->procName && strcmp(subProc->procName, "perfmon process") != 0);
							CleanupBackend(pid, exitstatus);
						}

						/*
						 * We can't restart during do_reaper() since we may
						 * initiate a postmaster reset (in which case we'll
						 * wind up waiting for the restarted process to die).
						 * Leave the startup to ServerLoop(). (MPP-7676)
						 */
					}
				}

				wasServiceProcess = true;
				break;
			}
		}

		if (wasServiceProcess)
			continue;

		/*
		 * Was it the bgwriter?  Normal exit can be ignored; we'll start a new
		 * one at the next iteration of the postmaster's main loop, if
		 * necessary.  Any other exit condition is treated as a crash.
		 */
		if (pid == BgWriterPID)
		{
			BgWriterPID = 0;
			if (!EXIT_STATUS_0(exitstatus))
				HandleChildCrash(pid, exitstatus,
								 _("background writer process"));
			continue;
		}

		/*
		 * Was it the checkpointer?
		 */
		if (pid == CheckpointerPID)
		{
			CheckpointerPID = 0;
			if (EXIT_STATUS_0(exitstatus) && pmState == PM_SHUTDOWN)
			{
				/*
				 * OK, we saw normal exit of the checkpointer after it's been
				 * told to shut down.  We expect that it wrote a shutdown
				 * checkpoint.	(If for some reason it didn't, recovery will
				 * occur on next postmaster start.)
				 *
				 * At this point we should have no normal backend children
				 * left (else we'd not be in PM_SHUTDOWN state) but we might
				 * have dead_end children to wait for.
				 *
				 * If we have an archiver subprocess, tell it to do a last
				 * archive cycle and quit. Likewise, if we have walsender
				 * processes, tell them to send any remaining WAL and quit.
				 */
				Assert(Shutdown > NoShutdown);

				/* Waken archiver for the last time */
				if (PgArchPID != 0)
					signal_child(PgArchPID, SIGUSR2);

				/*
				 * Waken walsenders for the last time. No regular backends
				 * should be around anymore.
				 */
				SignalChildren(SIGUSR2);

				pmState = PM_SHUTDOWN_2;

				/*
				 * We can also shut down the stats collector now; there's
				 * nothing left for it to do.
				 */
				if (PgStatPID != 0)
					signal_child(PgStatPID, SIGQUIT);
			}
			else
			{
				/*
				 * Any unexpected exit of the checkpointer (including FATAL
				 * exit) is treated as a crash.
				 */
				HandleChildCrash(pid, exitstatus,
								 _("checkpointer process"));
			}

			continue;
		}

		/*
		 * Was it the wal writer?  Normal exit can be ignored; we'll start a
		 * new one at the next iteration of the postmaster's main loop, if
		 * necessary.  Any other exit condition is treated as a crash.
		 */
		if (pid == WalWriterPID)
		{
			WalWriterPID = 0;
			if (!EXIT_STATUS_0(exitstatus))
				HandleChildCrash(pid, exitstatus,
								 _("WAL writer process"));
			continue;
		}

		/*
		 * Was it the wal receiver?  If exit status is zero (normal) or one
		 * (FATAL exit), we assume everything is all right just like normal
		 * backends.
		 */
		if (pid == WalReceiverPID)
		{
			WalReceiverPID = 0;
			if (!EXIT_STATUS_0(exitstatus) && !EXIT_STATUS_1(exitstatus))
				HandleChildCrash(pid, exitstatus,
								 _("WAL receiver process"));
			continue;
		}

		/*
		 * Was it the autovacuum launcher?	Normal exit can be ignored; we'll
		 * start a new one at the next iteration of the postmaster's main
		 * loop, if necessary.	Any other exit condition is treated as a
		 * crash.
		 */
		if (pid == AutoVacPID)
		{
			AutoVacPID = 0;
			if (!EXIT_STATUS_0(exitstatus) && !EXIT_STATUS_1(exitstatus))
				HandleChildCrash(pid, exitstatus,
								 _("autovacuum launcher process"));
			continue;
		}

		/*
		 * Was it the archiver?  If so, just try to start a new one; no need
		 * to force reset of the rest of the system.  (If fail, we'll try
		 * again in future cycles of the main loop.).  Unless we were waiting
		 * for it to shut down; don't restart it in that case, and
		 * PostmasterStateMachine() will advance to the next shutdown step.
		 */
		if (pid == PgArchPID)
		{
			PgArchPID = 0;
			if (!EXIT_STATUS_0(exitstatus))
				LogChildExit(LOG, _("archiver process"),
							 pid, exitstatus);
			if (XLogArchivingActive() && pmState == PM_RUN)
			{
				PgArchPID = pgarch_start();
				didServiceProcessWork &= (PgArchPID > 0);
			}
			continue;
		}

		/*
		 * Was it the statistics collector?  If so, just try to start a new
		 * one; no need to force reset of the rest of the system.  (If fail,
		 * we'll try again in future cycles of the main loop.)
		 */
		if (pid == PgStatPID)
		{
			PgStatPID = 0;
			if (!EXIT_STATUS_0(exitstatus))
				LogChildExit(LOG, _("statistics collector process"),
							 pid, exitstatus);
			if (pmState == PM_RUN)
            {
				PgStatPID = pgstat_start();
				/*
				 * Since we will retry on failure (see comment above), avoid
				 * promoting the status to error.
				 */
				didServiceProcessWork &= true;
			}
			continue;
		}

		/* Was it the system logger?  If so, try to start a new one */
		if (pid == SysLoggerPID)
		{
			SysLoggerPID = 0;
			/* for safety's sake, launch new logger *first* */
			SysLoggerPID = SysLogger_Start();
			didServiceProcessWork &= (SysLoggerPID > 0);
			if (!EXIT_STATUS_0(exitstatus))
				LogChildExit(LOG, _("system logger process"),
							 pid, exitstatus);
			continue;
		}

		/*
		 * Else do standard backend child cleanup.
		 */
		CleanupBackend(pid, exitstatus);
	}							/* loop over pending child-death reports */

	/*
	 * After cleaning out the SIGCHLD queue, see if we have any state changes
	 * or actions to make.
	 */
	PostmasterStateMachine();

	/* Done with signal handler */
	PG_SETMASK(&UnBlockSig);

	errno = save_errno;
}

static bool
ServiceProcessesExist(int excludeFlags)
{
	int s;

	for (s=0; s < MaxPMSubType; s++)
	{
		PMSubProc *subProc = &PMSubProcList[s];
		if (subProc->pid != 0 &&
			(subProc->flags & excludeFlags) == 0)
			return true;
	}

	return false;
}

static bool
StopServices(int excludeFlags, int signal)
{
	int s;
	bool signaled = false;

	for (s=0; s < MaxPMSubType; s++)
	{
		PMSubProc *subProc = &PMSubProcList[s];

		if (subProc->pid != 0 &&
			(subProc->flags & excludeFlags) == 0)
		{
			signal_child(subProc->pid, signal);
			signaled = true;
		}
	}

	return signaled;
}

/*
 * CleanupBackend -- cleanup after terminated backend.
 *
 * Remove all local state associated with backend.
 */
static void
CleanupBackend(int pid,
			   int exitstatus)	/* child's exit status. */
{
	Dlelem	   *curr;

	LogChildExit(DEBUG2, _("server process"), pid, exitstatus);

	/*
	 * If a backend dies in an ugly way then we must signal all other backends
	 * to quickdie.  If exit status is zero (normal) or one (FATAL exit), we
	 * assume everything is all right and proceed to remove the backend from
	 * the active backend list.
	 */
#ifdef WIN32

	/*
	 * On win32, also treat ERROR_WAIT_NO_CHILDREN (128) as nonfatal case,
	 * since that sometimes happens under load when the process fails to start
	 * properly (long before it starts using shared memory). Microsoft reports
	 * it is related to mutex failure:
	 * http://archives.postgresql.org/pgsql-hackers/2010-09/msg00790.php
	 */
	if (exitstatus == ERROR_WAIT_NO_CHILDREN)
	{
		LogChildExit(LOG, _("server process"), pid, exitstatus);
		exitstatus = 0;
	}
#endif

	if (!EXIT_STATUS_0(exitstatus) && !EXIT_STATUS_1(exitstatus))
	{
		HandleChildCrash(pid, exitstatus, _("server process"));
		return;
	}

	for (curr = DLGetHead(BackendList); curr; curr = DLGetSucc(curr))
	{
		Backend    *bp = (Backend *) DLE_VAL(curr);

		if (bp->pid == pid)
		{
			if (!bp->dead_end)
			{
				if (!ReleasePostmasterChildSlot(bp->child_slot))
				{
					/*
					 * Uh-oh, the child failed to clean itself up.	Treat as a
					 * crash after all.
					 */
					HandleChildCrash(pid, exitstatus, _("server process"));
					return;
				}
#ifdef EXEC_BACKEND
				ShmemBackendArrayRemove(bp);
#endif
			}
			DLRemove(curr);
			free(bp);
			break;
		}
	}
}

/*
 * HandleChildCrash -- cleanup after failed backend, bgwriter, checkpointer,
 * walwriter or autovacuum.
 *
 * The objectives here are to clean up our local state about the child
 * process, and to signal all other remaining children to quickdie.
 */
static void
HandleChildCrash(int pid, int exitstatus, const char *procname)
{
	Dlelem	   *curr,
			   *next;
	Backend    *bp;

	/*
	 * Make log entry unless there was a previous crash (if so, nonzero exit
	 * status is to be expected in SIGQUIT response; don't clutter log)
	 */
	if (!FatalError)
	{
		LogChildExit(LOG, procname, pid, exitstatus);
		ereport(LOG,
				(errmsg("terminating any other active server processes")));
	}

	/* Process regular backends */
	for (curr = DLGetHead(BackendList); curr; curr = next)
	{
		next = DLGetSucc(curr);
		bp = (Backend *) DLE_VAL(curr);
		if (bp->pid == pid)
		{
			/*
			 * Found entry for freshly-dead backend, so remove it.
			 */
			if (!bp->dead_end)
			{
				(void) ReleasePostmasterChildSlot(bp->child_slot);
#ifdef EXEC_BACKEND
				ShmemBackendArrayRemove(bp);
#endif
			}
			DLRemove(curr);
			free(bp);
			/* Keep looping so we can signal remaining backends */
		}
		else
		{
			/*
			 * This backend is still alive.  Unless we did so already, tell it
			 * to commit hara-kiri.
			 *
			 * SIGQUIT is the special signal that says exit without proc_exit
			 * and let the user know what's going on. But if SendStop is set
			 * (-s on command line), then we send SIGSTOP instead, so that we
			 * can get core dumps from all backends by hand.
			 *
			 * We could exclude dead_end children here, but at least in the
			 * SIGSTOP case it seems better to include them.
			 */
			if (!FatalError)
			{
				ereport(DEBUG2,
						(errmsg_internal("sending %s to process %d",
										 (SendStop ? "SIGSTOP" : "SIGQUIT"),
										 (int) bp->pid)));
				signal_child(bp->pid, (SendStop ? SIGSTOP : SIGQUIT));
			}
		}
	}

	/* Take care of the startup process too */
	if (pid == StartupPID)
		StartupPID = 0;
	else if (StartupPID != 0 && !FatalError)
	{
		ereport(DEBUG2,
				(errmsg_internal("sending %s to process %d",
								 (SendStop ? "SIGSTOP" : "SIGQUIT"),
								 (int) StartupPID)));
		signal_child(StartupPID, (SendStop ? SIGSTOP : SIGQUIT));
	}

	/* Take care of the bgwriter too */
	if (pid == BgWriterPID)
		BgWriterPID = 0;
	else if (BgWriterPID != 0 && !FatalError)
	{
		ereport(DEBUG2,
				(errmsg_internal("sending %s to process %d",
								 (SendStop ? "SIGSTOP" : "SIGQUIT"),
								 (int) BgWriterPID)));
		signal_child(BgWriterPID, (SendStop ? SIGSTOP : SIGQUIT));
	}

	/* Take care of the checkpointer too */
	if (pid == CheckpointerPID)
		CheckpointerPID = 0;
	else if (CheckpointerPID != 0 && !FatalError)
	{
		ereport(DEBUG2,
				(errmsg_internal("sending %s to process %d",
								 (SendStop ? "SIGSTOP" : "SIGQUIT"),
								 (int) CheckpointerPID)));
		signal_child(CheckpointerPID, (SendStop ? SIGSTOP : SIGQUIT));
	}

	/* Take care of the walwriter too */
	if (pid == WalWriterPID)
		WalWriterPID = 0;
	else if (WalWriterPID != 0 && !FatalError)
	{
		ereport(DEBUG2,
				(errmsg_internal("sending %s to process %d",
								 (SendStop ? "SIGSTOP" : "SIGQUIT"),
								 (int) WalWriterPID)));
		signal_child(WalWriterPID, (SendStop ? SIGSTOP : SIGQUIT));
	}

	/* Take care of the walreceiver too */
	if (pid == WalReceiverPID)
		WalReceiverPID = 0;
	else if (WalReceiverPID != 0 && !FatalError)
	{
		ereport(DEBUG2,
				(errmsg_internal("sending %s to process %d",
								 (SendStop ? "SIGSTOP" : "SIGQUIT"),
								 (int) WalReceiverPID)));
		signal_child(WalReceiverPID, (SendStop ? SIGSTOP : SIGQUIT));
	}

	/* Take care of the autovacuum launcher too */
	if (pid == AutoVacPID)
		AutoVacPID = 0;
	else if (AutoVacPID != 0 && !FatalError)
	{
		ereport(DEBUG2,
				(errmsg_internal("sending %s to process %d",
								 (SendStop ? "SIGSTOP" : "SIGQUIT"),
								 (int) AutoVacPID)));
		signal_child(AutoVacPID, (SendStop ? SIGSTOP : SIGQUIT));
	}

	/*
	 * Force a power-cycle of the pgarch process too.  (This isn't absolutely
	 * necessary, but it seems like a good idea for robustness, and it
	 * simplifies the state-machine logic in the case where a shutdown request
	 * arrives during crash processing.)
	 */
	if (PgArchPID != 0 && !FatalError)
	{
		ereport(DEBUG2,
				(errmsg_internal("sending %s to process %d",
								 "SIGQUIT",
								 (int) PgArchPID)));
		signal_child(PgArchPID, SIGQUIT);
	}

	/*
	 * Force a power-cycle of the pgstat process too.  (This isn't absolutely
	 * necessary, but it seems like a good idea for robustness, and it
	 * simplifies the state-machine logic in the case where a shutdown request
	 * arrives during crash processing.)
	 */
	if (PgStatPID != 0 && !FatalError)
	{
		ereport(DEBUG2,
				(errmsg_internal("sending %s to process %d",
								 "SIGQUIT",
								 (int) PgStatPID)));
		signal_child(PgStatPID, SIGQUIT);
		allow_immediate_pgstat_restart();
	}

	/* We do NOT restart the syslogger */

	FatalError = true;
	/* We now transit into a state of waiting for children to die */
	if (pmState == PM_RECOVERY ||
		pmState == PM_HOT_STANDBY ||
		pmState == PM_RUN ||
		pmState == PM_WAIT_BACKUP ||
		pmState == PM_WAIT_READONLY ||
		pmState == PM_SHUTDOWN)
		pmState = PM_WAIT_BACKENDS;
}

/*
 * Log the death of a child process.
 */
static void
LogChildExit(int lev, const char *procname, int pid, int exitstatus)
{
	/*
	 * size of activity_buffer is arbitrary, but set equal to default
	 * track_activity_query_size
	 */
	char		activity_buffer[1024];
	const char *activity = NULL;

	if (!EXIT_STATUS_0(exitstatus))
		activity = pgstat_get_crashed_backend_activity(pid,
													   activity_buffer,
													sizeof(activity_buffer));

	if (WIFEXITED(exitstatus))
		ereport(lev,

		/*------
		  translator: %s is a noun phrase describing a child process, such as
		  "server process" */
				(errmsg("%s (PID %d) exited with exit code %d",
						procname, pid, WEXITSTATUS(exitstatus)),
				 activity ? errdetail("Failed process was running: %s", activity) : 0));
	else if (WIFSIGNALED(exitstatus))
#if defined(WIN32)
		ereport(lev,

		/*------
		  translator: %s is a noun phrase describing a child process, such as
		  "server process" */
				(errmsg("%s (PID %d) was terminated by exception 0x%X",
						procname, pid, WTERMSIG(exitstatus)),
				 errhint("See C include file \"ntstatus.h\" for a description of the hexadecimal value."),
				 activity ? errdetail("Failed process was running: %s", activity) : 0));
#elif defined(HAVE_DECL_SYS_SIGLIST) && HAVE_DECL_SYS_SIGLIST
	ereport(lev,

	/*------
	  translator: %s is a noun phrase describing a child process, such as
	  "server process" */
			(errmsg("%s (PID %d) was terminated by signal %d: %s",
					procname, pid, WTERMSIG(exitstatus),
					WTERMSIG(exitstatus) < NSIG ?
					sys_siglist[WTERMSIG(exitstatus)] : "(unknown)"),
	  activity ? errdetail("Failed process was running: %s", activity) : 0));
#else
	{
		// If we don't have strsignal or sys_siglist, do our own translation
		const char *signalName;
		signalName = signal_to_name(WTERMSIG(exitstatus));
		if (signalName == NULL)
			signalName = "(unknown)";
		ereport(lev,

		/*------
		  translator: %s is a noun phrase describing a child process, such as
		  "server process" */
				(errmsg("%s (PID %d) was terminated by signal %d",
						procname, pid, WTERMSIG(exitstatus)),
				 activity ? errdetail("Failed process was running: %s", activity) : 0));
#endif
	else
		ereport(lev,

		/*------
		  translator: %s is a noun phrase describing a child process, such as
		  "server process" */
				(errmsg("%s (PID %d) exited with unrecognized status %d",
						procname, pid, exitstatus),
				 activity ? errdetail("Failed process was running: %s", activity) : 0));
}

 /*
 * Advance the postmaster's state machine and take actions as appropriate
 *
 * This is common code for pmdie(), reaper() and sigusr1_handler(), which
 * receive the signals that might mean we need to change state.
 */
static void
PostmasterStateMachine(void)
{
	/*
	 * This state transition to handle master standby or mirrors receives a
	 * smart shutdown, no need to wait any additional backends.
	 */
	if (pmState == PM_STARTUP && StartupPID == 0 && WalReceiverPID == 0)
	{
		pmState = PM_WAIT_DEAD_END;
	}

	if (pmState == PM_WAIT_BACKUP)
	{
		/*
		 * PM_WAIT_BACKUP state ends when online backup mode is not active.
		 */
		if (!BackupInProgress())
		{
			pmState = PM_WAIT_BACKENDS;
		}
	}

	if (pmState == PM_WAIT_BACKENDS)
	{
		/*
		 */
		if (CountChildren(BACKEND_TYPE_NORMAL | BACKEND_TYPE_AUTOVAC) == 0)
		{
			/* The GPDB-specific service processes use SIGUSR2 for shutdown. */
			/* WALREP_FIXME: should switch to using SIGTERM for consistency */
			StopServices(0, SIGUSR2);
			pmState = PM_WAIT_BACKENDS;
		}
	}

	if (pmState == PM_WAIT_READONLY)
	{
		/*
		 * PM_WAIT_READONLY state ends when we have no regular backends that
		 * have been started during recovery.  We kill the startup and
		 * walreceiver processes and transition to PM_WAIT_BACKENDS.  Ideally,
		 * we might like to kill these processes first and then wait for
		 * backends to die off, but that doesn't work at present because
		 * killing the startup process doesn't release its locks.
		 */
		if (CountChildren(BACKEND_TYPE_NORMAL) == 0)
		{
			if (StartupPID != 0)
				signal_child(StartupPID, SIGTERM);
			if (WalReceiverPID != 0)
				signal_child(WalReceiverPID, SIGTERM);
			pmState = PM_WAIT_BACKENDS;
		}
	}

	/*
	 * If we are in a state-machine state that implies waiting for backends to
	 * exit, see if they're all gone, and change state if so.
	 */
	if (pmState == PM_WAIT_BACKENDS)
	{
		/*
		 * PM_WAIT_BACKENDS state ends when we have no regular backends
		 * (including autovac workers) and no walwriter, autovac launcher or
		 * bgwriter.  If we are doing crash recovery then we expect the
		 * checkpointer to exit as well, otherwise not. The archiver, stats,
		 * and syslogger processes are disregarded since they are not
		 * connected to shared memory; we also disregard dead_end children
		 * here. Walsenders are also disregarded, they will be terminated
		 * later after writing the checkpoint record, like the archiver
		 * process.
		 */
		if (CountChildren(BACKEND_TYPE_NORMAL | BACKEND_TYPE_AUTOVAC) == 0 &&
			StartupPID == 0 &&
			WalReceiverPID == 0 &&
			BgWriterPID == 0 &&
			(CheckpointerPID == 0 || !FatalError) &&
			WalWriterPID == 0 &&
			AutoVacPID == 0 &&
			!ServiceProcessesExist(0))
		{
			if (FatalError)
			{
				/*
				 * Start waiting for dead_end children to die.  This state
				 * change causes ServerLoop to stop creating new ones.
				 */
				pmState = PM_WAIT_DEAD_END;

				/*
				 * We already SIGQUIT'd the archiver and stats processes, if
				 * any, when we entered FatalError state.
				 */
			}
			else
			{
				/*
				 * If we get here, we are proceeding with normal shutdown. All
				 * the regular children are gone, and it's time to tell the
				 * checkpointer to do a shutdown checkpoint.
				 */
				Assert(Shutdown > NoShutdown);
				/* Start the checkpointer if not running */
				if (CheckpointerPID == 0)
					CheckpointerPID = StartCheckpointer();
				/* And tell it to shut down */
				if (CheckpointerPID != 0)
				{
					signal_child(CheckpointerPID, SIGUSR2);
					pmState = PM_SHUTDOWN;
				}
				else
				{
					/*
					 * If we failed to fork a checkpointer, just shut down.
					 * Any required cleanup will happen at next restart. We
					 * set FatalError so that an "abnormal shutdown" message
					 * gets logged when we exit.
					 */
					FatalError = true;
					pmState = PM_WAIT_DEAD_END;

					/* Kill the walsenders, archiver and stats collector too */
					SignalChildren(SIGQUIT);
					if (PgArchPID != 0)
						signal_child(PgArchPID, SIGQUIT);
					if (PgStatPID != 0)
						signal_child(PgStatPID, SIGQUIT);
				}
			}
		}
	}

	if (pmState == PM_SHUTDOWN_2)
	{
		/*
		 * PM_SHUTDOWN_2 state ends when there's no other children than
		 * dead_end children left. There shouldn't be any regular backends
		 * left by now anyway; what we're really waiting for is walsenders and
		 * archiver.
		 *
		 * Walreceiver should normally be dead by now, but not when a fast
		 * shutdown is performed during recovery.
		 */
		if (PgArchPID == 0 && CountChildren(BACKEND_TYPE_ALL) == 0 &&
			WalReceiverPID == 0)
		{
			pmState = PM_WAIT_DEAD_END;
		}
	}

	if (pmState == PM_WAIT_DEAD_END)
	{
		/*
		 * PM_WAIT_DEAD_END state ends when the BackendList is entirely empty
		 * (ie, no dead_end children remain), and the archiver and stats
		 * collector are gone too.
		 *
		 * The reason we wait for those two is to protect them against a new
		 * postmaster starting conflicting subprocesses; this isn't an
		 * ironclad protection, but it at least helps in the
		 * shutdown-and-immediately-restart scenario.  Note that they have
		 * already been sent appropriate shutdown signals, either during a
		 * normal state transition leading up to PM_WAIT_DEAD_END, or during
		 * FatalError processing.
		 */
		if (DLGetHead(BackendList) == NULL &&
			PgArchPID == 0 && PgStatPID == 0)
		{
			/* These other guys should be dead already */
			Assert(StartupPID == 0);
			Assert(WalReceiverPID == 0);
			Assert(BgWriterPID == 0);
			Assert(CheckpointerPID == 0);
			Assert(WalWriterPID == 0);
			Assert(AutoVacPID == 0);
			/* syslogger is not considered here */
			pmState = PM_NO_CHILDREN;
		}
	}

	/*
	 * If we've been told to shut down, we exit as soon as there are no
	 * remaining children.  If there was a crash, cleanup will occur at the
	 * next startup.  (Before PostgreSQL 8.3, we tried to recover from the
	 * crash before exiting, but that seems unwise if we are quitting because
	 * we got SIGTERM from init --- there may well not be time for recovery
	 * before init decides to SIGKILL us.)
	 *
	 * Note that the syslogger continues to run.  It will exit when it sees
	 * EOF on its input pipe, which happens when there are no more upstream
	 * processes.
	 */
	if (Shutdown > NoShutdown && pmState == PM_NO_CHILDREN)
	{
		if (FatalError)
		{
			ereport(LOG, (errmsg("abnormal database system shutdown")));
			ExitPostmaster(1);
		}
		else
		{
			/*
			 * Terminate exclusive backup mode to avoid recovery after a clean
			 * fast shutdown.  Since an exclusive backup can only be taken
			 * during normal running (and not, for example, while running
			 * under Hot Standby) it only makes sense to do this if we reached
			 * normal running. If we're still in recovery, the backup file is
			 * one we're recovering *from*, and we must keep it around so that
			 * recovery restarts from the right place.
			 */
			if (ReachedNormalRunning)
				CancelBackup();

			/* Normal exit from the postmaster is here */
			ExitPostmaster(0);
		}
	}

	/*
	 * If recovery failed, or the user does not want an automatic restart
	 * after backend crashes, wait for all non-syslogger children to exit, and
	 * then exit postmaster. We don't try to reinitialize when recovery fails,
	 * because more than likely it will just fail again and we will keep
	 * trying forever.
	 */
	if (pmState == PM_NO_CHILDREN && (RecoveryError || !restart_after_crash))
		ExitPostmaster(1);

	/*
	 * If we need to recover from a crash, wait for all non-syslogger children
	 * to exit, then reset shmem and StartupDataBase.
	 */
	if (FatalError && pmState == PM_NO_CHILDREN)
	{
		ereport(LOG,
				(errmsg("all server terminated; reinitializing")));

		shmem_exit(1);
		reset_shared(PostPortNumber);

		StartupPID = StartupDataBase();
		Assert(StartupPID != 0);
		pmState = PM_STARTUP;
	}
}


/*
 * Send a signal to a postmaster child process
 *
 * On systems that have setsid(), each child process sets itself up as a
 * process group leader.  For signals that are generally interpreted in the
 * appropriate fashion, we signal the entire process group not just the
 * direct child process.  This allows us to, for example, SIGQUIT a blocked
 * archive_recovery script, or SIGINT a script being run by a backend via
 * system().
 *
 * There is a race condition for recently-forked children: they might not
 * have executed setsid() yet.	So we signal the child directly as well as
 * the group.  We assume such a child will handle the signal before trying
 * to spawn any grandchild processes.  We also assume that signaling the
 * child twice will not cause any problems.
 */
static void
signal_child(pid_t pid, int signal)
{
	if (kill(pid, signal) < 0)
		elog(DEBUG3, "kill(%ld,%d) failed: %m", (long) pid, signal);
#ifdef HAVE_SETSID
	switch (signal)
	{
		case SIGINT:
		case SIGTERM:
		case SIGQUIT:
		case SIGSTOP:
			if (kill(-pid, signal) < 0)
				elog(DEBUG3, "kill(%ld,%d) failed: %m", (long) (-pid), signal);
			break;
		default:
			break;
	}
#endif
}

/*
 * Send a signal to the targeted children (but NOT special children;
 * dead_end children are never signaled, either).
 */
static bool
SignalSomeChildren(int signal, int target)
{
	Dlelem	   *curr;
	bool		signaled = false;

	for (curr = DLGetHead(BackendList); curr; curr = DLGetSucc(curr))
	{
		Backend    *bp = (Backend *) DLE_VAL(curr);

		if (bp->dead_end)
			continue;

		/*
		 * Since target == BACKEND_TYPE_ALL is the most common case, we test
		 * it first and avoid touching shared memory for every child.
		 */
		if (target != BACKEND_TYPE_ALL)
		{
			int			child;

			if (bp->is_autovacuum)
				child = BACKEND_TYPE_AUTOVAC;
			else if (IsPostmasterChildWalSender(bp->child_slot))
				child = BACKEND_TYPE_WALSND;
			else
				child = BACKEND_TYPE_NORMAL;
			if (!(target & child))
				continue;
		}

		ereport(DEBUG4,
				(errmsg_internal("sending signal %d to process %d",
								 signal, (int) bp->pid)));
		signal_child(bp->pid, signal);
		signaled = true;
	}
	return signaled;
}

/*
 * BackendStartup -- start backend process
 *
 * returns: STATUS_ERROR if the fork failed, STATUS_OK otherwise.
 *
 * Note: if you change this code, also consider StartAutovacuumWorker.
 */
static int
BackendStartup(Port *port)
{
	Backend    *bn;				/* for backend cleanup */
	pid_t		pid;

	/*
	 * Create backend data structure.  Better before the fork() so we can
	 * handle failure cleanly.
	 */
	bn = (Backend *) malloc(sizeof(Backend));
	if (!bn)
	{
		ereport(LOG,
				(errcode(ERRCODE_OUT_OF_MEMORY),
				 errmsg("out of memory")));
		return STATUS_ERROR;
	}

	/*
	 * Compute the cancel key that will be assigned to this backend. The
	 * backend will have its own copy in the forked-off process' value of
	 * MyCancelKey, so that it can transmit the key to the frontend.
	 */
	MyCancelKey = PostmasterRandom();
	bn->cancel_key = MyCancelKey;

	/* Pass down canAcceptConnections state */
	port->canAcceptConnections = canAcceptConnections();
	bn->dead_end = (port->canAcceptConnections != CAC_OK &&
					port->canAcceptConnections != CAC_WAITBACKUP);

	/*
	 * Unless it's a dead_end child, assign it a child slot number
	 */
	if (!bn->dead_end)
		bn->child_slot = MyPMChildSlot = AssignPostmasterChildSlot();
	else
		bn->child_slot = 0;

#ifdef EXEC_BACKEND
	pid = backend_forkexec(port);
#else							/* !EXEC_BACKEND */
	pid = fork_process();

	if (pid == 0)				/* child */
	{
		free(bn);

		/*
		 * Let's clean up ourselves as the postmaster child, and close the
		 * postmaster's listen sockets.  (In EXEC_BACKEND case this is all
		 * done in SubPostmasterMain.)
		 */
		IsUnderPostmaster = true;		/* we are a postmaster subprocess now */

		MyProcPid = getpid();	/* reset MyProcPid */

		MyStartTime = time(NULL);

		/* We don't want the postmaster's proc_exit() handlers */
		on_exit_reset();

		/* Close the postmaster's sockets */
		ClosePostmasterPorts(false);

		/* Perform additional initialization and collect startup packet */
		BackendInitialize(port);

		/* And run the backend */
		proc_exit(BackendRun(port));
	}
#endif   /* EXEC_BACKEND */

	if (pid < 0)
	{
		/* in parent, fork failed */
		int			save_errno = errno;

		if (!bn->dead_end)
			(void) ReleasePostmasterChildSlot(bn->child_slot);
		free(bn);
		errno = save_errno;
		ereport(LOG,
				(errmsg("could not fork new process for connection: %m")));
		report_fork_failure_to_client(port, save_errno);
		return STATUS_ERROR;
	}

	/* in parent, successful fork */
	ereport(DEBUG2,
			(errmsg_internal("forked new backend, pid=%d socket=%d",
							 (int) pid, (int) port->sock)));

	/*
	 * Everything's been successful, it's safe to add this backend to our list
	 * of backends.
	 */
	bn->pid = pid;
	bn->is_autovacuum = false;
	DLInitElem(&bn->elem, bn);
	DLAddHead(BackendList, &bn->elem);
#ifdef EXEC_BACKEND
	if (!bn->dead_end)
		ShmemBackendArrayAdd(bn);
#endif

	return STATUS_OK;
}

/*
 * Try to report backend fork() failure to client before we close the
 * connection.	Since we do not care to risk blocking the postmaster on
 * this connection, we set the connection to non-blocking and try only once.
 *
 * This is grungy special-purpose code; we cannot use backend libpq since
 * it's not up and running.
 */
static void
report_fork_failure_to_client(Port *port, int errnum)
{
	char		buffer[1000];
	int			rc;

	/* Format the error message packet (always V2 protocol) */
	snprintf(buffer, sizeof(buffer), "E%s%s\n",
			 _("could not fork new process for connection: "),
			 strerror(errnum));

	/* Set port to non-blocking.  Don't do send() if this fails */
	if (!pg_set_noblock(port->sock))
		return;

	/* We'll retry after EINTR, but ignore all other failures */
	do
	{
		rc = send(port->sock, buffer, strlen(buffer) + 1, 0);
	} while (rc < 0 && errno == EINTR);
}


/*
 * BackendInitialize -- initialize an interactive (postmaster-child)
 *				backend process, and collect the client's startup packet.
 *
 * returns: nothing.  Will not return at all if there's any failure.
 *
 * Note: this code does not depend on having any access to shared memory.
 * In the EXEC_BACKEND case, we are physically attached to shared memory
 * but have not yet set up most of our local pointers to shmem structures.
 */
static void
BackendInitialize(Port *port)
{
	int			status;
	char		remote_host[NI_MAXHOST];
	char		remote_port[NI_MAXSERV];
	char		remote_ps_data[NI_MAXHOST];

	/* Save port etc. for ps status */
	MyProcPort = port;

	/*
	 * PreAuthDelay is a debugging aid for investigating problems in the
	 * authentication cycle: it can be set in postgresql.conf to allow time to
	 * attach to the newly-forked backend with a debugger.	(See also
	 * PostAuthDelay, which we allow clients to pass through PGOPTIONS, but it
	 * is not honored until after authentication.)
	 */
	if (PreAuthDelay > 0)
		pg_usleep(PreAuthDelay * 1000000L);

	/* This flag will remain set until InitPostgres finishes authentication */
	ClientAuthInProgress = true;	/* limit visibility of log messages */

	/* save process start time */
	port->SessionStartTime = GetCurrentTimestamp();
	MyStartTime = timestamptz_to_time_t(port->SessionStartTime);

	/* set these to empty in case they are needed before we set them up */
	port->remote_host = "";
	port->remote_port = "";

	/*
	 * Initialize libpq and enable reporting of ereport errors to the client.
	 * Must do this now because authentication uses libpq to send messages.
	 */
	pq_init();					/* initialize libpq to talk to client */
	whereToSendOutput = DestRemote;		/* now safe to ereport to client */

	/*
	 * If possible, make this process a group leader, so that the postmaster
	 * can signal any child processes too.	(We do this now on the off chance
	 * that something might spawn a child process during authentication.)
	 */
#ifdef HAVE_SETSID
	if (setsid() < 0)
		elog(FATAL, "setsid() failed: %m");
#endif

	/*
	 * We arrange for a simple exit(1) if we receive SIGTERM or SIGQUIT or
	 * timeout while trying to collect the startup packet.	Otherwise the
	 * postmaster cannot shutdown the database FAST or IMMED cleanly if a
	 * buggy client blocks a backend during authentication. XXX it follows that
	 * the remainder of this function must tolerate losing control at any
	 * instant.  Likewise, any pg_on_exit_callback registered before or during
	 * this function must be prepared to execute at any instant between here
	 * and the end of this function.  Furthermore, affected callbacks execute
	 * partially or not at all when a second exit-inducing signal arrives
	 * after proc_exit_prepare() decrements on_proc_exit_index.  (Thanks to
	 * that mechanic, callbacks need not anticipate more than one call.)  This
	 * is fragile; it ought to instead follow the norm of handling interrupts
	 * at selected, safe opportunities.
	 */
	pqsignal(SIGTERM, startup_die);
	pqsignal(SIGQUIT, startup_die);
	pqsignal(SIGALRM, startup_die);
	PG_SETMASK(&StartupBlockSig);

	/*
	 * Get the remote host name and port for logging and status display.
	 */
	remote_host[0] = '\0';
	remote_port[0] = '\0';
	if (pg_getnameinfo_all(&port->raddr.addr, port->raddr.salen,
						   remote_host, sizeof(remote_host),
						   remote_port, sizeof(remote_port),
				  (log_hostname ? 0 : NI_NUMERICHOST) | NI_NUMERICSERV) != 0)
	{
		int			ret = pg_getnameinfo_all(&port->raddr.addr, port->raddr.salen,
											 remote_host, sizeof(remote_host),
											 remote_port, sizeof(remote_port),
											 NI_NUMERICHOST | NI_NUMERICSERV);

		if (ret != 0)
			ereport(WARNING,
					(errmsg_internal("pg_getnameinfo_all() failed: %s",
									 gai_strerror(ret))));
	}
	if (remote_port[0] == '\0')
		snprintf(remote_ps_data, sizeof(remote_ps_data), "%s", remote_host);
	else
		snprintf(remote_ps_data, sizeof(remote_ps_data), "%s(%s)", remote_host, remote_port);

	if (Log_connections)
	{
		if (remote_port[0])
			ereport(LOG,
					(errmsg("connection received: host=%s port=%s",
							remote_host,
							remote_port)));
		else
			ereport(LOG,
					(errmsg("connection received: host=%s",
							remote_host)));
	}

	/*
	 * save remote_host and remote_port in port structure
	 */
	port->remote_host = strdup(remote_host);
	port->remote_port = strdup(remote_port);
	if (log_hostname)
		port->remote_hostname = port->remote_host;

	/*
	 * Ready to begin client interaction.  We will give up and exit(1) after a
	 * time delay, so that a broken client can't hog a connection
	 * indefinitely.  PreAuthDelay and any DNS interactions above don't count
	 * against the time limit.
	 */
	if (!enable_sig_alarm(AuthenticationTimeout * 1000, false))
		elog(FATAL, "could not set timer for startup packet timeout");

	/*
	 * Receive the startup packet (which might turn out to be a cancel request
	 * packet).
	 */
	status = ProcessStartupPacket(port, false);

	/*
	 * Stop here if it was bad or a cancel packet.	ProcessStartupPacket
	 * already did any appropriate error reporting.
	 */
	if (status != STATUS_OK)
		proc_exit(0);

	/*
	 * Now that we have the user and database name, we can set the process
	 * title for ps.  It's good to do this as early as possible in startup.
	 *
	 * For a walsender, the ps display is set in the following form:
	 *
	 * postgres: wal sender process <user> <host> <activity>
	 *
	 * To achieve that, we pass "wal sender process" as username and username
	 * as dbname to init_ps_display(). XXX: should add a new variant of
	 * init_ps_display() to avoid abusing the parameters like this.
	 */
	if (am_walsender)
		init_ps_display("wal sender process", port->user_name, remote_ps_data,
						update_process_title ? "authentication" : "");
	else if (am_ftshandler)
		init_ps_display("fts handler process", port->user_name, remote_ps_data,
						update_process_title ? "authentication" : "");
    else
		init_ps_display(port->user_name, port->database_name, remote_ps_data,
						update_process_title ? "authentication" : "");

	/*
	 * Disable the timeout, and prevent SIGTERM/SIGQUIT again.
	 */
	if (!disable_sig_alarm(false))
		elog(FATAL, "could not disable timer for startup packet timeout");
	PG_SETMASK(&BlockSig);
}


/*
 * BackendRun -- set up the backend's argument list and invoke PostgresMain()
 *
 * returns:
 *		Shouldn't return at all.
 *		If PostgresMain() fails, return status.
 */
static int
BackendRun(Port *port)
{
	char	  **av;
	int			maxac;
	int			ac;
	long		secs;
	int			usecs;
	int			i;

	/*
	 * Don't want backend to be able to see the postmaster random number
	 * generator state.  We have to clobber the static random_seed *and* start
	 * a new random sequence in the random() library function.
	 */
	random_seed = 0;
	random_start_time.tv_usec = 0;
	/* slightly hacky way to get integer microseconds part of timestamptz */
	TimestampDifference(0, port->SessionStartTime, &secs, &usecs);
	srandom((unsigned int) (MyProcPid ^ usecs));

	/*
	 * Now, build the argv vector that will be given to PostgresMain.
	 *
	 * The maximum possible number of commandline arguments that could come
	 * from ExtraOptions is (strlen(ExtraOptions) + 1) / 2; see
	 * pg_split_opts().
	 */
	maxac = 5;					/* for fixed args supplied below */
	maxac += (strlen(ExtraOptions) + 1) / 2;

	av = (char **) MemoryContextAlloc(TopMemoryContext,
									  maxac * sizeof(char *));
	ac = 0;

	av[ac++] = "postgres";

	/*
	 * Pass any backend switches specified with -o on the postmaster's own
	 * command line.  We assume these are secure.  (It's OK to mangle
	 * ExtraOptions now, since we're safely inside a subprocess.)
	 */
	pg_split_opts(av, &ac, ExtraOptions);

	av[ac] = NULL;

	Assert(ac < maxac);

	/*
	 * Debug: print arguments being passed to backend
	 */
	ereport(DEBUG3,
			(errmsg_internal("%s child[%d]: starting with (",
							 progname, (int) getpid())));
	for (i = 0; i < ac; ++i)
		ereport(DEBUG3,
				(errmsg_internal("\t%s", av[i])));
	ereport(DEBUG3,
			(errmsg_internal(")")));

	/*
	 * Make sure we aren't in PostmasterContext anymore.  (We can't delete it
	 * just yet, though, because InitPostgres will need the HBA data.)
	 */
	MemoryContextSwitchTo(TopMemoryContext);

	return PostgresMain(ac, av, port->database_name, port->user_name);
}


#ifdef EXEC_BACKEND

/*
 * postmaster_forkexec -- fork and exec a postmaster subprocess
 *
 * The caller must have set up the argv array already, except for argv[2]
 * which will be filled with the name of the temp variable file.
 *
 * Returns the child process PID, or -1 on fork failure (a suitable error
 * message has been logged on failure).
 *
 * All uses of this routine will dispatch to SubPostmasterMain in the
 * child process.
 */
pid_t
postmaster_forkexec(int argc, char *argv[])
{
	Port		port;

	/* This entry point passes dummy values for the Port variables */
	memset(&port, 0, sizeof(port));
	return internal_forkexec(argc, argv, &port);
}

/*
 * backend_forkexec -- fork/exec off a backend process
 *
 * Some operating systems (WIN32) don't have fork() so we have to simulate
 * it by storing parameters that need to be passed to the child and
 * then create a new child process.
 *
 * returns the pid of the fork/exec'd process, or -1 on failure
 */
static pid_t
backend_forkexec(Port *port)
{
	char	   *av[4];
	int			ac = 0;

	av[ac++] = "postgres";
	av[ac++] = "--forkbackend";
	av[ac++] = NULL;			/* filled in by internal_forkexec */

	av[ac] = NULL;
	Assert(ac < lengthof(av));

	return internal_forkexec(ac, av, port);
}

#ifndef WIN32

/*
 * internal_forkexec non-win32 implementation
 *
 * - writes out backend variables to the parameter file
 * - fork():s, and then exec():s the child process
 */
static pid_t
internal_forkexec(int argc, char *argv[], Port *port)
{
	static unsigned long tmpBackendFileNum = 0;
	pid_t		pid;
	char		tmpfilename[MAXPGPATH];
	BackendParameters param;
	FILE	   *fp;

	if (!save_backend_variables(&param, port))
		return -1;				/* log made by save_backend_variables */

	/* Calculate name for temp file */
	snprintf(tmpfilename, MAXPGPATH, "%s/%s.backend_var.%d.%lu",
			 PG_TEMP_FILES_DIR, PG_TEMP_FILE_PREFIX,
			 MyProcPid, ++tmpBackendFileNum);

	/* Open file */
	fp = AllocateFile(tmpfilename, PG_BINARY_W);
	if (!fp)
	{
		/* As in OpenTemporaryFile, try to make the temp-file directory */
		mkdir(PG_TEMP_FILES_DIR, S_IRWXU);

		fp = AllocateFile(tmpfilename, PG_BINARY_W);
		if (!fp)
		{
			ereport(LOG,
					(errcode_for_file_access(),
					 errmsg("could not create file \"%s\": %m",
							tmpfilename)));
			return -1;
		}
	}

	if (fwrite(&param, sizeof(param), 1, fp) != 1)
	{
		ereport(LOG,
				(errcode_for_file_access(),
				 errmsg("could not write to file \"%s\": %m", tmpfilename)));
		FreeFile(fp);
		return -1;
	}

	/* Release file */
	if (FreeFile(fp))
	{
		ereport(LOG,
				(errcode_for_file_access(),
				 errmsg("could not write to file \"%s\": %m", tmpfilename)));
		return -1;
	}

	/* Make sure caller set up argv properly */
	Assert(argc >= 3);
	Assert(argv[argc] == NULL);
	Assert(strncmp(argv[1], "--fork", 6) == 0);
	Assert(argv[2] == NULL);

	/* Insert temp file name after --fork argument */
	argv[2] = tmpfilename;

	/* Fire off execv in child */
	if ((pid = fork_process()) == 0)
	{
		if (execv(postgres_exec_path, argv) < 0)
		{
			ereport(LOG,
					(errmsg("could not execute server process \"%s\": %m",
							postgres_exec_path)));
			/* We're already in the child process here, can't return */
			exit(1);
		}
	}

	return pid;					/* Parent returns pid, or -1 on fork failure */
}
#else							/* WIN32 */

/*
 * internal_forkexec win32 implementation
 *
 * - starts backend using CreateProcess(), in suspended state
 * - writes out backend variables to the parameter file
 *	- during this, duplicates handles and sockets required for
 *	  inheritance into the new process
 * - resumes execution of the new process once the backend parameter
 *	 file is complete.
 */
static pid_t
internal_forkexec(int argc, char *argv[], Port *port)
{
	STARTUPINFO si;
	PROCESS_INFORMATION pi;
	int			i;
	int			j;
	char		cmdLine[MAXPGPATH * 2];
	HANDLE		paramHandle;
	BackendParameters *param;
	SECURITY_ATTRIBUTES sa;
	char		paramHandleStr[32];
	win32_deadchild_waitinfo *childinfo;

	/* Make sure caller set up argv properly */
	Assert(argc >= 3);
	Assert(argv[argc] == NULL);
	Assert(strncmp(argv[1], "--fork", 6) == 0);
	Assert(argv[2] == NULL);

	/* Set up shared memory for parameter passing */
	ZeroMemory(&sa, sizeof(sa));
	sa.nLength = sizeof(sa);
	sa.bInheritHandle = TRUE;
	paramHandle = CreateFileMapping(INVALID_HANDLE_VALUE,
									&sa,
									PAGE_READWRITE,
									0,
									sizeof(BackendParameters),
									NULL);
	if (paramHandle == INVALID_HANDLE_VALUE)
	{
		elog(LOG, "could not create backend parameter file mapping: error code %lu",
			 GetLastError());
		return -1;
	}

	param = MapViewOfFile(paramHandle, FILE_MAP_WRITE, 0, 0, sizeof(BackendParameters));
	if (!param)
	{
		elog(LOG, "could not map backend parameter memory: error code %lu",
			 GetLastError());
		CloseHandle(paramHandle);
		return -1;
	}

	/* Insert temp file name after --fork argument */
#ifdef _WIN64
	sprintf(paramHandleStr, "%llu", (LONG_PTR) paramHandle);
#else
	sprintf(paramHandleStr, "%lu", (DWORD) paramHandle);
#endif
	argv[2] = paramHandleStr;

	/* Format the cmd line */
	cmdLine[sizeof(cmdLine) - 1] = '\0';
	cmdLine[sizeof(cmdLine) - 2] = '\0';
	snprintf(cmdLine, sizeof(cmdLine) - 1, "\"%s\"", postgres_exec_path);
	i = 0;
	while (argv[++i] != NULL)
	{
		j = strlen(cmdLine);
		snprintf(cmdLine + j, sizeof(cmdLine) - 1 - j, " \"%s\"", argv[i]);
	}
	if (cmdLine[sizeof(cmdLine) - 2] != '\0')
	{
		elog(LOG, "subprocess command line too long");
		return -1;
	}

	memset(&pi, 0, sizeof(pi));
	memset(&si, 0, sizeof(si));
	si.cb = sizeof(si);

	/*
	 * Create the subprocess in a suspended state. This will be resumed later,
	 * once we have written out the parameter file.
	 */
	if (!CreateProcess(NULL, cmdLine, NULL, NULL, TRUE, CREATE_SUSPENDED,
					   NULL, NULL, &si, &pi))
	{
		elog(LOG, "CreateProcess call failed: %m (error code %lu)",
			 GetLastError());
		return -1;
	}

	if (!save_backend_variables(param, port, pi.hProcess, pi.dwProcessId))
	{
		/*
		 * log made by save_backend_variables, but we have to clean up the
		 * mess with the half-started process
		 */
		if (!TerminateProcess(pi.hProcess, 255))
			ereport(LOG,
					(errmsg_internal("could not terminate unstarted process: error code %lu",
									 GetLastError())));
		CloseHandle(pi.hProcess);
		CloseHandle(pi.hThread);
		return -1;				/* log made by save_backend_variables */
	}

	/* Drop the parameter shared memory that is now inherited to the backend */
	if (!UnmapViewOfFile(param))
		elog(LOG, "could not unmap view of backend parameter file: error code %lu",
			 GetLastError());
	if (!CloseHandle(paramHandle))
		elog(LOG, "could not close handle to backend parameter file: error code %lu",
			 GetLastError());

	/*
	 * Reserve the memory region used by our main shared memory segment before
	 * we resume the child process.
	 */
	if (!pgwin32_ReserveSharedMemoryRegion(pi.hProcess))
	{
		/*
		 * Failed to reserve the memory, so terminate the newly created
		 * process and give up.
		 */
		if (!TerminateProcess(pi.hProcess, 255))
			ereport(LOG,
					(errmsg_internal("could not terminate process that failed to reserve memory: error code %lu",
									 GetLastError())));
		CloseHandle(pi.hProcess);
		CloseHandle(pi.hThread);
		return -1;				/* logging done made by
								 * pgwin32_ReserveSharedMemoryRegion() */
	}

	/*
	 * Now that the backend variables are written out, we start the child
	 * thread so it can start initializing while we set up the rest of the
	 * parent state.
	 */
	if (ResumeThread(pi.hThread) == -1)
	{
		if (!TerminateProcess(pi.hProcess, 255))
		{
			ereport(LOG,
					(errmsg_internal("could not terminate unstartable process: error code %lu",
									 GetLastError())));
			CloseHandle(pi.hProcess);
			CloseHandle(pi.hThread);
			return -1;
		}
		CloseHandle(pi.hProcess);
		CloseHandle(pi.hThread);
		ereport(LOG,
				(errmsg_internal("could not resume thread of unstarted process: error code %lu",
								 GetLastError())));
		return -1;
	}

	/*
	 * Queue a waiter for to signal when this child dies. The wait will be
	 * handled automatically by an operating system thread pool.
	 *
	 * Note: use malloc instead of palloc, since it needs to be thread-safe.
	 * Struct will be free():d from the callback function that runs on a
	 * different thread.
	 */
	childinfo = malloc(sizeof(win32_deadchild_waitinfo));
	if (!childinfo)
		ereport(FATAL,
				(errcode(ERRCODE_OUT_OF_MEMORY),
				 errmsg("out of memory")));

	childinfo->procHandle = pi.hProcess;
	childinfo->procId = pi.dwProcessId;

	if (!RegisterWaitForSingleObject(&childinfo->waitHandle,
									 pi.hProcess,
									 pgwin32_deadchild_callback,
									 childinfo,
									 INFINITE,
								WT_EXECUTEONLYONCE | WT_EXECUTEINWAITTHREAD))
		ereport(FATAL,
				(errmsg_internal("could not register process for wait: error code %lu",
								 GetLastError())));

	/* Don't close pi.hProcess here - the wait thread needs access to it */

	CloseHandle(pi.hThread);

	return pi.dwProcessId;
}
#endif   /* WIN32 */

#ifdef EXEC_BACKEND
/* This should really be in a header file */
NON_EXEC_STATIC void
PerfmonMain(int argc, char *argv[]);
#endif 

/*
 * SubPostmasterMain -- Get the fork/exec'd process into a state equivalent
 *			to what it would be if we'd simply forked on Unix, and then
 *			dispatch to the appropriate place.
 *
 * The first two command line arguments are expected to be "--forkFOO"
 * (where FOO indicates which postmaster child we are to become), and
 * the name of a variables file that we can read to load data that would
 * have been inherited by fork() on Unix.  Remaining arguments go to the
 * subprocess FooMain() routine.
 */
int
SubPostmasterMain(int argc, char *argv[])
{
	Port		port;

	/* Do this sooner rather than later... */
	IsUnderPostmaster = true;	/* we are a postmaster subprocess now */

	MyProcPid = getpid();		/* reset MyProcPid */

	MyStartTime = time(NULL);

	/*
	 * make sure stderr is in binary mode before anything can possibly be
	 * written to it, in case it's actually the syslogger pipe, so the pipe
	 * chunking protocol isn't disturbed. Non-logpipe data gets translated on
	 * redirection (e.g. via pg_ctl -l) anyway.
	 */
#ifdef WIN32
	_setmode(fileno(stderr), _O_BINARY);
#endif

	/* Lose the postmaster's on-exit routines (really a no-op) */
	on_exit_reset();

	/* In EXEC_BACKEND case we will not have inherited these settings */
	IsPostmasterEnvironment = true;
	whereToSendOutput = DestNone;

	/* Setup essential subsystems (to ensure elog() behaves sanely) */
	MemoryContextInit();
	InitializeGUCOptions();

	/* Read in the variables file */
	memset(&port, 0, sizeof(Port));
	read_backend_variables(argv[2], &port);

	/*
	 * Set reference point for stack-depth checking
	 */
	set_stack_base();

	/*
	 * Set up memory area for GSS information. Mirrors the code in ConnCreate
	 * for the non-exec case.
	 */
#if defined(ENABLE_GSS) || defined(ENABLE_SSPI)
	port.gss = (pg_gssinfo *) calloc(1, sizeof(pg_gssinfo));
	if (!port.gss)
		ereport(FATAL,
				(errcode(ERRCODE_OUT_OF_MEMORY),
				 errmsg("out of memory")));
#endif

	/* Check we got appropriate args */
	if (argc < 3)
		elog(FATAL, "invalid subpostmaster invocation");

	/*
	 * If appropriate, physically re-attach to shared memory segment. We want
	 * to do this before going any further to ensure that we can attach at the
	 * same address the postmaster used.
	 */
	if (strcmp(argv[1], "--forkbackend") == 0   ||
		strcmp(argv[1], "--forkavlauncher") == 0 ||
		strcmp(argv[1], "--forkavworker") == 0 ||
		strcmp(argv[1], "--forkautovac") == 0   ||
		strcmp(argv[1], "--forkglobaldeadlockdetector") == 0 ||
		strcmp(argv[1], "--forkboot") == 0)
		PGSharedMemoryReAttach();

	/* autovacuum needs this set before calling InitProcess */
	if (strcmp(argv[1], "--forkavlauncher") == 0)
		AutovacuumLauncherIAm();
	if (strcmp(argv[1], "--forkavworker") == 0)
		AutovacuumWorkerIAm();

	/*
	 * Start our win32 signal implementation. This has to be done after we
	 * read the backend variables, because we need to pick up the signal pipe
	 * from the parent process.
	 */
#ifdef WIN32
	pgwin32_signal_initialize();
#endif

	/* In EXEC_BACKEND case we will not have inherited these settings */
	pqinitmask();
	PG_SETMASK(&BlockSig);

	/* Read in remaining GUC variables */
	read_nondefault_variables();

	/*
	 * Reload any libraries that were preloaded by the postmaster.	Since we
	 * exec'd this process, those libraries didn't come along with us; but we
	 * should load them into all child processes to be consistent with the
	 * non-EXEC_BACKEND behavior.
	 */
	process_shared_preload_libraries();

	/* Run backend or appropriate child */
	if (strcmp(argv[1], "--forkbackend") == 0)
	{
		Assert(argc == 3);		/* shouldn't be any more args */

		/* Close the postmaster's sockets */
		ClosePostmasterPorts(false);

		/*
		 * Need to reinitialize the SSL library in the backend, since the
		 * context structures contain function pointers and cannot be passed
		 * through the parameter file.
		 *
		 * XXX should we do this in all child processes?  For the moment it's
		 * enough to do it in backend children.
		 */
#ifdef USE_SSL
		if (EnableSSL)
			secure_initialize();
#endif

		/*
		 * Perform additional initialization and collect startup packet.
		 *
		 * We want to do this before InitProcess() for a couple of reasons: 1.
		 * so that we aren't eating up a PGPROC slot while waiting on the
		 * client. 2. so that if InitProcess() fails due to being out of
		 * PGPROC slots, we have already initialized libpq and are able to
		 * report the error to the client.
		 */
		BackendInitialize(&port);

		/* Restore basic shared memory pointers */
		InitShmemAccess(UsedShmemSegAddr);

		/* Need a PGPROC to run CreateSharedMemoryAndSemaphores */
		InitProcess();

		/*
		 * Attach process to shared data structures.  If testing EXEC_BACKEND
		 * on Linux, you must run this as root before starting the postmaster:
		 *
		 * echo 0 >/proc/sys/kernel/randomize_va_space
		 *
		 * This prevents a randomized stack base address that causes child
		 * shared memory to be at a different address than the parent, making
		 * it impossible to attached to shared memory.	Return the value to
		 * '1' when finished.
		 */
		CreateSharedMemoryAndSemaphores(false, 0);

		/* And run the backend */
		proc_exit(BackendRun(&port));
	}
	if (strcmp(argv[1], "--forkboot") == 0)
	{
		/* Close the postmaster's sockets */
		ClosePostmasterPorts(false);

		/* Restore basic shared memory pointers */
		InitShmemAccess(UsedShmemSegAddr);

		/* Need a PGPROC to run CreateSharedMemoryAndSemaphores */
		InitAuxiliaryProcess();

		/* Attach process to shared data structures */
		CreateSharedMemoryAndSemaphores(false, 0);

		AuxiliaryProcessMain(argc - 2, argv + 2);
		proc_exit(0);
	}
	if (strcmp(argv[1], "--forkavlauncher") == 0)
	{
		/* Close the postmaster's sockets */
		ClosePostmasterPorts(false);

		/* Restore basic shared memory pointers */
		InitShmemAccess(UsedShmemSegAddr);

		/* Need a PGPROC to run CreateSharedMemoryAndSemaphores */
		InitProcess();

		/* Attach process to shared data structures */
		CreateSharedMemoryAndSemaphores(false, 0);

		AutoVacLauncherMain(argc - 2, argv + 2);
		proc_exit(0);
	}
	if (strcmp(argv[1], "--forkavworker") == 0)
	{
		/* Close the postmaster's sockets */
		ClosePostmasterPorts(false);

		/* Restore basic shared memory pointers */
		InitShmemAccess(UsedShmemSegAddr);

		/* Need a PGPROC to run CreateSharedMemoryAndSemaphores */
		InitProcess();

		/* Attach process to shared data structures */
		CreateSharedMemoryAndSemaphores(false, 0);

		AutoVacWorkerMain(argc - 2, argv + 2);
		proc_exit(0);
	}
	if (strcmp(argv[1], "--forkarch") == 0)
	{
		/* Close the postmaster's sockets */
		ClosePostmasterPorts(false);

		/* Do not want to attach to shared memory */

		PgArchiverMain(argc, argv);
		proc_exit(0);
	}
	if (strcmp(argv[1], "--forkcol") == 0)
	{
		/* Close the postmaster's sockets */
		ClosePostmasterPorts(false);

		/* Do not want to attach to shared memory */

		PgstatCollectorMain(argc, argv);
		proc_exit(0);
	}
	if (strcmp(argv[1], "--forklog") == 0)
	{
		/* Close the postmaster's sockets */
		ClosePostmasterPorts(true);

		/* Do not want to attach to shared memory */

		SysLoggerMain(argc, argv);
		proc_exit(0);
	}
	if (strcmp(argv[1], "--forkglobaldeadlockdetector") == 0)
	{
		/* Close the postmaster's sockets */
		ClosePostmasterPorts(false);

		/* Restore basic shared memory pointers */
		InitShmemAccess(UsedShmemSegAddr);

		/* Need a PGPROC to run CreateSharedMemoryAndSemaphores */
		InitAuxiliaryProcess();

		/* Attach process to shared data structures */
		CreateSharedMemoryAndSemaphores(false, 0);

		GlobalDeadLockDetector(argc - 2, argv + 2);
		proc_exit(0);
	}
	if (strcmp(argv[1], "--forkftsprobe") == 0)
	{
		/* Close the postmaster's sockets */
		ClosePostmasterPorts(false);

		/* Restore basic shared memory pointers */
		InitShmemAccess(UsedShmemSegAddr);

		/* Need a PGPROC to run CreateSharedMemoryAndSemaphores */
		InitAuxiliaryProcess();

		/* Attach process to shared data structures */
		CreateSharedMemoryAndSemaphores(false, 0);

		FtsProbeMain(argc - 2, argv + 2);
		proc_exit(0);
	}
	if (strcmp(argv[1], "--forkperfmon") == 0)
	{
		/* Close the postmaster's sockets */
		ClosePostmasterPorts(false);

		/* Do not want to attach to shared memory */

		PerfmonMain(argc - 2, argv + 2);
		proc_exit(0);
	}

	return 1;					/* shouldn't get here */
}
#endif   /* EXEC_BACKEND */


/*
 * ExitPostmaster -- cleanup
 *
 * Do NOT call exit() directly --- always go through here!
 */
static void
ExitPostmaster(int status)
{
	/* should cleanup shared memory and kill all backends */

	/*
	 * Not sure of the semantics here.	When the Postmaster dies, should the
	 * backends all be killed? probably not.
	 *
	 * MUST		-- vadim 05-10-1999
	 */

	proc_exit(status);
}

/*
 * sigusr1_handler - handle signal conditions from child processes
 */
static void
sigusr1_handler(SIGNAL_ARGS)
{
	int			save_errno = errno;

	PG_SETMASK(&BlockSig);

	/*
	 * RECOVERY_STARTED and BEGIN_HOT_STANDBY signals are ignored in
	 * unexpected states. If the startup process quickly starts up, completes
	 * recovery, exits, we might process the death of the startup process
	 * first. We don't want to go back to recovery in that case.
	 */
	if (CheckPostmasterSignal(PMSIGNAL_RECOVERY_STARTED) &&
		pmState == PM_STARTUP)
	{
		/* WAL redo has started. We're out of reinitialization. */
		FatalError = false;

		/*
		 * Crank up the background tasks.  It doesn't matter if this fails,
		 * we'll just try again later.
		 */
		Assert(CheckpointerPID == 0);
		CheckpointerPID = StartCheckpointer();
		Assert(BgWriterPID == 0);
		BgWriterPID = StartBackgroundWriter();

		pmState = PM_RECOVERY;
	}
	if (CheckPostmasterSignal(PMSIGNAL_BEGIN_HOT_STANDBY) &&
		pmState == PM_RECOVERY)
	{
		/*
		 * Likewise, start other special children as needed.
		 */
		Assert(PgStatPID == 0);
		PgStatPID = pgstat_start();

		ereport(LOG,
		(errmsg("database system is ready to accept read only connections")));

		pmState = PM_HOT_STANDBY;
	}

	if (CheckPostmasterSignal(PMSIGNAL_WAKEN_ARCHIVER) &&
		PgArchPID != 0)
	{
		/*
		 * Send SIGUSR1 to archiver process, to wake it up and begin archiving
		 * next transaction log file.
		 */
		signal_child(PgArchPID, SIGUSR1);
	}

	if (CheckPostmasterSignal(PMSIGNAL_ROTATE_LOGFILE) &&
		SysLoggerPID != 0)
	{
		/* Tell syslogger to rotate logfile */
		signal_child(SysLoggerPID, SIGUSR1);
	}

	if (CheckPostmasterSignal(PMSIGNAL_START_WALRECEIVER) &&
		WalReceiverPID == 0 &&
		(pmState == PM_STARTUP || pmState == PM_RECOVERY ||
		 pmState == PM_HOT_STANDBY || pmState == PM_WAIT_READONLY) &&
		Shutdown == NoShutdown)
	{
		/* Startup Process wants us to start the walreceiver process. */
		WalReceiverPID = StartWalReceiver();

		/* wal receiver has been launched */
		pm_launch_walreceiver = true;
	}

	if (CheckPostmasterSignal(PMSIGNAL_START_AUTOVAC_LAUNCHER))
	{
		/*
		 * Start one iteration of the autovacuum daemon, even if autovacuuming
		 * is nominally not enabled.  This is so we can have an active defense
		 * against transaction ID wraparound.  We set a flag for the main loop
		 * to do it rather than trying to do it here --- this is because the
		 * autovac process itself may send the signal, and we want to handle
		 * that by launching another iteration as soon as the current one
		 * completes.
		 */
		start_autovac_launcher = true;
	}

	if (CheckPostmasterSignal(PMSIGNAL_START_AUTOVAC_WORKER))
	{
		/* The autovacuum launcher wants us to start a worker process. */
		StartAutovacuumWorker();
	}

	Assert(FTSSubProc->procType == FtsProbeProc);
	if (CheckPostmasterSignal(PMSIGNAL_WAKEN_FTS) && FTSSubProc->pid != 0)
	{
		signal_child(FTSSubProc->pid, SIGINT);
	}

	/*
	 * Check if we are being promoted.  Don't check and delete promote file
	 * until we start the recovery.  This allows users to indicate promote
	 * early, even before the database start.  We do delete it after the
	 * recovery, though, for cleanness.
	 */
	if (pmState != PM_INIT &&
		CheckPromoteSignal(!(pmState == PM_STARTUP || pmState == PM_RECOVERY))
		&& StartupPID != 0)
	{
		/* Tell startup process to finish recovery */
		signal_child(StartupPID, SIGUSR2);
	}

	if (CheckPostmasterSignal(PMSIGNAL_ADVANCE_STATE_MACHINE) &&
		(pmState == PM_WAIT_BACKUP || pmState == PM_WAIT_BACKENDS))
	{
		/* Advance postmaster's state machine */
		PostmasterStateMachine();
	}

	PG_SETMASK(&UnBlockSig);

	errno = save_errno;
}

/*
 * GPDB_90_MERGE_FIXME: This function should be removed once hot
 * standby can and will be enabled for mirrors.
 */
void SignalPromote(void)
{
	FILE *fd;
	if ((fd = fopen(PROMOTE_SIGNAL_FILE, "w")))
	{
		fclose(fd);
		kill(PostmasterPid, SIGUSR1);
	}
}

/*
 * Timeout or shutdown signal from postmaster while processing startup packet.
 * Cleanup and exit(1).
 *
 * XXX: possible future improvement: try to send a message indicating
 * why we are disconnecting.  Problem is to be sure we don't block while
 * doing so, nor mess up SSL initialization.  In practice, if the client
 * has wedged here, it probably couldn't do anything with the message anyway.
 */
static void
startup_die(SIGNAL_ARGS)
{
	proc_exit(1);
}

/*
 * Dummy signal handler
 *
 * We use this for signals that we don't actually use in the postmaster,
 * but we do use in backends.  If we were to SIG_IGN such signals in the
 * postmaster, then a newly started backend might drop a signal that arrives
 * before it's able to reconfigure its signal processing.  (See notes in
 * tcop/postgres.c.)
 */
static void
dummy_handler(SIGNAL_ARGS)
{
}

/*
 * RandomSalt
 */
static void
RandomSalt(char *md5Salt)
{
	long		rand;

	/*
	 * We use % 255, sacrificing one possible byte value, so as to ensure that
	 * all bits of the random() value participate in the result. While at it,
	 * add one to avoid generating any null bytes.
	 */
	rand = PostmasterRandom();
	md5Salt[0] = (rand % 255) + 1;
	rand = PostmasterRandom();
	md5Salt[1] = (rand % 255) + 1;
	rand = PostmasterRandom();
	md5Salt[2] = (rand % 255) + 1;
	rand = PostmasterRandom();
	md5Salt[3] = (rand % 255) + 1;
}

/*
 * PostmasterRandom
 */
static long
PostmasterRandom(void)
{
	/*
	 * Select a random seed at the time of first receiving a request.
	 */
	if (random_seed == 0)
	{
		do
		{
			struct timeval random_stop_time;

			gettimeofday(&random_stop_time, NULL);

			/*
			 * We are not sure how much precision is in tv_usec, so we swap
			 * the high and low 16 bits of 'random_stop_time' and XOR them
			 * with 'random_start_time'. On the off chance that the result is
			 * 0, we loop until it isn't.
			 */
			random_seed = random_start_time.tv_usec ^
				((random_stop_time.tv_usec << 16) |
				 ((random_stop_time.tv_usec >> 16) & 0xffff));
		}
		while (random_seed == 0);

		srandom(random_seed);
	}

	return random();
}

/*
 * Count up number of child processes of specified types (dead_end chidren
 * are always excluded).
 */
static int
CountChildren(int target)
{
	Dlelem	   *curr;
	int			cnt = 0;

	for (curr = DLGetHead(BackendList); curr; curr = DLGetSucc(curr))
	{
		Backend    *bp = (Backend *) DLE_VAL(curr);

		if (bp->dead_end)
			continue;

		/*
		 * Since target == BACKEND_TYPE_ALL is the most common case, we test
		 * it first and avoid touching shared memory for every child.
		 */
		if (target != BACKEND_TYPE_ALL)
		{
			int			child;

			if (bp->is_autovacuum)
				child = BACKEND_TYPE_AUTOVAC;
			else if (IsPostmasterChildWalSender(bp->child_slot))
				child = BACKEND_TYPE_WALSND;
			else
				child = BACKEND_TYPE_NORMAL;
			if (!(target & child))
				continue;
		}

		cnt++;
	}
	return cnt;
}


/*
 * StartChildProcess -- start an auxiliary process for the postmaster
 *
 * xlop determines what kind of child will be started.	All child types
 * initially go to AuxiliaryProcessMain, which will handle common setup.
 *
 * Return value of StartChildProcess is subprocess' PID, or 0 if failed
 * to start subprocess.
 */
static pid_t
StartChildProcess(AuxProcType type)
{
	pid_t		pid;
	char	   *av[10];
	int			ac = 0;
	char		typebuf[32];

	/*
	 * Set up command-line arguments for subprocess
	 */
	av[ac++] = "postgres";

#ifdef EXEC_BACKEND
	av[ac++] = "--forkboot";
	av[ac++] = NULL;			/* filled in by postmaster_forkexec */
#endif

	snprintf(typebuf, sizeof(typebuf), "-x%d", type);
	av[ac++] = typebuf;

	av[ac] = NULL;
	Assert(ac < lengthof(av));

#ifdef EXEC_BACKEND
	pid = postmaster_forkexec(ac, av);
#else							/* !EXEC_BACKEND */
	pid = fork_process();

	if (pid == 0)				/* child */
	{
		IsUnderPostmaster = true;		/* we are a postmaster subprocess now */

		/* Close the postmaster's sockets */
		ClosePostmasterPorts(false);

		/* Lose the postmaster's on-exit routines and port connections */
		on_exit_reset();

		/* Release postmaster's working memory context */
		MemoryContextSwitchTo(TopMemoryContext);
		MemoryContextDelete(PostmasterContext);
		PostmasterContext = NULL;

		AuxiliaryProcessMain(ac, av);
		ExitPostmaster(0);
	}
#endif   /* EXEC_BACKEND */

	if (pid < 0)
	{
		/* in parent, fork failed */
		int			save_errno = errno;

		errno = save_errno;
		switch (type)
		{
			case StartupProcess:
				ereport(LOG,
						(errmsg("could not fork startup process: %m")));
				break;
			case BgWriterProcess:
				ereport(LOG,
				   (errmsg("could not fork background writer process: %m")));
				break;
			case CheckpointerProcess:
				ereport(LOG,
						(errmsg("could not fork checkpointer process: %m")));
				break;
			case WalWriterProcess:
				ereport(LOG,
						(errmsg("could not fork WAL writer process: %m")));
				break;
			case WalReceiverProcess:
				ereport(LOG,
						(errmsg("could not fork WAL receiver process: %m")));
				break;
			default:
				ereport(LOG,
						(errmsg("could not fork process: %m")));
				break;
		}

		/*
		 * fork failure is fatal during startup, but there's no need to choke
		 * immediately if starting other child types fails.
		 */
		if (type == StartupProcess)
			ExitPostmaster(1);
		return 0;
	}

	/*
	 * in parent, successful fork
	 */
	return pid;
}

/*
 * StartAutovacuumWorker
 *		Start an autovac worker process.
 *
 * This function is here because it enters the resulting PID into the
 * postmaster's private backends list.
 *
 * NB -- this code very roughly matches BackendStartup.
 */
static void
StartAutovacuumWorker(void)
{
	Backend    *bn;

	/*
	 * If not in condition to run a process, don't try, but handle it like a
	 * fork failure.  This does not normally happen, since the signal is only
	 * supposed to be sent by autovacuum launcher when it's OK to do it, but
	 * we have to check to avoid race-condition problems during DB state
	 * changes.
	 */
	if (canAcceptConnections() == CAC_OK)
	{
		bn = (Backend *) malloc(sizeof(Backend));
		if (bn)
		{
			/*
			 * Compute the cancel key that will be assigned to this session.
			 * We probably don't need cancel keys for autovac workers, but
			 * we'd better have something random in the field to prevent
			 * unfriendly people from sending cancels to them.
			 */
			MyCancelKey = PostmasterRandom();
			bn->cancel_key = MyCancelKey;

			/* Autovac workers are not dead_end and need a child slot */
			bn->dead_end = false;
			bn->child_slot = MyPMChildSlot = AssignPostmasterChildSlot();

			bn->pid = StartAutoVacWorker();
			if (bn->pid > 0)
			{
				bn->is_autovacuum = true;
				DLInitElem(&bn->elem, bn);
				DLAddHead(BackendList, &bn->elem);
#ifdef EXEC_BACKEND
				ShmemBackendArrayAdd(bn);
#endif
				/* all OK */
				return;
			}

			/*
			 * fork failed, fall through to report -- actual error message was
			 * logged by StartAutoVacWorker
			 */
			(void) ReleasePostmasterChildSlot(bn->child_slot);
			free(bn);
		}
		else
			ereport(LOG,
					(errcode(ERRCODE_OUT_OF_MEMORY),
					 errmsg("out of memory")));
	}

	/*
	 * Report the failure to the launcher, if it's running.  (If it's not, we
	 * might not even be connected to shared memory, so don't try to call
	 * AutoVacWorkerFailed.)  Note that we also need to signal it so that it
	 * responds to the condition, but we don't do that here, instead waiting
	 * for ServerLoop to do it.  This way we avoid a ping-pong signalling in
	 * quick succession between the autovac launcher and postmaster in case
	 * things get ugly.
	 */
	if (AutoVacPID != 0)
	{
		AutoVacWorkerFailed();
		avlauncher_needs_signal = true;
	}
}

/*
 * Create the opts file
 */
static bool
CreateOptsFile(int argc, char *argv[], char *fullprogname)
{
	FILE	   *fp;
	int			i;

#define OPTS_FILE	"postmaster.opts"

	if ((fp = fopen(OPTS_FILE, "w")) == NULL)
	{
		elog(LOG, "could not create file \"%s\": %m", OPTS_FILE);
		return false;
	}

	fprintf(fp, "%s", fullprogname);
	for (i = 1; i < argc; i++)
		fprintf(fp, " \"%s\"", argv[i]);
	fputs("\n", fp);

	if (fclose(fp))
	{
		elog(LOG, "could not write file \"%s\": %m", OPTS_FILE);
		return false;
	}

	return true;
}


/*
 * MaxLivePostmasterChildren
 *
 * This reports the number of entries needed in per-child-process arrays
 * (the PMChildFlags array, and if EXEC_BACKEND the ShmemBackendArray).
 * These arrays include regular backends, autovac workers and walsenders,
 * but not special children nor dead_end children.	This allows the arrays
 * to have a fixed maximum size, to wit the same too-many-children limit
 * enforced by canAcceptConnections().	The exact value isn't too critical
 * as long as it's more than MaxBackends.
 */
int
MaxLivePostmasterChildren(void)
{
	return 2 * MaxBackends;
}


#ifdef EXEC_BACKEND

/*
 * The following need to be available to the save/restore_backend_variables
 * functions.  They are marked NON_EXEC_STATIC in their home modules.
 */
extern slock_t *ShmemLock;
extern LWLock *LWLockArray;
extern PROC_HDR *ProcGlobal;
extern PGPROC *AuxiliaryProcs;
extern PMSignalData *PMSignalState;
extern pgsocket pgStatSock;
extern pg_time_t first_syslogger_file_time;

#ifndef WIN32
#define write_inheritable_socket(dest, src, childpid) ((*(dest) = (src)), true)
#define read_inheritable_socket(dest, src) (*(dest) = *(src))
#else
static bool write_duplicated_handle(HANDLE *dest, HANDLE src, HANDLE child);
static bool write_inheritable_socket(InheritableSocket *dest, SOCKET src,
						 pid_t childPid);
static void read_inheritable_socket(SOCKET *dest, InheritableSocket *src);
#endif


/* Save critical backend variables into the BackendParameters struct */
#ifndef WIN32
static bool
save_backend_variables(BackendParameters *param, Port *port)
#else
static bool
save_backend_variables(BackendParameters *param, Port *port,
					   HANDLE childProcess, pid_t childPid)
#endif
{
	memcpy(&param->port, port, sizeof(Port));
	if (!write_inheritable_socket(&param->portsocket, port->sock, childPid))
		return false;

	strlcpy(param->DataDir, DataDir, MAXPGPATH);

	memcpy(&param->ListenSocket, &ListenSocket, sizeof(ListenSocket));

	param->MyCancelKey = MyCancelKey;
	param->MyPMChildSlot = MyPMChildSlot;

	param->UsedShmemSegID = UsedShmemSegID;
	param->UsedShmemSegAddr = UsedShmemSegAddr;

	param->ShmemLock = ShmemLock;
	param->ShmemVariableCache = ShmemVariableCache;
	param->ShmemBackendArray = ShmemBackendArray;

	param->LWLockArray = LWLockArray;
	param->ProcGlobal = ProcGlobal;
	param->AuxiliaryProcs = AuxiliaryProcs;
	param->PreparedXactProcs = PreparedXactProcs;
	param->PMSignalState = PMSignalState;
	if (!write_inheritable_socket(&param->pgStatSock, pgStatSock, childPid))
		return false;

	param->PostmasterPid = PostmasterPid;
	param->PgStartTime = PgStartTime;
	param->PgReloadTime = PgReloadTime;
	param->first_syslogger_file_time = first_syslogger_file_time;

	param->redirection_done = redirection_done;
	param->IsBinaryUpgrade = IsBinaryUpgrade;
	param->max_safe_fds = max_safe_fds;

#ifdef WIN32
	param->PostmasterHandle = PostmasterHandle;
	if (!write_duplicated_handle(&param->initial_signal_pipe,
								 pgwin32_create_signal_listener(childPid),
								 childProcess))
		return false;
#else
	memcpy(&param->postmaster_alive_fds, &postmaster_alive_fds,
		   sizeof(postmaster_alive_fds));
#endif

	memcpy(&param->syslogPipe, &syslogPipe, sizeof(syslogPipe));

	strlcpy(param->my_exec_path, my_exec_path, MAXPGPATH);

	strlcpy(param->pkglib_path, pkglib_path, MAXPGPATH);

	strlcpy(param->ExtraOptions, ExtraOptions, MAXPGPATH);

	return true;
}


#ifdef WIN32
/*
 * Duplicate a handle for usage in a child process, and write the child
 * process instance of the handle to the parameter file.
 */
static bool
write_duplicated_handle(HANDLE *dest, HANDLE src, HANDLE childProcess)
{
	HANDLE		hChild = INVALID_HANDLE_VALUE;

	if (!DuplicateHandle(GetCurrentProcess(),
						 src,
						 childProcess,
						 &hChild,
						 0,
						 TRUE,
						 DUPLICATE_CLOSE_SOURCE | DUPLICATE_SAME_ACCESS))
	{
		ereport(LOG,
				(errmsg_internal("could not duplicate handle to be written to backend parameter file: error code %lu",
								 GetLastError())));
		return false;
	}

	*dest = hChild;
	return true;
}

/*
 * Duplicate a socket for usage in a child process, and write the resulting
 * structure to the parameter file.
 * This is required because a number of LSPs (Layered Service Providers) very
 * common on Windows (antivirus, firewalls, download managers etc) break
 * straight socket inheritance.
 */
static bool
write_inheritable_socket(InheritableSocket *dest, SOCKET src, pid_t childpid)
{
	dest->origsocket = src;
	if (src != 0 && src != PGINVALID_SOCKET)
	{
		/* Actual socket */
		if (WSADuplicateSocket(src, childpid, &dest->wsainfo) != 0)
		{
			ereport(LOG,
					(errmsg("could not duplicate socket %d for use in backend: error code %d",
							(int) src, WSAGetLastError())));
			return false;
		}
	}
	return true;
}

/*
 * Read a duplicate socket structure back, and get the socket descriptor.
 */
static void
read_inheritable_socket(SOCKET *dest, InheritableSocket *src)
{
	SOCKET		s;

	if (src->origsocket == PGINVALID_SOCKET || src->origsocket == 0)
	{
		/* Not a real socket! */
		*dest = src->origsocket;
	}
	else
	{
		/* Actual socket, so create from structure */
		s = WSASocket(FROM_PROTOCOL_INFO,
					  FROM_PROTOCOL_INFO,
					  FROM_PROTOCOL_INFO,
					  &src->wsainfo,
					  0,
					  0);
		if (s == INVALID_SOCKET)
		{
			write_stderr("could not create inherited socket: error code %d\n",
						 WSAGetLastError());
			exit(1);
		}
		*dest = s;

		/*
		 * To make sure we don't get two references to the same socket, close
		 * the original one. (This would happen when inheritance actually
		 * works..
		 */
		closesocket(src->origsocket);
	}
}
#endif

static void
read_backend_variables(char *id, Port *port)
{
	BackendParameters param;

#ifndef WIN32
	/* Non-win32 implementation reads from file */
	FILE	   *fp;

	/* Open file */
	fp = AllocateFile(id, PG_BINARY_R);
	if (!fp)
	{
		write_stderr("could not read from backend variables file \"%s\": %s\n",
					 id, strerror(errno));
		exit(1);
	}

	if (fread(&param, sizeof(param), 1, fp) != 1)
	{
		write_stderr("could not read from backend variables file \"%s\": %s\n",
					 id, strerror(errno));
		exit(1);
	}

	/* Release file */
	FreeFile(fp);
	if (unlink(id) != 0)
	{
		write_stderr("could not remove file \"%s\": %s\n",
					 id, strerror(errno));
		exit(1);
	}
#else
	/* Win32 version uses mapped file */
	HANDLE		paramHandle;
	BackendParameters *paramp;

#ifdef _WIN64
	paramHandle = (HANDLE) _atoi64(id);
#else
	paramHandle = (HANDLE) atol(id);
#endif
	paramp = MapViewOfFile(paramHandle, FILE_MAP_READ, 0, 0, 0);
	if (!paramp)
	{
		write_stderr("could not map view of backend variables: error code %lu\n",
					 GetLastError());
		exit(1);
	}

	memcpy(&param, paramp, sizeof(BackendParameters));

	if (!UnmapViewOfFile(paramp))
	{
		write_stderr("could not unmap view of backend variables: error code %lu\n",
					 GetLastError());
		exit(1);
	}

	if (!CloseHandle(paramHandle))
	{
		write_stderr("could not close handle to backend parameter variables: error code %lu\n",
					 GetLastError());
		exit(1);
	}
#endif

	restore_backend_variables(&param, port);
}

/* Restore critical backend variables from the BackendParameters struct */
static void
restore_backend_variables(BackendParameters *param, Port *port)
{
	memcpy(port, &param->port, sizeof(Port));
	read_inheritable_socket(&port->sock, &param->portsocket);

	SetDataDir(param->DataDir);

	memcpy(&ListenSocket, &param->ListenSocket, sizeof(ListenSocket));

	MyCancelKey = param->MyCancelKey;
	MyPMChildSlot = param->MyPMChildSlot;

	UsedShmemSegID = param->UsedShmemSegID;
	UsedShmemSegAddr = param->UsedShmemSegAddr;

	ShmemLock = param->ShmemLock;
	ShmemVariableCache = param->ShmemVariableCache;
	ShmemBackendArray = param->ShmemBackendArray;

	LWLockArray = param->LWLockArray;
	ProcGlobal = param->ProcGlobal;
	AuxiliaryProcs = param->AuxiliaryProcs;
	PreparedXactProcs = param->PreparedXactProcs;
	PMSignalState = param->PMSignalState;
	read_inheritable_socket(&pgStatSock, &param->pgStatSock);

	PostmasterPid = param->PostmasterPid;
	PgStartTime = param->PgStartTime;
	PgReloadTime = param->PgReloadTime;
	first_syslogger_file_time = param->first_syslogger_file_time;

	redirection_done = param->redirection_done;
	IsBinaryUpgrade = param->IsBinaryUpgrade;
	max_safe_fds = param->max_safe_fds;

#ifdef WIN32
	PostmasterHandle = param->PostmasterHandle;
	pgwin32_initial_signal_pipe = param->initial_signal_pipe;
#else
	memcpy(&postmaster_alive_fds, &param->postmaster_alive_fds,
		   sizeof(postmaster_alive_fds));
#endif

	memcpy(&syslogPipe, &param->syslogPipe, sizeof(syslogPipe));

	strlcpy(my_exec_path, param->my_exec_path, MAXPGPATH);

	strlcpy(pkglib_path, param->pkglib_path, MAXPGPATH);

	strlcpy(ExtraOptions, param->ExtraOptions, MAXPGPATH);
}


Size
ShmemBackendArraySize(void)
{
	return mul_size(MaxLivePostmasterChildren(), sizeof(Backend));
}

void
ShmemBackendArrayAllocation(void)
{
	Size		size = ShmemBackendArraySize();

	ShmemBackendArray = (Backend *) ShmemAlloc(size);
	/* Mark all slots as empty */
	memset(ShmemBackendArray, 0, size);
}

static void
ShmemBackendArrayAdd(Backend *bn)
{
	/* The array slot corresponding to my PMChildSlot should be free */
	int			i = bn->child_slot - 1;

	Assert(ShmemBackendArray[i].pid == 0);
	ShmemBackendArray[i] = *bn;
}

static void
ShmemBackendArrayRemove(Backend *bn)
{
	int			i = bn->child_slot - 1;

	Assert(ShmemBackendArray[i].pid == bn->pid);
	/* Mark the slot as empty */
	ShmemBackendArray[i].pid = 0;
}
#endif   /* EXEC_BACKEND */


#ifdef WIN32

static pid_t
win32_waitpid(int *exitstatus)
{
	DWORD		dwd;
	ULONG_PTR	key;
	OVERLAPPED *ovl;

	/*
	 * Check if there are any dead children. If there are, return the pid of
	 * the first one that died.
	 */
	if (GetQueuedCompletionStatus(win32ChildQueue, &dwd, &key, &ovl, 0))
	{
		*exitstatus = (int) key;
		return dwd;
	}

	return -1;
}

/*
 * Note! Code below executes on a thread pool! All operations must
 * be thread safe! Note that elog() and friends must *not* be used.
 */
static void WINAPI
pgwin32_deadchild_callback(PVOID lpParameter, BOOLEAN TimerOrWaitFired)
{
	win32_deadchild_waitinfo *childinfo = (win32_deadchild_waitinfo *) lpParameter;
	DWORD		exitcode;

	if (TimerOrWaitFired)
		return;					/* timeout. Should never happen, since we use
								 * INFINITE as timeout value. */

	/*
	 * Remove handle from wait - required even though it's set to wait only
	 * once
	 */
	UnregisterWaitEx(childinfo->waitHandle, NULL);

	if (!GetExitCodeProcess(childinfo->procHandle, &exitcode))
	{
		/*
		 * Should never happen. Inform user and set a fixed exitcode.
		 */
		write_stderr("could not read exit code for process\n");
		exitcode = 255;
	}

	if (!PostQueuedCompletionStatus(win32ChildQueue, childinfo->procId, (ULONG_PTR) exitcode, NULL))
		write_stderr("could not post child completion status\n");

	/*
	 * Handle is per-process, so we close it here instead of in the
	 * originating thread
	 */
	CloseHandle(childinfo->procHandle);

	/*
	 * Free struct that was allocated before the call to
	 * RegisterWaitForSingleObject()
	 */
	free(childinfo);

	/* Queue SIGCHLD signal */
	pg_queue_signal(SIGCHLD);
}
#endif   /* WIN32 */

/*
 * Initialize one and only handle for monitoring postmaster death.
 *
 * Called once in the postmaster, so that child processes can subsequently
 * monitor if their parent is dead.
 */
static void
InitPostmasterDeathWatchHandle(void)
{
#ifndef WIN32

	/*
	 * Create a pipe. Postmaster holds the write end of the pipe open
	 * (POSTMASTER_FD_OWN), and children hold the read end. Children can pass
	 * the read file descriptor to select() to wake up in case postmaster
	 * dies, or check for postmaster death with a (read() == 0). Children must
	 * close the write end as soon as possible after forking, because EOF
	 * won't be signaled in the read end until all processes have closed the
	 * write fd. That is taken care of in ClosePostmasterPorts().
	 */
	Assert(MyProcPid == PostmasterPid);
	if (pipe(postmaster_alive_fds))
		ereport(FATAL,
				(errcode_for_file_access(),
				 errmsg_internal("could not create pipe to monitor postmaster death: %m")));

	/*
	 * Set O_NONBLOCK to allow testing for the fd's presence with a read()
	 * call.
	 */
	if (fcntl(postmaster_alive_fds[POSTMASTER_FD_WATCH], F_SETFL, O_NONBLOCK))
		ereport(FATAL,
				(errcode_for_socket_access(),
				 errmsg_internal("could not set postmaster death monitoring pipe to non-blocking mode: %m")));
#else

	/*
	 * On Windows, we use a process handle for the same purpose.
	 */
	if (DuplicateHandle(GetCurrentProcess(),
						GetCurrentProcess(),
						GetCurrentProcess(),
						&PostmasterHandle,
						0,
						TRUE,
						DUPLICATE_SAME_ACCESS) == 0)
		ereport(FATAL,
				(errmsg_internal("could not duplicate postmaster handle: error code %lu",
								 GetLastError())));
#endif   /* WIN32 */
}

#if defined(HAVE_NUMA_H) && defined(HAVE_LIBNUMA)
/* LINUX */
static void
setProcAffinity(int id)
{
	int limit;
	nodemask_t mask;

	if (numa_available() < 0)
	{
		elog(LOG, "Numa unavailable, will remain unbound.");
		return;
	}

	limit = numa_max_node() + 1;

	nodemask_zero(&mask);
	nodemask_set(&mask, (id % limit));

	elog(LOG, "Numa binding to numa-node %d", (id % limit));

	/* this sets the memory */
	numa_bind(&mask);

	return;
}
#else
/* UNSUPPORTED */
static void
setProcAffinity(int id)
{
	elog(LOG, "gp_set_proc_affinity setting ignored; feature not configured");
}
#endif<|MERGE_RESOLUTION|>--- conflicted
+++ resolved
@@ -324,15 +324,9 @@
 	PM_RUN,						/* normal "database is alive" state */
 	PM_WAIT_BACKUP,				/* waiting for online backup mode to end */
 	PM_WAIT_READONLY,			/* waiting for read only backends to exit */
-<<<<<<< HEAD
-	PM_WAIT_REGULAR_BACKENDS,	/* waiting for live backends to exit, but not seqserver (GPDB-specific) */
 	PM_WAIT_BACKENDS,			/* waiting for live backends to exit (including seqserver) */
 	PM_SHUTDOWN,				/* waiting for checkpointer to do shutdown
 								 * ckpt */
-=======
-	PM_WAIT_BACKENDS,			/* waiting for live backends to exit */
-	PM_SHUTDOWN,				/* waiting for bgwriter to do shutdown ckpt */
->>>>>>> cbee6d14
 	PM_SHUTDOWN_2,				/* waiting for archiver and walsenders to
 								 * finish */
 	PM_WAIT_DEAD_END,			/* waiting for dead_end children to exit */
