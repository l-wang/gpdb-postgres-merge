--- conflicted
+++ resolved
@@ -150,11 +150,8 @@
 #include "cdb/cdbgang.h"                /* cdbgang_parse_gpqeid_params */
 #include "cdb/cdbtm.h"
 #include "cdb/cdbvars.h"
-<<<<<<< HEAD
+#include "cdb/ic_proxy_bgworker.h"
 #include "utils/metrics_utils.h"
-=======
-#include "cdb/ic_proxy_bgworker.h"
->>>>>>> ee2d4641
 
 /*
  * This is set in backends that are handling a GPDB specific message (FTS or
