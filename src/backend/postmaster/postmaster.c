/*-------------------------------------------------------------------------
 *
 * postmaster.c
 *	  This program acts as a clearing house for requests to the
 *	  POSTGRES system.  Frontend programs send a startup message
 *	  to the Postmaster and the postmaster uses the info in the
 *	  message to setup a backend process.
 *
 *	  The postmaster also manages system-wide operations such as
 *	  startup and shutdown. The postmaster itself doesn't do those
 *	  operations, mind you --- it just forks off a subprocess to do them
 *	  at the right times.  It also takes care of resetting the system
 *	  if a backend crashes.
 *
 *	  The postmaster process creates the shared memory and semaphore
 *	  pools during startup, but as a rule does not touch them itself.
 *	  In particular, it is not a member of the PGPROC array of backends
 *	  and so it cannot participate in lock-manager operations.  Keeping
 *	  the postmaster away from shared memory operations makes it simpler
 *	  and more reliable.  The postmaster is almost always able to recover
 *	  from crashes of individual backends by resetting shared memory;
 *	  if it did much with shared memory then it would be prone to crashing
 *	  along with the backends.
 *
 *	  When a request message is received, we now fork() immediately.
 *	  The child process performs authentication of the request, and
 *	  then becomes a backend if successful.  This allows the auth code
 *	  to be written in a simple single-threaded style (as opposed to the
 *	  crufty "poor man's multitasking" code that used to be needed).
 *	  More importantly, it ensures that blockages in non-multithreaded
 *	  libraries like SSL or PAM cannot cause denial of service to other
 *	  clients.
 *
 *
 * Portions Copyright (c) 2005-2009, Greenplum inc
 * Portions Copyright (c) 2012-Present Pivotal Software, Inc.
 * Portions Copyright (c) 1996-2019, PostgreSQL Global Development Group
 * Portions Copyright (c) 1994, Regents of the University of California
 *
 *
 * IDENTIFICATION
 *	  src/backend/postmaster/postmaster.c
 *
 * NOTES
 *
 * Initialization:
 *		The Postmaster sets up shared memory data structures
 *		for the backends.
 *
 * Synchronization:
 *		The Postmaster shares memory with the backends but should avoid
 *		touching shared memory, so as not to become stuck if a crashing
 *		backend screws up locks or shared memory.  Likewise, the Postmaster
 *		should never block on messages from frontend clients.
 *
 * Garbage Collection:
 *		The Postmaster cleans up after backends if they have an emergency
 *		exit and/or core dump.
 *
 * Error Reporting:
 *		Use write_stderr() only for reporting "interactive" errors
 *		(essentially, bogus arguments on the command line).  Once the
 *		postmaster is launched, use ereport().
 *
 *-------------------------------------------------------------------------
 */

#include "postgres.h"

#include <unistd.h>
#include <signal.h>
#include <time.h>
#include <sys/wait.h>
#include <ctype.h>
#include <sys/stat.h>
#include <sys/socket.h>
#include <fcntl.h>
#include <sys/param.h>
#include <netdb.h>
#include <limits.h>
#include "access/xlog.h"
/* headers required for process affinity bindings */
#ifdef HAVE_NUMA_H
#define NUMA_VERSION1_COMPATIBILITY 1
#include <numa.h>
#endif

#ifdef HAVE_SYS_SELECT_H
#include <sys/select.h>
#endif

#ifdef USE_BONJOUR
#include <dns_sd.h>
#endif

#ifdef USE_SYSTEMD
#include <systemd/sd-daemon.h>
#endif

#ifdef HAVE_PTHREAD_IS_THREADED_NP
#include <pthread.h>
#endif

#include "access/transam.h"
#include "access/xlog.h"
#include "bootstrap/bootstrap.h"
#include "catalog/pg_control.h"
#include "common/file_perm.h"
#include "common/ip.h"
#include "common/string.h"
#include "lib/ilist.h"
#include "libpq/auth.h"
#include "libpq/libpq.h"
#include "libpq/pqformat.h"
#include "libpq/pqsignal.h"
#include "miscadmin.h"
#include "pg_getopt.h"
#include "pgstat.h"
#include "port/pg_bswap.h"
#include "postmaster/autovacuum.h"
#include "postmaster/bgworker_internals.h"
#include "postmaster/bgwriter.h"
#include "postmaster/fork_process.h"
#include "postmaster/pgarch.h"
#include "postmaster/postmaster.h"
#include "postmaster/fts.h"
#include "postmaster/syslogger.h"
#include "postmaster/backoff.h"
#include "postmaster/bgworker.h"
#include "replication/logicallauncher.h"
#include "replication/walsender.h"
#include "storage/fd.h"
#include "storage/ipc.h"
#include "storage/pg_shmem.h"
#include "storage/pmsignal.h"
#include "storage/proc.h"
#include "storage/procsignal.h"
#include "tcop/tcopprot.h"
#include "utils/builtins.h"
#include "utils/datetime.h"
#include "utils/faultinjector.h"
#include "utils/gdd.h"
#include "utils/memutils.h"
<<<<<<< HEAD
#include "utils/pidfile.h"
=======
#include "utils/metrics_utils.h"
>>>>>>> 3dd207d9
#include "utils/ps_status.h"
#include "utils/timeout.h"
#include "utils/timestamp.h"
#include "utils/varlena.h"

#include "cdb/cdbgang.h"                /* cdbgang_parse_gpqeid_params */
#include "cdb/cdbtm.h"
#include "cdb/cdbvars.h"

/*
 * This is set in backends that are handling a GPDB specific message (FTS or
 * fault injector) on mirror.
 */
bool am_mirror = false;
/* GPDB specific flag to handle deadlocks during parallel segment start. */
volatile bool *pm_launch_walreceiver = NULL;

/*
 * Possible types of a backend. Beyond being the possible bkend_type values in
 * struct bkend, these are OR-able request flag bits for SignalSomeChildren()
 * and CountChildren().
 */
#define BACKEND_TYPE_NORMAL		0x0001	/* normal backend */
#define BACKEND_TYPE_AUTOVAC	0x0002	/* autovacuum worker process */
#define BACKEND_TYPE_WALSND		0x0004	/* walsender process */
#define BACKEND_TYPE_BGWORKER	0x0008	/* bgworker process */
#define BACKEND_TYPE_ALL		0x000F	/* OR of all the above */

#define BACKEND_TYPE_WORKER		(BACKEND_TYPE_AUTOVAC | BACKEND_TYPE_BGWORKER)

/*
 * List of active backends (or child processes anyway; we don't actually
 * know whether a given child has become a backend or is still in the
 * authorization phase).  This is used mainly to keep track of how many
 * children we have and send them appropriate signals when necessary.
 *
 * "Special" children such as the startup, bgwriter and autovacuum launcher
 * tasks are not in this list.  Autovacuum worker and walsender are in it.
 * Also, "dead_end" children are in it: these are children launched just for
 * the purpose of sending a friendly rejection message to a would-be client.
 * We must track them because they are attached to shared memory, but we know
 * they will never become live backends.  dead_end children are not assigned a
 * PMChildSlot.
 *
 * Background workers are in this list, too.
 */
typedef struct bkend
{
	pid_t		pid;			/* process id of backend */
	int32		cancel_key;		/* cancel key for cancels for this backend */
	int			child_slot;		/* PMChildSlot for this backend, if any */

	/*
	 * Flavor of backend or auxiliary process.  Note that BACKEND_TYPE_WALSND
	 * backends initially announce themselves as BACKEND_TYPE_NORMAL, so if
	 * bkend_type is normal, you should check for a recent transition.
	 */
	int			bkend_type;
	bool		dead_end;		/* is it going to send an error and quit? */
	bool		bgworker_notify;	/* gets bgworker start/stop notifications */
	dlist_node	elem;			/* list link in BackendList */
} Backend;

static dlist_head BackendList = DLIST_STATIC_INIT(BackendList);

#ifdef EXEC_BACKEND
static Backend *ShmemBackendArray;
#endif

BackgroundWorker *MyBgworkerEntry = NULL;

/* The socket number we are listening for connections on */
int			PostPortNumber;

/* The directory names for Unix socket(s) */
char	   *Unix_socket_directories;

/* The TCP listen address(es) */
char	   *ListenAddresses;

/*
 * ReservedBackends is the number of backends reserved for superuser use.
 * This number is taken out of the pool size given by MaxConnections so
 * number of backend slots available to non-superusers is
 * (MaxConnections - ReservedBackends).  Note what this really means is
 * "if there are <= ReservedBackends connections available, only superusers
 * can make new connections" --- pre-existing superuser connections don't
 * count against the limit.
 */
int			ReservedBackends;

/* The socket(s) we're listening to. */
#define MAXLISTEN	64
static pgsocket ListenSocket[MAXLISTEN];

/*
 * Set by the -o option
 */
static char ExtraOptions[MAXPGPATH];

/*
 * These globals control the behavior of the postmaster in case some
 * backend dumps core.  Normally, it kills all peers of the dead backend
 * and reinitializes shared memory.  By specifying -s or -n, we can have
 * the postmaster stop (rather than kill) peers and not reinitialize
 * shared data structures.  (Reinit is currently dead code, though.)
 */
static bool Reinit = true;
static int	SendStop = false;

/* still more option variables */
bool		EnableSSL = false;

int			PreAuthDelay = 0;
int			AuthenticationTimeout = 60;

bool		log_hostname;		/* for ps display and logging */
bool		Log_connections = false;
bool		Db_user_namespace = false;

bool		enable_bonjour = false;
char	   *bonjour_name;
bool		restart_after_crash = true;

/*
 * PIDs of special child processes; 0 when not running. When adding a new PID
 * to the list, remember to add the process title to GetServerProcessTitle()
 * as well.
 */
static pid_t StartupPID = 0,
			BgWriterPID = 0,
			CheckpointerPID = 0,
			WalWriterPID = 0,
			WalReceiverPID = 0,
			AutoVacPID = 0,
			PgArchPID = 0,
			PgStatPID = 0,
			SysLoggerPID = 0;

/* Startup process's status */
typedef enum
{
	STARTUP_NOT_RUNNING,
	STARTUP_RUNNING,
	STARTUP_SIGNALED,			/* we sent it a SIGQUIT or SIGKILL */
	STARTUP_CRASHED
} StartupStatusEnum;

static StartupStatusEnum StartupStatus = STARTUP_NOT_RUNNING;

/* Startup/shutdown state */
#define			NoShutdown		0
#define			SmartShutdown	1
#define			FastShutdown	2
#define			ImmediateShutdown	3

static int	Shutdown = NoShutdown;

static bool FatalError = false; /* T if recovering from backend crash */

/*
 * We use a simple state machine to control startup, shutdown, and
 * crash recovery (which is rather like shutdown followed by startup).
 *
 * After doing all the postmaster initialization work, we enter PM_STARTUP
 * state and the startup process is launched. The startup process begins by
 * reading the control file and other preliminary initialization steps.
 * In a normal startup, or after crash recovery, the startup process exits
 * with exit code 0 and we switch to PM_RUN state.  However, archive recovery
 * is handled specially since it takes much longer and we would like to support
 * hot standby during archive recovery.
 *
 * When the startup process is ready to start archive recovery, it signals the
 * postmaster, and we switch to PM_RECOVERY state. The background writer and
 * checkpointer are launched, while the startup process continues applying WAL.
 * If Hot Standby is enabled, then, after reaching a consistent point in WAL
 * redo, startup process signals us again, and we switch to PM_HOT_STANDBY
 * state and begin accepting connections to perform read-only queries.  When
 * archive recovery is finished, the startup process exits with exit code 0
 * and we switch to PM_RUN state.
 *
 * Normal child backends can only be launched when we are in PM_RUN or
 * PM_HOT_STANDBY state.  (We also allow launch of normal
 * child backends in PM_WAIT_BACKUP state, but only for superusers.)
 * In other states we handle connection requests by launching "dead_end"
 * child processes, which will simply send the client an error message and
 * quit.  (We track these in the BackendList so that we can know when they
 * are all gone; this is important because they're still connected to shared
 * memory, and would interfere with an attempt to destroy the shmem segment,
 * possibly leading to SHMALL failure when we try to make a new one.)
 * In PM_WAIT_DEAD_END state we are waiting for all the dead_end children
 * to drain out of the system, and therefore stop accepting connection
 * requests at all until the last existing child has quit (which hopefully
 * will not be very long).
 *
 * Notice that this state variable does not distinguish *why* we entered
 * states later than PM_RUN --- Shutdown and FatalError must be consulted
 * to find that out.  FatalError is never true in PM_INIT through PM_RUN
 * states, nor in PM_SHUTDOWN states (because we don't enter those states
 * when trying to recover from a crash).  It can be true in PM_STARTUP state,
 * because we don't clear it until we've successfully started WAL redo.
 */
typedef enum
{
	PM_INIT,					/* postmaster starting */
	PM_STARTUP,					/* waiting for startup subprocess */
	PM_RECOVERY,				/* in archive recovery mode */
	PM_HOT_STANDBY,				/* in hot standby mode */
	PM_RUN,						/* normal "database is alive" state */
	PM_WAIT_BACKUP,				/* waiting for online backup mode to end */
	PM_WAIT_READONLY,			/* waiting for read only backends to exit */
	PM_WAIT_BACKENDS,			/* waiting for live backends to exit */
	PM_SHUTDOWN,				/* waiting for checkpointer to do shutdown
								 * ckpt */
	PM_SHUTDOWN_2,				/* waiting for archiver and walsenders to
								 * finish */
	PM_WAIT_DEAD_END,			/* waiting for dead_end children to exit */
	PM_NO_CHILDREN				/* all important children have exited */
} PMState;

static PMState pmState = PM_INIT;

/* Start time of SIGKILL timeout during immediate shutdown or child crash */
/* Zero means timeout is not running */
static time_t AbortStartTime = 0;

/* Length of said timeout */
#define SIGKILL_CHILDREN_AFTER_SECS		5

/* Set at database system is ready to accept connections */
pg_time_t PMAcceptingConnectionsStartTime = 0;

static BackgroundWorker PMAuxProcList[MaxPMAuxProc] =
{
	{"ftsprobe process", "ftsprobe process",
	 BGWORKER_SHMEM_ACCESS | BGWORKER_BACKEND_DATABASE_CONNECTION,
	 BgWorkerStart_DtxRecovering, /* no need to wait dtx recovery */
	 0, /* restart immediately if ftsprobe exits with non-zero code */
	 "postgres", "FtsProbeMain", 0, {0}, 0,
	 FtsProbeStartRule},

	{"global deadlock detector process", "global deadlock detector process",
	 BGWORKER_SHMEM_ACCESS | BGWORKER_BACKEND_DATABASE_CONNECTION,
	 BgWorkerStart_RecoveryFinished,
	 0, /* restart immediately if gdd exits with non-zero code */
	 "postgres", "GlobalDeadLockDetectorMain", 0, {0}, 0,
	 GlobalDeadLockDetectorStartRule},

	{"dtx recovery process", "dtx recovery process",
	 BGWORKER_SHMEM_ACCESS | BGWORKER_BACKEND_DATABASE_CONNECTION,
	 BgWorkerStart_DtxRecovering, /* no need to wait dtx recovery */
	 0, /* restart immediately if dtx recovery process exits with non-zero code */
	 "postgres", "DtxRecoveryMain", 0, {0}, 0,
	 DtxRecoveryStartRule},

<<<<<<< HEAD
	{"stats sender process", "stats sender process",
	 BGWORKER_SHMEM_ACCESS,
	 BgWorkerStart_RecoveryFinished,
	 0, /* restart immediately if stats sender exits with non-zero code */
	 "postgres", "SegmentInfoSenderMain", 0, {0}, 0,
	 SegmentInfoSenderStartRule},

	{"sweeper process", "sweeper process",
=======
	{"sweeper process",
>>>>>>> 3dd207d9
	 BGWORKER_SHMEM_ACCESS,
	 BgWorkerStart_RecoveryFinished,
	 0, /* restart immediately if sweeper process exits with non-zero code */
	 "postgres", "BackoffSweeperMain", 0, {0}, 0,
	 BackoffSweeperStartRule},

<<<<<<< HEAD
	{"perfmon process", "perfmon process",
	 BGWORKER_SHMEM_ACCESS,
	 BgWorkerStart_RecoveryFinished,
	 0, /* restart immediately if perfmon process exits with non-zero code */
	 "postgres", "PerfmonMain", 0, {0}, 0,
	 PerfmonStartRule},
=======
	/*
	 * Remember to set the MaxPMAuxProc to the number of items in this list
	 *
	 * It's used as a number at other places, so end-of-list marker doesn't
	 * work here.
	 */
>>>>>>> 3dd207d9
};

static bool ReachedNormalRunning = false;	/* T if we've reached PM_RUN */

bool		ClientAuthInProgress = false;	/* T during new-client
											 * authentication */

bool		redirection_done = false;	/* stderr redirected for syslogger? */

/* received START_AUTOVAC_LAUNCHER signal */
static volatile sig_atomic_t start_autovac_launcher = false;

/* the launcher needs to be signalled to communicate some condition */
static volatile bool avlauncher_needs_signal = false;

/* received START_WALRECEIVER signal */
static volatile sig_atomic_t WalReceiverRequested = false;

/* set when there's a worker that needs to be started up */
static volatile bool StartWorkerNeeded = true;
static volatile bool HaveCrashedWorker = false;

#ifdef USE_SSL
/* Set when and if SSL has been initialized properly */
static bool LoadedSSL = false;
#endif

/* some GUC values used in fetching status from status transition */
extern char	   *locale_monetary;
extern char	   *locale_numeric;
extern char    *locale_collate;

#ifdef USE_BONJOUR
static DNSServiceRef bonjour_sdref = NULL;
#endif

/*
 * postmaster.c - function prototypes
 */
static void CloseServerPorts(int status, Datum arg);
static void unlink_external_pid_file(int status, Datum arg);
static void getInstallationPaths(const char *argv0);
static void checkControlFile(void);
static void checkPgDir(const char *dir);
static Port *ConnCreate(int serverFd);
static void ConnFree(Port *port);

/**
 * @param isReset if true, then this is a reset (as opposed to the initial creation of shared memory on startup)
 */
static void reset_shared(int port);
static void SIGHUP_handler(SIGNAL_ARGS);
static void pmdie(SIGNAL_ARGS);
static void reaper(SIGNAL_ARGS);
static void sigusr1_handler(SIGNAL_ARGS);
static void startup_die(SIGNAL_ARGS);
static void dummy_handler(SIGNAL_ARGS);
static void StartupPacketTimeoutHandler(void);
static void CleanupBackend(int pid, int exitstatus);
static bool CleanupBackgroundWorker(int pid, int exitstatus);
static void HandleChildCrash(int pid, int exitstatus, const char *procname);
static void LogChildExit(int lev, const char *procname,
						 int pid, int exitstatus);
static void PostmasterStateMachine(void);
static void BackendInitialize(Port *port);
static void BackendRun(Port *port) pg_attribute_noreturn();
static void ExitPostmaster(int status) pg_attribute_noreturn();
static int	ServerLoop(void);
static int	BackendStartup(Port *port);
static int	ProcessStartupPacket(Port *port, bool secure_done);
static void SendNegotiateProtocolVersion(List *unrecognized_protocol_options);
static void processCancelRequest(Port *port, void *pkt, MsgType code);
static int	initMasks(fd_set *rmask);
static void report_fork_failure_to_client(Port *port, int errnum);
static CAC_state canAcceptConnections(void);
static bool RandomCancelKey(int32 *cancel_key);
static void signal_child(pid_t pid, int signal);
static bool SignalSomeChildren(int signal, int targets);
static void TerminateChildren(int signal);

#define SignalChildren(sig)			   SignalSomeChildren(sig, BACKEND_TYPE_ALL)

static int	CountChildren(int target);
static bool assign_backendlist_entry(RegisteredBgWorker *rw);
static void maybe_start_bgworkers(void);
static bool CreateOptsFile(int argc, char *argv[], char *fullprogname);
static pid_t StartChildProcess(AuxProcType type);
static void StartAutovacuumWorker(void);
static void MaybeStartWalReceiver(void);
static void InitPostmasterDeathWatchHandle(void);

static void setProcAffinity(int id);

/*
 * Archiver is allowed to start up at the current postmaster state?
 *
 * If WAL archiving is enabled always, we are allowed to start archiver
 * even during recovery.
 */
#define PgArchStartupAllowed()	\
	((XLogArchivingActive() && pmState == PM_RUN) ||	\
	 (XLogArchivingAlways() &&	\
	  (pmState == PM_RECOVERY || pmState == PM_HOT_STANDBY)))

bool isAuxiliaryBgWorker(BackgroundWorker *worker);

#ifdef EXEC_BACKEND

#ifdef WIN32
#define WNOHANG 0				/* ignored, so any integer value will do */

static pid_t waitpid(pid_t pid, int *exitstatus, int options);
static void WINAPI pgwin32_deadchild_callback(PVOID lpParameter, BOOLEAN TimerOrWaitFired);

static HANDLE win32ChildQueue;

typedef struct
{
	HANDLE		waitHandle;
	HANDLE		procHandle;
	DWORD		procId;
} win32_deadchild_waitinfo;
#endif							/* WIN32 */

static pid_t backend_forkexec(Port *port);
static pid_t internal_forkexec(int argc, char *argv[], Port *port);

/* Type for a socket that can be inherited to a client process */
#ifdef WIN32
typedef struct
{
	SOCKET		origsocket;		/* Original socket value, or PGINVALID_SOCKET
								 * if not a socket */
	WSAPROTOCOL_INFO wsainfo;
} InheritableSocket;
#else
typedef int InheritableSocket;
#endif

/*
 * Structure contains all variables passed to exec:ed backends
 */
typedef struct
{
	Port		port;
	InheritableSocket portsocket;
	char		DataDir[MAXPGPATH];
	pgsocket	ListenSocket[MAXLISTEN];
	int32		MyCancelKey;
	int			MyPMChildSlot;
#ifndef WIN32
	unsigned long UsedShmemSegID;
#else
	void	   *ShmemProtectiveRegion;
	HANDLE		UsedShmemSegID;
#endif
	void	   *UsedShmemSegAddr;
	slock_t    *ShmemLock;
	VariableCache ShmemVariableCache;
	Backend    *ShmemBackendArray;
#ifndef HAVE_SPINLOCKS
	PGSemaphore *SpinlockSemaArray;
#endif
	int			NamedLWLockTrancheRequests;
	NamedLWLockTranche *NamedLWLockTrancheArray;
	LWLockPadded *MainLWLockArray;
	slock_t    *ProcStructLock;
	PROC_HDR   *ProcGlobal;
	PGPROC	   *AuxiliaryProcs;
	PGPROC	   *PreparedXactProcs;
	PMSignalData *PMSignalState;
	InheritableSocket pgStatSock;
	pid_t		PostmasterPid;
	TimestampTz PgStartTime;
	TimestampTz PgReloadTime;
	pg_time_t	first_syslogger_file_time;
	bool		redirection_done;
	bool		IsBinaryUpgrade;
	bool		ConvertMasterDataDirToSegment;
	int			max_safe_fds;
	int			MaxBackends;
#ifdef WIN32
	HANDLE		PostmasterHandle;
	HANDLE		initial_signal_pipe;
	HANDLE		syslogPipe[2];
#else
	int			postmaster_alive_fds[2];
	int			syslogPipe[2];
#endif
	char		my_exec_path[MAXPGPATH];
	char		pkglib_path[MAXPGPATH];
	char		ExtraOptions[MAXPGPATH];
} BackendParameters;

static void read_backend_variables(char *id, Port *port);
static void restore_backend_variables(BackendParameters *param, Port *port);

#ifndef WIN32
static bool save_backend_variables(BackendParameters *param, Port *port);
#else
static bool save_backend_variables(BackendParameters *param, Port *port,
								   HANDLE childProcess, pid_t childPid);
#endif

static void ShmemBackendArrayAdd(Backend *bn);
static void ShmemBackendArrayRemove(Backend *bn);
#endif							/* EXEC_BACKEND */

#define StartupDataBase()		StartChildProcess(StartupProcess)
#define StartBackgroundWriter() StartChildProcess(BgWriterProcess)
#define StartCheckpointer()		StartChildProcess(CheckpointerProcess)
#define StartWalWriter()		StartChildProcess(WalWriterProcess)
#define StartWalReceiver()		StartChildProcess(WalReceiverProcess)

/* Macros to check exit status of a child process */
#define EXIT_STATUS_0(st)  ((st) == 0)
#define EXIT_STATUS_1(st)  (WIFEXITED(st) && WEXITSTATUS(st) == 1)
#define EXIT_STATUS_3(st)  (WIFEXITED(st) && WEXITSTATUS(st) == 3)

/* if we are a QD postmaster or not */
bool Gp_entry_postmaster = false;

#ifndef WIN32
/*
 * File descriptors for pipe used to monitor if postmaster is alive.
 * First is POSTMASTER_FD_WATCH, second is POSTMASTER_FD_OWN.
 */
int			postmaster_alive_fds[2] = {-1, -1};
#else
/* Process handle of postmaster used for the same purpose on Windows */
HANDLE		PostmasterHandle;
#endif

/*
 * query info collector hook
 * Use this hook to collect real-time query information and status data.
 */
query_info_collect_hook_type query_info_collect_hook = NULL;

/*
 * Postmaster main entry point
 */
void
PostmasterMain(int argc, char *argv[])
{
	int			opt;
	int			status;
	char	   *userDoption = NULL;
	bool		listen_addr_saved = false;
	int			i;
	char	   *output_config_variable = NULL;

	InitProcessGlobals();

	PostmasterPid = MyProcPid;

	IsPostmasterEnvironment = true;

	/*
	 * We should not be creating any files or directories before we check the
	 * data directory (see checkDataDir()), but just in case set the umask to
	 * the most restrictive (owner-only) permissions.
	 *
	 * checkDataDir() will reset the umask based on the data directory
	 * permissions.
	 */
	umask(PG_MODE_MASK_OWNER);

	/*
	 * Initialize random(3) so we don't get the same values in every run.
	 *
	 * Note: the seed is pretty predictable from externally-visible facts such
	 * as postmaster start time, so avoid using random() for security-critical
	 * random values during postmaster startup.  At the time of first
	 * connection, PostmasterRandom will select a hopefully-more-random seed.
	 */
	srandom((unsigned int) (MyProcPid ^ MyStartTime));

	/*
	 * By default, palloc() requests in the postmaster will be allocated in
	 * the PostmasterContext, which is space that can be recycled by backends.
	 * Allocated data that needs to be available to backends should be
	 * allocated in TopMemoryContext.
	 */
	PostmasterContext = AllocSetContextCreate(TopMemoryContext,
											  "Postmaster",
											  ALLOCSET_DEFAULT_SIZES);
	MemoryContextSwitchTo(PostmasterContext);

	/* Initialize paths to installation files */
	getInstallationPaths(argv[0]);

	/*
	 * Set up signal handlers for the postmaster process.
	 *
	 * In the postmaster, we want to install non-ignored handlers *without*
	 * SA_RESTART.  This is because they'll be blocked at all times except
	 * when ServerLoop is waiting for something to happen, and during that
	 * window, we want signals to exit the select(2) wait so that ServerLoop
	 * can respond if anything interesting happened.  On some platforms,
	 * signals marked SA_RESTART would not cause the select() wait to end.
	 * Child processes will generally want SA_RESTART, but we expect them to
	 * set up their own handlers before unblocking signals.
	 *
	 * CAUTION: when changing this list, check for side-effects on the signal
	 * handling setup of child processes.  See tcop/postgres.c,
	 * bootstrap/bootstrap.c, postmaster/bgwriter.c, postmaster/walwriter.c,
	 * postmaster/autovacuum.c, postmaster/pgarch.c, postmaster/pgstat.c,
	 * postmaster/syslogger.c, postmaster/bgworker.c and
	 * postmaster/checkpointer.c.
	 */
	pqinitmask();
	PG_SETMASK(&BlockSig);

	pqsignal_no_restart(SIGHUP, SIGHUP_handler);	/* reread config file and
													 * have children do same */
	pqsignal_no_restart(SIGINT, pmdie); /* send SIGTERM and shut down */
	pqsignal_no_restart(SIGQUIT, pmdie);	/* send SIGQUIT and die */
	pqsignal_no_restart(SIGTERM, pmdie);	/* wait for children and shut down */
	pqsignal(SIGALRM, SIG_IGN); /* ignored */
	pqsignal(SIGPIPE, SIG_IGN); /* ignored */
	pqsignal_no_restart(SIGUSR1, sigusr1_handler);	/* message from child
													 * process */
	pqsignal_no_restart(SIGUSR2, dummy_handler);	/* unused, reserve for
													 * children */
	pqsignal_no_restart(SIGCHLD, reaper);	/* handle child termination */

	/*
	 * No other place in Postgres should touch SIGTTIN/SIGTTOU handling.  We
	 * ignore those signals in a postmaster environment, so that there is no
	 * risk of a child process freezing up due to writing to stderr.  But for
	 * a standalone backend, their default handling is reasonable.  Hence, all
	 * child processes should just allow the inherited settings to stand.
	 */
#ifdef SIGTTIN
	pqsignal(SIGTTIN, SIG_IGN); /* ignored */
#endif
#ifdef SIGTTOU
	pqsignal(SIGTTOU, SIG_IGN); /* ignored */
#endif

	/* ignore SIGXFSZ, so that ulimit violations work like disk full */
#ifdef SIGXFSZ
	pqsignal(SIGXFSZ, SIG_IGN); /* ignored */
#endif

	/*
	 * Options setup
	 */
	InitializeGUCOptions();

	opterr = 1;

	/*
	 * Parse command-line options.  CAUTION: keep this in sync with
	 * tcop/postgres.c (the option sets should not conflict) and with the
	 * common help() function in main/main.c.
	 */
	while ((opt = getopt(argc, argv, "B:bc:C:D:d:EeFf:h:ijk:lMmN:nOo:Pp:r:S:sTt:W:-:")) != -1)
	{
		switch (opt)
		{
			case 'B':
				SetConfigOption("shared_buffers", optarg, PGC_POSTMASTER, PGC_S_ARGV);
				break;

			case 'b':
				/* Undocumented flag used for binary upgrades */
				IsBinaryUpgrade = true;
				break;

			case 'C':
				output_config_variable = strdup(optarg);
				break;

			case 'D':
				userDoption = strdup(optarg);
				break;

			case 'd':
				set_debug_options(atoi(optarg), PGC_POSTMASTER, PGC_S_ARGV);
				break;

			/*
			 * Normal PostgreSQL used 'E' flag to mean "log_statement='all'",
			 * but we co-opted this letter for this... I'm afraid to change it,
			 * because I don't know where this is used.
             * ... it's used only here in postmaster.c; it causes the postmaster to
			 * fork a QD specific process. For example, FTS, global
			 * deadlock detector.
			 */
			case 'E':
				Gp_entry_postmaster = true;
				/*
				 * 	SetConfigOption("log_statement", "all", PGC_POSTMASTER, PGC_S_ARGV);
				 */
				break;

			case 'e':
				SetConfigOption("datestyle", "euro", PGC_POSTMASTER, PGC_S_ARGV);
				break;

			case 'F':
				SetConfigOption("fsync", "false", PGC_POSTMASTER, PGC_S_ARGV);
				break;

			case 'f':
				if (!set_plan_disabling_options(optarg, PGC_POSTMASTER, PGC_S_ARGV))
				{
					write_stderr("%s: invalid argument for option -f: \"%s\"\n",
								 progname, optarg);
					ExitPostmaster(1);
				}
				break;

			case 'h':
				SetConfigOption("listen_addresses", optarg, PGC_POSTMASTER, PGC_S_ARGV);
				break;

			case 'i':
				SetConfigOption("listen_addresses", "*", PGC_POSTMASTER, PGC_S_ARGV);
				break;

			case 'j':
				/* only used by interactive backend */
				break;

			case 'k':
				SetConfigOption("unix_socket_directories", optarg, PGC_POSTMASTER, PGC_S_ARGV);
				break;

			case 'l':
				SetConfigOption("ssl", "true", PGC_POSTMASTER, PGC_S_ARGV);
				break;

			case 'M':
				/* Undocumented flag used for mutating a directory that was a copy of a
				 * master data directory and needs to now be a segment directory. Only
				 * use on the first time the segment is started, and only use in
				 * utility mode, as changes will be destructive, and will assume that
				 * the segment has never participated in a distributed
				 * transaction.*/
				ConvertMasterDataDirToSegment = true;
				break;

			case 'm':
				/*
				 * In maintenance mode:
				 * 	1. allow DML on catalog table
				 * 	2. allow DML on segments
				 */
				SetConfigOption("maintenance_mode",  	  	"true", PGC_POSTMASTER, PGC_S_ARGV);
				SetConfigOption("allow_segment_DML", 	  	"true", PGC_POSTMASTER, PGC_S_ARGV);
				SetConfigOption("allow_system_table_mods",	"true",  PGC_POSTMASTER, PGC_S_ARGV);
				break;

			case 'N':
				SetConfigOption("max_connections", optarg, PGC_POSTMASTER, PGC_S_ARGV);
				break;

			case 'n':
				/* Don't reinit shared mem after abnormal exit */
				Reinit = false;
				break;

			case 'O':
				/* Only use in single user mode */
				SetConfigOption("allow_system_table_mods", "true", PGC_POSTMASTER, PGC_S_ARGV);
				break;

			case 'o':
				/* Other options to pass to the backend on the command line */
				snprintf(ExtraOptions + strlen(ExtraOptions),
						 sizeof(ExtraOptions) - strlen(ExtraOptions),
						 " %s", optarg);
				break;

			case 'P':
				SetConfigOption("ignore_system_indexes", "true", PGC_POSTMASTER, PGC_S_ARGV);
				break;

			case 'p':
				SetConfigOption("port", optarg, PGC_POSTMASTER, PGC_S_ARGV);
				break;

			case 'r':
				/* only used by single-user backend */
				break;

			case 'S':
				SetConfigOption("work_mem", optarg, PGC_POSTMASTER, PGC_S_ARGV);
				break;

			case 's':
				SetConfigOption("log_statement_stats", "true", PGC_POSTMASTER, PGC_S_ARGV);
				break;

			case 'T':

				/*
				 * In the event that some backend dumps core, send SIGSTOP,
				 * rather than SIGQUIT, to all its peers.  This lets the wily
				 * post_hacker collect core dumps from everyone.
				 */
				SendStop = true;
				break;

			case 't':
				{
					const char *tmp = get_stats_option_name(optarg);

					if (tmp)
					{
						SetConfigOption(tmp, "true", PGC_POSTMASTER, PGC_S_ARGV);
					}
					else
					{
						write_stderr("%s: invalid argument for option -t: \"%s\"\n",
									 progname, optarg);
						ExitPostmaster(1);
					}
					break;
				}

			case 'W':
				SetConfigOption("post_auth_delay", optarg, PGC_POSTMASTER, PGC_S_ARGV);
				break;

			case 'c':
			case '-':
				{
					char	   *name,
							   *value;

					ParseLongOption(optarg, &name, &value);
					if (!value)
					{
						if (opt == '-')
							ereport(ERROR,
									(errcode(ERRCODE_SYNTAX_ERROR),
									 errmsg("--%s requires a value",
											optarg)));
						else
							ereport(ERROR,
									(errcode(ERRCODE_SYNTAX_ERROR),
									 errmsg("-c %s requires a value",
											optarg)));
					}

					SetConfigOption(name, value, PGC_POSTMASTER, PGC_S_ARGV);
					free(name);
					if (value)
						free(value);
					break;
				}

			default:
				write_stderr("Try \"%s --help\" for more information.\n",
							 progname);
				ExitPostmaster(1);
		}
	}

	/*
	 * Postmaster accepts no non-option switch arguments.
	 */
	if (optind < argc)
	{
		write_stderr("%s: invalid argument: \"%s\"\n",
					 progname, argv[optind]);
		write_stderr("Try \"%s --help\" for more information.\n",
					 progname);
		ExitPostmaster(1);
	}

	/*
	 * Locate the proper configuration files and data directory, and read
	 * postgresql.conf for the first time.
	 */
	if (!SelectConfigFiles(userDoption, progname))
		ExitPostmaster(2);

	/*
	 * CDB/MPP/GPDB: Set the processor affinity (may be a no-op on
	 * some platforms). The port number is nice to use because we know
	 * that different segments on a single host will not have the same
	 * port numbers.
	 *
	 * We want to do this as early as we can -- so that the OS knows
	 * about our binding, and all of our child processes will inherit
	 * the same binding.
 	 */
	if (gp_set_proc_affinity)
		setProcAffinity(PostPortNumber);

	if (output_config_variable != NULL)
	{
		/*
		 * "-C guc" was specified, so print GUC's value and exit.  No extra
		 * permission check is needed because the user is reading inside the
		 * data dir.
		 */
		const char *config_val = GetConfigOption(output_config_variable,
												 false, false);

		puts(config_val ? config_val : "");
		ExitPostmaster(0);
	}

	/* Verify that DataDir looks reasonable */
	checkDataDir();

	/* Check that pg_control exists */
	checkControlFile();

	/* And switch working directory into it */
	ChangeToDataDir();

	/*
     * CDB: Decouple NBuffers from MaxBackends.  The entry db doesn't benefit
     * from buffers in excess of the global catalog size; this is typically
     * small and unrelated to the number of clients.  Segment dbs need enough
     * buffers to accommodate the QEs concurrently accessing the database; but
     * non-leaf QEs don't necessarily access the database (some are used only
     * for sorting, hashing, etc); so again the number of buffers need not be
     * in proportion to the number of connections.
	 */
	if (NBuffers < 16)
	{
		/*
		 * Do not accept -B so small that backends are likely to starve for
		 * lack of buffers.  The specific choices here are somewhat arbitrary.
		 */
		write_stderr("%s: the number of buffers (-B) must be at least 16\n", progname);
		ExitPostmaster(1);
	}

	/*
	 * Check for invalid combinations of GUC settings.
	 *
	 * In GPDB, restricted mode gpstart uses superuser_reserved_connections ==
	 * max_connections. Hence, in gpdb below check is modified from upstream to
	 * allow equal setting.
	 */
	if (ReservedBackends > MaxConnections)
	{
		write_stderr("%s: superuser_reserved_connections (%d) must be less than max_connections (%d)\n",
					 progname,
					 ReservedBackends, MaxConnections);
		ExitPostmaster(1);
	}
	if (XLogArchiveMode > ARCHIVE_MODE_OFF && wal_level == WAL_LEVEL_MINIMAL)
		ereport(ERROR,
				(errmsg("WAL archival cannot be enabled when wal_level is \"minimal\"")));
	if (max_wal_senders > 0 && wal_level == WAL_LEVEL_MINIMAL)
		ereport(ERROR,
				(errmsg("WAL streaming (max_wal_senders > 0) requires wal_level \"replica\" or \"logical\"")));

    if ( GpIdentity.dbid == -1 && Gp_role == GP_ROLE_UTILITY)
    {
        /**
         * okay in utility mode! -- when starting the master in utility mode to fetch the configuration contents,
         *  we don't actually know the dbid.
         */
    }
	else if ( GpIdentity.dbid < 0 )
	{
	    ereport(FATAL,
            (errcode(ERRCODE_INVALID_PARAMETER_VALUE),
             errmsg("dbid (from -b option) is not specified or is invalid.  This value must be >= 0, or >= -1 in utility mode.  "
             "The dbid value to pass can be determined from this server's entry in the segment configuration; it may be -1 if running in utility mode.")));
	}

    if ( GpIdentity.segindex < -1 ) /* -1 is okay -- that means the master */
	{
	    ereport(FATAL,
            (errcode(ERRCODE_INVALID_PARAMETER_VALUE),
             errmsg("contentid (from -C option) is not specified or is invalid.  This value must be >= -1.  "
             "The contentid value to pass can be determined this server's entry in the segment configuration; it may be -1 for a master, or in utility mode."
             )));
	}

	/*
	 * Other one-time internal sanity checks can go here, if they are fast.
	 * (Put any slow processing further down, after postmaster.pid creation.)
	 */
	if (!CheckDateTokenTables())
	{
		write_stderr("%s: invalid datetoken tables, please fix\n", progname);
		ExitPostmaster(1);
	}

	/*
	 * Now that we are done processing the postmaster arguments, reset
	 * getopt(3) library so that it will work correctly in subprocesses.
	 */
	optind = 1;
#if defined(HAVE_INT_OPTRESET) || !defined(HAVE_GETOPT)
	optreset = 1;				/* some systems need this too */
#endif

	/* For debugging: display postmaster environment */
	{
		extern char **environ;
		char	  **p;

		ereport(DEBUG3,
				(errmsg_internal("%s: PostmasterMain: initial environment dump:",
								 progname)));
		ereport(DEBUG3,
				(errmsg_internal("-----------------------------------------")));
		for (p = environ; *p; ++p)
			ereport(DEBUG3,
					(errmsg_internal("\t%s", *p)));
		ereport(DEBUG3,
				(errmsg_internal("-----------------------------------------")));
	}

	/*
	 * Create lockfile for data directory.
	 *
	 * We want to do this before we try to grab the input sockets, because the
	 * data directory interlock is more reliable than the socket-file
	 * interlock (thanks to whoever decided to put socket files in /tmp :-().
	 * For the same reason, it's best to grab the TCP socket(s) before the
	 * Unix socket(s).
	 *
	 * Also note that this internally sets up the on_proc_exit function that
	 * is responsible for removing both data directory and socket lockfiles;
	 * so it must happen before opening sockets so that at exit, the socket
	 * lockfiles go away after CloseServerPorts runs.
	 */
	CreateDataDirLockFile(true);

	/*
	 * Remember postmaster startup time
     * CDB: Moved this code up from below for use in error message headers.
	 */
	PgStartTime = GetCurrentTimestamp();

	/*
	 * Read the control file (for error checking and config info).
	 *
	 * Since we verify the control file's CRC, this has a useful side effect
	 * on machines where we need a run-time test for CRC support instructions.
	 * The postmaster will do the test once at startup, and then its child
	 * processes will inherit the correct function pointer and not need to
	 * repeat the test.
	 */
	LocalProcessControlFile(false);

	/*
	 * Initialize SSL library, if specified.
	 */
#ifdef USE_SSL
	if (EnableSSL)
	{
		(void) secure_initialize(true);
		LoadedSSL = true;
	}
#endif

	/*
	 * CDB: gpdb auxilary process like fts probe, dtx recovery process is
	 * essential, we need to load them ahead of custom shared preload libraries
	 * to avoid exceeding max_worker_processes.
	 */
	load_auxiliary_libraries();

	/*
	 * Register the apply launcher.  Since it registers a background worker,
	 * it needs to be called before InitializeMaxBackends(), and it's probably
	 * a good idea to call it before any modules had chance to take the
	 * background worker slots.
	 */
	ApplyLauncherRegister();

	/*
	 * process any libraries that should be preloaded at postmaster start
	 */
	process_shared_preload_libraries();

	/*
	 * Now that loadable modules have had their chance to register background
	 * workers, calculate MaxBackends.
	 */
	InitializeMaxBackends();

	/* Report server startup in log */
	ereport(LOG,
			(errmsg("starting %s", PG_VERSION_STR)));

	/*
	 * Establish input sockets.
	 *
	 * First, mark them all closed, and set up an on_proc_exit function that's
	 * charged with closing the sockets again at postmaster shutdown.
	 */
	for (i = 0; i < MAXLISTEN; i++)
		ListenSocket[i] = PGINVALID_SOCKET;

	on_proc_exit(CloseServerPorts, 0);

	if (ListenAddresses)
	{
		char	   *rawstring;
		List	   *elemlist;
		ListCell   *l;
		int			success = 0;

		/* Need a modifiable copy of ListenAddresses */
		rawstring = pstrdup(ListenAddresses);

		/* Parse string into list of hostnames */
		if (!SplitIdentifierString(rawstring, ',', &elemlist))
		{
			/* syntax error in list */
			ereport(FATAL,
					(errcode(ERRCODE_INVALID_PARAMETER_VALUE),
					 errmsg("invalid list syntax in parameter \"%s\"",
							"listen_addresses")));
		}

		foreach(l, elemlist)
		{
			char	   *curhost = (char *) lfirst(l);

			if (strcmp(curhost, "*") == 0)
				status = StreamServerPort(AF_UNSPEC, NULL,
										  (unsigned short) PostPortNumber,
										  NULL,
										  ListenSocket, MAXLISTEN);
			else
				status = StreamServerPort(AF_UNSPEC, curhost,
										  (unsigned short) PostPortNumber,
										  NULL,
										  ListenSocket, MAXLISTEN);

			if (status == STATUS_OK)
			{
				success++;
				/* record the first successful host addr in lockfile */
				if (!listen_addr_saved)
				{
					AddToDataDirLockFile(LOCK_FILE_LINE_LISTEN_ADDR, curhost);
					listen_addr_saved = true;
				}
			}
			else
				ereport(WARNING,
						(errmsg("could not create listen socket for \"%s\"",
								curhost)));
		}

		if (!success && elemlist != NIL)
			ereport(FATAL,
					(errmsg("could not create any TCP/IP sockets")));

		list_free(elemlist);
		pfree(rawstring);
	}

#ifdef USE_BONJOUR
	/* Register for Bonjour only if we opened TCP socket(s) */
	if (enable_bonjour && ListenSocket[0] != PGINVALID_SOCKET)
	{
		DNSServiceErrorType err;

		/*
		 * We pass 0 for interface_index, which will result in registering on
		 * all "applicable" interfaces.  It's not entirely clear from the
		 * DNS-SD docs whether this would be appropriate if we have bound to
		 * just a subset of the available network interfaces.
		 */
		err = DNSServiceRegister(&bonjour_sdref,
								 0,
								 0,
								 bonjour_name,
								 "_postgresql._tcp.",
								 NULL,
								 NULL,
								 pg_hton16(PostPortNumber),
								 0,
								 NULL,
								 NULL,
								 NULL);
		if (err != kDNSServiceErr_NoError)
			elog(LOG, "DNSServiceRegister() failed: error code %ld",
				 (long) err);

		/*
		 * We don't bother to read the mDNS daemon's reply, and we expect that
		 * it will automatically terminate our registration when the socket is
		 * closed at postmaster termination.  So there's nothing more to be
		 * done here.  However, the bonjour_sdref is kept around so that
		 * forked children can close their copies of the socket.
		 */
	}
#endif

#ifdef HAVE_UNIX_SOCKETS
	if (Unix_socket_directories)
	{
		char	   *rawstring;
		List	   *elemlist;
		ListCell   *l;
		int			success = 0;

		/* Need a modifiable copy of Unix_socket_directories */
		rawstring = pstrdup(Unix_socket_directories);

		/* Parse string into list of directories */
		if (!SplitDirectoriesString(rawstring, ',', &elemlist))
		{
			/* syntax error in list */
			ereport(FATAL,
					(errcode(ERRCODE_INVALID_PARAMETER_VALUE),
					 errmsg("invalid list syntax in parameter \"%s\"",
							"unix_socket_directories")));
		}

		foreach(l, elemlist)
		{
			char	   *socketdir = (char *) lfirst(l);

			status = StreamServerPort(AF_UNIX, NULL,
									  (unsigned short) PostPortNumber,
									  socketdir,
									  ListenSocket, MAXLISTEN);

			if (status == STATUS_OK)
			{
				success++;
				/* record the first successful Unix socket in lockfile */
				if (success == 1)
					AddToDataDirLockFile(LOCK_FILE_LINE_SOCKET_DIR, socketdir);
			}
			else
				ereport(WARNING,
						(errmsg("could not create Unix-domain socket in directory \"%s\"",
								socketdir)));
		}

		if (!success && elemlist != NIL)
			ereport(FATAL,
					(errmsg("could not create any Unix-domain sockets")));

		list_free_deep(elemlist);
		pfree(rawstring);
	}
#endif

	/*
	 * check that we have some socket to listen on
	 */
	if (ListenSocket[0] == PGINVALID_SOCKET)
		ereport(FATAL,
				(errmsg("no socket created for listening")));

	/*
	 * If no valid TCP ports, write an empty line for listen address,
	 * indicating the Unix socket must be used.  Note that this line is not
	 * added to the lock file until there is a socket backing it.
	 */
	if (!listen_addr_saved)
		AddToDataDirLockFile(LOCK_FILE_LINE_LISTEN_ADDR, "");

	/*
	 * Set up shared memory and semaphores.
	 */
	reset_shared(PostPortNumber);

	/*
	 * Estimate number of openable files.  This must happen after setting up
	 * semaphores, because on some platforms semaphores count as open files.
	 */
	set_max_safe_fds();

	/*
	 * Set reference point for stack-depth checking.
	 */
	set_stack_base();

	/*
	 * Initialize pipe (or process handle on Windows) that allows children to
	 * wake up from sleep on postmaster death.
	 */
	InitPostmasterDeathWatchHandle();

#ifdef WIN32

	/*
	 * Initialize I/O completion port used to deliver list of dead children.
	 */
	win32ChildQueue = CreateIoCompletionPort(INVALID_HANDLE_VALUE, NULL, 0, 1);
	if (win32ChildQueue == NULL)
		ereport(FATAL,
				(errmsg("could not create I/O completion port for child queue")));
#endif

	/*
	 * Record postmaster options.  We delay this till now to avoid recording
	 * bogus options (eg, NBuffers too high for available memory).
	 */
	if (!CreateOptsFile(argc, argv, my_exec_path))
		ExitPostmaster(1);

#ifdef EXEC_BACKEND
	/* Write out nondefault GUC settings for child processes to use */
	write_nondefault_variables(PGC_POSTMASTER);
#endif

	/*
	 * Write the external PID file if requested
	 */
	if (external_pid_file)
	{
		FILE	   *fpidfile = fopen(external_pid_file, "w");

		if (fpidfile)
		{
			fprintf(fpidfile, "%d\n", MyProcPid);
			fclose(fpidfile);

			/* Make PID file world readable */
			if (chmod(external_pid_file, S_IRUSR | S_IWUSR | S_IRGRP | S_IROTH) != 0)
				write_stderr("%s: could not change permissions of external PID file \"%s\": %s\n",
							 progname, external_pid_file, strerror(errno));
		}
		else
			write_stderr("%s: could not write external PID file \"%s\": %s\n",
						 progname, external_pid_file, strerror(errno));

		on_proc_exit(unlink_external_pid_file, 0);
	}

	/*
	 * Remove old temporary files.  At this point there can be no other
	 * Postgres processes running in this directory, so this should be safe.
	 */
	RemovePgTempFiles();

	/*
	 * Forcibly remove the files signaling a standby promotion request.
	 * Otherwise, the existence of those files triggers a promotion too early,
	 * whether a user wants that or not.
	 *
	 * This removal of files is usually unnecessary because they can exist
	 * only during a few moments during a standby promotion. However there is
	 * a race condition: if pg_ctl promote is executed and creates the files
	 * during a promotion, the files can stay around even after the server is
	 * brought up to new master. Then, if new standby starts by using the
	 * backup taken from that master, the files can exist at the server
	 * startup and should be removed in order to avoid an unexpected
	 * promotion.
	 *
	 * Note that promotion signal files need to be removed before the startup
	 * process is invoked. Because, after that, they can be used by
	 * postmaster's SIGUSR1 signal handler.
	 */
	RemovePromoteSignalFiles();

	/* Do the same for logrotate signal file */
	RemoveLogrotateSignalFiles();

	/* Remove any outdated file holding the current log filenames. */
	if (unlink(LOG_METAINFO_DATAFILE) < 0 && errno != ENOENT)
		ereport(LOG,
				(errcode_for_file_access(),
				 errmsg("could not remove file \"%s\": %m",
						LOG_METAINFO_DATAFILE)));

	/*
	 * If enabled, start up syslogger collection subprocess
	 */
	SysLoggerPID = SysLogger_Start();

	/*
	 * Reset whereToSendOutput from DestDebug (its starting state) to
	 * DestNone. This stops ereport from sending log messages to stderr unless
	 * Log_destination permits.  We don't do this until the postmaster is
	 * fully launched, since startup failures may as well be reported to
	 * stderr.
	 *
	 * If we are in fact disabling logging to stderr, first emit a log message
	 * saying so, to provide a breadcrumb trail for users who may not remember
	 * that their logging is configured to go somewhere else.
	 */
	if (!(Log_destination & LOG_DESTINATION_STDERR))
		ereport(LOG,
				(errmsg("ending log output to stderr"),
				 errhint("Future log output will go to log destination \"%s\".",
						 Log_destination_string)));

	whereToSendOutput = DestNone;

	/*
	 * Initialize stats collection subsystem (this does NOT start the
	 * collector process!)
	 */
	pgstat_init();

	/*
	 * Initialize the autovacuum subsystem (again, no process start yet)
	 */
	autovac_init();

	/*
	 * Load configuration files for client authentication.
	 */
	if (!load_hba())
	{
		/*
		 * It makes no sense to continue if we fail to load the HBA file,
		 * since there is no way to connect to the database in this case.
		 */
		ereport(FATAL,
				(errcode(ERRCODE_CONFIG_FILE_ERROR),
				 (errmsg("could not load pg_hba.conf"))));
	}
	if (!load_ident())
	{
		/*
		 * We can start up without the IDENT file, although it means that you
		 * cannot log in using any of the authentication methods that need a
		 * user name mapping. load_ident() already logged the details of error
		 * to the log.
		 */
	}

#ifdef HAVE_PTHREAD_IS_THREADED_NP

	/*
	 * On macOS, libintl replaces setlocale() with a version that calls
	 * CFLocaleCopyCurrent() when its second argument is "" and every relevant
	 * environment variable is unset or empty.  CFLocaleCopyCurrent() makes
	 * the process multithreaded.  The postmaster calls sigprocmask() and
	 * calls fork() without an immediate exec(), both of which have undefined
	 * behavior in a multithreaded program.  A multithreaded postmaster is the
	 * normal case on Windows, which offers neither fork() nor sigprocmask().
	 */
	if (pthread_is_threaded_np() != 0)
		ereport(FATAL,
				(errcode(ERRCODE_OBJECT_NOT_IN_PREREQUISITE_STATE),
				 errmsg("postmaster became multithreaded during startup"),
				 errhint("Set the LC_ALL environment variable to a valid locale.")));
#endif

	/*
	 * Remember postmaster startup time
	 */
	PgStartTime = GetCurrentTimestamp();

	/*
	 * Report postmaster status in the postmaster.pid file, to allow pg_ctl to
	 * see what's happening.
	 */
	AddToDataDirLockFile(LOCK_FILE_LINE_PM_STATUS, PM_STATUS_STARTING);

	/*
	 * We're ready to rock and roll...
	 */
	StartupPID = StartupDataBase();
	Assert(StartupPID != 0);
	StartupStatus = STARTUP_RUNNING;
	pmState = PM_STARTUP;

	/* Some workers may be scheduled to start now */
	maybe_start_bgworkers();

	status = ServerLoop();

	/*
	 * ServerLoop probably shouldn't ever return, but if it does, close down.
	 */
	ExitPostmaster(status != STATUS_OK);

	abort();					/* not reached */
}


/*
 * on_proc_exit callback to close server's listen sockets
 */
static void
CloseServerPorts(int status, Datum arg)
{
	int			i;

	/*
	 * First, explicitly close all the socket FDs.  We used to just let this
	 * happen implicitly at postmaster exit, but it's better to close them
	 * before we remove the postmaster.pid lockfile; otherwise there's a race
	 * condition if a new postmaster wants to re-use the TCP port number.
	 */
	for (i = 0; i < MAXLISTEN; i++)
	{
		if (ListenSocket[i] != PGINVALID_SOCKET)
		{
			StreamClose(ListenSocket[i]);
			ListenSocket[i] = PGINVALID_SOCKET;
		}
	}

	/*
	 * Next, remove any filesystem entries for Unix sockets.  To avoid race
	 * conditions against incoming postmasters, this must happen after closing
	 * the sockets and before removing lock files.
	 */
	RemoveSocketFiles();

	/*
	 * We don't do anything about socket lock files here; those will be
	 * removed in a later on_proc_exit callback.
	 */
}

/*
 * on_proc_exit callback to delete external_pid_file
 */
static void
unlink_external_pid_file(int status, Datum arg)
{
	if (external_pid_file)
		unlink(external_pid_file);
}


/*
 * Compute and check the directory paths to files that are part of the
 * installation (as deduced from the postgres executable's own location)
 */
static void
getInstallationPaths(const char *argv0)
{
	DIR		   *pdir;

	/* Locate the postgres executable itself */
	if (find_my_exec(argv0, my_exec_path) < 0)
		elog(FATAL, "%s: could not locate my own executable path", argv0);

#ifdef EXEC_BACKEND
	/* Locate executable backend before we change working directory */
	if (find_other_exec(argv0, "postgres", PG_BACKEND_VERSIONSTR,
						postgres_exec_path) < 0)
		ereport(FATAL,
				(errmsg("%s: could not locate matching postgres executable",
						argv0)));
#endif

	/*
	 * Locate the pkglib directory --- this has to be set early in case we try
	 * to load any modules from it in response to postgresql.conf entries.
	 */
	get_pkglib_path(my_exec_path, pkglib_path);

	/*
	 * Verify that there's a readable directory there; otherwise the Postgres
	 * installation is incomplete or corrupt.  (A typical cause of this
	 * failure is that the postgres executable has been moved or hardlinked to
	 * some directory that's not a sibling of the installation lib/
	 * directory.)
	 */
	pdir = AllocateDir(pkglib_path);
	if (pdir == NULL)
		ereport(ERROR,
				(errcode_for_file_access(),
				 errmsg("could not open directory \"%s\": %m",
						pkglib_path),
				 errhint("This may indicate an incomplete PostgreSQL installation, or that the file \"%s\" has been moved away from its proper location.",
						 my_exec_path)));
	FreeDir(pdir);

	/*
	 * XXX is it worth similarly checking the share/ directory?  If the lib/
	 * directory is there, then share/ probably is too.
	 */
}

/*
 * Check that pg_control exists in the correct location in the data directory.
 *
 * No attempt is made to validate the contents of pg_control here.  This is
 * just a sanity check to see if we are looking at a real data directory.
 */
static void
checkControlFile(void)
{
	char		path[MAXPGPATH];
	FILE	   *fp;

	snprintf(path, sizeof(path), "%s/global/pg_control", DataDir);

	fp = AllocateFile(path, PG_BINARY_R);
	if (fp == NULL)
	{
		write_stderr("%s: could not find the database system\n"
					 "Expected to find it in the directory \"%s\",\n"
					 "but could not open file \"%s\": %s\n",
					 progname, DataDir, path, strerror(errno));
		ExitPostmaster(2);
	}
	FreeFile(fp);
}


/*
 * check if file or directory under "DataDir" exists and is accessible
 */
static void
checkPgDir(const char *dir)
{
	struct stat st;
	/*
	 * DataDir is known to be smaller than MAXPGPATH, and 'dir' argument is always
	 * a short constant.
	 */
	char		buf[MAXPGPATH + MAXPGPATH];

	snprintf(buf, sizeof(buf), "%s%s", DataDir, dir);

	if (stat(buf, &st) != 0)
	{
		/* check if pg_log is there */
		snprintf(buf, sizeof(buf), "%s%s", DataDir, "/pg_log");
		if (stat(buf, &st) == 0)
			elog(LOG, "System file or directory missing (%s), shutting down segment", dir);

		/* quit all processes and exit */
		pmdie(SIGQUIT);
	}
}

/*
 * Determine how long should we let ServerLoop sleep.
 *
 * In normal conditions we wait at most one minute, to ensure that the other
 * background tasks handled by ServerLoop get done even when no requests are
 * arriving.  However, if there are background workers waiting to be started,
 * we don't actually sleep so that they are quickly serviced.  Other exception
 * cases are as shown in the code.
 */
static void
DetermineSleepTime(struct timeval *timeout)
{
	TimestampTz next_wakeup = 0;

	/*
	 * Normal case: either there are no background workers at all, or we're in
	 * a shutdown sequence (during which we ignore bgworkers altogether).
	 */
	if (Shutdown > NoShutdown ||
		(!StartWorkerNeeded && !HaveCrashedWorker))
	{
		if (AbortStartTime != 0)
		{
			/* time left to abort; clamp to 0 in case it already expired */
			timeout->tv_sec = SIGKILL_CHILDREN_AFTER_SECS -
				(time(NULL) - AbortStartTime);
			timeout->tv_sec = Max(timeout->tv_sec, 0);
			timeout->tv_usec = 0;
		}
		else
		{
			timeout->tv_sec = 60;
			timeout->tv_usec = 0;
		}
		return;
	}

	if (StartWorkerNeeded)
	{
		timeout->tv_sec = 0;
		timeout->tv_usec = 0;
		return;
	}

	if (HaveCrashedWorker)
	{
		slist_mutable_iter siter;

		/*
		 * When there are crashed bgworkers, we sleep just long enough that
		 * they are restarted when they request to be.  Scan the list to
		 * determine the minimum of all wakeup times according to most recent
		 * crash time and requested restart interval.
		 */
		slist_foreach_modify(siter, &BackgroundWorkerList)
		{
			RegisteredBgWorker *rw;
			TimestampTz this_wakeup;

			rw = slist_container(RegisteredBgWorker, rw_lnode, siter.cur);

			if (rw->rw_crashed_at == 0)
				continue;

			if (rw->rw_worker.bgw_restart_time == BGW_NEVER_RESTART
				|| rw->rw_terminate)
			{
				ForgetBackgroundWorker(&siter);
				continue;
			}

			this_wakeup = TimestampTzPlusMilliseconds(rw->rw_crashed_at,
													  1000L * rw->rw_worker.bgw_restart_time);
			if (next_wakeup == 0 || this_wakeup < next_wakeup)
				next_wakeup = this_wakeup;
		}
	}

	if (next_wakeup != 0)
	{
		long		secs;
		int			microsecs;

		TimestampDifference(GetCurrentTimestamp(), next_wakeup,
							&secs, &microsecs);
		timeout->tv_sec = secs;
		timeout->tv_usec = microsecs;

		/* Ensure we don't exceed one minute */
		if (timeout->tv_sec > 60)
		{
			timeout->tv_sec = 60;
			timeout->tv_usec = 0;
		}
	}
	else
	{
		timeout->tv_sec = 60;
		timeout->tv_usec = 0;
	}
}

/*
 * Main idle loop of postmaster
 *
 * NB: Needs to be called with signals blocked
 */
static int
ServerLoop(void)
{
	fd_set		readmask;
	int			nSockets;
	time_t		last_lockfile_recheck_time,
				last_touch_time;

	last_lockfile_recheck_time = last_touch_time = time(NULL);

	nSockets = initMasks(&readmask);

	for (;;)
	{
		fd_set		rmask;
		int			selres;
		time_t		now;

		/*
		 * Wait for a connection request to arrive.
		 *
		 * We block all signals except while sleeping. That makes it safe for
		 * signal handlers, which again block all signals while executing, to
		 * do nontrivial work.
		 *
		 * If we are in PM_WAIT_DEAD_END state, then we don't want to accept
		 * any new connections, so we don't call select(), and just sleep.
		 */
		memcpy((char *) &rmask, (char *) &readmask, sizeof(fd_set));

		if (pmState == PM_WAIT_DEAD_END)
		{
			PG_SETMASK(&UnBlockSig);

			pg_usleep(100000L); /* 100 msec seems reasonable */
			selres = 0;

			PG_SETMASK(&BlockSig);
		}
		else
		{
			/* must set timeout each time; some OSes change it! */
			struct timeval timeout;

			/* Needs to run with blocked signals! */
			DetermineSleepTime(&timeout);

			PG_SETMASK(&UnBlockSig);

			selres = select(nSockets, &rmask, NULL, NULL, &timeout);

			PG_SETMASK(&BlockSig);
		}

		/* Now check the select() result */
		if (selres < 0)
		{
			if (errno != EINTR && errno != EWOULDBLOCK)
			{
				ereport(LOG,
						(errcode_for_socket_access(),
						 errmsg("select() failed in postmaster: %m")));
				return STATUS_ERROR;
			}
		}

		/* Sanity check for system directories on all segments */
		checkPgDir("");
		checkPgDir("/base");
		checkPgDir("/global");
		checkPgDir("/pg_twophase");
		checkPgDir("/pg_utilitymodedtmredo");
		checkPgDir("/pg_distributedlog");
		checkPgDir("/pg_multixact");
		checkPgDir("/pg_subtrans");
		checkPgDir("/pg_xlog");
		checkPgDir("/pg_clog");
		checkPgDir("/pg_multixact/members");
		checkPgDir("/pg_multixact/offsets");

		/*
		 * Block all signals until we wait again.  (This makes it safe for our
		 * signal handlers to do nontrivial work.)
		 */
		PG_SETMASK(&BlockSig);

		/*
		 * New connection pending on any of our sockets? If so, fork a child
		 * process to deal with it.
		 */
		if (selres > 0)
		{
			int			i;

			for (i = 0; i < MAXLISTEN; i++)
			{
				if (ListenSocket[i] == PGINVALID_SOCKET)
					break;
				if (FD_ISSET(ListenSocket[i], &rmask))
				{
					Port	   *port;

					port = ConnCreate(ListenSocket[i]);
					if (port)
					{
						BackendStartup(port);

						/*
						 * We no longer need the open socket or port structure
						 * in this process
						 */
						StreamClose(port->sock);
						ConnFree(port);
					}
				}
			}
		}

		/* If we have lost the log collector, try to start a new one */
		if (SysLoggerPID == 0 && Logging_collector)
			SysLoggerPID = SysLogger_Start();

		/*
		 * If no background writer process is running, and we are not in a
		 * state that prevents it, start one.  It doesn't matter if this
		 * fails, we'll just try again later.  Likewise for the checkpointer.
		 */
		if (pmState == PM_RUN || pmState == PM_RECOVERY ||
			pmState == PM_HOT_STANDBY)
		{
			if (CheckpointerPID == 0)
				CheckpointerPID = StartCheckpointer();
			if (BgWriterPID == 0)
				BgWriterPID = StartBackgroundWriter();
		}

		/*
		 * Likewise, if we have lost the walwriter process, try to start a new
		 * one.  But this is needed only in normal operation (else we cannot
		 * be writing any new WAL).
		 */
		if (WalWriterPID == 0 && pmState == PM_RUN)
			WalWriterPID = StartWalWriter();

		/*
		 * If we have lost the autovacuum launcher, try to start a new one. We
		 * don't want autovacuum to run in binary upgrade mode because
		 * autovacuum might update relfrozenxid for empty tables before the
		 * physical files are put in place.
		 */
		if (!IsBinaryUpgrade && AutoVacPID == 0 &&
			(AutoVacuumingActive() || start_autovac_launcher) &&
			pmState == PM_RUN)
		{
			AutoVacPID = StartAutoVacLauncher();
			if (AutoVacPID != 0)
				start_autovac_launcher = false; /* signal processed */
		}

		/* If we have lost the stats collector, try to start a new one */
		if (PgStatPID == 0 &&
			(pmState == PM_RUN || pmState == PM_HOT_STANDBY))
			PgStatPID = pgstat_start();

		/* If we have lost the archiver, try to start a new one. */
		if (PgArchPID == 0 && PgArchStartupAllowed())
			PgArchPID = pgarch_start();

		/* If we need to signal the autovacuum launcher, do so now */
		if (avlauncher_needs_signal)
		{
			avlauncher_needs_signal = false;
			if (AutoVacPID != 0)
				kill(AutoVacPID, SIGUSR2);
		}

		/* If we need to start a WAL receiver, try to do that now */
		if (WalReceiverRequested)
			MaybeStartWalReceiver();

		/* Get other worker processes running, if needed */
		if (StartWorkerNeeded || HaveCrashedWorker)
			maybe_start_bgworkers();

#ifdef HAVE_PTHREAD_IS_THREADED_NP

		/*
		 * With assertions enabled, check regularly for appearance of
		 * additional threads.  All builds check at start and exit.
		 */
		Assert(pthread_is_threaded_np() == 0);
#endif

		/*
		 * Lastly, check to see if it's time to do some things that we don't
		 * want to do every single time through the loop, because they're a
		 * bit expensive.  Note that there's up to a minute of slop in when
		 * these tasks will be performed, since DetermineSleepTime() will let
		 * us sleep at most that long; except for SIGKILL timeout which has
		 * special-case logic there.
		 */
		now = time(NULL);

		/*
		 * If we already sent SIGQUIT to children and they are slow to shut
		 * down, it's time to send them SIGKILL.  This doesn't happen
		 * normally, but under certain conditions backends can get stuck while
		 * shutting down.  This is a last measure to get them unwedged.
		 *
		 * Note we also do this during recovery from a process crash.
		 */
		if ((Shutdown >= ImmediateShutdown || (FatalError && !SendStop)) &&
			AbortStartTime != 0 &&
			(now - AbortStartTime) >= SIGKILL_CHILDREN_AFTER_SECS)
		{
			/* We were gentle with them before. Not anymore */
			TerminateChildren(SIGKILL);
			/* reset flag so we don't SIGKILL again */
			AbortStartTime = 0;
		}

		/*
		 * Once a minute, verify that postmaster.pid hasn't been removed or
		 * overwritten.  If it has, we force a shutdown.  This avoids having
		 * postmasters and child processes hanging around after their database
		 * is gone, and maybe causing problems if a new database cluster is
		 * created in the same place.  It also provides some protection
		 * against a DBA foolishly removing postmaster.pid and manually
		 * starting a new postmaster.  Data corruption is likely to ensue from
		 * that anyway, but we can minimize the damage by aborting ASAP.
		 */
		if (now - last_lockfile_recheck_time >= 1 * SECS_PER_MINUTE)
		{
			if (!RecheckDataDirLockFile())
			{
				ereport(LOG,
						(errmsg("performing immediate shutdown because data directory lock file is invalid")));
				kill(MyProcPid, SIGQUIT);
			}
			last_lockfile_recheck_time = now;
		}

		/*
		 * Touch Unix socket and lock files every 58 minutes, to ensure that
		 * they are not removed by overzealous /tmp-cleaning tasks.  We assume
		 * no one runs cleaners with cutoff times of less than an hour ...
		 */
		if (now - last_touch_time >= 58 * SECS_PER_MINUTE)
		{
			TouchSocketFiles();
			TouchSocketLockFiles();
			last_touch_time = now;
		}
	}
}

/*
 * Initialise the masks for select() for the ports we are listening on.
 * Return the number of sockets to listen on.
 */
static int
initMasks(fd_set *rmask)
{
	int			maxsock = -1;
	int			i;

	FD_ZERO(rmask);

	for (i = 0; i < MAXLISTEN; i++)
	{
		int			fd = ListenSocket[i];

		if (fd == PGINVALID_SOCKET)
			break;
		FD_SET(fd, rmask);

		if (fd > maxsock)
			maxsock = fd;
	}

	return maxsock + 1;
}

/*
 * Once the flag is reset, libpq connections (e.g. FTS probe requests) should
 * not get CAC_MIRROR_READY response.  This flag is needed during GPDB startup
 * to enable "pg_ctl -w".  It need not interfere during or after promotion.
 * This function is called right after removing RECOVERY_COMMAND_FILE upon
 * receiving a promotion request.
 */
void inline
ResetMirrorReadyFlag(void)
{
	*pm_launch_walreceiver = false;
}

static inline void
SetMirrorReadyFlag(void)
{
	*pm_launch_walreceiver = true;
}

static inline bool
GetMirrorReadyFlag(void)
{
	return *pm_launch_walreceiver;
}

/*
 * Read a client's startup packet and do something according to it.
 *
 * Returns STATUS_OK or STATUS_ERROR, or might call ereport(FATAL) and
 * not return at all.
 *
 * (Note that ereport(FATAL) stuff is sent to the client, so only use it
 * if that's what you want.  Return STATUS_ERROR if you don't want to
 * send anything to the client, which would typically be appropriate
 * if we detect a communications failure.)
 *
 * Set secure_done when negotiation of an encrypted layer (currently, TLS or
 * GSSAPI) is already completed.
 */
static int
ProcessStartupPacket(Port *port, bool secure_done)
{
	int32		len;
	void	   *buf;
	ProtocolVersion proto;
	MemoryContext oldcontext;
    char       *gpqeid = NULL;
	XLogRecPtr  recptr;

	pq_startmsgread();

	/*
	 * Grab the first byte of the length word separately, so that we can tell
	 * whether we have no data at all or an incomplete packet.  (This might
	 * sound inefficient, but it's not really, because of buffering in
	 * pqcomm.c.)
	 */
	if (pq_getbytes((char *) &len, 1) == EOF)
	{
		/*
		 * If we get no data at all, don't clutter the log with a complaint;
		 * such cases often occur for legitimate reasons.  An example is that
		 * we might be here after responding to NEGOTIATE_SSL_CODE, and if the
		 * client didn't like our response, it'll probably just drop the
		 * connection.  Service-monitoring software also often just opens and
		 * closes a connection without sending anything.  (So do port
		 * scanners, which may be less benign, but it's not really our job to
		 * notice those.)
		 */
		return STATUS_ERROR;
	}

	if (pq_getbytes(((char *) &len) + 1, 3) == EOF)
	{
		/* Got a partial length word, so bleat about that */
		if (!secure_done)
			ereport(COMMERROR,
					(errcode(ERRCODE_PROTOCOL_VIOLATION),
					 errmsg("incomplete startup packet")));
		return STATUS_ERROR;
	}

	len = pg_ntoh32(len);
	len -= 4;

	if (len < (int32) sizeof(ProtocolVersion) ||
		len > MAX_STARTUP_PACKET_LENGTH)
	{
		ereport(COMMERROR,
				(errcode(ERRCODE_PROTOCOL_VIOLATION),
				 errmsg("invalid length of startup packet %ld",(long)len)));
		return STATUS_ERROR;
	}

	/*
	 * Allocate at least the size of an old-style startup packet, plus one
	 * extra byte, and make sure all are zeroes.  This ensures we will have
	 * null termination of all strings, in both fixed- and variable-length
	 * packet layouts.
	 */
	if (len <= (int32) sizeof(StartupPacket))
		buf = palloc0(sizeof(StartupPacket) + 1);
	else
		buf = palloc0(len + 1);

	if (pq_getbytes(buf, len) == EOF)
	{
		ereport(COMMERROR,
				(errcode(ERRCODE_PROTOCOL_VIOLATION),
				 errmsg("incomplete startup packet")));
		return STATUS_ERROR;
	}
	pq_endmsgread();

	/*
	 * The first field is either a protocol version number or a special
	 * request code.
	 */
	port->proto = proto = pg_ntoh32(*((ProtocolVersion *) buf));

	if (proto == CANCEL_REQUEST_CODE || proto == FINISH_REQUEST_CODE)
	{
		processCancelRequest(port, buf, proto);
		/* Not really an error, but we don't want to proceed further */
		return STATUS_ERROR;
	}

	if (proto == NEGOTIATE_SSL_CODE && !secure_done)
	{
		char		SSLok;

#ifdef USE_SSL
		/* No SSL when disabled or on Unix sockets */
		if (!LoadedSSL || IS_AF_UNIX(port->laddr.addr.ss_family))
			SSLok = 'N';
		else
			SSLok = 'S';		/* Support for SSL */
#else
		SSLok = 'N';			/* No support for SSL */
#endif

retry1:
		if (send(port->sock, &SSLok, 1, 0) != 1)
		{
			if (errno == EINTR)
				goto retry1;	/* if interrupted, just retry */
			ereport(COMMERROR,
					(errcode_for_socket_access(),
					 errmsg("failed to send SSL negotiation response: %m")));
			return STATUS_ERROR;	/* close the connection */
		}

#ifdef USE_SSL
		if (SSLok == 'S' && secure_open_server(port) == -1)
			return STATUS_ERROR;
#endif
		/* regular startup packet, cancel, etc packet should follow... */
		/* but not another SSL negotiation request */
		return ProcessStartupPacket(port, true);
	}
	else if (proto == NEGOTIATE_GSS_CODE && !secure_done)
	{
		char		GSSok = 'N';
#ifdef ENABLE_GSS
		/* No GSSAPI encryption when on Unix socket */
		if (!IS_AF_UNIX(port->laddr.addr.ss_family))
			GSSok = 'G';
#endif

		while (send(port->sock, &GSSok, 1, 0) != 1)
		{
			if (errno == EINTR)
				continue;
			ereport(COMMERROR,
					(errcode_for_socket_access(),
					 errmsg("failed to send GSSAPI negotiation response: %m")));
			return STATUS_ERROR;	/* close the connection */
		}

#ifdef ENABLE_GSS
		if (GSSok == 'G' && secure_open_gssapi(port) == -1)
			return STATUS_ERROR;
#endif
		/* Won't ever see more than one negotiation request */
		return ProcessStartupPacket(port, true);
	}

	/* Could add additional special packet types here */

	/*
	 * Set FrontendProtocol now so that ereport() knows what format to send if
	 * we fail during startup.
	 */
	FrontendProtocol = proto;

	/* Check that the major protocol version is in range. */
	if (PG_PROTOCOL_MAJOR(proto) < PG_PROTOCOL_MAJOR(PG_PROTOCOL_EARLIEST) ||
		PG_PROTOCOL_MAJOR(proto) > PG_PROTOCOL_MAJOR(PG_PROTOCOL_LATEST))
		ereport(FATAL,
				(errcode(ERRCODE_FEATURE_NOT_SUPPORTED),
				 errmsg("unsupported frontend protocol %u.%u: server supports %u.0 to %u.%u",
						PG_PROTOCOL_MAJOR(proto), PG_PROTOCOL_MINOR(proto),
						PG_PROTOCOL_MAJOR(PG_PROTOCOL_EARLIEST),
						PG_PROTOCOL_MAJOR(PG_PROTOCOL_LATEST),
						PG_PROTOCOL_MINOR(PG_PROTOCOL_LATEST))));

	/*
	 * Now fetch parameters out of startup packet and save them into the Port
	 * structure.  All data structures attached to the Port struct must be
	 * allocated in TopMemoryContext so that they will remain available in a
	 * running backend (even after PostmasterContext is destroyed).  We need
	 * not worry about leaking this storage on failure, since we aren't in the
	 * postmaster process anymore.
	 */
	oldcontext = MemoryContextSwitchTo(TopMemoryContext);

	if (PG_PROTOCOL_MAJOR(proto) >= 3)
	{
		int32		offset = sizeof(ProtocolVersion);
		List	   *unrecognized_protocol_options = NIL;

		/*
		 * Scan packet body for name/option pairs.  We can assume any string
		 * beginning within the packet body is null-terminated, thanks to
		 * zeroing extra byte above.
		 */
		port->guc_options = NIL;

		while (offset < len)
		{
			char	   *nameptr = ((char *) buf) + offset;
			int32		valoffset;
			char	   *valptr;

			if (*nameptr == '\0')
				break;			/* found packet terminator */
			valoffset = offset + strlen(nameptr) + 1;
			if (valoffset >= len)
				break;			/* missing value, will complain below */
			valptr = ((char *) buf) + valoffset;

			if (strcmp(nameptr, "database") == 0)
				port->database_name = pstrdup(valptr);
			else if (strcmp(nameptr, "user") == 0)
				port->user_name = pstrdup(valptr);
			else if (strcmp(nameptr, "options") == 0)
				port->cmdline_options = pstrdup(valptr);
			else if (strcmp(nameptr, "gpqeid") == 0)
				gpqeid = valptr;
			else if (strcmp(nameptr, "replication") == 0)
			{
				/*
				 * Due to backward compatibility concerns the replication
				 * parameter is a hybrid beast which allows the value to be
				 * either boolean or the string 'database'. The latter
				 * connects to a specific database which is e.g. required for
				 * logical decoding while.
				 */
				if (strcmp(valptr, "database") == 0)
				{
					am_walsender = true;
					am_db_walsender = true;
				}
				else if (!parse_bool(valptr, &am_walsender))
					ereport(FATAL,
							(errcode(ERRCODE_INVALID_PARAMETER_VALUE),
							 errmsg("invalid value for parameter \"%s\": \"%s\"",
									"replication",
									valptr),
							 errhint("Valid values are: \"false\", 0, \"true\", 1, \"database\".")));
			}
			else if (strncmp(nameptr, "_pq_.", 5) == 0)
			{
				/*
				 * Any option beginning with _pq_. is reserved for use as a
				 * protocol-level option, but at present no such options are
				 * defined.
				 */
				unrecognized_protocol_options =
					lappend(unrecognized_protocol_options, pstrdup(nameptr));
			}
			else if (strcmp(nameptr, GPCONN_TYPE) == 0)
			{
				am_mirror = IsRoleMirror();
				if (strcmp(valptr, GPCONN_TYPE_FTS) == 0)
				{
					if (IS_QUERY_DISPATCHER())
						ereport(FATAL,
								(errcode(ERRCODE_PROTOCOL_VIOLATION),
								 errmsg("cannot handle FTS connection on master")));
					am_ftshandler = true;

#ifdef FAULT_INJECTOR
					if (FaultInjector_InjectFaultIfSet(
							"fts_conn_startup_packet",
							DDLNotSpecified,
							"" /* databaseName */,
							"" /* tableName */) == FaultInjectorTypeSkip)
					{
						/*
						 * If this fault is set to skip, report recovery is
						 * hung. Without this fault recovery is reported as
						 * progressing.
						 */
						if (FaultInjector_InjectFaultIfSet(
							"fts_recovery_in_progress",
							DDLNotSpecified,
							"" /* databaseName */,
							"" /* tableName */) == FaultInjectorTypeSkip)
						{
							recptr = last_xlog_replay_location();
						}
						else
						{
							time_t counter = time(NULL);

							recptr = counter;
						}

						ereport(FATAL,
								(errcode(ERRCODE_CANNOT_CONNECT_NOW),
								 errmsg(POSTMASTER_IN_RECOVERY_MSG),
								 errdetail(POSTMASTER_IN_RECOVERY_DETAIL_MSG " %X/%X",
										   (uint32) (recptr >> 32), (uint32) recptr)));
					}
#endif
				}
#ifdef FAULT_INJECTOR
				else if (strcmp(valptr, GPCONN_TYPE_FAULT) == 0)
					am_faulthandler = true;
#endif
				else
					ereport(FATAL,
							(errcode(ERRCODE_INVALID_PARAMETER_VALUE),
							 errmsg("invalid value for option: \"%s\"", GPCONN_TYPE)));
			}
			else
			{
				/* Assume it's a generic GUC option */
				port->guc_options = lappend(port->guc_options,
											pstrdup(nameptr));
				port->guc_options = lappend(port->guc_options,
											pstrdup(valptr));

				/*
				 * Copy application_name to port if we come across it.  This
				 * is done so we can log the application_name in the
				 * connection authorization message.  Note that the GUC would
				 * be used but we haven't gone through GUC setup yet.
				 */
				if (strcmp(nameptr, "application_name") == 0)
				{
					char	   *tmp_app_name = pstrdup(valptr);

					pg_clean_ascii(tmp_app_name);

					port->application_name = tmp_app_name;
				}
			}
			offset = valoffset + strlen(valptr) + 1;
		}

		/*
		 * If we didn't find a packet terminator exactly at the end of the
		 * given packet length, complain.
		 */
		if (offset != len - 1)
			ereport(FATAL,
					(errcode(ERRCODE_PROTOCOL_VIOLATION),
					 errmsg("invalid startup packet layout: expected terminator as last byte")));

		/*
		 * If the client requested a newer protocol version or if the client
		 * requested any protocol options we didn't recognize, let them know
		 * the newest minor protocol version we do support and the names of
		 * any unrecognized options.
		 */
		if (PG_PROTOCOL_MINOR(proto) > PG_PROTOCOL_MINOR(PG_PROTOCOL_LATEST) ||
			unrecognized_protocol_options != NIL)
			SendNegotiateProtocolVersion(unrecognized_protocol_options);
	}
	else
	{
		/*
		 * Get the parameters from the old-style, fixed-width-fields startup
		 * packet as C strings.  The packet destination was cleared first so a
		 * short packet has zeros silently added.  We have to be prepared to
		 * truncate the pstrdup result for oversize fields, though.
		 */
		StartupPacket *packet = (StartupPacket *) buf;

		port->database_name = pstrdup(packet->database);
		if (strlen(port->database_name) > sizeof(packet->database))
			port->database_name[sizeof(packet->database)] = '\0';
		port->user_name = pstrdup(packet->user);
		if (strlen(port->user_name) > sizeof(packet->user))
			port->user_name[sizeof(packet->user)] = '\0';
		port->cmdline_options = pstrdup(packet->options);
		if (strlen(port->cmdline_options) > sizeof(packet->options))
			port->cmdline_options[sizeof(packet->options)] = '\0';
		port->guc_options = NIL;
	}

	/* Check a user name was given. */
	if (port->user_name == NULL || port->user_name[0] == '\0')
		ereport(FATAL,
				(errcode(ERRCODE_INVALID_AUTHORIZATION_SPECIFICATION),
				 errmsg("no PostgreSQL user name specified in startup packet")));

	/* The database defaults to the user name. */
	if (port->database_name == NULL || port->database_name[0] == '\0')
		port->database_name = pstrdup(port->user_name);

	if (Db_user_namespace)
	{
		/*
		 * If user@, it is a global user, remove '@'. We only want to do this
		 * if there is an '@' at the end and no earlier in the user string or
		 * they may fake as a local user of another database attaching to this
		 * database.
		 */
		if (strchr(port->user_name, '@') ==
			port->user_name + strlen(port->user_name) - 1)
			*strchr(port->user_name, '@') = '\0';
		else
		{
			/* Append '@' and dbname */
			port->user_name = psprintf("%s@%s", port->user_name, port->database_name);
		}
	}

	/*
	 * Truncate given database and user names to length of a Postgres name.
	 * This avoids lookup failures when overlength names are given.
	 */
	if (strlen(port->database_name) >= NAMEDATALEN)
		port->database_name[NAMEDATALEN - 1] = '\0';
	if (strlen(port->user_name) >= NAMEDATALEN)
		port->user_name[NAMEDATALEN - 1] = '\0';

	/*
	 * Normal walsender backends, e.g. for streaming replication, are not
	 * connected to a particular database. But walsenders used for logical
	 * replication need to connect to a specific database. We allow streaming
	 * replication commands to be issued even if connected to a database as it
	 * can make sense to first make a basebackup and then stream changes
	 * starting from that.
	 */
	if ((am_walsender && !am_db_walsender) || am_ftshandler || IsFaultHandler)
		port->database_name[0] = '\0';

	/*
	 * CDB: Process "gpqeid" parameter string for qExec startup.
	 */
	if (gpqeid)
		cdbgang_parse_gpqeid_params(port, gpqeid);

	/*
	 * Done putting stuff in TopMemoryContext.
	 */
	MemoryContextSwitchTo(oldcontext);

	/*
	 * If we're going to reject the connection due to database state, say so
	 * now instead of wasting cycles on an authentication exchange. (This also
	 * allows a pg_ping utility to be written.)
	 */
	switch (port->canAcceptConnections)
	{
		case CAC_STARTUP:
			if ((am_ftshandler || IsFaultHandler) && am_mirror)
				break;
			ereport(FATAL,
					(errcode(ERRCODE_CANNOT_CONNECT_NOW),
					 errmsg(POSTMASTER_IN_STARTUP_MSG)));
			break;
		case CAC_SHUTDOWN:
			ereport(FATAL,
					(errcode(ERRCODE_CANNOT_CONNECT_NOW),
					 errmsg("the database system is shutting down")));
			break;
		case CAC_RECOVERY:
			recptr = last_xlog_replay_location();

			ereport(FATAL,
					(errcode(ERRCODE_CANNOT_CONNECT_NOW),
					 errmsg(POSTMASTER_IN_RECOVERY_MSG),
					 errdetail(POSTMASTER_IN_RECOVERY_DETAIL_MSG " %X/%X",
						   (uint32) (recptr >> 32), (uint32) recptr)));
			break;
		case CAC_TOOMANY:
			ereport(FATAL,
					(errcode(ERRCODE_TOO_MANY_CONNECTIONS),
					 errmsg("sorry, too many clients already")));
			break;
		case CAC_WAITBACKUP:
			/* Greenplum does not currently use WAITBACKUP state. */
			Assert(port->canAcceptConnections != CAC_WAITBACKUP);
			break;
		case CAC_MIRROR_READY:
			if (am_ftshandler || IsFaultHandler)
			{
				/* Even if the connection state is MIRROR_READY, the role
				 * may change to primary during promoting. Hence, we need
				 * to decline this connection to avoid confusion. This needs
				 * to wait until promotion is finished and pmState changed
				 * to PM_RUN.
				 */
				if (!am_mirror)
					ereport(FATAL,
							(errmsg("mirror is being promoted.")));
				break;
			}

			recptr = last_xlog_replay_location();
			ereport(FATAL,
					(errcode(ERRCODE_MIRROR_READY),
					 errmsg(POSTMASTER_IN_RECOVERY_MSG),
					 errdetail(POSTMASTER_IN_RECOVERY_DETAIL_MSG " %X/%X\n"
							   POSTMASTER_MIRROR_VERSION_DETAIL_MSG " %s",
							   (uint32) (recptr >> 32), (uint32) recptr,
							   TextDatumGetCString(pgsql_version(NULL)))));
			break;
		case CAC_OK:
			break;
	}

#ifdef FAULT_INJECTOR
	if (!am_ftshandler && !IsFaultHandler && !am_walsender &&
		FaultInjector_InjectFaultIfSet("process_startup_packet",
									   DDLNotSpecified,
									   port->database_name /* databaseName */,
									   "" /* tableName */) == FaultInjectorTypeSkip)
	{
		ereport(FATAL,
				(errcode(ERRCODE_CANNOT_CONNECT_NOW),
				 errmsg(POSTMASTER_IN_RECOVERY_MSG),
				 errdetail(POSTMASTER_IN_RECOVERY_DETAIL_MSG " dummy location")));
	}
#endif

	return STATUS_OK;
}

/*
 * Send a NegotiateProtocolVersion to the client.  This lets the client know
 * that they have requested a newer minor protocol version than we are able
 * to speak.  We'll speak the highest version we know about; the client can,
 * of course, abandon the connection if that's a problem.
 *
 * We also include in the response a list of protocol options we didn't
 * understand.  This allows clients to include optional parameters that might
 * be present either in newer protocol versions or third-party protocol
 * extensions without fear of having to reconnect if those options are not
 * understood, while at the same time making certain that the client is aware
 * of which options were actually accepted.
 */
static void
SendNegotiateProtocolVersion(List *unrecognized_protocol_options)
{
	StringInfoData buf;
	ListCell   *lc;

	pq_beginmessage(&buf, 'v'); /* NegotiateProtocolVersion */
	pq_sendint32(&buf, PG_PROTOCOL_LATEST);
	pq_sendint32(&buf, list_length(unrecognized_protocol_options));
	foreach(lc, unrecognized_protocol_options)
		pq_sendstring(&buf, lfirst(lc));
	pq_endmessage(&buf);

	/* no need to flush, some other message will follow */
}

/*
 * The client has sent a cancel request packet, not a normal
 * start-a-new-connection packet.  Perform the necessary processing.
 * Nothing is sent back to the client.
 */
static void
processCancelRequest(Port *port, void *pkt, MsgType code)
{
	CancelRequestPacket *canc = (CancelRequestPacket *) pkt;
	int			backendPID;
	int32		cancelAuthCode;
	Backend    *bp;

#ifndef EXEC_BACKEND
	dlist_iter	iter;
#else
	int			i;
#endif

	backendPID = (int) pg_ntoh32(canc->backendPID);
	cancelAuthCode = (int32) pg_ntoh32(canc->cancelAuthCode);

	/*
	 * See if we have a matching backend.  In the EXEC_BACKEND case, we can no
	 * longer access the postmaster's own backend list, and must rely on the
	 * duplicate array in shared memory.
	 */
#ifndef EXEC_BACKEND
	dlist_foreach(iter, &BackendList)
	{
		bp = dlist_container(Backend, elem, iter.cur);
#else
	for (i = MaxLivePostmasterChildren() - 1; i >= 0; i--)
	{
		bp = (Backend *) &ShmemBackendArray[i];
#endif
		if (bp->pid == backendPID)
		{
			if (bp->cancel_key == cancelAuthCode)
			{
				/* Found a match; signal that backend to cancel current op */
				if (code == FINISH_REQUEST_CODE)
				{
					ereport(LOG,
							(errmsg_internal("query finish request to process %d",
											 backendPID)));
					SendProcSignal(bp->pid, PROCSIG_QUERY_FINISH,
								   InvalidBackendId);
				}
				else
				{
					ereport(DEBUG2,
							(errmsg_internal("processing cancel request: sending SIGINT to process %d",
											 backendPID)));
					signal_child(bp->pid, SIGINT);
				}
			}
			else
				/* Right PID, wrong key: no way, Jose */
				ereport(LOG,
						(errmsg("wrong key in cancel request for process %d",
								backendPID)));
			return;
		}
#ifndef EXEC_BACKEND			/* make GNU Emacs 26.1 see brace balance */
	}
#else
	}
#endif

	/* No matching backend */
	ereport(LOG,
			(errmsg("PID %d in cancel request did not match any process",
					backendPID)));
}

/*
 * canAcceptConnections --- check to see if database state allows connections.
 */
static CAC_state
canAcceptConnections(void)
{
	CAC_state	result = CAC_OK;

	/*
	 * Can't start backends when in startup/shutdown/inconsistent recovery
	 * state.
	 *
	 * In state PM_WAIT_BACKUP only superusers can connect (this must be
	 * allowed so that a superuser can end online backup mode); we return
	 * CAC_WAITBACKUP code to indicate that this must be checked later. Note
	 * that neither CAC_OK nor CAC_WAITBACKUP can safely be returned until we
	 * have checked for too many children.
	 */
	if (pmState != PM_RUN)
	{
		if (pmState == PM_WAIT_BACKUP)
			result = CAC_WAITBACKUP;	/* allow superusers only */
		else if (Shutdown > NoShutdown)
			return CAC_SHUTDOWN;	/* shutdown is pending */
		/*
		 * If the wal receiver has been launched at least once, return that
		 * the mirror is ready.
		 */
		else if (GetMirrorReadyFlag())
			return CAC_MIRROR_READY;
		else if (!FatalError &&
				 (pmState == PM_STARTUP ||
				  pmState == PM_RECOVERY))
			return CAC_STARTUP; /* normal startup */
		else if (!FatalError &&
				 pmState == PM_HOT_STANDBY)
			result = CAC_OK;	/* connection OK during hot standby */
		else
			return CAC_RECOVERY;	/* else must be crash recovery */
	}

	/*
	 * Don't start too many children.
	 *
	 * We allow more connections than we can have backends here because some
	 * might still be authenticating; they might fail auth, or some existing
	 * backend might exit before the auth cycle is completed. The exact
	 * MaxBackends limit is enforced when a new backend tries to join the
	 * shared-inval backend array.
	 *
	 * The limit here must match the sizes of the per-child-process arrays;
	 * see comments for MaxLivePostmasterChildren().
	 */
	if (CountChildren(BACKEND_TYPE_ALL) >= MaxLivePostmasterChildren())
		result = CAC_TOOMANY;

	return result;
}


/*
 * ConnCreate -- create a local connection data structure
 *
 * Returns NULL on failure, other than out-of-memory which is fatal.
 */
static Port *
ConnCreate(int serverFd)
{
	Port	   *port;

	if (!(port = (Port *) calloc(1, sizeof(Port))))
	{
		ereport(LOG,
				(errcode(ERRCODE_OUT_OF_MEMORY),
				 errmsg("out of memory")));
		ExitPostmaster(1);
	}

	if (StreamConnection(serverFd, port) != STATUS_OK)
	{
		if (port->sock != PGINVALID_SOCKET)
			StreamClose(port->sock);
		ConnFree(port);
		return NULL;
	}

	/*
	 * Allocate GSSAPI specific state struct
	 */
#ifndef EXEC_BACKEND
#if defined(ENABLE_GSS) || defined(ENABLE_SSPI)
	port->gss = (pg_gssinfo *) calloc(1, sizeof(pg_gssinfo));
	if (!port->gss)
	{
		ereport(LOG,
				(errcode(ERRCODE_OUT_OF_MEMORY),
				 errmsg("out of memory")));
		ExitPostmaster(1);
	}
#endif
#endif

	return port;
}


/*
 * ConnFree -- free a local connection data structure
 */
static void
ConnFree(Port *conn)
{
#ifdef USE_SSL
	secure_close(conn);
#endif
	if (conn->gss)
		free(conn->gss);
	free(conn);
}


/*
 * ClosePostmasterPorts -- close all the postmaster's open sockets
 *
 * This is called during child process startup to release file descriptors
 * that are not needed by that child process.  The postmaster still has
 * them open, of course.
 *
 * Note: we pass am_syslogger as a boolean because we don't want to set
 * the global variable yet when this is called.
 */
void
ClosePostmasterPorts(bool am_syslogger)
{
	int			i;

#ifndef WIN32

	/*
	 * Close the write end of postmaster death watch pipe. It's important to
	 * do this as early as possible, so that if postmaster dies, others won't
	 * think that it's still running because we're holding the pipe open.
	 */
	if (close(postmaster_alive_fds[POSTMASTER_FD_OWN]))
		ereport(FATAL,
				(errcode_for_file_access(),
				 errmsg_internal("could not close postmaster death monitoring pipe in child process: %m")));
	postmaster_alive_fds[POSTMASTER_FD_OWN] = -1;
#endif

	/* Close the listen sockets */
	for (i = 0; i < MAXLISTEN; i++)
	{
		if (ListenSocket[i] != PGINVALID_SOCKET)
		{
			StreamClose(ListenSocket[i]);
			ListenSocket[i] = PGINVALID_SOCKET;
		}
	}

	/* If using syslogger, close the read side of the pipe */
	if (!am_syslogger)
	{
#ifndef WIN32
		if (syslogPipe[0] >= 0)
			close(syslogPipe[0]);
		syslogPipe[0] = -1;
#else
		if (syslogPipe[0])
			CloseHandle(syslogPipe[0]);
		syslogPipe[0] = 0;
#endif
	}

#ifdef USE_BONJOUR
	/* If using Bonjour, close the connection to the mDNS daemon */
	if (bonjour_sdref)
		close(DNSServiceRefSockFD(bonjour_sdref));
#endif
}


/*
 * InitProcessGlobals -- set MyProcPid, MyStartTime[stamp], random seeds
 *
 * Called early in the postmaster and every backend.
 */
void
InitProcessGlobals(void)
{
	unsigned int rseed;

	MyProcPid = getpid();
	MyStartTimestamp = GetCurrentTimestamp();
	MyStartTime = timestamptz_to_time_t(MyStartTimestamp);

	/*
	 * Set a different seed for random() in every process.  We want something
	 * unpredictable, so if possible, use high-quality random bits for the
	 * seed.  Otherwise, fall back to a seed based on timestamp and PID.
	 */
	if (!pg_strong_random(&rseed, sizeof(rseed)))
	{
		/*
		 * Since PIDs and timestamps tend to change more frequently in their
		 * least significant bits, shift the timestamp left to allow a larger
		 * total number of seeds in a given time period.  Since that would
		 * leave only 20 bits of the timestamp that cycle every ~1 second,
		 * also mix in some higher bits.
		 */
		rseed = ((uint64) MyProcPid) ^
			((uint64) MyStartTimestamp << 12) ^
			((uint64) MyStartTimestamp >> 20);
	}
	srandom(rseed);
}


/*
 * reset_shared -- reset shared memory and semaphores
 */
static void
reset_shared(int port)
{
	/*
	 * Create or re-create shared memory and semaphores.
	 *
	 * Note: in each "cycle of life" we will normally assign the same IPC keys
	 * (if using SysV shmem and/or semas), since the port number is used to
	 * determine IPC keys.  This helps ensure that we will clean up dead IPC
	 * objects if the postmaster crashes and is restarted.
	 */
	CreateSharedMemoryAndSemaphores(port);
}


/*
 * SIGHUP -- reread config files, and tell children to do same
 */
static void
SIGHUP_handler(SIGNAL_ARGS)
{
	int			save_errno = errno;

	PG_SETMASK(&BlockSig);

	if (Shutdown <= SmartShutdown)
	{
		ereport(LOG,
				(errmsg("received SIGHUP, reloading configuration files")));
		ProcessConfigFile(PGC_SIGHUP);
		SignalChildren(SIGHUP);
		if (StartupPID != 0)
			signal_child(StartupPID, SIGHUP);
		if (BgWriterPID != 0)
			signal_child(BgWriterPID, SIGHUP);
		if (CheckpointerPID != 0)
			signal_child(CheckpointerPID, SIGHUP);
		if (WalWriterPID != 0)
			signal_child(WalWriterPID, SIGHUP);
		if (WalReceiverPID != 0)
			signal_child(WalReceiverPID, SIGHUP);
		if (AutoVacPID != 0)
			signal_child(AutoVacPID, SIGHUP);
		if (PgArchPID != 0)
			signal_child(PgArchPID, SIGHUP);
		if (SysLoggerPID != 0)
			signal_child(SysLoggerPID, SIGHUP);
		if (PgStatPID != 0)
			signal_child(PgStatPID, SIGHUP);

		/* Reload authentication config files too */
		if (!load_hba())
			ereport(LOG,
			/* translator: %s is a configuration file */
					(errmsg("%s was not reloaded", "pg_hba.conf")));

		if (!load_ident())
			ereport(LOG,
					(errmsg("%s was not reloaded", "pg_ident.conf")));

#ifdef USE_SSL
		/* Reload SSL configuration as well */
		if (EnableSSL)
		{
			if (secure_initialize(false) == 0)
				LoadedSSL = true;
			else
				ereport(LOG,
						(errmsg("SSL configuration was not reloaded")));
		}
		else
		{
			secure_destroy();
			LoadedSSL = false;
		}
#endif

#ifdef EXEC_BACKEND
		/* Update the starting-point file for future children */
		write_nondefault_variables(PGC_SIGHUP);
#endif
	}

	PG_SETMASK(&UnBlockSig);

	errno = save_errno;
}


/*
 * pmdie -- signal handler for processing various postmaster signals.
 */
static void
pmdie(SIGNAL_ARGS)
{
	int			save_errno = errno;

	PG_SETMASK(&BlockSig);

	ereport(DEBUG2,
			(errmsg_internal("postmaster received signal %d",
							 postgres_signal_arg)));

	switch (postgres_signal_arg)
	{
		case SIGTERM:

			/*
			 * Smart Shutdown:
			 *
			 * Wait for children to end their work, then shut down.
			 */
			if (Shutdown >= SmartShutdown)
				break;
			Shutdown = SmartShutdown;
			ereport(LOG,
					(errmsg("received smart shutdown request")));

			/* Report status */
			AddToDataDirLockFile(LOCK_FILE_LINE_PM_STATUS, PM_STATUS_STOPPING);
#ifdef USE_SYSTEMD
			sd_notify(0, "STOPPING=1");
#endif

			if (pmState == PM_STARTUP)
			{
				/*
				 * If this is a standby or mirror, clean-up the startup and
				 * walreceiver processes.
				 */
				if (StartupPID != 0)
					signal_child(StartupPID, SIGTERM);
				if (WalReceiverPID != 0)
					signal_child(WalReceiverPID, SIGTERM);

				/*
				 * Keep the PM_STARTUP and let the PostmasterStateMachine handle
				 * state transition after Startup and WalReceiver die.
				 */
			}

			if (pmState == PM_RUN || pmState == PM_RECOVERY ||
				pmState == PM_HOT_STANDBY || pmState == PM_STARTUP)
			{
				/* autovac workers are told to shut down immediately */
				/* and bgworkers too; does this need tweaking? */
				SignalSomeChildren(SIGTERM,
								   BACKEND_TYPE_AUTOVAC | BACKEND_TYPE_BGWORKER);
				/* and the autovac launcher too */
				if (AutoVacPID != 0)
					signal_child(AutoVacPID, SIGTERM);
				/* and the bgwriter too */
				if (BgWriterPID != 0)
					signal_child(BgWriterPID, SIGTERM);
				/* and the walwriter too */
				if (WalWriterPID != 0)
					signal_child(WalWriterPID, SIGTERM);

				/*
				 * If we're in recovery, we can't kill the startup process
				 * right away, because at present doing so does not release
				 * its locks.  We might want to change this in a future
				 * release.  For the time being, the PM_WAIT_READONLY state
				 * indicates that we're waiting for the regular (read only)
				 * backends to die off; once they do, we'll kill the startup
				 * and walreceiver processes.
				 */
				pmState = (pmState == PM_RUN) ?
					PM_WAIT_BACKUP : PM_WAIT_READONLY;
			}

			/*
			 * Now wait for online backup mode to end and backends to exit. If
			 * that is already the case, PostmasterStateMachine will take the
			 * next step.
			 */
			PostmasterStateMachine();
			break;

		case SIGINT:

			/*
			 * Fast Shutdown:
			 *
			 * Abort all children with SIGTERM (rollback active transactions
			 * and exit) and shut down when they are gone.
			 */
			if (Shutdown >= FastShutdown)
				break;
			Shutdown = FastShutdown;
			ereport(LOG,
					(errmsg("received fast shutdown request")));

			/* Report status */
			AddToDataDirLockFile(LOCK_FILE_LINE_PM_STATUS, PM_STATUS_STOPPING);
#ifdef USE_SYSTEMD
			sd_notify(0, "STOPPING=1");
#endif

			if (StartupPID != 0)
				signal_child(StartupPID, SIGTERM);
			if (BgWriterPID != 0)
				signal_child(BgWriterPID, SIGTERM);
			if (WalReceiverPID != 0)
				signal_child(WalReceiverPID, SIGTERM);
			if (pmState == PM_STARTUP || pmState == PM_RECOVERY)
			{
				SignalSomeChildren(SIGTERM, BACKEND_TYPE_BGWORKER);

				/*
				 * Only startup, bgwriter, walreceiver, possibly bgworkers,
				 * and/or checkpointer should be active in this state; we just
				 * signaled the first four, and we don't want to kill
				 * checkpointer yet.
				 */
				pmState = PM_WAIT_BACKENDS;
			}
			else if (pmState == PM_RUN ||
					 pmState == PM_WAIT_BACKUP ||
					 pmState == PM_WAIT_READONLY ||
					 pmState == PM_WAIT_BACKENDS ||
					 pmState == PM_HOT_STANDBY)
			{
				ereport(LOG,
						(errmsg("aborting any active transactions")));
				/* shut down all backends and workers */
				SignalSomeChildren(SIGTERM,
								   BACKEND_TYPE_NORMAL | BACKEND_TYPE_AUTOVAC |
								   BACKEND_TYPE_BGWORKER);
				/* and the autovac launcher too */
				if (AutoVacPID != 0)
					signal_child(AutoVacPID, SIGTERM);
				/* and the bgwriter too */
				if (BgWriterPID != 0)
					signal_child(BgWriterPID, SIGTERM);
				/* and the walwriter too */
				if (WalWriterPID != 0)
					signal_child(WalWriterPID, SIGTERM);
				pmState = PM_WAIT_BACKENDS;
			}

			/*
			 * Now wait for backends to exit.  If there are none,
			 * PostmasterStateMachine will take the next step.
			 */
			PostmasterStateMachine();
			break;

		case SIGQUIT:

			/*
			 * Immediate Shutdown:
			 *
			 * abort all children with SIGQUIT, wait for them to exit,
			 * terminate remaining ones with SIGKILL, then exit without
			 * attempt to properly shut down the data base system.
			 */
			if (Shutdown >= ImmediateShutdown)
				break;
			Shutdown = ImmediateShutdown;
			ereport(LOG,
					(errmsg("received immediate shutdown request")));

			/* Report status */
			AddToDataDirLockFile(LOCK_FILE_LINE_PM_STATUS, PM_STATUS_STOPPING);
#ifdef USE_SYSTEMD
			sd_notify(0, "STOPPING=1");
#endif

			TerminateChildren(SIGQUIT);
			pmState = PM_WAIT_BACKENDS;

			/* set stopwatch for them to die */
			AbortStartTime = time(NULL);

			/*
			 * Now wait for backends to exit.  If there are none,
			 * PostmasterStateMachine will take the next step.
			 */
			PostmasterStateMachine();
			break;
	}

	PG_SETMASK(&UnBlockSig);

	errno = save_errno;
}

/*
 * Reaper -- signal handler to cleanup after a child process dies.
 */
static void
reaper(SIGNAL_ARGS)
{
	int			save_errno = errno;
	int			pid;			/* process id of dead child process */
	int			exitstatus;		/* its exit status */

	PG_SETMASK(&BlockSig);

	ereport(DEBUG4,
			(errmsg_internal("reaping dead processes")));

	while ((pid = waitpid(-1, &exitstatus, WNOHANG)) > 0)
	{
		/*
		 * Check if this child was a startup process.
		 */
		if (pid == StartupPID)
		{
			StartupPID = 0;

			/*
			 * Startup process exited in response to a shutdown request (or it
			 * completed normally regardless of the shutdown request).
			 */
			if (Shutdown > NoShutdown &&
				(EXIT_STATUS_0(exitstatus) || EXIT_STATUS_1(exitstatus)))
			{
				StartupStatus = STARTUP_NOT_RUNNING;
				pmState = PM_WAIT_BACKENDS;
				/* PostmasterStateMachine logic does the rest */
				continue;
			}

			if (EXIT_STATUS_3(exitstatus))
			{
				ereport(LOG,
						(errmsg("shutdown at recovery target")));
				StartupStatus = STARTUP_NOT_RUNNING;
				Shutdown = SmartShutdown;
				TerminateChildren(SIGTERM);
				pmState = PM_WAIT_BACKENDS;
				/* PostmasterStateMachine logic does the rest */
				continue;
			}

			/*
			 * Unexpected exit of startup process (including FATAL exit)
			 * during PM_STARTUP is treated as catastrophic. There are no
			 * other processes running yet, so we can just exit.
			 */
			if (pmState == PM_STARTUP && !EXIT_STATUS_0(exitstatus))
			{
				LogChildExit(LOG, _("startup process"),
							 pid, exitstatus);
				ereport(LOG,
						(errmsg("aborting startup due to startup process failure")));
				ExitPostmaster(1);
			}

			/*
			 * After PM_STARTUP, any unexpected exit (including FATAL exit) of
			 * the startup process is catastrophic, so kill other children,
			 * and set StartupStatus so we don't try to reinitialize after
			 * they're gone.  Exception: if StartupStatus is STARTUP_SIGNALED,
			 * then we previously sent the startup process a SIGQUIT; so
			 * that's probably the reason it died, and we do want to try to
			 * restart in that case.
			 */
			if (!EXIT_STATUS_0(exitstatus))
			{
				if (StartupStatus == STARTUP_SIGNALED)
					StartupStatus = STARTUP_NOT_RUNNING;
				else
					StartupStatus = STARTUP_CRASHED;
				HandleChildCrash(pid, exitstatus,
								 _("startup process"));
				continue;
			}

			/*
			 * Startup succeeded, commence normal operations
			 */
			StartupStatus = STARTUP_NOT_RUNNING;
			FatalError = false;
			Assert(AbortStartTime == 0);
			ReachedNormalRunning = true;
			pmState = PM_RUN;

			/*
			 * Crank up the background tasks, if we didn't do that already
			 * when we entered consistent recovery state.  It doesn't matter
			 * if this fails, we'll just try again later.
			 */
			if (CheckpointerPID == 0)
				CheckpointerPID = StartCheckpointer();
			if (BgWriterPID == 0)
				BgWriterPID = StartBackgroundWriter();
			if (WalWriterPID == 0)
				WalWriterPID = StartWalWriter();

			/*
			 * Likewise, start other special children as needed.  In a restart
			 * situation, some of them may be alive already.
			 */
			if (!IsBinaryUpgrade && AutoVacuumingActive() && AutoVacPID == 0)
				AutoVacPID = StartAutoVacLauncher();
			if (PgArchStartupAllowed() && PgArchPID == 0)
				PgArchPID = pgarch_start();
			if (PgStatPID == 0)
				PgStatPID = pgstat_start();

			/* workers may be scheduled to start now */
			maybe_start_bgworkers();

			/* at this point we are really open for business */
			{
				char version[512];

				strlcpy(version, PG_VERSION_STR " compiled on " __DATE__ " " __TIME__,
						sizeof(version));

#ifdef USE_ASSERT_CHECKING
				strlcat(version, " (with assert checking)", sizeof(version));
#endif
				ereport(LOG,(errmsg("%s", version)));

				ereport(LOG,
						(errmsg("database system is ready to accept connections"),
						 errdetail("%s",version)));

				PMAcceptingConnectionsStartTime = (pg_time_t) time(NULL);
			}

			/* Report status */
			AddToDataDirLockFile(LOCK_FILE_LINE_PM_STATUS, PM_STATUS_READY);
#ifdef USE_SYSTEMD
			sd_notify(0, "READY=1");
#endif

			continue;
		}

		/*
		 * Was it the bgwriter?  Normal exit can be ignored; we'll start a new
		 * one at the next iteration of the postmaster's main loop, if
		 * necessary.  Any other exit condition is treated as a crash.
		 */
		if (pid == BgWriterPID)
		{
			BgWriterPID = 0;
			if (!EXIT_STATUS_0(exitstatus))
				HandleChildCrash(pid, exitstatus,
								 _("background writer process"));
			continue;
		}

		/*
		 * Was it the checkpointer?
		 */
		if (pid == CheckpointerPID)
		{
			CheckpointerPID = 0;
			if (EXIT_STATUS_0(exitstatus) && pmState == PM_SHUTDOWN)
			{
				/*
				 * OK, we saw normal exit of the checkpointer after it's been
				 * told to shut down.  We expect that it wrote a shutdown
				 * checkpoint.  (If for some reason it didn't, recovery will
				 * occur on next postmaster start.)
				 *
				 * At this point we should have no normal backend children
				 * left (else we'd not be in PM_SHUTDOWN state) but we might
				 * have dead_end children to wait for.
				 *
				 * If we have an archiver subprocess, tell it to do a last
				 * archive cycle and quit. Likewise, if we have walsender
				 * processes, tell them to send any remaining WAL and quit.
				 */
				Assert(Shutdown > NoShutdown);

				/* Waken archiver for the last time */
				if (PgArchPID != 0)
					signal_child(PgArchPID, SIGUSR2);

				/*
				 * Waken walsenders for the last time. No regular backends
				 * should be around anymore.
				 */
				SignalChildren(SIGUSR2);

				pmState = PM_SHUTDOWN_2;

				/*
				 * We can also shut down the stats collector now; there's
				 * nothing left for it to do.
				 */
				if (PgStatPID != 0)
					signal_child(PgStatPID, SIGQUIT);
			}
			else
			{
				/*
				 * Any unexpected exit of the checkpointer (including FATAL
				 * exit) is treated as a crash.
				 */
				HandleChildCrash(pid, exitstatus,
								 _("checkpointer process"));
			}

			continue;
		}

		/*
		 * Was it the wal writer?  Normal exit can be ignored; we'll start a
		 * new one at the next iteration of the postmaster's main loop, if
		 * necessary.  Any other exit condition is treated as a crash.
		 */
		if (pid == WalWriterPID)
		{
			WalWriterPID = 0;
			if (!EXIT_STATUS_0(exitstatus))
				HandleChildCrash(pid, exitstatus,
								 _("WAL writer process"));
			continue;
		}

		/*
		 * Was it the wal receiver?  If exit status is zero (normal) or one
		 * (FATAL exit), we assume everything is all right just like normal
		 * backends.  (If we need a new wal receiver, we'll start one at the
		 * next iteration of the postmaster's main loop.)
		 */
		if (pid == WalReceiverPID)
		{
			WalReceiverPID = 0;
			if (!EXIT_STATUS_0(exitstatus) && !EXIT_STATUS_1(exitstatus))
				HandleChildCrash(pid, exitstatus,
								 _("WAL receiver process"));
			continue;
		}

		/*
		 * Was it the autovacuum launcher?	Normal exit can be ignored; we'll
		 * start a new one at the next iteration of the postmaster's main
		 * loop, if necessary.  Any other exit condition is treated as a
		 * crash.
		 */
		if (pid == AutoVacPID)
		{
			AutoVacPID = 0;
			if (!EXIT_STATUS_0(exitstatus) && !EXIT_STATUS_1(exitstatus))
				HandleChildCrash(pid, exitstatus,
								 _("autovacuum launcher process"));
			continue;
		}

		/*
		 * Was it the archiver?  If so, just try to start a new one; no need
		 * to force reset of the rest of the system.  (If fail, we'll try
		 * again in future cycles of the main loop.).  Unless we were waiting
		 * for it to shut down; don't restart it in that case, and
		 * PostmasterStateMachine() will advance to the next shutdown step.
		 */
		if (pid == PgArchPID)
		{
			PgArchPID = 0;
			if (!EXIT_STATUS_0(exitstatus))
				LogChildExit(LOG, _("archiver process"),
							 pid, exitstatus);
			if (PgArchStartupAllowed())
				PgArchPID = pgarch_start();
			continue;
		}

		/*
		 * Was it the statistics collector?  If so, just try to start a new
		 * one; no need to force reset of the rest of the system.  (If fail,
		 * we'll try again in future cycles of the main loop.)
		 */
		if (pid == PgStatPID)
		{
			PgStatPID = 0;
			if (!EXIT_STATUS_0(exitstatus))
				LogChildExit(LOG, _("statistics collector process"),
							 pid, exitstatus);
			if (pmState == PM_RUN || pmState == PM_HOT_STANDBY)
				PgStatPID = pgstat_start();
			continue;
		}

		/* Was it the system logger?  If so, try to start a new one */
		if (pid == SysLoggerPID)
		{
			SysLoggerPID = 0;
			/* for safety's sake, launch new logger *first* */
			SysLoggerPID = SysLogger_Start();
			if (!EXIT_STATUS_0(exitstatus))
				LogChildExit(LOG, _("system logger process"),
							 pid, exitstatus);
			continue;
		}

		/* Was it one of our background workers? */
		if (CleanupBackgroundWorker(pid, exitstatus))
		{
			/* have it be restarted */
			HaveCrashedWorker = true;
			continue;
		}

		/*
		 * Else do standard backend child cleanup.
		 */
		CleanupBackend(pid, exitstatus);
	}							/* loop over pending child-death reports */

	/*
	 * After cleaning out the SIGCHLD queue, see if we have any state changes
	 * or actions to make.
	 */
	PostmasterStateMachine();

	/* Done with signal handler */
	PG_SETMASK(&UnBlockSig);

	errno = save_errno;
}

/*
 * Scan the bgworkers list and see if the given PID (which has just stopped
 * or crashed) is in it.  Handle its shutdown if so, and return true.  If not a
 * bgworker, return false.
 *
 * This is heavily based on CleanupBackend.  One important difference is that
 * we don't know yet that the dying process is a bgworker, so we must be silent
 * until we're sure it is.
 */
static bool
CleanupBackgroundWorker(int pid,
						int exitstatus) /* child's exit status */
{
	char		namebuf[MAXPGPATH];
	slist_mutable_iter iter;

	slist_foreach_modify(iter, &BackgroundWorkerList)
	{
		RegisteredBgWorker *rw;

		rw = slist_container(RegisteredBgWorker, rw_lnode, iter.cur);

		if (rw->rw_pid != pid)
			continue;

#ifdef WIN32
		/* see CleanupBackend */
		if (exitstatus == ERROR_WAIT_NO_CHILDREN)
			exitstatus = 0;
#endif

		snprintf(namebuf, MAXPGPATH, _("background worker \"%s\""),
				 rw->rw_worker.bgw_type);


		if (!EXIT_STATUS_0(exitstatus))
		{
			/* Record timestamp, so we know when to restart the worker. */
			rw->rw_crashed_at = GetCurrentTimestamp();
		}
		else
		{
			/* Zero exit status means terminate */
			rw->rw_crashed_at = 0;
			rw->rw_terminate = true;
		}

		/*
		 * Additionally, for shared-memory-connected workers, just like a
		 * backend, any exit status other than 0 or 1 is considered a crash
		 * and causes a system-wide restart.
		 */
		if ((rw->rw_worker.bgw_flags & BGWORKER_SHMEM_ACCESS) != 0)
		{
			if (!EXIT_STATUS_0(exitstatus) && !EXIT_STATUS_1(exitstatus))
			{
				HandleChildCrash(pid, exitstatus, namebuf);
				return true;
			}
		}

		/*
		 * We must release the postmaster child slot whether this worker is
		 * connected to shared memory or not, but we only treat it as a crash
		 * if it is in fact connected.
		 */
		if (!ReleasePostmasterChildSlot(rw->rw_child_slot) &&
			(rw->rw_worker.bgw_flags & BGWORKER_SHMEM_ACCESS) != 0)
		{
			HandleChildCrash(pid, exitstatus, namebuf);
			return true;
		}

		/* Get it out of the BackendList and clear out remaining data */
		dlist_delete(&rw->rw_backend->elem);
#ifdef EXEC_BACKEND
		ShmemBackendArrayRemove(rw->rw_backend);
#endif

		/*
		 * It's possible that this background worker started some OTHER
		 * background worker and asked to be notified when that worker started
		 * or stopped.  If so, cancel any notifications destined for the
		 * now-dead backend.
		 */
		if (rw->rw_backend->bgworker_notify)
			BackgroundWorkerStopNotifications(rw->rw_pid);
		free(rw->rw_backend);
		rw->rw_backend = NULL;
		rw->rw_pid = 0;
		rw->rw_child_slot = 0;
		ReportBackgroundWorkerExit(&iter);	/* report child death */

		LogChildExit(EXIT_STATUS_0(exitstatus) ? DEBUG1 : LOG,
					 namebuf, pid, exitstatus);

		return true;
	}

	return false;
}

/*
 * CleanupBackend -- cleanup after terminated backend.
 *
 * Remove all local state associated with backend.
 *
 * If you change this, see also CleanupBackgroundWorker.
 */
static void
CleanupBackend(int pid,
			   int exitstatus)	/* child's exit status. */
{
	dlist_mutable_iter iter;

	LogChildExit(DEBUG2, _("server process"), pid, exitstatus);

	/*
	 * If a backend dies in an ugly way then we must signal all other backends
	 * to quickdie.  If exit status is zero (normal) or one (FATAL exit), we
	 * assume everything is all right and proceed to remove the backend from
	 * the active backend list.
	 */

#ifdef WIN32

	/*
	 * On win32, also treat ERROR_WAIT_NO_CHILDREN (128) as nonfatal case,
	 * since that sometimes happens under load when the process fails to start
	 * properly (long before it starts using shared memory). Microsoft reports
	 * it is related to mutex failure:
	 * http://archives.postgresql.org/pgsql-hackers/2010-09/msg00790.php
	 */
	if (exitstatus == ERROR_WAIT_NO_CHILDREN)
	{
		LogChildExit(LOG, _("server process"), pid, exitstatus);
		exitstatus = 0;
	}
#endif

	if (!EXIT_STATUS_0(exitstatus) && !EXIT_STATUS_1(exitstatus))
	{
		HandleChildCrash(pid, exitstatus, _("server process"));
		return;
	}

	dlist_foreach_modify(iter, &BackendList)
	{
		Backend    *bp = dlist_container(Backend, elem, iter.cur);

		if (bp->pid == pid)
		{
			if (!bp->dead_end)
			{
				if (!ReleasePostmasterChildSlot(bp->child_slot))
				{
					/*
					 * Uh-oh, the child failed to clean itself up.  Treat as a
					 * crash after all.
					 */
					HandleChildCrash(pid, exitstatus, _("server process"));
					return;
				}
#ifdef EXEC_BACKEND
				ShmemBackendArrayRemove(bp);
#endif
			}
			if (bp->bgworker_notify)
			{
				/*
				 * This backend may have been slated to receive SIGUSR1 when
				 * some background worker started or stopped.  Cancel those
				 * notifications, as we don't want to signal PIDs that are not
				 * PostgreSQL backends.  This gets skipped in the (probably
				 * very common) case where the backend has never requested any
				 * such notifications.
				 */
				BackgroundWorkerStopNotifications(bp->pid);
			}
			dlist_delete(iter.cur);
			free(bp);
			break;
		}
	}
}

/*
 * HandleChildCrash -- cleanup after failed backend, bgwriter, checkpointer,
 * walwriter, autovacuum, or background worker.
 *
 * The objectives here are to clean up our local state about the child
 * process, and to signal all other remaining children to quickdie.
 */
static void
HandleChildCrash(int pid, int exitstatus, const char *procname)
{
	dlist_mutable_iter iter;
	slist_iter	siter;
	Backend    *bp;
	bool		take_action;

	/*
	 * We only log messages and send signals if this is the first process
	 * crash and we're not doing an immediate shutdown; otherwise, we're only
	 * here to update postmaster's idea of live processes.  If we have already
	 * signalled children, nonzero exit status is to be expected, so don't
	 * clutter log.
	 */
	take_action = !FatalError && Shutdown != ImmediateShutdown;

	if (take_action)
	{
		LogChildExit(LOG, procname, pid, exitstatus);
		ereport(LOG,
				(errmsg("terminating any other active server processes")));
	}

	/* Process background workers. */
	slist_foreach(siter, &BackgroundWorkerList)
	{
		RegisteredBgWorker *rw;

		rw = slist_container(RegisteredBgWorker, rw_lnode, siter.cur);
		if (rw->rw_pid == 0)
			continue;			/* not running */
		if (rw->rw_pid == pid)
		{
			/*
			 * Found entry for freshly-dead worker, so remove it.
			 */
			(void) ReleasePostmasterChildSlot(rw->rw_child_slot);
			dlist_delete(&rw->rw_backend->elem);
#ifdef EXEC_BACKEND
			ShmemBackendArrayRemove(rw->rw_backend);
#endif
			free(rw->rw_backend);
			rw->rw_backend = NULL;
			rw->rw_pid = 0;
			rw->rw_child_slot = 0;
			/* don't reset crashed_at */
			/* don't report child stop, either */
			/* Keep looping so we can signal remaining workers */
		}
		else
		{
			/*
			 * This worker is still alive.  Unless we did so already, tell it
			 * to commit hara-kiri.
			 *
			 * SIGQUIT is the special signal that says exit without proc_exit
			 * and let the user know what's going on. But if SendStop is set
			 * (-s on command line), then we send SIGSTOP instead, so that we
			 * can get core dumps from all backends by hand.
			 */
			if (take_action)
			{
				ereport(DEBUG2,
						(errmsg_internal("sending %s to process %d",
										 (SendStop ? "SIGSTOP" : "SIGQUIT"),
										 (int) rw->rw_pid)));
				signal_child(rw->rw_pid, (SendStop ? SIGSTOP : SIGQUIT));
			}
		}
	}

	/* Process regular backends */
	dlist_foreach_modify(iter, &BackendList)
	{
		bp = dlist_container(Backend, elem, iter.cur);

		if (bp->pid == pid)
		{
			/*
			 * Found entry for freshly-dead backend, so remove it.
			 */
			if (!bp->dead_end)
			{
				(void) ReleasePostmasterChildSlot(bp->child_slot);
#ifdef EXEC_BACKEND
				ShmemBackendArrayRemove(bp);
#endif
			}
			dlist_delete(iter.cur);
			free(bp);
			/* Keep looping so we can signal remaining backends */
		}
		else
		{
			/*
			 * This backend is still alive.  Unless we did so already, tell it
			 * to commit hara-kiri.
			 *
			 * SIGQUIT is the special signal that says exit without proc_exit
			 * and let the user know what's going on. But if SendStop is set
			 * (-s on command line), then we send SIGSTOP instead, so that we
			 * can get core dumps from all backends by hand.
			 *
			 * We could exclude dead_end children here, but at least in the
			 * SIGSTOP case it seems better to include them.
			 *
			 * Background workers were already processed above; ignore them
			 * here.
			 */
			if (bp->bkend_type == BACKEND_TYPE_BGWORKER)
				continue;

			if (take_action)
			{
				ereport(DEBUG2,
						(errmsg_internal("sending %s to process %d",
										 (SendStop ? "SIGSTOP" : "SIGQUIT"),
										 (int) bp->pid)));
				signal_child(bp->pid, (SendStop ? SIGSTOP : SIGQUIT));
			}
		}
	}

	/* Take care of the startup process too */
	if (pid == StartupPID)
	{
		StartupPID = 0;
		StartupStatus = STARTUP_CRASHED;
	}
	else if (StartupPID != 0 && take_action)
	{
		ereport(DEBUG2,
				(errmsg_internal("sending %s to process %d",
								 (SendStop ? "SIGSTOP" : "SIGQUIT"),
								 (int) StartupPID)));
		signal_child(StartupPID, (SendStop ? SIGSTOP : SIGQUIT));
		StartupStatus = STARTUP_SIGNALED;
	}

	/* Take care of the bgwriter too */
	if (pid == BgWriterPID)
		BgWriterPID = 0;
	else if (BgWriterPID != 0 && take_action)
	{
		ereport(DEBUG2,
				(errmsg_internal("sending %s to process %d",
								 (SendStop ? "SIGSTOP" : "SIGQUIT"),
								 (int) BgWriterPID)));
		signal_child(BgWriterPID, (SendStop ? SIGSTOP : SIGQUIT));
	}

	/* Take care of the checkpointer too */
	if (pid == CheckpointerPID)
		CheckpointerPID = 0;
	else if (CheckpointerPID != 0 && take_action)
	{
		ereport(DEBUG2,
				(errmsg_internal("sending %s to process %d",
								 (SendStop ? "SIGSTOP" : "SIGQUIT"),
								 (int) CheckpointerPID)));
		signal_child(CheckpointerPID, (SendStop ? SIGSTOP : SIGQUIT));
	}

	/* Take care of the walwriter too */
	if (pid == WalWriterPID)
		WalWriterPID = 0;
	else if (WalWriterPID != 0 && take_action)
	{
		ereport(DEBUG2,
				(errmsg_internal("sending %s to process %d",
								 (SendStop ? "SIGSTOP" : "SIGQUIT"),
								 (int) WalWriterPID)));
		signal_child(WalWriterPID, (SendStop ? SIGSTOP : SIGQUIT));
	}

	/* Take care of the walreceiver too */
	if (pid == WalReceiverPID)
		WalReceiverPID = 0;
	else if (WalReceiverPID != 0 && take_action)
	{
		ereport(DEBUG2,
				(errmsg_internal("sending %s to process %d",
								 (SendStop ? "SIGSTOP" : "SIGQUIT"),
								 (int) WalReceiverPID)));
		signal_child(WalReceiverPID, (SendStop ? SIGSTOP : SIGQUIT));
	}

	/* Take care of the autovacuum launcher too */
	if (pid == AutoVacPID)
		AutoVacPID = 0;
	else if (AutoVacPID != 0 && take_action)
	{
		ereport(DEBUG2,
				(errmsg_internal("sending %s to process %d",
								 (SendStop ? "SIGSTOP" : "SIGQUIT"),
								 (int) AutoVacPID)));
		signal_child(AutoVacPID, (SendStop ? SIGSTOP : SIGQUIT));
	}

	/*
	 * Force a power-cycle of the pgarch process too.  (This isn't absolutely
	 * necessary, but it seems like a good idea for robustness, and it
	 * simplifies the state-machine logic in the case where a shutdown request
	 * arrives during crash processing.)
	 */
	if (PgArchPID != 0 && take_action)
	{
		ereport(DEBUG2,
				(errmsg_internal("sending %s to process %d",
								 "SIGQUIT",
								 (int) PgArchPID)));
		signal_child(PgArchPID, SIGQUIT);
	}

	/*
	 * Force a power-cycle of the pgstat process too.  (This isn't absolutely
	 * necessary, but it seems like a good idea for robustness, and it
	 * simplifies the state-machine logic in the case where a shutdown request
	 * arrives during crash processing.)
	 */
	if (PgStatPID != 0 && take_action)
	{
		ereport(DEBUG2,
				(errmsg_internal("sending %s to process %d",
								 "SIGQUIT",
								 (int) PgStatPID)));
		signal_child(PgStatPID, SIGQUIT);
		allow_immediate_pgstat_restart();
	}

	/* We do NOT restart the syslogger */

	if (Shutdown != ImmediateShutdown)
		FatalError = true;

	/* We now transit into a state of waiting for children to die */
	if (pmState == PM_RECOVERY ||
		pmState == PM_HOT_STANDBY ||
		pmState == PM_RUN ||
		pmState == PM_WAIT_BACKUP ||
		pmState == PM_WAIT_READONLY ||
		pmState == PM_SHUTDOWN)
		pmState = PM_WAIT_BACKENDS;

	/*
	 * .. and if this doesn't happen quickly enough, now the clock is ticking
	 * for us to kill them without mercy.
	 */
	if (AbortStartTime == 0)
		AbortStartTime = time(NULL);
}

/*
 * Log the death of a child process.
 */
static void
LogChildExit(int lev, const char *procname, int pid, int exitstatus)
{
	/*
	 * size of activity_buffer is arbitrary, but set equal to default
	 * track_activity_query_size
	 */
	char		activity_buffer[1024];
	const char *activity = NULL;

	if (!EXIT_STATUS_0(exitstatus))
		activity = pgstat_get_crashed_backend_activity(pid,
													   activity_buffer,
													   sizeof(activity_buffer));

	if (WIFEXITED(exitstatus))
		ereport(lev,

		/*------
		  translator: %s is a noun phrase describing a child process, such as
		  "server process" */
				(errmsg("%s (PID %d) exited with exit code %d",
						procname, pid, WEXITSTATUS(exitstatus)),
				 activity ? errdetail("Failed process was running: %s", activity) : 0));
	else if (WIFSIGNALED(exitstatus))
	{
#if defined(WIN32)
		ereport(lev,

		/*------
		  translator: %s is a noun phrase describing a child process, such as
		  "server process" */
				(errmsg("%s (PID %d) was terminated by exception 0x%X",
						procname, pid, WTERMSIG(exitstatus)),
				 errhint("See C include file \"ntstatus.h\" for a description of the hexadecimal value."),
				 activity ? errdetail("Failed process was running: %s", activity) : 0));
#else
		ereport(lev,

		/*------
		  translator: %s is a noun phrase describing a child process, such as
		  "server process" */
				(errmsg("%s (PID %d) was terminated by signal %d: %s",
						procname, pid, WTERMSIG(exitstatus),
						pg_strsignal(WTERMSIG(exitstatus))),
				 activity ? errdetail("Failed process was running: %s", activity) : 0));
#endif
	}
	else
		ereport(lev,

		/*------
		  translator: %s is a noun phrase describing a child process, such as
		  "server process" */
				(errmsg("%s (PID %d) exited with unrecognized status %d",
						procname, pid, exitstatus),
				 activity ? errdetail("Failed process was running: %s", activity) : 0));
}

/*
 * Advance the postmaster's state machine and take actions as appropriate
 *
 * This is common code for pmdie(), reaper() and sigusr1_handler(), which
 * receive the signals that might mean we need to change state.
 */
static void
PostmasterStateMachine(void)
{
	/*
	 * This state transition to handle master standby or mirrors receives a
	 * smart shutdown, no need to wait any additional backends.
	 */
	if (pmState == PM_STARTUP && StartupPID == 0 && WalReceiverPID == 0)
	{
		pmState = PM_WAIT_DEAD_END;
	}

	if (pmState == PM_WAIT_BACKUP)
	{
		/*
		 * PM_WAIT_BACKUP state ends when online backup mode is not active.
		 */
		if (!BackupInProgress())
		{
			pmState = PM_WAIT_BACKENDS;
		}
	}

	if (pmState == PM_WAIT_READONLY)
	{
		/*
		 * PM_WAIT_READONLY state ends when we have no regular backends that
		 * have been started during recovery.  We kill the startup and
		 * walreceiver processes and transition to PM_WAIT_BACKENDS.  Ideally,
		 * we might like to kill these processes first and then wait for
		 * backends to die off, but that doesn't work at present because
		 * killing the startup process doesn't release its locks.
		 */
		if (CountChildren(BACKEND_TYPE_NORMAL) == 0)
		{
			if (StartupPID != 0)
				signal_child(StartupPID, SIGTERM);
			if (WalReceiverPID != 0)
				signal_child(WalReceiverPID, SIGTERM);
			pmState = PM_WAIT_BACKENDS;
		}
	}

	/*
	 * If we are in a state-machine state that implies waiting for backends to
	 * exit, see if they're all gone, and change state if so.
	 */
	if (pmState == PM_WAIT_BACKENDS)
	{
		/*
		 * PM_WAIT_BACKENDS state ends when we have no regular backends
		 * (including autovac workers), no bgworkers (including unconnected
		 * ones), and no walwriter, autovac launcher or bgwriter.  If we are
		 * doing crash recovery or an immediate shutdown then we expect the
		 * checkpointer to exit as well, otherwise not. The archiver, stats,
		 * and syslogger processes are disregarded since they are not
		 * connected to shared memory; we also disregard dead_end children
		 * here. Walsenders are also disregarded, they will be terminated
		 * later after writing the checkpoint record, like the archiver
		 * process.
		 */
		if (CountChildren(BACKEND_TYPE_NORMAL | BACKEND_TYPE_WORKER) == 0 &&
			StartupPID == 0 &&
			WalReceiverPID == 0 &&
			BgWriterPID == 0 &&
			(CheckpointerPID == 0 ||
			 (!FatalError && Shutdown < ImmediateShutdown)) &&
			WalWriterPID == 0 &&
			AutoVacPID == 0)
		{
			if (Shutdown >= ImmediateShutdown || FatalError)
			{
				/*
				 * Start waiting for dead_end children to die.  This state
				 * change causes ServerLoop to stop creating new ones.
				 */
				pmState = PM_WAIT_DEAD_END;

				/*
				 * We already SIGQUIT'd the archiver and stats processes, if
				 * any, when we started immediate shutdown or entered
				 * FatalError state.
				 */
			}
			else
			{
				/*
				 * If we get here, we are proceeding with normal shutdown. All
				 * the regular children are gone, and it's time to tell the
				 * checkpointer to do a shutdown checkpoint.
				 */
				Assert(Shutdown > NoShutdown);
				/* Start the checkpointer if not running */
				if (CheckpointerPID == 0)
					CheckpointerPID = StartCheckpointer();
				/* And tell it to shut down */
				if (CheckpointerPID != 0)
				{
					signal_child(CheckpointerPID, SIGUSR2);
					pmState = PM_SHUTDOWN;
				}
				else
				{
					/*
					 * If we failed to fork a checkpointer, just shut down.
					 * Any required cleanup will happen at next restart. We
					 * set FatalError so that an "abnormal shutdown" message
					 * gets logged when we exit.
					 */
					FatalError = true;
					pmState = PM_WAIT_DEAD_END;

					/* Kill the walsenders, archiver and stats collector too */
					SignalChildren(SIGQUIT);
					if (PgArchPID != 0)
						signal_child(PgArchPID, SIGQUIT);
					if (PgStatPID != 0)
						signal_child(PgStatPID, SIGQUIT);
				}
			}
		}
	}

	if (pmState == PM_SHUTDOWN_2)
	{
		/*
		 * PM_SHUTDOWN_2 state ends when there's no other children than
		 * dead_end children left. There shouldn't be any regular backends
		 * left by now anyway; what we're really waiting for is walsenders and
		 * archiver.
		 */
		if (PgArchPID == 0 && CountChildren(BACKEND_TYPE_ALL) == 0)
		{
			pmState = PM_WAIT_DEAD_END;
		}
	}

	if (pmState == PM_WAIT_DEAD_END)
	{
		/*
		 * PM_WAIT_DEAD_END state ends when the BackendList is entirely empty
		 * (ie, no dead_end children remain), and the archiver and stats
		 * collector are gone too.
		 *
		 * The reason we wait for those two is to protect them against a new
		 * postmaster starting conflicting subprocesses; this isn't an
		 * ironclad protection, but it at least helps in the
		 * shutdown-and-immediately-restart scenario.  Note that they have
		 * already been sent appropriate shutdown signals, either during a
		 * normal state transition leading up to PM_WAIT_DEAD_END, or during
		 * FatalError processing.
		 */
		if (dlist_is_empty(&BackendList) &&
			PgArchPID == 0 && PgStatPID == 0)
		{
			/* These other guys should be dead already */
			Assert(StartupPID == 0);
			Assert(WalReceiverPID == 0);
			Assert(BgWriterPID == 0);
			Assert(CheckpointerPID == 0);
			Assert(WalWriterPID == 0);
			Assert(AutoVacPID == 0);
			/* syslogger is not considered here */
			pmState = PM_NO_CHILDREN;
		}
	}

	/*
	 * If we've been told to shut down, we exit as soon as there are no
	 * remaining children.  If there was a crash, cleanup will occur at the
	 * next startup.  (Before PostgreSQL 8.3, we tried to recover from the
	 * crash before exiting, but that seems unwise if we are quitting because
	 * we got SIGTERM from init --- there may well not be time for recovery
	 * before init decides to SIGKILL us.)
	 *
	 * Note that the syslogger continues to run.  It will exit when it sees
	 * EOF on its input pipe, which happens when there are no more upstream
	 * processes.
	 */
	if (Shutdown > NoShutdown && pmState == PM_NO_CHILDREN)
	{
		if (FatalError)
		{
			ereport(LOG, (errmsg("abnormal database system shutdown")));
			ExitPostmaster(1);
		}
		else
		{
			/*
			 * Terminate exclusive backup mode to avoid recovery after a clean
			 * fast shutdown.  Since an exclusive backup can only be taken
			 * during normal running (and not, for example, while running
			 * under Hot Standby) it only makes sense to do this if we reached
			 * normal running. If we're still in recovery, the backup file is
			 * one we're recovering *from*, and we must keep it around so that
			 * recovery restarts from the right place.
			 */
			if (ReachedNormalRunning)
				CancelBackup();

			/* Normal exit from the postmaster is here */
			ExitPostmaster(0);
		}
	}

	/*
	 * If the startup process failed, or the user does not want an automatic
	 * restart after backend crashes, wait for all non-syslogger children to
	 * exit, and then exit postmaster.  We don't try to reinitialize when the
	 * startup process fails, because more than likely it will just fail again
	 * and we will keep trying forever.
	 */
	if (pmState == PM_NO_CHILDREN &&
		(StartupStatus == STARTUP_CRASHED || !restart_after_crash))
		ExitPostmaster(1);

	/*
	 * If we need to recover from a crash, wait for all non-syslogger children
	 * to exit, then reset shmem and StartupDataBase.
	 */
	if (FatalError && pmState == PM_NO_CHILDREN)
	{
		ereport(LOG,
				(errmsg("all server processes terminated; reinitializing")));

		/* CDB: reload all auxiliary workers like FTS and DTX recover or GDD */
		load_auxiliary_libraries();

		/* allow background workers to immediately restart */
		ResetBackgroundWorkerCrashTimes();

		shmem_exit(1);

		/* re-read control file into local memory */
		LocalProcessControlFile(true);

		reset_shared(PostPortNumber);

		StartupPID = StartupDataBase();
		Assert(StartupPID != 0);
		StartupStatus = STARTUP_RUNNING;
		pmState = PM_STARTUP;
		/* crash recovery started, reset SIGKILL flag */
		AbortStartTime = 0;
	}
}


/*
 * Send a signal to a postmaster child process
 *
 * On systems that have setsid(), each child process sets itself up as a
 * process group leader.  For signals that are generally interpreted in the
 * appropriate fashion, we signal the entire process group not just the
 * direct child process.  This allows us to, for example, SIGQUIT a blocked
 * archive_recovery script, or SIGINT a script being run by a backend via
 * system().
 *
 * There is a race condition for recently-forked children: they might not
 * have executed setsid() yet.  So we signal the child directly as well as
 * the group.  We assume such a child will handle the signal before trying
 * to spawn any grandchild processes.  We also assume that signaling the
 * child twice will not cause any problems.
 */
static void
signal_child(pid_t pid, int signal)
{
	if (kill(pid, signal) < 0)
		elog(DEBUG3, "kill(%ld,%d) failed: %m", (long) pid, signal);
#ifdef HAVE_SETSID
	switch (signal)
	{
		case SIGINT:
		case SIGTERM:
		case SIGQUIT:
		case SIGSTOP:
		case SIGKILL:
			if (kill(-pid, signal) < 0)
				elog(DEBUG3, "kill(%ld,%d) failed: %m", (long) (-pid), signal);
			break;
		default:
			break;
	}
#endif
}

/*
 * Send a signal to the targeted children (but NOT special children;
 * dead_end children are never signaled, either).
 */
static bool
SignalSomeChildren(int signal, int target)
{
	dlist_iter	iter;
	bool		signaled = false;

	dlist_foreach(iter, &BackendList)
	{
		Backend    *bp = dlist_container(Backend, elem, iter.cur);

		if (bp->dead_end)
			continue;

		/*
		 * Since target == BACKEND_TYPE_ALL is the most common case, we test
		 * it first and avoid touching shared memory for every child.
		 */
		if (target != BACKEND_TYPE_ALL)
		{
			/*
			 * Assign bkend_type for any recently announced WAL Sender
			 * processes.
			 */
			if (bp->bkend_type == BACKEND_TYPE_NORMAL &&
				IsPostmasterChildWalSender(bp->child_slot))
				bp->bkend_type = BACKEND_TYPE_WALSND;

			if (!(target & bp->bkend_type))
				continue;
		}

		ereport(DEBUG4,
				(errmsg_internal("sending signal %d to process %d",
								 signal, (int) bp->pid)));
		signal_child(bp->pid, signal);
		signaled = true;
	}
	return signaled;
}

/*
 * Send a termination signal to children.  This considers all of our children
 * processes, except syslogger and dead_end backends.
 */
static void
TerminateChildren(int signal)
{
	SignalChildren(signal);
	if (StartupPID != 0)
	{
		signal_child(StartupPID, signal);
		if (signal == SIGQUIT || signal == SIGKILL)
			StartupStatus = STARTUP_SIGNALED;
	}
	if (BgWriterPID != 0)
		signal_child(BgWriterPID, signal);
	if (CheckpointerPID != 0)
		signal_child(CheckpointerPID, signal);
	if (WalWriterPID != 0)
		signal_child(WalWriterPID, signal);
	if (WalReceiverPID != 0)
		signal_child(WalReceiverPID, signal);
	if (AutoVacPID != 0)
		signal_child(AutoVacPID, signal);
	if (PgArchPID != 0)
		signal_child(PgArchPID, signal);
	if (PgStatPID != 0)
		signal_child(PgStatPID, signal);
}

/*
 * BackendStartup -- start backend process
 *
 * returns: STATUS_ERROR if the fork failed, STATUS_OK otherwise.
 *
 * Note: if you change this code, also consider StartAutovacuumWorker.
 */
static int
BackendStartup(Port *port)
{
	Backend    *bn;				/* for backend cleanup */
	pid_t		pid;

	/*
	 * Create backend data structure.  Better before the fork() so we can
	 * handle failure cleanly.
	 */
	bn = (Backend *) malloc(sizeof(Backend));
	if (!bn)
	{
		ereport(LOG,
				(errcode(ERRCODE_OUT_OF_MEMORY),
				 errmsg("out of memory")));
		return STATUS_ERROR;
	}

	/*
	 * Compute the cancel key that will be assigned to this backend. The
	 * backend will have its own copy in the forked-off process' value of
	 * MyCancelKey, so that it can transmit the key to the frontend.
	 */
	if (!RandomCancelKey(&MyCancelKey))
	{
		free(bn);
		ereport(LOG,
				(errcode(ERRCODE_INTERNAL_ERROR),
				 errmsg("could not generate random cancel key")));
		return STATUS_ERROR;
	}

	bn->cancel_key = MyCancelKey;

	/* Pass down canAcceptConnections state */
	port->canAcceptConnections = canAcceptConnections();
	bn->dead_end = (port->canAcceptConnections != CAC_OK &&
					port->canAcceptConnections != CAC_WAITBACKUP);

	/*
	 * Unless it's a dead_end child, assign it a child slot number
	 */
	if (!bn->dead_end)
		bn->child_slot = MyPMChildSlot = AssignPostmasterChildSlot();
	else
		bn->child_slot = 0;

	/* Hasn't asked to be notified about any bgworkers yet */
	bn->bgworker_notify = false;

#ifdef EXEC_BACKEND
	pid = backend_forkexec(port);
#else							/* !EXEC_BACKEND */
	pid = fork_process();
	if (pid == 0)				/* child */
	{
		free(bn);

		/* Detangle from postmaster */
		InitPostmasterChild();

		/* Close the postmaster's sockets */
		ClosePostmasterPorts(false);

		/* Perform additional initialization and collect startup packet */
		BackendInitialize(port);

		/* And run the backend */
		BackendRun(port);
	}
#endif							/* EXEC_BACKEND */

	if (pid < 0)
	{
		/* in parent, fork failed */
		int			save_errno = errno;

		if (!bn->dead_end)
			(void) ReleasePostmasterChildSlot(bn->child_slot);
		free(bn);
		errno = save_errno;
		ereport(LOG,
				(errmsg("could not fork new process for connection: %m")));
		report_fork_failure_to_client(port, save_errno);
		return STATUS_ERROR;
	}

	/* in parent, successful fork */
	ereport(DEBUG2,
			(errmsg_internal("forked new backend, pid=%d socket=%d",
							 (int) pid, (int) port->sock)));

	/*
	 * Everything's been successful, it's safe to add this backend to our list
	 * of backends.
	 */
	bn->pid = pid;
	bn->bkend_type = BACKEND_TYPE_NORMAL;	/* Can change later to WALSND */
	dlist_push_head(&BackendList, &bn->elem);

#ifdef EXEC_BACKEND
	if (!bn->dead_end)
		ShmemBackendArrayAdd(bn);
#endif

	return STATUS_OK;
}

/*
 * Try to report backend fork() failure to client before we close the
 * connection.  Since we do not care to risk blocking the postmaster on
 * this connection, we set the connection to non-blocking and try only once.
 *
 * This is grungy special-purpose code; we cannot use backend libpq since
 * it's not up and running.
 */
static void
report_fork_failure_to_client(Port *port, int errnum)
{
	char		buffer[1000];
	int			rc;

	/* Format the error message packet (always V2 protocol) */
	snprintf(buffer, sizeof(buffer), "E%s%s\n",
			 _("could not fork new process for connection: "),
			 strerror(errnum));

	/* Set port to non-blocking.  Don't do send() if this fails */
	if (!pg_set_noblock(port->sock))
		return;

	/* We'll retry after EINTR, but ignore all other failures */
	do
	{
		rc = send(port->sock, buffer, strlen(buffer) + 1, 0);
	} while (rc < 0 && errno == EINTR);
}


/*
 * BackendInitialize -- initialize an interactive (postmaster-child)
 *				backend process, and collect the client's startup packet.
 *
 * returns: nothing.  Will not return at all if there's any failure.
 *
 * Note: this code does not depend on having any access to shared memory.
 * In the EXEC_BACKEND case, we are physically attached to shared memory
 * but have not yet set up most of our local pointers to shmem structures.
 */
static void
BackendInitialize(Port *port)
{
	int			status;
	int			ret;
	char		remote_host[NI_MAXHOST];
	char		remote_port[NI_MAXSERV];
	char		remote_ps_data[NI_MAXHOST];

	/* Save port etc. for ps status */
	MyProcPort = port;

	/*
	 * PreAuthDelay is a debugging aid for investigating problems in the
	 * authentication cycle: it can be set in postgresql.conf to allow time to
	 * attach to the newly-forked backend with a debugger.  (See also
	 * PostAuthDelay, which we allow clients to pass through PGOPTIONS, but it
	 * is not honored until after authentication.)
	 */
	if (PreAuthDelay > 0)
		pg_usleep(PreAuthDelay * 1000000L);

	/* This flag will remain set until InitPostgres finishes authentication */
	ClientAuthInProgress = true;	/* limit visibility of log messages */

	/* set these to empty in case they are needed before we set them up */
	port->remote_host = "";
	port->remote_port = "";

	/*
	 * Initialize libpq and enable reporting of ereport errors to the client.
	 * Must do this now because authentication uses libpq to send messages.
	 */
	pq_init();					/* initialize libpq to talk to client */
	whereToSendOutput = DestRemote; /* now safe to ereport to client */

	/*
	 * We arrange for a simple exit(1) if we receive SIGTERM or SIGQUIT or
	 * timeout while trying to collect the startup packet.  Otherwise the
	 * postmaster cannot shutdown the database FAST or IMMED cleanly if a
	 * buggy client fails to send the packet promptly.  XXX it follows that
	 * the remainder of this function must tolerate losing control at any
	 * instant.  Likewise, any pg_on_exit_callback registered before or during
	 * this function must be prepared to execute at any instant between here
	 * and the end of this function.  Furthermore, affected callbacks execute
	 * partially or not at all when a second exit-inducing signal arrives
	 * after proc_exit_prepare() decrements on_proc_exit_index.  (Thanks to
	 * that mechanic, callbacks need not anticipate more than one call.)  This
	 * is fragile; it ought to instead follow the norm of handling interrupts
	 * at selected, safe opportunities.
	 */
	pqsignal(SIGTERM, startup_die);
	pqsignal(SIGQUIT, startup_die);
	InitializeTimeouts();		/* establishes SIGALRM handler */
	PG_SETMASK(&StartupBlockSig);

	/*
	 * Get the remote host name and port for logging and status display.
	 */
	remote_host[0] = '\0';
	remote_port[0] = '\0';
	if ((ret = pg_getnameinfo_all(&port->raddr.addr, port->raddr.salen,
								  remote_host, sizeof(remote_host),
								  remote_port, sizeof(remote_port),
								  (log_hostname ? 0 : NI_NUMERICHOST) | NI_NUMERICSERV)) != 0)
		ereport(WARNING,
				(errmsg_internal("pg_getnameinfo_all() failed: %s",
								 gai_strerror(ret))));
	if (remote_port[0] == '\0')
		snprintf(remote_ps_data, sizeof(remote_ps_data), "%s", remote_host);
	else
		snprintf(remote_ps_data, sizeof(remote_ps_data), "%s(%s)", remote_host, remote_port);

	/*
	 * Save remote_host and remote_port in port structure (after this, they
	 * will appear in log_line_prefix data for log messages).
	 */
	port->remote_host = strdup(remote_host);
	port->remote_port = strdup(remote_port);

	/* And now we can issue the Log_connections message, if wanted */
	if (Log_connections)
	{
		if (remote_port[0])
			ereport(LOG,
					(errmsg("connection received: host=%s port=%s",
							remote_host,
							remote_port)));
		else
			ereport(LOG,
					(errmsg("connection received: host=%s",
							remote_host)));
	}

	/*
	 * If we did a reverse lookup to name, we might as well save the results
	 * rather than possibly repeating the lookup during authentication.
	 *
	 * Note that we don't want to specify NI_NAMEREQD above, because then we'd
	 * get nothing useful for a client without an rDNS entry.  Therefore, we
	 * must check whether we got a numeric IPv4 or IPv6 address, and not save
	 * it into remote_hostname if so.  (This test is conservative and might
	 * sometimes classify a hostname as numeric, but an error in that
	 * direction is safe; it only results in a possible extra lookup.)
	 */
	if (log_hostname &&
		ret == 0 &&
		strspn(remote_host, "0123456789.") < strlen(remote_host) &&
		strspn(remote_host, "0123456789ABCDEFabcdef:") < strlen(remote_host))
		port->remote_hostname = strdup(remote_host);

	/*
	 * Ready to begin client interaction.  We will give up and exit(1) after a
	 * time delay, so that a broken client can't hog a connection
	 * indefinitely.  PreAuthDelay and any DNS interactions above don't count
	 * against the time limit.
	 *
	 * Note: AuthenticationTimeout is applied here while waiting for the
	 * startup packet, and then again in InitPostgres for the duration of any
	 * authentication operations.  So a hostile client could tie up the
	 * process for nearly twice AuthenticationTimeout before we kick him off.
	 *
	 * Note: because PostgresMain will call InitializeTimeouts again, the
	 * registration of STARTUP_PACKET_TIMEOUT will be lost.  This is okay
	 * since we never use it again after this function.
	 */
	RegisterTimeout(STARTUP_PACKET_TIMEOUT, StartupPacketTimeoutHandler);
	enable_timeout_after(STARTUP_PACKET_TIMEOUT, AuthenticationTimeout * 1000);

	/*
	 * Receive the startup packet (which might turn out to be a cancel request
	 * packet).
	 */
	status = ProcessStartupPacket(port, false);

	/*
	 * Stop here if it was bad or a cancel packet.  ProcessStartupPacket
	 * already did any appropriate error reporting.
	 */
	if (status != STATUS_OK)
		proc_exit(0);

	/*
	 * Now that we have the user and database name, we can set the process
	 * title for ps.  It's good to do this as early as possible in startup.
	 *
	 * For a walsender, the ps display is set in the following form:
	 *
	 * postgres: walsender <user> <host> <activity>
	 *
	 * To achieve that, we pass "walsender" as username and username as dbname
	 * to init_ps_display(). XXX: should add a new variant of
	 * init_ps_display() to avoid abusing the parameters like this.
	 */
	if (am_walsender)
		init_ps_display(pgstat_get_backend_desc(B_WAL_SENDER), port->user_name, remote_ps_data,
						update_process_title ? "authentication" : "");
	else if (am_ftshandler)
		init_ps_display("fts handler process", port->user_name, remote_ps_data,
						update_process_title ? "authentication" : "");
	else if (IsFaultHandler)
		init_ps_display("fault handler process", port->user_name, remote_ps_data,
						update_process_title ? "authentication" : "");
	else
		init_ps_display(port->user_name, port->database_name, remote_ps_data,
						update_process_title ? "authentication" : "");

	/*
	 * Disable the timeout, and prevent SIGTERM/SIGQUIT again.
	 */
	disable_timeout(STARTUP_PACKET_TIMEOUT, false);
	PG_SETMASK(&BlockSig);
}


/*
 * BackendRun -- set up the backend's argument list and invoke PostgresMain()
 *
 * returns:
 *		Shouldn't return at all.
 *		If PostgresMain() fails, return status.
 */
static void
BackendRun(Port *port)
{
	char	  **av;
	int			maxac;
	int			ac;
	int			i;

	/*
	 * Now, build the argv vector that will be given to PostgresMain.
	 *
	 * The maximum possible number of commandline arguments that could come
	 * from ExtraOptions is (strlen(ExtraOptions) + 1) / 2; see
	 * pg_split_opts().
	 */
	maxac = 2;					/* for fixed args supplied below */
	maxac += (strlen(ExtraOptions) + 1) / 2;

	av = (char **) MemoryContextAlloc(TopMemoryContext,
									  maxac * sizeof(char *));
	ac = 0;

	av[ac++] = "postgres";

	/*
	 * Pass any backend switches specified with -o on the postmaster's own
	 * command line.  We assume these are secure.
	 */
	pg_split_opts(av, &ac, ExtraOptions);

	av[ac] = NULL;

	Assert(ac < maxac);

	/*
	 * Debug: print arguments being passed to backend
	 */
	ereport(DEBUG3,
			(errmsg_internal("%s child[%d]: starting with (",
							 progname, (int) getpid())));
	for (i = 0; i < ac; ++i)
		ereport(DEBUG3,
				(errmsg_internal("\t%s", av[i])));
	ereport(DEBUG3,
			(errmsg_internal(")")));

	/*
	 * Make sure we aren't in PostmasterContext anymore.  (We can't delete it
	 * just yet, though, because InitPostgres will need the HBA data.)
	 */
	MemoryContextSwitchTo(TopMemoryContext);

	PostgresMain(ac, av, port->database_name, port->user_name);
}


#ifdef EXEC_BACKEND

/*
 * postmaster_forkexec -- fork and exec a postmaster subprocess
 *
 * The caller must have set up the argv array already, except for argv[2]
 * which will be filled with the name of the temp variable file.
 *
 * Returns the child process PID, or -1 on fork failure (a suitable error
 * message has been logged on failure).
 *
 * All uses of this routine will dispatch to SubPostmasterMain in the
 * child process.
 */
pid_t
postmaster_forkexec(int argc, char *argv[])
{
	Port		port;

	/* This entry point passes dummy values for the Port variables */
	memset(&port, 0, sizeof(port));
	return internal_forkexec(argc, argv, &port);
}

/*
 * backend_forkexec -- fork/exec off a backend process
 *
 * Some operating systems (WIN32) don't have fork() so we have to simulate
 * it by storing parameters that need to be passed to the child and
 * then create a new child process.
 *
 * returns the pid of the fork/exec'd process, or -1 on failure
 */
static pid_t
backend_forkexec(Port *port)
{
	char	   *av[4];
	int			ac = 0;

	av[ac++] = "postgres";
	av[ac++] = "--forkbackend";
	av[ac++] = NULL;			/* filled in by internal_forkexec */

	av[ac] = NULL;
	Assert(ac < lengthof(av));

	return internal_forkexec(ac, av, port);
}

#ifndef WIN32

/*
 * internal_forkexec non-win32 implementation
 *
 * - writes out backend variables to the parameter file
 * - fork():s, and then exec():s the child process
 */
static pid_t
internal_forkexec(int argc, char *argv[], Port *port)
{
	static unsigned long tmpBackendFileNum = 0;
	pid_t		pid;
	char		tmpfilename[MAXPGPATH];
	BackendParameters param;
	FILE	   *fp;

	if (!save_backend_variables(&param, port))
		return -1;				/* log made by save_backend_variables */

	/* Calculate name for temp file */
	snprintf(tmpfilename, MAXPGPATH, "%s/%s.backend_var.%d.%lu",
			 PG_TEMP_FILES_DIR, PG_TEMP_FILE_PREFIX,
			 MyProcPid, ++tmpBackendFileNum);

	/* Open file */
	fp = AllocateFile(tmpfilename, PG_BINARY_W);
	if (!fp)
	{
		/*
		 * As in OpenTemporaryFileInTablespace, try to make the temp-file
		 * directory, ignoring errors.
		 */
		(void) MakePGDirectory(PG_TEMP_FILES_DIR);

		fp = AllocateFile(tmpfilename, PG_BINARY_W);
		if (!fp)
		{
			ereport(LOG,
					(errcode_for_file_access(),
					 errmsg("could not create file \"%s\": %m",
							tmpfilename)));
			return -1;
		}
	}

	if (fwrite(&param, sizeof(param), 1, fp) != 1)
	{
		ereport(LOG,
				(errcode_for_file_access(),
				 errmsg("could not write to file \"%s\": %m", tmpfilename)));
		FreeFile(fp);
		return -1;
	}

	/* Release file */
	if (FreeFile(fp))
	{
		ereport(LOG,
				(errcode_for_file_access(),
				 errmsg("could not write to file \"%s\": %m", tmpfilename)));
		return -1;
	}

	/* Make sure caller set up argv properly */
	Assert(argc >= 3);
	Assert(argv[argc] == NULL);
	Assert(strncmp(argv[1], "--fork", 6) == 0);
	Assert(argv[2] == NULL);

	/* Insert temp file name after --fork argument */
	argv[2] = tmpfilename;

	/* Fire off execv in child */
	if ((pid = fork_process()) == 0)
	{
		if (execv(postgres_exec_path, argv) < 0)
		{
			ereport(LOG,
					(errmsg("could not execute server process \"%s\": %m",
							postgres_exec_path)));
			/* We're already in the child process here, can't return */
			exit(1);
		}
	}

	return pid;					/* Parent returns pid, or -1 on fork failure */
}
#else							/* WIN32 */

/*
 * internal_forkexec win32 implementation
 *
 * - starts backend using CreateProcess(), in suspended state
 * - writes out backend variables to the parameter file
 *	- during this, duplicates handles and sockets required for
 *	  inheritance into the new process
 * - resumes execution of the new process once the backend parameter
 *	 file is complete.
 */
static pid_t
internal_forkexec(int argc, char *argv[], Port *port)
{
	int			retry_count = 0;
	STARTUPINFO si;
	PROCESS_INFORMATION pi;
	int			i;
	int			j;
	char		cmdLine[MAXPGPATH * 2];
	HANDLE		paramHandle;
	BackendParameters *param;
	SECURITY_ATTRIBUTES sa;
	char		paramHandleStr[32];
	win32_deadchild_waitinfo *childinfo;

	/* Make sure caller set up argv properly */
	Assert(argc >= 3);
	Assert(argv[argc] == NULL);
	Assert(strncmp(argv[1], "--fork", 6) == 0);
	Assert(argv[2] == NULL);

	/* Resume here if we need to retry */
retry:

	/* Set up shared memory for parameter passing */
	ZeroMemory(&sa, sizeof(sa));
	sa.nLength = sizeof(sa);
	sa.bInheritHandle = TRUE;
	paramHandle = CreateFileMapping(INVALID_HANDLE_VALUE,
									&sa,
									PAGE_READWRITE,
									0,
									sizeof(BackendParameters),
									NULL);
	if (paramHandle == INVALID_HANDLE_VALUE)
	{
		elog(LOG, "could not create backend parameter file mapping: error code %lu",
			 GetLastError());
		return -1;
	}

	param = MapViewOfFile(paramHandle, FILE_MAP_WRITE, 0, 0, sizeof(BackendParameters));
	if (!param)
	{
		elog(LOG, "could not map backend parameter memory: error code %lu",
			 GetLastError());
		CloseHandle(paramHandle);
		return -1;
	}

	/* Insert temp file name after --fork argument */
#ifdef _WIN64
	sprintf(paramHandleStr, "%llu", (LONG_PTR) paramHandle);
#else
	sprintf(paramHandleStr, "%lu", (DWORD) paramHandle);
#endif
	argv[2] = paramHandleStr;

	/* Format the cmd line */
	cmdLine[sizeof(cmdLine) - 1] = '\0';
	cmdLine[sizeof(cmdLine) - 2] = '\0';
	snprintf(cmdLine, sizeof(cmdLine) - 1, "\"%s\"", postgres_exec_path);
	i = 0;
	while (argv[++i] != NULL)
	{
		j = strlen(cmdLine);
		snprintf(cmdLine + j, sizeof(cmdLine) - 1 - j, " \"%s\"", argv[i]);
	}
	if (cmdLine[sizeof(cmdLine) - 2] != '\0')
	{
		elog(LOG, "subprocess command line too long");
		return -1;
	}

	memset(&pi, 0, sizeof(pi));
	memset(&si, 0, sizeof(si));
	si.cb = sizeof(si);

	/*
	 * Create the subprocess in a suspended state. This will be resumed later,
	 * once we have written out the parameter file.
	 */
	if (!CreateProcess(NULL, cmdLine, NULL, NULL, TRUE, CREATE_SUSPENDED,
					   NULL, NULL, &si, &pi))
	{
		elog(LOG, "CreateProcess call failed: %m (error code %lu)",
			 GetLastError());
		return -1;
	}

	if (!save_backend_variables(param, port, pi.hProcess, pi.dwProcessId))
	{
		/*
		 * log made by save_backend_variables, but we have to clean up the
		 * mess with the half-started process
		 */
		if (!TerminateProcess(pi.hProcess, 255))
			ereport(LOG,
					(errmsg_internal("could not terminate unstarted process: error code %lu",
									 GetLastError())));
		CloseHandle(pi.hProcess);
		CloseHandle(pi.hThread);
		return -1;				/* log made by save_backend_variables */
	}

	/* Drop the parameter shared memory that is now inherited to the backend */
	if (!UnmapViewOfFile(param))
		elog(LOG, "could not unmap view of backend parameter file: error code %lu",
			 GetLastError());
	if (!CloseHandle(paramHandle))
		elog(LOG, "could not close handle to backend parameter file: error code %lu",
			 GetLastError());

	/*
	 * Reserve the memory region used by our main shared memory segment before
	 * we resume the child process.  Normally this should succeed, but if ASLR
	 * is active then it might sometimes fail due to the stack or heap having
	 * gotten mapped into that range.  In that case, just terminate the
	 * process and retry.
	 */
	if (!pgwin32_ReserveSharedMemoryRegion(pi.hProcess))
	{
		/* pgwin32_ReserveSharedMemoryRegion already made a log entry */
		if (!TerminateProcess(pi.hProcess, 255))
			ereport(LOG,
					(errmsg_internal("could not terminate process that failed to reserve memory: error code %lu",
									 GetLastError())));
		CloseHandle(pi.hProcess);
		CloseHandle(pi.hThread);
		if (++retry_count < 100)
			goto retry;
		ereport(LOG,
				(errmsg("giving up after too many tries to reserve shared memory"),
				 errhint("This might be caused by ASLR or antivirus software.")));
		return -1;
	}

	/*
	 * Now that the backend variables are written out, we start the child
	 * thread so it can start initializing while we set up the rest of the
	 * parent state.
	 */
	if (ResumeThread(pi.hThread) == -1)
	{
		if (!TerminateProcess(pi.hProcess, 255))
		{
			ereport(LOG,
					(errmsg_internal("could not terminate unstartable process: error code %lu",
									 GetLastError())));
			CloseHandle(pi.hProcess);
			CloseHandle(pi.hThread);
			return -1;
		}
		CloseHandle(pi.hProcess);
		CloseHandle(pi.hThread);
		ereport(LOG,
				(errmsg_internal("could not resume thread of unstarted process: error code %lu",
								 GetLastError())));
		return -1;
	}

	/*
	 * Queue a waiter to signal when this child dies. The wait will be handled
	 * automatically by an operating system thread pool.
	 *
	 * Note: use malloc instead of palloc, since it needs to be thread-safe.
	 * Struct will be free():d from the callback function that runs on a
	 * different thread.
	 */
	childinfo = malloc(sizeof(win32_deadchild_waitinfo));
	if (!childinfo)
		ereport(FATAL,
				(errcode(ERRCODE_OUT_OF_MEMORY),
				 errmsg("out of memory")));

	childinfo->procHandle = pi.hProcess;
	childinfo->procId = pi.dwProcessId;

	if (!RegisterWaitForSingleObject(&childinfo->waitHandle,
									 pi.hProcess,
									 pgwin32_deadchild_callback,
									 childinfo,
									 INFINITE,
									 WT_EXECUTEONLYONCE | WT_EXECUTEINWAITTHREAD))
		ereport(FATAL,
				(errmsg_internal("could not register process for wait: error code %lu",
								 GetLastError())));

	/* Don't close pi.hProcess here - the wait thread needs access to it */

	CloseHandle(pi.hThread);

	return pi.dwProcessId;
}
#endif							/* WIN32 */

/*
 * SubPostmasterMain -- Get the fork/exec'd process into a state equivalent
 *			to what it would be if we'd simply forked on Unix, and then
 *			dispatch to the appropriate place.
 *
 * The first two command line arguments are expected to be "--forkFOO"
 * (where FOO indicates which postmaster child we are to become), and
 * the name of a variables file that we can read to load data that would
 * have been inherited by fork() on Unix.  Remaining arguments go to the
 * subprocess FooMain() routine.
 */
void
SubPostmasterMain(int argc, char *argv[])
{
	Port		port;

	/* In EXEC_BACKEND case we will not have inherited these settings */
	IsPostmasterEnvironment = true;
	whereToSendOutput = DestNone;

	/* Setup as postmaster child */
	InitPostmasterChild();

	/* Setup essential subsystems (to ensure elog() behaves sanely) */
	InitializeGUCOptions();

	/* Check we got appropriate args */
	if (argc < 3)
		elog(FATAL, "invalid subpostmaster invocation");

	/* Read in the variables file */
	memset(&port, 0, sizeof(Port));
	read_backend_variables(argv[2], &port);

	/* Close the postmaster's sockets (as soon as we know them) */
	ClosePostmasterPorts(strcmp(argv[1], "--forklog") == 0);

	/*
	 * Set reference point for stack-depth checking
	 */
	set_stack_base();

	/*
	 * Set up memory area for GSS information. Mirrors the code in ConnCreate
	 * for the non-exec case.
	 */
#if defined(ENABLE_GSS) || defined(ENABLE_SSPI)
	port.gss = (pg_gssinfo *) calloc(1, sizeof(pg_gssinfo));
	if (!port.gss)
		ereport(FATAL,
				(errcode(ERRCODE_OUT_OF_MEMORY),
				 errmsg("out of memory")));
#endif

	/*
	 * If appropriate, physically re-attach to shared memory segment. We want
	 * to do this before going any further to ensure that we can attach at the
	 * same address the postmaster used.  On the other hand, if we choose not
	 * to re-attach, we may have other cleanup to do.
	 *
	 * If testing EXEC_BACKEND on Linux, you should run this as root before
	 * starting the postmaster:
	 *
	 * echo 0 >/proc/sys/kernel/randomize_va_space
	 *
	 * This prevents using randomized stack and code addresses that cause the
	 * child process's memory map to be different from the parent's, making it
	 * sometimes impossible to attach to shared memory at the desired address.
	 * Return the setting to its old value (usually '1' or '2') when finished.
	 */
	if (strcmp(argv[1], "--forkbackend") == 0   ||
		strcmp(argv[1], "--forkavlauncher") == 0 ||
		strcmp(argv[1], "--forkavworker") == 0 ||
		strcmp(argv[1], "--forkautovac") == 0   ||
		strcmp(argv[1], "--forkglobaldeadlockdetector") == 0 ||
		strcmp(argv[1], "--forkboot") == 0 ||
		strncmp(argv[1], "--forkbgworker=", 15) == 0)
		PGSharedMemoryReAttach();
	else
		PGSharedMemoryNoReAttach();

	/* autovacuum needs this set before calling InitProcess */
	if (strcmp(argv[1], "--forkavlauncher") == 0)
		AutovacuumLauncherIAm();
	if (strcmp(argv[1], "--forkavworker") == 0)
		AutovacuumWorkerIAm();

	/*
	 * Start our win32 signal implementation. This has to be done after we
	 * read the backend variables, because we need to pick up the signal pipe
	 * from the parent process.
	 */
#ifdef WIN32
	pgwin32_signal_initialize();
#endif

	/* In EXEC_BACKEND case we will not have inherited these settings */
	pqinitmask();
	PG_SETMASK(&BlockSig);

	/* Read in remaining GUC variables */
	read_nondefault_variables();

	/*
	 * CDB: gpdb auxilary process like fts probe, dtx recovery process is
	 * essential, we need to load them ahead of custom shared preload libraries
	 * to avoid exceeding max_worker_processes.
	 */
	load_auxiliary_libraries();

	/*
	 * Check that the data directory looks valid, which will also check the
	 * privileges on the data directory and update our umask and file/group
	 * variables for creating files later.  Note: this should really be done
	 * before we create any files or directories.
	 */
	checkDataDir();

	/*
	 * (re-)read control file, as it contains config. The postmaster will
	 * already have read this, but this process doesn't know about that.
	 */
	LocalProcessControlFile(false);

	/*
	 * Reload any libraries that were preloaded by the postmaster.  Since we
	 * exec'd this process, those libraries didn't come along with us; but we
	 * should load them into all child processes to be consistent with the
	 * non-EXEC_BACKEND behavior.
	 */
	process_shared_preload_libraries();

	/* Run backend or appropriate child */
	if (strcmp(argv[1], "--forkbackend") == 0)
	{
		Assert(argc == 3);		/* shouldn't be any more args */

		/*
		 * Need to reinitialize the SSL library in the backend, since the
		 * context structures contain function pointers and cannot be passed
		 * through the parameter file.
		 *
		 * If for some reason reload fails (maybe the user installed broken
		 * key files), soldier on without SSL; that's better than all
		 * connections becoming impossible.
		 *
		 * XXX should we do this in all child processes?  For the moment it's
		 * enough to do it in backend children.
		 */
#ifdef USE_SSL
		if (EnableSSL)
		{
			if (secure_initialize(false) == 0)
				LoadedSSL = true;
			else
				ereport(LOG,
						(errmsg("SSL configuration could not be loaded in child process")));
		}
#endif

		/*
		 * Perform additional initialization and collect startup packet.
		 *
		 * We want to do this before InitProcess() for a couple of reasons: 1.
		 * so that we aren't eating up a PGPROC slot while waiting on the
		 * client. 2. so that if InitProcess() fails due to being out of
		 * PGPROC slots, we have already initialized libpq and are able to
		 * report the error to the client.
		 */
		BackendInitialize(&port);

		/* Restore basic shared memory pointers */
		InitShmemAccess(UsedShmemSegAddr);

		/* Need a PGPROC to run CreateSharedMemoryAndSemaphores */
		InitProcess();

		/* Attach process to shared data structures */
		CreateSharedMemoryAndSemaphores(0);

		/* And run the backend */
		BackendRun(&port);		/* does not return */
	}
	if (strcmp(argv[1], "--forkboot") == 0)
	{
		/* Restore basic shared memory pointers */
		InitShmemAccess(UsedShmemSegAddr);

		/* Need a PGPROC to run CreateSharedMemoryAndSemaphores */
		InitAuxiliaryProcess();

		/* Attach process to shared data structures */
		CreateSharedMemoryAndSemaphores(0);

		AuxiliaryProcessMain(argc - 2, argv + 2);	/* does not return */
	}
	if (strcmp(argv[1], "--forkavlauncher") == 0)
	{
		/* Restore basic shared memory pointers */
		InitShmemAccess(UsedShmemSegAddr);

		/* Need a PGPROC to run CreateSharedMemoryAndSemaphores */
		InitProcess();

		/* Attach process to shared data structures */
		CreateSharedMemoryAndSemaphores(0);

		AutoVacLauncherMain(argc - 2, argv + 2);	/* does not return */
	}
	if (strcmp(argv[1], "--forkavworker") == 0)
	{
		/* Restore basic shared memory pointers */
		InitShmemAccess(UsedShmemSegAddr);

		/* Need a PGPROC to run CreateSharedMemoryAndSemaphores */
		InitProcess();

		/* Attach process to shared data structures */
		CreateSharedMemoryAndSemaphores(0);

		AutoVacWorkerMain(argc - 2, argv + 2);	/* does not return */
	}
	if (strncmp(argv[1], "--forkbgworker=", 15) == 0)
	{
		int			shmem_slot;

		/* do this as early as possible; in particular, before InitProcess() */
		IsBackgroundWorker = true;

		/* Restore basic shared memory pointers */
		InitShmemAccess(UsedShmemSegAddr);

		/* Need a PGPROC to run CreateSharedMemoryAndSemaphores */
		InitProcess();

		/* Attach process to shared data structures */
		CreateSharedMemoryAndSemaphores(0);

		/* Fetch MyBgworkerEntry from shared memory */
		shmem_slot = atoi(argv[1] + 15);
		MyBgworkerEntry = BackgroundWorkerEntry(shmem_slot);

		StartBackgroundWorker();
	}
	if (strcmp(argv[1], "--forkarch") == 0)
	{
		/* Do not want to attach to shared memory */

		PgArchiverMain(argc, argv); /* does not return */
	}
	if (strcmp(argv[1], "--forkcol") == 0)
	{
		/* Do not want to attach to shared memory */

		PgstatCollectorMain(argc, argv);	/* does not return */
	}
	if (strcmp(argv[1], "--forklog") == 0)
	{
		/* Do not want to attach to shared memory */

		SysLoggerMain(argc, argv);	/* does not return */
	}

	abort();					/* shouldn't get here */
}
#endif							/* EXEC_BACKEND */


/*
 * ExitPostmaster -- cleanup
 *
 * Do NOT call exit() directly --- always go through here!
 */
static void
ExitPostmaster(int status)
{
#ifdef HAVE_PTHREAD_IS_THREADED_NP

	/*
	 * There is no known cause for a postmaster to become multithreaded after
	 * startup.  Recheck to account for the possibility of unknown causes.
	 * This message uses LOG level, because an unclean shutdown at this point
	 * would usually not look much different from a clean shutdown.
	 */
	if (pthread_is_threaded_np() != 0)
		ereport(LOG,
				(errcode(ERRCODE_INTERNAL_ERROR),
				 errmsg_internal("postmaster became multithreaded"),
				 errdetail("Please report this to <pgsql-bugs@lists.postgresql.org>.")));
#endif

	/* should cleanup shared memory and kill all backends */

	/*
	 * Not sure of the semantics here.  When the Postmaster dies, should the
	 * backends all be killed? probably not.
	 *
	 * MUST		-- vadim 05-10-1999
	 */

	proc_exit(status);
}

/*
 * sigusr1_handler - handle signal conditions from child processes
 */
static void
sigusr1_handler(SIGNAL_ARGS)
{
	int			save_errno = errno;

	PG_SETMASK(&BlockSig);

	/* Process background worker state change. */
	if (CheckPostmasterSignal(PMSIGNAL_BACKGROUND_WORKER_CHANGE))
	{
		BackgroundWorkerStateChange();
		StartWorkerNeeded = true;
	}

	/*
	 * RECOVERY_STARTED and BEGIN_HOT_STANDBY signals are ignored in
	 * unexpected states. If the startup process quickly starts up, completes
	 * recovery, exits, we might process the death of the startup process
	 * first. We don't want to go back to recovery in that case.
	 */
	if (CheckPostmasterSignal(PMSIGNAL_RECOVERY_STARTED) &&
		pmState == PM_STARTUP && Shutdown == NoShutdown)
	{
		/* WAL redo has started. We're out of reinitialization. */
		FatalError = false;
		Assert(AbortStartTime == 0);

		/*
		 * Crank up the background tasks.  It doesn't matter if this fails,
		 * we'll just try again later.
		 */
		Assert(CheckpointerPID == 0);
		CheckpointerPID = StartCheckpointer();
		Assert(BgWriterPID == 0);
		BgWriterPID = StartBackgroundWriter();

		/*
		 * Start the archiver if we're responsible for (re-)archiving received
		 * files.
		 */
		Assert(PgArchPID == 0);
		if (XLogArchivingAlways())
			PgArchPID = pgarch_start();

		/*
		 * If we aren't planning to enter hot standby mode later, treat
		 * RECOVERY_STARTED as meaning we're out of startup, and report status
		 * accordingly.
		 */
		if (!EnableHotStandby)
		{
			AddToDataDirLockFile(LOCK_FILE_LINE_PM_STATUS, PM_STATUS_STANDBY);
#ifdef USE_SYSTEMD
			sd_notify(0, "READY=1");
#endif
		}

		pmState = PM_RECOVERY;
	}
	if (CheckPostmasterSignal(PMSIGNAL_BEGIN_HOT_STANDBY) &&
		pmState == PM_RECOVERY && Shutdown == NoShutdown)
	{
		/*
		 * Likewise, start other special children as needed.
		 */
		Assert(PgStatPID == 0);
		PgStatPID = pgstat_start();

		ereport(LOG,
				(errmsg("database system is ready to accept read only connections")));

		/* Report status */
		AddToDataDirLockFile(LOCK_FILE_LINE_PM_STATUS, PM_STATUS_READY);
#ifdef USE_SYSTEMD
		sd_notify(0, "READY=1");
#endif

		pmState = PM_HOT_STANDBY;
		/* Some workers may be scheduled to start now */
		StartWorkerNeeded = true;
	}

	if (StartWorkerNeeded || HaveCrashedWorker)
		maybe_start_bgworkers();

	if (CheckPostmasterSignal(PMSIGNAL_WAKEN_ARCHIVER) &&
		PgArchPID != 0)
	{
		/*
		 * Send SIGUSR1 to archiver process, to wake it up and begin archiving
		 * next WAL file.
		 */
		signal_child(PgArchPID, SIGUSR1);
	}

	/* Tell syslogger to rotate logfile if requested */
	if (SysLoggerPID != 0)
	{
		if (CheckLogrotateSignal())
		{
			signal_child(SysLoggerPID, SIGUSR1);
			RemoveLogrotateSignalFiles();
		}
		else if (CheckPostmasterSignal(PMSIGNAL_ROTATE_LOGFILE))
		{
			signal_child(SysLoggerPID, SIGUSR1);
		}
	}

	if (CheckPostmasterSignal(PMSIGNAL_START_AUTOVAC_LAUNCHER) &&
		Shutdown == NoShutdown)
	{
		/*
		 * Start one iteration of the autovacuum daemon, even if autovacuuming
		 * is nominally not enabled.  This is so we can have an active defense
		 * against transaction ID wraparound.  We set a flag for the main loop
		 * to do it rather than trying to do it here --- this is because the
		 * autovac process itself may send the signal, and we want to handle
		 * that by launching another iteration as soon as the current one
		 * completes.
		 */
		start_autovac_launcher = true;
	}

	if (CheckPostmasterSignal(PMSIGNAL_START_AUTOVAC_WORKER) &&
		Shutdown == NoShutdown)
	{
		/* The autovacuum launcher wants us to start a worker process. */
		StartAutovacuumWorker();
	}

	if (CheckPostmasterSignal(PMSIGNAL_START_WALRECEIVER))
	{
		/* Startup Process wants us to start the walreceiver process. */
		/* Start immediately if possible, else remember request for later. */
		WalReceiverRequested = true;
		MaybeStartWalReceiver();
	}

	if (CheckPostmasterSignal(PMSIGNAL_WAKEN_FTS) && FtsProbePID() != 0)
	{
		signal_child(FtsProbePID(), SIGINT);
	}

	/*
	 * Try to advance postmaster's state machine, if a child requests it.
	 *
	 * Be careful about the order of this action relative to sigusr1_handler's
	 * other actions.  Generally, this should be after other actions, in case
	 * they have effects PostmasterStateMachine would need to know about.
	 * However, we should do it before the CheckPromoteSignal step, which
	 * cannot have any (immediate) effect on the state machine, but does
	 * depend on what state we're in now.
	 */
	if (CheckPostmasterSignal(PMSIGNAL_ADVANCE_STATE_MACHINE))
	{
		PostmasterStateMachine();
	}

	if (StartupPID != 0 &&
		(pmState == PM_STARTUP || pmState == PM_RECOVERY ||
		 pmState == PM_HOT_STANDBY || pmState == PM_WAIT_READONLY) &&
		CheckPromoteSignal())
	{
		/* Tell startup process to finish recovery */
		signal_child(StartupPID, SIGUSR2);
	}

	PG_SETMASK(&UnBlockSig);

	errno = save_errno;
}

/*
 * SIGTERM or SIGQUIT while processing startup packet.
 * Clean up and exit(1).
 *
 * XXX: possible future improvement: try to send a message indicating
 * why we are disconnecting.  Problem is to be sure we don't block while
 * doing so, nor mess up SSL initialization.  In practice, if the client
 * has wedged here, it probably couldn't do anything with the message anyway.
 */
static void
startup_die(SIGNAL_ARGS)
{
	proc_exit(1);
}

/*
 * Dummy signal handler
 *
 * We use this for signals that we don't actually use in the postmaster,
 * but we do use in backends.  If we were to SIG_IGN such signals in the
 * postmaster, then a newly started backend might drop a signal that arrives
 * before it's able to reconfigure its signal processing.  (See notes in
 * tcop/postgres.c.)
 */
static void
dummy_handler(SIGNAL_ARGS)
{
}

/*
 * Timeout while processing startup packet.
 * As for startup_die(), we clean up and exit(1).
 */
static void
StartupPacketTimeoutHandler(void)
{
	proc_exit(1);
}


/*
 * Generate a random cancel key.
 */
static bool
RandomCancelKey(int32 *cancel_key)
{
	return pg_strong_random(cancel_key, sizeof(int32));
}

/*
 * Count up number of child processes of specified types (dead_end children
 * are always excluded).
 */
static int
CountChildren(int target)
{
	dlist_iter	iter;
	int			cnt = 0;

	dlist_foreach(iter, &BackendList)
	{
		Backend    *bp = dlist_container(Backend, elem, iter.cur);

		if (bp->dead_end)
			continue;

		/*
		 * Since target == BACKEND_TYPE_ALL is the most common case, we test
		 * it first and avoid touching shared memory for every child.
		 */
		if (target != BACKEND_TYPE_ALL)
		{
			/*
			 * Assign bkend_type for any recently announced WAL Sender
			 * processes.
			 */
			if (bp->bkend_type == BACKEND_TYPE_NORMAL &&
				IsPostmasterChildWalSender(bp->child_slot))
				bp->bkend_type = BACKEND_TYPE_WALSND;

			if (!(target & bp->bkend_type))
				continue;
		}

		cnt++;
	}
	return cnt;
}


/*
 * StartChildProcess -- start an auxiliary process for the postmaster
 *
 * "type" determines what kind of child will be started.  All child types
 * initially go to AuxiliaryProcessMain, which will handle common setup.
 *
 * Return value of StartChildProcess is subprocess' PID, or 0 if failed
 * to start subprocess.
 */
static pid_t
StartChildProcess(AuxProcType type)
{
	pid_t		pid;
	char	   *av[10];
	int			ac = 0;
	char		typebuf[32];

	/*
	 * Set up command-line arguments for subprocess
	 */
	av[ac++] = "postgres";

#ifdef EXEC_BACKEND
	av[ac++] = "--forkboot";
	av[ac++] = NULL;			/* filled in by postmaster_forkexec */
#endif

	snprintf(typebuf, sizeof(typebuf), "-x%d", type);
	av[ac++] = typebuf;

	av[ac] = NULL;
	Assert(ac < lengthof(av));

#ifdef EXEC_BACKEND
	pid = postmaster_forkexec(ac, av);
#else							/* !EXEC_BACKEND */
	pid = fork_process();

	if (pid == 0)				/* child */
	{
		InitPostmasterChild();

		/* Close the postmaster's sockets */
		ClosePostmasterPorts(false);

		/* Release postmaster's working memory context */
		MemoryContextSwitchTo(TopMemoryContext);
		MemoryContextDelete(PostmasterContext);
		PostmasterContext = NULL;

		AuxiliaryProcessMain(ac, av);
		ExitPostmaster(0);
	}
#endif							/* EXEC_BACKEND */

	if (pid < 0)
	{
		/* in parent, fork failed */
		int			save_errno = errno;

		errno = save_errno;
		switch (type)
		{
			case StartupProcess:
				ereport(LOG,
						(errmsg("could not fork startup process: %m")));
				break;
			case BgWriterProcess:
				ereport(LOG,
						(errmsg("could not fork background writer process: %m")));
				break;
			case CheckpointerProcess:
				ereport(LOG,
						(errmsg("could not fork checkpointer process: %m")));
				break;
			case WalWriterProcess:
				ereport(LOG,
						(errmsg("could not fork WAL writer process: %m")));
				break;
			case WalReceiverProcess:
				ereport(LOG,
						(errmsg("could not fork WAL receiver process: %m")));
				break;
			default:
				ereport(LOG,
						(errmsg("could not fork process: %m")));
				break;
		}

		/*
		 * fork failure is fatal during startup, but there's no need to choke
		 * immediately if starting other child types fails.
		 */
		if (type == StartupProcess)
			ExitPostmaster(1);
		return 0;
	}

	/*
	 * in parent, successful fork
	 */
	return pid;
}

/*
 * StartAutovacuumWorker
 *		Start an autovac worker process.
 *
 * This function is here because it enters the resulting PID into the
 * postmaster's private backends list.
 *
 * NB -- this code very roughly matches BackendStartup.
 */
static void
StartAutovacuumWorker(void)
{
	Backend    *bn;

	/*
	 * If not in condition to run a process, don't try, but handle it like a
	 * fork failure.  This does not normally happen, since the signal is only
	 * supposed to be sent by autovacuum launcher when it's OK to do it, but
	 * we have to check to avoid race-condition problems during DB state
	 * changes.
	 */
	if (canAcceptConnections() == CAC_OK)
	{
		/*
		 * Compute the cancel key that will be assigned to this session. We
		 * probably don't need cancel keys for autovac workers, but we'd
		 * better have something random in the field to prevent unfriendly
		 * people from sending cancels to them.
		 */
		if (!RandomCancelKey(&MyCancelKey))
		{
			ereport(LOG,
					(errcode(ERRCODE_INTERNAL_ERROR),
					 errmsg("could not generate random cancel key")));
			return;
		}

		bn = (Backend *) malloc(sizeof(Backend));
		if (bn)
		{
			bn->cancel_key = MyCancelKey;

			/* Autovac workers are not dead_end and need a child slot */
			bn->dead_end = false;
			bn->child_slot = MyPMChildSlot = AssignPostmasterChildSlot();
			bn->bgworker_notify = false;

			bn->pid = StartAutoVacWorker();
			if (bn->pid > 0)
			{
				bn->bkend_type = BACKEND_TYPE_AUTOVAC;
				dlist_push_head(&BackendList, &bn->elem);
#ifdef EXEC_BACKEND
				ShmemBackendArrayAdd(bn);
#endif
				/* all OK */
				return;
			}

			/*
			 * fork failed, fall through to report -- actual error message was
			 * logged by StartAutoVacWorker
			 */
			(void) ReleasePostmasterChildSlot(bn->child_slot);
			free(bn);
		}
		else
			ereport(LOG,
					(errcode(ERRCODE_OUT_OF_MEMORY),
					 errmsg("out of memory")));
	}

	/*
	 * Report the failure to the launcher, if it's running.  (If it's not, we
	 * might not even be connected to shared memory, so don't try to call
	 * AutoVacWorkerFailed.)  Note that we also need to signal it so that it
	 * responds to the condition, but we don't do that here, instead waiting
	 * for ServerLoop to do it.  This way we avoid a ping-pong signalling in
	 * quick succession between the autovac launcher and postmaster in case
	 * things get ugly.
	 */
	if (AutoVacPID != 0)
	{
		AutoVacWorkerFailed();
		avlauncher_needs_signal = true;
	}
}

/*
 * MaybeStartWalReceiver
 *		Start the WAL receiver process, if not running and our state allows.
 *
 * Note: if WalReceiverPID is already nonzero, it might seem that we should
 * clear WalReceiverRequested.  However, there's a race condition if the
 * walreceiver terminates and the startup process immediately requests a new
 * one: it's quite possible to get the signal for the request before reaping
 * the dead walreceiver process.  Better to risk launching an extra
 * walreceiver than to miss launching one we need.  (The walreceiver code
 * has logic to recognize that it should go away if not needed.)
 */
static void
MaybeStartWalReceiver(void)
{
	if (WalReceiverPID == 0 &&
		(pmState == PM_STARTUP || pmState == PM_RECOVERY ||
		 pmState == PM_HOT_STANDBY || pmState == PM_WAIT_READONLY) &&
		Shutdown == NoShutdown)
	{
		WalReceiverPID = StartWalReceiver();
		if (WalReceiverPID != 0)
		{
			WalReceiverRequested = false;

			/* wal receiver has been launched */
			SetMirrorReadyFlag();
		}
		/* else leave the flag set, so we'll try again later */
	}
}


/*
 * Create the opts file
 */
static bool
CreateOptsFile(int argc, char *argv[], char *fullprogname)
{
	FILE	   *fp;
	int			i;

#define OPTS_FILE	"postmaster.opts"

	if ((fp = fopen(OPTS_FILE, "w")) == NULL)
	{
		elog(LOG, "could not create file \"%s\": %m", OPTS_FILE);
		return false;
	}

	fprintf(fp, "%s", fullprogname);
	for (i = 1; i < argc; i++)
		fprintf(fp, " \"%s\"", argv[i]);
	fputs("\n", fp);

	if (fclose(fp))
	{
		elog(LOG, "could not write file \"%s\": %m", OPTS_FILE);
		return false;
	}

	return true;
}


/*
 * MaxLivePostmasterChildren
 *
 * This reports the number of entries needed in per-child-process arrays
 * (the PMChildFlags array, and if EXEC_BACKEND the ShmemBackendArray).
 * These arrays include regular backends, autovac workers, walsenders
 * and background workers, but not special children nor dead_end children.
 * This allows the arrays to have a fixed maximum size, to wit the same
 * too-many-children limit enforced by canAcceptConnections().  The exact value
 * isn't too critical as long as it's more than MaxBackends.
 */
int
MaxLivePostmasterChildren(void)
{
	return 2 * (MaxConnections + autovacuum_max_workers + 1 +
				max_wal_senders + max_worker_processes);
}

/*
 * Connect background worker to a database.
 */
void
BackgroundWorkerInitializeConnection(const char *dbname, const char *username, uint32 flags)
{
	BackgroundWorker *worker = MyBgworkerEntry;

	/* XXX is this the right errcode? */
	if (!(worker->bgw_flags & BGWORKER_BACKEND_DATABASE_CONNECTION))
		ereport(FATAL,
				(errcode(ERRCODE_PROGRAM_LIMIT_EXCEEDED),
				 errmsg("database connection requirement not indicated during registration")));

	InitPostgres(dbname, InvalidOid, username, InvalidOid, NULL, (flags & BGWORKER_BYPASS_ALLOWCONN) != 0);

	/* it had better not gotten out of "init" mode yet */
	if (!IsInitProcessingMode())
		ereport(ERROR,
				(errmsg("invalid processing mode in background worker")));
	SetProcessingMode(NormalProcessing);
}

/*
 * Connect background worker to a database using OIDs.
 */
void
BackgroundWorkerInitializeConnectionByOid(Oid dboid, Oid useroid, uint32 flags)
{
	BackgroundWorker *worker = MyBgworkerEntry;

	/* XXX is this the right errcode? */
	if (!(worker->bgw_flags & BGWORKER_BACKEND_DATABASE_CONNECTION))
		ereport(FATAL,
				(errcode(ERRCODE_PROGRAM_LIMIT_EXCEEDED),
				 errmsg("database connection requirement not indicated during registration")));

	InitPostgres(NULL, dboid, NULL, useroid, NULL, (flags & BGWORKER_BYPASS_ALLOWCONN) != 0);

	/* it had better not gotten out of "init" mode yet */
	if (!IsInitProcessingMode())
		ereport(ERROR,
				(errmsg("invalid processing mode in background worker")));
	SetProcessingMode(NormalProcessing);
}

/*
 * Block/unblock signals in a background worker
 */
void
BackgroundWorkerBlockSignals(void)
{
	PG_SETMASK(&BlockSig);
}

void
BackgroundWorkerUnblockSignals(void)
{
	PG_SETMASK(&UnBlockSig);
}

#ifdef EXEC_BACKEND
static pid_t
bgworker_forkexec(int shmem_slot)
{
	char	   *av[10];
	int			ac = 0;
	char		forkav[MAXPGPATH];

	snprintf(forkav, MAXPGPATH, "--forkbgworker=%d", shmem_slot);

	av[ac++] = "postgres";
	av[ac++] = forkav;
	av[ac++] = NULL;			/* filled in by postmaster_forkexec */
	av[ac] = NULL;

	Assert(ac < lengthof(av));

	return postmaster_forkexec(ac, av);
}
#endif

/*
 * Start a new bgworker.
 * Starting time conditions must have been checked already.
 *
 * Returns true on success, false on failure.
 * In either case, update the RegisteredBgWorker's state appropriately.
 *
 * This code is heavily based on autovacuum.c, q.v.
 */
static bool
do_start_bgworker(RegisteredBgWorker *rw)
{
	pid_t		worker_pid;

	Assert(rw->rw_pid == 0);

	/*
	 * Allocate and assign the Backend element.  Note we must do this before
	 * forking, so that we can handle out of memory properly.
	 *
	 * Treat failure as though the worker had crashed.  That way, the
	 * postmaster will wait a bit before attempting to start it again; if it
	 * tried again right away, most likely it'd find itself repeating the
	 * out-of-memory or fork failure condition.
	 */
	if (!assign_backendlist_entry(rw))
	{
		rw->rw_crashed_at = GetCurrentTimestamp();
		return false;
	}

	ereport(DEBUG1,
			(errmsg("starting background worker process \"%s\"",
					rw->rw_worker.bgw_name)));

#ifdef EXEC_BACKEND
	switch ((worker_pid = bgworker_forkexec(rw->rw_shmem_slot)))
#else
	switch ((worker_pid = fork_process()))
#endif
	{
		case -1:
			/* in postmaster, fork failed ... */
			ereport(LOG,
					(errmsg("could not fork worker process: %m")));
			/* undo what assign_backendlist_entry did */
			ReleasePostmasterChildSlot(rw->rw_child_slot);
			rw->rw_child_slot = 0;
			free(rw->rw_backend);
			rw->rw_backend = NULL;
			/* mark entry as crashed, so we'll try again later */
			rw->rw_crashed_at = GetCurrentTimestamp();
			break;

#ifndef EXEC_BACKEND
		case 0:
			/* in postmaster child ... */
			InitPostmasterChild();

			/* Close the postmaster's sockets */
			ClosePostmasterPorts(false);

			/*
			 * Before blowing away PostmasterContext, save this bgworker's
			 * data where it can find it.
			 */
			MyBgworkerEntry = (BackgroundWorker *)
				MemoryContextAlloc(TopMemoryContext, sizeof(BackgroundWorker));
			memcpy(MyBgworkerEntry, &rw->rw_worker, sizeof(BackgroundWorker));

			/* Release postmaster's working memory context */
			MemoryContextSwitchTo(TopMemoryContext);
			MemoryContextDelete(PostmasterContext);
			PostmasterContext = NULL;

			StartBackgroundWorker();

			exit(1);			/* should not get here */
			break;
#endif
		default:
			/* in postmaster, fork successful ... */
			rw->rw_pid = worker_pid;
			rw->rw_backend->pid = rw->rw_pid;
			ReportBackgroundWorkerPID(rw);
			/* add new worker to lists of backends */
			dlist_push_head(&BackendList, &rw->rw_backend->elem);
#ifdef EXEC_BACKEND
			ShmemBackendArrayAdd(rw->rw_backend);
#endif
			return true;
	}

	return false;
}

/*
 * Does the current postmaster state require starting a worker with the
 * specified start_time?
 */
static bool
bgworker_should_start_now(BgWorkerStartTime start_time)
{
	switch (pmState)
	{
		case PM_NO_CHILDREN:
		case PM_WAIT_DEAD_END:
		case PM_SHUTDOWN_2:
		case PM_SHUTDOWN:
		case PM_WAIT_BACKENDS:
		case PM_WAIT_READONLY:
		case PM_WAIT_BACKUP:
			break;

		case PM_RUN:
			if (start_time == BgWorkerStart_DtxRecovering)
				return true;
			if (start_time == BgWorkerStart_RecoveryFinished)
				return true;
			/* fall through */

		case PM_HOT_STANDBY:
			if (start_time == BgWorkerStart_ConsistentState)
				return true;
			/* fall through */

		case PM_RECOVERY:
		case PM_STARTUP:
		case PM_INIT:
			if (start_time == BgWorkerStart_PostmasterStart)
				return true;
			/* fall through */

	}

	return false;
}

/*
 * Does specified start_time need distributed transactions been recovered?
 */
static bool
bgworker_should_start_mpp(BackgroundWorker *worker)
{
	BgWorkerStartTime start_time = worker->bgw_start_time;

	/*
	 * background worker is not scheduled until distributed transactions
	 * are recovered if it needs to start at BgWorkerStart_RecoveryFinished
	 * or BgWorkerStart_ConsistentState because it's not safe to do a read
	 * or write if DTX is not recovered.
	 */
	if (IsUnderMasterDispatchMode())
	{
		if (!*shmDtmStarted &&
			(start_time == BgWorkerStart_ConsistentState ||
			 start_time == BgWorkerStart_RecoveryFinished))
			return false;
	}

	return true;
}

/*
 * Allocate the Backend struct for a connected background worker, but don't
 * add it to the list of backends just yet.
 *
 * On failure, return false without changing any worker state.
 *
 * Some info from the Backend is copied into the passed rw.
 */
static bool
assign_backendlist_entry(RegisteredBgWorker *rw)
{
	Backend    *bn;

	/*
	 * Compute the cancel key that will be assigned to this session. We
	 * probably don't need cancel keys for background workers, but we'd better
	 * have something random in the field to prevent unfriendly people from
	 * sending cancels to them.
	 */
	if (!RandomCancelKey(&MyCancelKey))
	{
		ereport(LOG,
				(errcode(ERRCODE_INTERNAL_ERROR),
				 errmsg("could not generate random cancel key")));
		return false;
	}

	bn = malloc(sizeof(Backend));
	if (bn == NULL)
	{
		ereport(LOG,
				(errcode(ERRCODE_OUT_OF_MEMORY),
				 errmsg("out of memory")));
		return false;
	}

	bn->cancel_key = MyCancelKey;
	bn->child_slot = MyPMChildSlot = AssignPostmasterChildSlot();
	bn->bkend_type = BACKEND_TYPE_BGWORKER;
	bn->dead_end = false;
	bn->bgworker_notify = false;

	rw->rw_backend = bn;
	rw->rw_child_slot = bn->child_slot;

	return true;
}

/*
 * If the time is right, start background worker(s).
 *
 * As a side effect, the bgworker control variables are set or reset
 * depending on whether more workers may need to be started.
 *
 * We limit the number of workers started per call, to avoid consuming the
 * postmaster's attention for too long when many such requests are pending.
 * As long as StartWorkerNeeded is true, ServerLoop will not block and will
 * call this function again after dealing with any other issues.
 */
static void
maybe_start_bgworkers(void)
{
#define MAX_BGWORKERS_TO_LAUNCH 100
	int			num_launched = 0;
	TimestampTz now = 0;
	slist_mutable_iter iter;

	/*
	 * During crash recovery, we have no need to be called until the state
	 * transition out of recovery.
	 */
	if (FatalError)
	{
		StartWorkerNeeded = false;
		HaveCrashedWorker = false;
		return;
	}

	/* Don't need to be called again unless we find a reason for it below */
	StartWorkerNeeded = false;
	HaveCrashedWorker = false;

	slist_foreach_modify(iter, &BackgroundWorkerList)
	{
		RegisteredBgWorker *rw;

		rw = slist_container(RegisteredBgWorker, rw_lnode, iter.cur);

		/* ignore if already running */
		if (rw->rw_pid != 0)
			continue;

		/* if marked for death, clean up and remove from list */
		if (rw->rw_terminate)
		{
			ForgetBackgroundWorker(&iter);

			continue;
		}

		/*
		 * If this worker has crashed previously, maybe it needs to be
		 * restarted (unless on registration it specified it doesn't want to
		 * be restarted at all).  Check how long ago did a crash last happen.
		 * If the last crash is too recent, don't start it right away; let it
		 * be restarted once enough time has passed.
		 */
		if (rw->rw_crashed_at != 0)
		{
			if (rw->rw_worker.bgw_restart_time == BGW_NEVER_RESTART)
			{
				int			notify_pid;

				notify_pid = rw->rw_worker.bgw_notify_pid;

				ForgetBackgroundWorker(&iter);

				/* Report worker is gone now. */
				if (notify_pid != 0)
					kill(notify_pid, SIGUSR1);

				continue;
			}

			/* read system time only when needed */
			if (now == 0)
				now = GetCurrentTimestamp();

			if (!TimestampDifferenceExceeds(rw->rw_crashed_at, now,
											rw->rw_worker.bgw_restart_time * 1000))
			{
				/* Set flag to remember that we have workers to start later */
				HaveCrashedWorker = true;
				continue;
			}
		}

		if (bgworker_should_start_now(rw->rw_worker.bgw_start_time))
		{
			if (!bgworker_should_start_mpp(&rw->rw_worker))
				continue;

			/* reset crash time before trying to start worker */
			rw->rw_crashed_at = 0;

			/*
			 * Try to start the worker.
			 *
			 * On failure, give up processing workers for now, but set
			 * StartWorkerNeeded so we'll come back here on the next iteration
			 * of ServerLoop to try again.  (We don't want to wait, because
			 * there might be additional ready-to-run workers.)  We could set
			 * HaveCrashedWorker as well, since this worker is now marked
			 * crashed, but there's no need because the next run of this
			 * function will do that.
			 */
			if (!do_start_bgworker(rw))
			{
				StartWorkerNeeded = true;
				return;
			}

			/*
			 * If we've launched as many workers as allowed, quit, but have
			 * ServerLoop call us again to look for additional ready-to-run
			 * workers.  There might not be any, but we'll find out the next
			 * time we run.
			 */
			if (++num_launched >= MAX_BGWORKERS_TO_LAUNCH)
			{
				StartWorkerNeeded = true;
				return;
			}
		}
	}
}

/*
 * When a backend asks to be notified about worker state changes, we
 * set a flag in its backend entry.  The background worker machinery needs
 * to know when such backends exit.
 */
bool
PostmasterMarkPIDForWorkerNotify(int pid)
{
	dlist_iter	iter;
	Backend    *bp;

	dlist_foreach(iter, &BackendList)
	{
		bp = dlist_container(Backend, elem, iter.cur);
		if (bp->pid == pid)
		{
			bp->bgworker_notify = true;
			return true;
		}
	}
	return false;
}

#ifdef EXEC_BACKEND

/*
 * The following need to be available to the save/restore_backend_variables
 * functions.  They are marked NON_EXEC_STATIC in their home modules.
 */
extern slock_t *ShmemLock;
extern slock_t *ProcStructLock;
extern PGPROC *AuxiliaryProcs;
extern PMSignalData *PMSignalState;
extern pgsocket pgStatSock;
extern pg_time_t first_syslogger_file_time;

#ifndef WIN32
#define write_inheritable_socket(dest, src, childpid) ((*(dest) = (src)), true)
#define read_inheritable_socket(dest, src) (*(dest) = *(src))
#else
static bool write_duplicated_handle(HANDLE *dest, HANDLE src, HANDLE child);
static bool write_inheritable_socket(InheritableSocket *dest, SOCKET src,
									 pid_t childPid);
static void read_inheritable_socket(SOCKET *dest, InheritableSocket *src);
#endif


/* Save critical backend variables into the BackendParameters struct */
#ifndef WIN32
static bool
save_backend_variables(BackendParameters *param, Port *port)
#else
static bool
save_backend_variables(BackendParameters *param, Port *port,
					   HANDLE childProcess, pid_t childPid)
#endif
{
	memcpy(&param->port, port, sizeof(Port));
	if (!write_inheritable_socket(&param->portsocket, port->sock, childPid))
		return false;

	strlcpy(param->DataDir, DataDir, MAXPGPATH);

	memcpy(&param->ListenSocket, &ListenSocket, sizeof(ListenSocket));

	param->MyCancelKey = MyCancelKey;
	param->MyPMChildSlot = MyPMChildSlot;

#ifdef WIN32
	param->ShmemProtectiveRegion = ShmemProtectiveRegion;
#endif
	param->UsedShmemSegID = UsedShmemSegID;
	param->UsedShmemSegAddr = UsedShmemSegAddr;

	param->ShmemLock = ShmemLock;
	param->ShmemVariableCache = ShmemVariableCache;
	param->ShmemBackendArray = ShmemBackendArray;

#ifndef HAVE_SPINLOCKS
	param->SpinlockSemaArray = SpinlockSemaArray;
#endif
	param->NamedLWLockTrancheRequests = NamedLWLockTrancheRequests;
	param->NamedLWLockTrancheArray = NamedLWLockTrancheArray;
	param->MainLWLockArray = MainLWLockArray;
	param->ProcStructLock = ProcStructLock;
	param->ProcGlobal = ProcGlobal;
	param->AuxiliaryProcs = AuxiliaryProcs;
	param->PreparedXactProcs = PreparedXactProcs;
	param->PMSignalState = PMSignalState;
	if (!write_inheritable_socket(&param->pgStatSock, pgStatSock, childPid))
		return false;

	param->PostmasterPid = PostmasterPid;
	param->PgStartTime = PgStartTime;
	param->PgReloadTime = PgReloadTime;
	param->first_syslogger_file_time = first_syslogger_file_time;

	param->redirection_done = redirection_done;
	param->IsBinaryUpgrade = IsBinaryUpgrade;
	param->ConvertMasterDataDirToSegment = ConvertMasterDataDirToSegment;
	param->max_safe_fds = max_safe_fds;

	param->MaxBackends = MaxBackends;

#ifdef WIN32
	param->PostmasterHandle = PostmasterHandle;
	if (!write_duplicated_handle(&param->initial_signal_pipe,
								 pgwin32_create_signal_listener(childPid),
								 childProcess))
		return false;
#else
	memcpy(&param->postmaster_alive_fds, &postmaster_alive_fds,
		   sizeof(postmaster_alive_fds));
#endif

	memcpy(&param->syslogPipe, &syslogPipe, sizeof(syslogPipe));

	strlcpy(param->my_exec_path, my_exec_path, MAXPGPATH);

	strlcpy(param->pkglib_path, pkglib_path, MAXPGPATH);

	strlcpy(param->ExtraOptions, ExtraOptions, MAXPGPATH);

	return true;
}


#ifdef WIN32
/*
 * Duplicate a handle for usage in a child process, and write the child
 * process instance of the handle to the parameter file.
 */
static bool
write_duplicated_handle(HANDLE *dest, HANDLE src, HANDLE childProcess)
{
	HANDLE		hChild = INVALID_HANDLE_VALUE;

	if (!DuplicateHandle(GetCurrentProcess(),
						 src,
						 childProcess,
						 &hChild,
						 0,
						 TRUE,
						 DUPLICATE_CLOSE_SOURCE | DUPLICATE_SAME_ACCESS))
	{
		ereport(LOG,
				(errmsg_internal("could not duplicate handle to be written to backend parameter file: error code %lu",
								 GetLastError())));
		return false;
	}

	*dest = hChild;
	return true;
}

/*
 * Duplicate a socket for usage in a child process, and write the resulting
 * structure to the parameter file.
 * This is required because a number of LSPs (Layered Service Providers) very
 * common on Windows (antivirus, firewalls, download managers etc) break
 * straight socket inheritance.
 */
static bool
write_inheritable_socket(InheritableSocket *dest, SOCKET src, pid_t childpid)
{
	dest->origsocket = src;
	if (src != 0 && src != PGINVALID_SOCKET)
	{
		/* Actual socket */
		if (WSADuplicateSocket(src, childpid, &dest->wsainfo) != 0)
		{
			ereport(LOG,
					(errmsg("could not duplicate socket %d for use in backend: error code %d",
							(int) src, WSAGetLastError())));
			return false;
		}
	}
	return true;
}

/*
 * Read a duplicate socket structure back, and get the socket descriptor.
 */
static void
read_inheritable_socket(SOCKET *dest, InheritableSocket *src)
{
	SOCKET		s;

	if (src->origsocket == PGINVALID_SOCKET || src->origsocket == 0)
	{
		/* Not a real socket! */
		*dest = src->origsocket;
	}
	else
	{
		/* Actual socket, so create from structure */
		s = WSASocket(FROM_PROTOCOL_INFO,
					  FROM_PROTOCOL_INFO,
					  FROM_PROTOCOL_INFO,
					  &src->wsainfo,
					  0,
					  0);
		if (s == INVALID_SOCKET)
		{
			write_stderr("could not create inherited socket: error code %d\n",
						 WSAGetLastError());
			exit(1);
		}
		*dest = s;

		/*
		 * To make sure we don't get two references to the same socket, close
		 * the original one. (This would happen when inheritance actually
		 * works..
		 */
		closesocket(src->origsocket);
	}
}
#endif

static void
read_backend_variables(char *id, Port *port)
{
	BackendParameters param;

#ifndef WIN32
	/* Non-win32 implementation reads from file */
	FILE	   *fp;

	/* Open file */
	fp = AllocateFile(id, PG_BINARY_R);
	if (!fp)
	{
		write_stderr("could not open backend variables file \"%s\": %s\n",
					 id, strerror(errno));
		exit(1);
	}

	if (fread(&param, sizeof(param), 1, fp) != 1)
	{
		write_stderr("could not read from backend variables file \"%s\": %s\n",
					 id, strerror(errno));
		exit(1);
	}

	/* Release file */
	FreeFile(fp);
	if (unlink(id) != 0)
	{
		write_stderr("could not remove file \"%s\": %s\n",
					 id, strerror(errno));
		exit(1);
	}
#else
	/* Win32 version uses mapped file */
	HANDLE		paramHandle;
	BackendParameters *paramp;

#ifdef _WIN64
	paramHandle = (HANDLE) _atoi64(id);
#else
	paramHandle = (HANDLE) atol(id);
#endif
	paramp = MapViewOfFile(paramHandle, FILE_MAP_READ, 0, 0, 0);
	if (!paramp)
	{
		write_stderr("could not map view of backend variables: error code %lu\n",
					 GetLastError());
		exit(1);
	}

	memcpy(&param, paramp, sizeof(BackendParameters));

	if (!UnmapViewOfFile(paramp))
	{
		write_stderr("could not unmap view of backend variables: error code %lu\n",
					 GetLastError());
		exit(1);
	}

	if (!CloseHandle(paramHandle))
	{
		write_stderr("could not close handle to backend parameter variables: error code %lu\n",
					 GetLastError());
		exit(1);
	}
#endif

	restore_backend_variables(&param, port);
}

/* Restore critical backend variables from the BackendParameters struct */
static void
restore_backend_variables(BackendParameters *param, Port *port)
{
	memcpy(port, &param->port, sizeof(Port));
	read_inheritable_socket(&port->sock, &param->portsocket);

	SetDataDir(param->DataDir);

	memcpy(&ListenSocket, &param->ListenSocket, sizeof(ListenSocket));

	MyCancelKey = param->MyCancelKey;
	MyPMChildSlot = param->MyPMChildSlot;

#ifdef WIN32
	ShmemProtectiveRegion = param->ShmemProtectiveRegion;
#endif
	UsedShmemSegID = param->UsedShmemSegID;
	UsedShmemSegAddr = param->UsedShmemSegAddr;

	ShmemLock = param->ShmemLock;
	ShmemVariableCache = param->ShmemVariableCache;
	ShmemBackendArray = param->ShmemBackendArray;

#ifndef HAVE_SPINLOCKS
	SpinlockSemaArray = param->SpinlockSemaArray;
#endif
	NamedLWLockTrancheRequests = param->NamedLWLockTrancheRequests;
	NamedLWLockTrancheArray = param->NamedLWLockTrancheArray;
	MainLWLockArray = param->MainLWLockArray;
	ProcStructLock = param->ProcStructLock;
	ProcGlobal = param->ProcGlobal;
	AuxiliaryProcs = param->AuxiliaryProcs;
	PreparedXactProcs = param->PreparedXactProcs;
	PMSignalState = param->PMSignalState;
	read_inheritable_socket(&pgStatSock, &param->pgStatSock);

	PostmasterPid = param->PostmasterPid;
	PgStartTime = param->PgStartTime;
	PgReloadTime = param->PgReloadTime;
	first_syslogger_file_time = param->first_syslogger_file_time;

	redirection_done = param->redirection_done;
	IsBinaryUpgrade = param->IsBinaryUpgrade;
	ConvertMasterDataDirToSegment = param->ConvertMasterDataDirToSegment;
	max_safe_fds = param->max_safe_fds;

	MaxBackends = param->MaxBackends;

#ifdef WIN32
	PostmasterHandle = param->PostmasterHandle;
	pgwin32_initial_signal_pipe = param->initial_signal_pipe;
#else
	memcpy(&postmaster_alive_fds, &param->postmaster_alive_fds,
		   sizeof(postmaster_alive_fds));
#endif

	memcpy(&syslogPipe, &param->syslogPipe, sizeof(syslogPipe));

	strlcpy(my_exec_path, param->my_exec_path, MAXPGPATH);

	strlcpy(pkglib_path, param->pkglib_path, MAXPGPATH);

	strlcpy(ExtraOptions, param->ExtraOptions, MAXPGPATH);
}


Size
ShmemBackendArraySize(void)
{
	return mul_size(MaxLivePostmasterChildren(), sizeof(Backend));
}

void
ShmemBackendArrayAllocation(void)
{
	Size		size = ShmemBackendArraySize();

	ShmemBackendArray = (Backend *) ShmemAlloc(size);
	/* Mark all slots as empty */
	memset(ShmemBackendArray, 0, size);
}

static void
ShmemBackendArrayAdd(Backend *bn)
{
	/* The array slot corresponding to my PMChildSlot should be free */
	int			i = bn->child_slot - 1;

	Assert(ShmemBackendArray[i].pid == 0);
	ShmemBackendArray[i] = *bn;
}

static void
ShmemBackendArrayRemove(Backend *bn)
{
	int			i = bn->child_slot - 1;

	Assert(ShmemBackendArray[i].pid == bn->pid);
	/* Mark the slot as empty */
	ShmemBackendArray[i].pid = 0;
}
#endif							/* EXEC_BACKEND */


#ifdef WIN32

/*
 * Subset implementation of waitpid() for Windows.  We assume pid is -1
 * (that is, check all child processes) and options is WNOHANG (don't wait).
 */
static pid_t
waitpid(pid_t pid, int *exitstatus, int options)
{
	DWORD		dwd;
	ULONG_PTR	key;
	OVERLAPPED *ovl;

	/*
	 * Check if there are any dead children. If there are, return the pid of
	 * the first one that died.
	 */
	if (GetQueuedCompletionStatus(win32ChildQueue, &dwd, &key, &ovl, 0))
	{
		*exitstatus = (int) key;
		return dwd;
	}

	return -1;
}

/*
 * Note! Code below executes on a thread pool! All operations must
 * be thread safe! Note that elog() and friends must *not* be used.
 */
static void WINAPI
pgwin32_deadchild_callback(PVOID lpParameter, BOOLEAN TimerOrWaitFired)
{
	win32_deadchild_waitinfo *childinfo = (win32_deadchild_waitinfo *) lpParameter;
	DWORD		exitcode;

	if (TimerOrWaitFired)
		return;					/* timeout. Should never happen, since we use
								 * INFINITE as timeout value. */

	/*
	 * Remove handle from wait - required even though it's set to wait only
	 * once
	 */
	UnregisterWaitEx(childinfo->waitHandle, NULL);

	if (!GetExitCodeProcess(childinfo->procHandle, &exitcode))
	{
		/*
		 * Should never happen. Inform user and set a fixed exitcode.
		 */
		write_stderr("could not read exit code for process\n");
		exitcode = 255;
	}

	if (!PostQueuedCompletionStatus(win32ChildQueue, childinfo->procId, (ULONG_PTR) exitcode, NULL))
		write_stderr("could not post child completion status\n");

	/*
	 * Handle is per-process, so we close it here instead of in the
	 * originating thread
	 */
	CloseHandle(childinfo->procHandle);

	/*
	 * Free struct that was allocated before the call to
	 * RegisterWaitForSingleObject()
	 */
	free(childinfo);

	/* Queue SIGCHLD signal */
	pg_queue_signal(SIGCHLD);
}
#endif							/* WIN32 */

/*
 * Initialize one and only handle for monitoring postmaster death.
 *
 * Called once in the postmaster, so that child processes can subsequently
 * monitor if their parent is dead.
 */
static void
InitPostmasterDeathWatchHandle(void)
{
#ifndef WIN32

	/*
	 * Create a pipe. Postmaster holds the write end of the pipe open
	 * (POSTMASTER_FD_OWN), and children hold the read end. Children can pass
	 * the read file descriptor to select() to wake up in case postmaster
	 * dies, or check for postmaster death with a (read() == 0). Children must
	 * close the write end as soon as possible after forking, because EOF
	 * won't be signaled in the read end until all processes have closed the
	 * write fd. That is taken care of in ClosePostmasterPorts().
	 */
	Assert(MyProcPid == PostmasterPid);
	if (pipe(postmaster_alive_fds) < 0)
		ereport(FATAL,
				(errcode_for_file_access(),
				 errmsg_internal("could not create pipe to monitor postmaster death: %m")));

	/*
	 * Set O_NONBLOCK to allow testing for the fd's presence with a read()
	 * call.
	 */
	if (fcntl(postmaster_alive_fds[POSTMASTER_FD_WATCH], F_SETFL, O_NONBLOCK) == -1)
		ereport(FATAL,
				(errcode_for_socket_access(),
				 errmsg_internal("could not set postmaster death monitoring pipe to nonblocking mode: %m")));
#else

	/*
	 * On Windows, we use a process handle for the same purpose.
	 */
	if (DuplicateHandle(GetCurrentProcess(),
						GetCurrentProcess(),
						GetCurrentProcess(),
						&PostmasterHandle,
						0,
						TRUE,
						DUPLICATE_SAME_ACCESS) == 0)
		ereport(FATAL,
				(errmsg_internal("could not duplicate postmaster handle: error code %lu",
								 GetLastError())));
#endif							/* WIN32 */
}

#if defined(HAVE_NUMA_H) && defined(HAVE_LIBNUMA)
/* LINUX */
static void
setProcAffinity(int id)
{
	int limit;
	nodemask_t mask;

	if (numa_available() < 0)
	{
		elog(LOG, "Numa unavailable, will remain unbound.");
		return;
	}

	limit = numa_max_node() + 1;

	nodemask_zero(&mask);
	nodemask_set(&mask, (id % limit));

	elog(LOG, "Numa binding to numa-node %d", (id % limit));

	/* this sets the memory */
	numa_bind(&mask);

	return;
}
#else
/* UNSUPPORTED */
static void
setProcAffinity(int id)
{
	elog(LOG, "gp_set_proc_affinity setting ignored; feature not configured");
}
#endif

/*
 * Master is started once in utility mode by gpstart to fetch segment info,
 * then it is restarted again to production/dispatch mode with "-E" specified.
 *
 * This function checks 1) is master, 2) is under dispatch mode
 */
bool
IsUnderMasterDispatchMode(void)
{
	if (Gp_entry_postmaster && Gp_role == GP_ROLE_DISPATCH)
		return true;

	return false;
}

void
load_auxiliary_libraries(void)
{
	BackgroundWorker *worker;
	slist_iter iter;
	int	i;
	bool registered;

	/* load all auxiliary workers */
	for (i = 0; i < MaxPMAuxProc; i++)
	{
		worker = &PMAuxProcList[i];

		if (worker->bgw_start_rule &&
			!worker->bgw_start_rule(worker->bgw_main_arg))
			continue;

		/* skip already registered worker */
		registered = false;
		slist_foreach(iter, &BackgroundWorkerList)
		{
			RegisteredBgWorker *rw;

			rw = slist_container(RegisteredBgWorker, rw_lnode, iter.cur);

			if (!strcmp(rw->rw_worker.bgw_name, worker->bgw_name) &&
				strcmp(rw->rw_worker.bgw_library_name, worker->bgw_library_name) == 0 &&
				strcmp(rw->rw_worker.bgw_function_name, worker->bgw_function_name) == 0 &&
				rw->rw_worker.bgw_start_rule == worker->bgw_start_rule)
				registered = true;
		}
		if (registered)
			continue;

		RegisterBackgroundWorker(worker);
	}
}

bool
isAuxiliaryBgWorker(BackgroundWorker *worker)
{
	BackgroundWorker	*aux_worker;
	int		i;

	Assert(worker);

	for (i = 0; i < MaxPMAuxProc; i++)
	{
		aux_worker = &PMAuxProcList[i];

		if (!strcmp(aux_worker->bgw_name, worker->bgw_name) &&
			strcmp(aux_worker->bgw_library_name, worker->bgw_library_name) == 0 &&
			strcmp(aux_worker->bgw_function_name, worker->bgw_function_name) == 0 &&
			aux_worker->bgw_start_rule == worker->bgw_start_rule)
			return true;
	}

	return false;
}

bool
amAuxiliaryBgWorker(void)
{
	if (!IsBackgroundWorker)
		return false;

	Assert(MyBgworkerEntry);

	return isAuxiliaryBgWorker(MyBgworkerEntry);
}<|MERGE_RESOLUTION|>--- conflicted
+++ resolved
@@ -141,11 +141,7 @@
 #include "utils/faultinjector.h"
 #include "utils/gdd.h"
 #include "utils/memutils.h"
-<<<<<<< HEAD
 #include "utils/pidfile.h"
-=======
-#include "utils/metrics_utils.h"
->>>>>>> 3dd207d9
 #include "utils/ps_status.h"
 #include "utils/timeout.h"
 #include "utils/timestamp.h"
@@ -154,6 +150,7 @@
 #include "cdb/cdbgang.h"                /* cdbgang_parse_gpqeid_params */
 #include "cdb/cdbtm.h"
 #include "cdb/cdbvars.h"
+#include "utils/metrics_utils.h"
 
 /*
  * This is set in backends that are handling a GPDB specific message (FTS or
@@ -401,39 +398,19 @@
 	 "postgres", "DtxRecoveryMain", 0, {0}, 0,
 	 DtxRecoveryStartRule},
 
-<<<<<<< HEAD
-	{"stats sender process", "stats sender process",
-	 BGWORKER_SHMEM_ACCESS,
-	 BgWorkerStart_RecoveryFinished,
-	 0, /* restart immediately if stats sender exits with non-zero code */
-	 "postgres", "SegmentInfoSenderMain", 0, {0}, 0,
-	 SegmentInfoSenderStartRule},
-
 	{"sweeper process", "sweeper process",
-=======
-	{"sweeper process",
->>>>>>> 3dd207d9
 	 BGWORKER_SHMEM_ACCESS,
 	 BgWorkerStart_RecoveryFinished,
 	 0, /* restart immediately if sweeper process exits with non-zero code */
 	 "postgres", "BackoffSweeperMain", 0, {0}, 0,
 	 BackoffSweeperStartRule},
 
-<<<<<<< HEAD
-	{"perfmon process", "perfmon process",
-	 BGWORKER_SHMEM_ACCESS,
-	 BgWorkerStart_RecoveryFinished,
-	 0, /* restart immediately if perfmon process exits with non-zero code */
-	 "postgres", "PerfmonMain", 0, {0}, 0,
-	 PerfmonStartRule},
-=======
 	/*
 	 * Remember to set the MaxPMAuxProc to the number of items in this list
 	 *
 	 * It's used as a number at other places, so end-of-list marker doesn't
 	 * work here.
 	 */
->>>>>>> 3dd207d9
 };
 
 static bool ReachedNormalRunning = false;	/* T if we've reached PM_RUN */
