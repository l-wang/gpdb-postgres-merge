/*-------------------------------------------------------------------------
 *
 * basebackup.c
 *	  code for taking a base backup and streaming it to a standby
 *
 * Portions Copyright (c) 2010-2019, PostgreSQL Global Development Group
 *
 * IDENTIFICATION
 *	  src/backend/replication/basebackup.c
 *
 *-------------------------------------------------------------------------
 */
#include "postgres.h"

#include <sys/stat.h>
#include <unistd.h>
#include <time.h>

<<<<<<< HEAD
#include "access/xlog_internal.h"	/* for pg_start/stop_backup */
=======
#include "miscadmin.h"
#include "access/genam.h"
#include "access/hash.h"
#include "access/xact.h"
#include "access/xlog_internal.h"		/* for pg_start/stop_backup */
#include "cdb/cdbvars.h"
#include "catalog/catalog.h"
#include "catalog/indexing.h"
#include "catalog/pg_database.h"
#include "catalog/pg_tablespace.h"
>>>>>>> dd2c86ee
#include "catalog/pg_type.h"
#include "common/file_perm.h"
#include "lib/stringinfo.h"
#include "libpq/libpq.h"
#include "libpq/pqformat.h"
#include "miscadmin.h"
#include "nodes/pg_list.h"
#include "pgtar.h"
#include "pgstat.h"
#include "port.h"
#include "postmaster/syslogger.h"
#include "replication/basebackup.h"
#include "replication/walsender.h"
#include "replication/walsender_private.h"
#include "storage/bufpage.h"
#include "storage/checksum.h"
#include "storage/dsm_impl.h"
#include "storage/fd.h"
#include "storage/ipc.h"
#include "storage/reinit.h"
#include "utils/builtins.h"
#include "utils/ps_status.h"
#include "utils/relcache.h"
#include "utils/timestamp.h"

#include "access/genam.h"
#include "access/xact.h"
#include "cdb/cdbvars.h"
#include "catalog/catalog.h"
#include "catalog/indexing.h"
#include "catalog/pg_database.h"
#include "catalog/pg_tablespace.h"
#include "storage/lmgr.h"
#include "storage/proc.h"
#include "utils/elog.h"
#include "utils/fmgroids.h"
#include "utils/faultinjector.h"
#include "utils/guc.h"
#include "utils/snapmgr.h"
#include "utils/tarrable.h"


typedef struct
{
	const char *label;
	bool		progress;
	bool		fastcheckpoint;
	bool		nowait;
	bool		includewal;
	uint32		maxrate;
	bool		sendtblspcmapfile;
	HTAB	   *exclude;
} basebackup_options;


static bool match_exclude_list(char *path, HTAB *exclude);

<<<<<<< HEAD
static int64 sendDir(const char *path, int basepathlen, bool sizeonly,
					 List *tablespaces, bool sendtblspclinks, List *exclude);
static bool sendFile(const char *readfilename, const char *tarfilename,
					 struct stat *statbuf, bool missing_ok, Oid dboid);
=======
static int64 sendDir(char *path, int basepathlen, bool sizeonly,
					 List *tablespaces, bool sendtblspclinks, HTAB *exclude);
static bool sendFile(char *readfilename, char *tarfilename,
		 struct stat * statbuf, bool missing_ok);
>>>>>>> dd2c86ee
static void sendFileWithContent(const char *filename, const char *content);
static int64 _tarWriteHeader(const char *filename, const char *linktarget,
							 struct stat *statbuf, bool sizeonly);
static int64 _tarWriteDir(const char *pathbuf, int basepathlen, struct stat *statbuf,
						  bool sizeonly);
static void send_int8_string(StringInfoData *buf, int64 intval);
static void SendBackupHeader(List *tablespaces);
static void base_backup_cleanup(int code, Datum arg);
static void perform_base_backup(basebackup_options *opt);
static void parse_basebackup_options(List *options, basebackup_options *opt);
static void SendXlogRecPtrResult(XLogRecPtr ptr, TimeLineID tli);
static int	compareWalFileNames(const void *a, const void *b);
static void throttle(size_t increment);
static bool is_checksummed_file(const char *fullpath, const char *filename);

/* Was the backup currently in-progress initiated in recovery mode? */
static bool backup_started_in_recovery = false;

/* Relative path of temporary statistics directory */
static char *statrelpath = NULL;

/*
 * Size of each block sent into the tar stream for larger files.
 */
#define TAR_SEND_SIZE 32768

/*
 * How frequently to throttle, as a fraction of the specified rate-second.
 */
#define THROTTLING_FREQUENCY	8

/* The actual number of bytes, transfer of which may cause sleep. */
static uint64 throttling_sample;

/* Amount of data already transferred but not yet throttled.  */
static int64 throttling_counter;

/* The minimum time required to transfer throttling_sample bytes. */
static TimeOffset elapsed_min_unit;

/* The last check of the transfer rate. */
static TimestampTz throttled_last;

/* The starting XLOG position of the base backup. */
static XLogRecPtr startptr;

/* Total number of checksum failures during base backup. */
static int64 total_checksum_failures;

/* Do not verify checksums. */
static bool noverify_checksums = false;

/*
 * The contents of these directories are removed or recreated during server
 * start so they are not included in backups.  The directories themselves are
 * kept and included as empty to preserve access permissions.
 *
 * Note: this list should be kept in sync with the filter lists in pg_rewind's
 * filemap.c.
 */
static const char *excludeDirContents[] =
{
	/*
	 * Skip temporary statistics files. PG_STAT_TMP_DIR must be skipped even
	 * when stats_temp_directory is set because PGSS_TEXT_FILE is always
	 * created there.
	 */
	PG_STAT_TMP_DIR,

	/*
	 * It is generally not useful to backup the contents of this directory
	 * even if the intention is to restore to another master. See backup.sgml
	 * for a more detailed description.
	 */
	"pg_replslot",

	/* Contents removed on startup, see dsm_cleanup_for_mmap(). */
	PG_DYNSHMEM_DIR,

	/* Contents removed on startup, see AsyncShmemInit(). */
	"pg_notify",

	/*
	 * Old contents are loaded for possible debugging but are not required for
	 * normal operation, see OldSerXidInit().
	 */
	"pg_serial",

	/* Contents removed on startup, see DeleteAllExportedSnapshotFiles(). */
	"pg_snapshots",

	/* Contents zeroed on startup, see StartupSUBTRANS(). */
	"pg_subtrans",

	/* Contents unique to each segment instance. */
	"pg_log",

	/* end of list */
	NULL
};

/*
 * List of files excluded from backups.
 */
static const char *excludeFiles[] =
{
	/* Skip auto conf temporary file. */
	PG_AUTOCONF_FILENAME ".tmp",

	/* Skip current log file temporary file */
	LOG_METAINFO_DATAFILE_TMP,

	/* Skip relation cache because it is rebuilt on startup */
	RELCACHE_INIT_FILENAME,

	/*
	 * If there's a backup_label or tablespace_map file, it belongs to a
	 * backup started by the user with pg_start_backup().  It is *not* correct
	 * for this backup.  Our backup_label/tablespace_map is injected into the
	 * tar separately.
	 */
	BACKUP_LABEL_FILE,
	TABLESPACE_MAP,

	"postmaster.pid",
	"postmaster.opts",

	/* end of list */
	NULL
};

/*
 * List of files excluded from checksum validation.
 *
 * Note: this list should be kept in sync with what pg_checksums.c
 * includes.
 */
static const char *const noChecksumFiles[] = {
	"pg_control",
	"pg_filenode.map",
	"pg_internal.init",
	"PG_VERSION",
#ifdef EXEC_BACKEND
	"config_exec_params",
	"config_exec_params.new",
#endif
	NULL,
};

/*
 * Called when ERROR or FATAL happens in perform_base_backup() after
 * we have started the backup - make sure we end it!
 */
static void
base_backup_cleanup(int code, Datum arg)
{
	do_pg_abort_backup();
}

/*
 * Actually do a base backup for the specified tablespaces.
 *
 * This is split out mainly to avoid complaints about "variable might be
 * clobbered by longjmp" from stupider versions of gcc.
 */
static void
perform_base_backup(basebackup_options *opt)
{
	TimeLineID	starttli;
	XLogRecPtr	endptr;
	TimeLineID	endtli;
	StringInfo	labelfile;
	StringInfo	tblspc_map_file = NULL;
	int			datadirpathlen;
	List	   *tablespaces = NIL;

	datadirpathlen = strlen(DataDir);

	backup_started_in_recovery = RecoveryInProgress();

	labelfile = makeStringInfo();
	tblspc_map_file = makeStringInfo();

	total_checksum_failures = 0;

	startptr = do_pg_start_backup(opt->label, opt->fastcheckpoint, &starttli,
								  labelfile, &tablespaces,
								  tblspc_map_file,
								  opt->progress, opt->sendtblspcmapfile);
	Assert(!XLogRecPtrIsInvalid(startptr));

	elogif(!debug_basebackup, LOG,
		   "basebackup perform -- "
		   "Basebackup start xlog location = %X/%X",
		   (uint32) (startptr >> 32), (uint32) startptr);

	/*
	 * Set xlogCleanUpTo so that checkpoint process knows
	 * which old xlog files should not be cleaned
	 */
	WalSndSetXLogCleanUpTo(startptr);

	SIMPLE_FAULT_INJECTOR("base_backup_post_create_checkpoint");

	/*
	 * Once do_pg_start_backup has been called, ensure that any failure causes
	 * us to abort the backup so we don't "leak" a backup counter. For this
	 * reason, *all* functionality between do_pg_start_backup() and the end of
	 * do_pg_stop_backup() should be inside the error cleanup block!
	 */

	PG_ENSURE_ERROR_CLEANUP(base_backup_cleanup, (Datum) 0);
	{
		ListCell   *lc;
		tablespaceinfo *ti;

		SendXlogRecPtrResult(startptr, starttli);

		/*
		 * Calculate the relative path of temporary statistics directory in
		 * order to skip the files which are located in that directory later.
		 */
		if (is_absolute_path(pgstat_stat_directory) &&
			strncmp(pgstat_stat_directory, DataDir, datadirpathlen) == 0)
			statrelpath = psprintf("./%s", pgstat_stat_directory + datadirpathlen + 1);
		else if (strncmp(pgstat_stat_directory, "./", 2) != 0)
			statrelpath = psprintf("./%s", pgstat_stat_directory);
		else
			statrelpath = pgstat_stat_directory;

		/* Add a node for the base directory at the end */
		ti = palloc0(sizeof(tablespaceinfo));
		ti->size = opt->progress ? sendDir(".", 1, true, tablespaces, true, opt->exclude) : -1;
		tablespaces = lappend(tablespaces, ti);

		/* Send tablespace header */
		SendBackupHeader(tablespaces);

		/* Setup and activate network throttling, if client requested it */
		if (opt->maxrate > 0)
		{
			throttling_sample =
				(int64) opt->maxrate * (int64) 1024 / THROTTLING_FREQUENCY;

			/*
			 * The minimum amount of time for throttling_sample bytes to be
			 * transferred.
			 */
			elapsed_min_unit = USECS_PER_SEC / THROTTLING_FREQUENCY;

			/* Enable throttling. */
			throttling_counter = 0;

			/* The 'real data' starts now (header was ignored). */
			throttled_last = GetCurrentTimestamp();
		}
		else
		{
			/* Disable throttling. */
			throttling_counter = -1;
		}

		/* Send off our tablespaces one by one */
		foreach(lc, tablespaces)
		{
			tablespaceinfo *ti = (tablespaceinfo *) lfirst(lc);
			StringInfoData buf;

			/* Send CopyOutResponse message */
			pq_beginmessage(&buf, 'H');
			pq_sendbyte(&buf, 0);	/* overall format */
			pq_sendint16(&buf, 0);	/* natts */
			pq_endmessage(&buf);

			if (ti->path == NULL)
			{
				struct stat statbuf;

				/* In the main tar, include the backup_label first... */
				sendFileWithContent(BACKUP_LABEL_FILE, labelfile->data);

				/*
				 * Send tablespace_map file if required and then the bulk of
				 * the files.
				 */
				if (tblspc_map_file && opt->sendtblspcmapfile)
				{
					sendFileWithContent(TABLESPACE_MAP, tblspc_map_file->data);
					sendDir(".", 1, false, tablespaces, false, opt->exclude);
				}
				else
					sendDir(".", 1, false, tablespaces, true, opt->exclude);

				/* ... and pg_control after everything else. */
				if (lstat(XLOG_CONTROL_FILE, &statbuf) != 0)
					ereport(ERROR,
							(errcode_for_file_access(),
							 errmsg("could not stat file \"%s\": %m",
									XLOG_CONTROL_FILE)));
				sendFile(XLOG_CONTROL_FILE, XLOG_CONTROL_FILE, &statbuf, false, InvalidOid);
			}
			else
				sendTablespace(ti->path, false);

			/*
			 * If we're including WAL, and this is the main data directory we
			 * don't terminate the tar stream here. Instead, we will append
			 * the xlog files below and terminate it then. This is safe since
			 * the main data directory is always sent *last*.
			 */
			if (opt->includewal && ti->path == NULL)
			{
				Assert(lnext(lc) == NULL);
			}
			else
				pq_putemptymessage('c');	/* CopyDone */
		}

		endptr = do_pg_stop_backup(labelfile->data, !opt->nowait, &endtli);
	}
	PG_END_ENSURE_ERROR_CLEANUP(base_backup_cleanup, (Datum) 0);


	if (opt->includewal)
	{
		/*
		 * We've left the last tar file "open", so we can now append the
		 * required WAL files to it.
		 */
		char		pathbuf[MAXPGPATH];
		XLogSegNo	segno;
		XLogSegNo	startsegno;
		XLogSegNo	endsegno;
		struct stat statbuf;
		List	   *historyFileList = NIL;
		List	   *walFileList = NIL;
		char	  **walFiles;
		int			nWalFiles;
		char		firstoff[MAXFNAMELEN];
		char		lastoff[MAXFNAMELEN];
		DIR		   *dir;
		struct dirent *de;
		int			i;
		ListCell   *lc;
		TimeLineID	tli;

		/*
		 * I'd rather not worry about timelines here, so scan pg_wal and
		 * include all WAL files in the range between 'startptr' and 'endptr',
		 * regardless of the timeline the file is stamped with. If there are
		 * some spurious WAL files belonging to timelines that don't belong in
		 * this server's history, they will be included too. Normally there
		 * shouldn't be such files, but if there are, there's little harm in
		 * including them.
		 */
		XLByteToSeg(startptr, startsegno, wal_segment_size);
		XLogFileName(firstoff, ThisTimeLineID, startsegno, wal_segment_size);
		XLByteToPrevSeg(endptr, endsegno, wal_segment_size);
		XLogFileName(lastoff, ThisTimeLineID, endsegno, wal_segment_size);

		dir = AllocateDir("pg_wal");
		while ((de = ReadDir(dir, "pg_wal")) != NULL)
		{
			/* Does it look like a WAL segment, and is it in the range? */
			if (IsXLogFileName(de->d_name) &&
				strcmp(de->d_name + 8, firstoff + 8) >= 0 &&
				strcmp(de->d_name + 8, lastoff + 8) <= 0)
			{
				walFileList = lappend(walFileList, pstrdup(de->d_name));
			}
			/* Does it look like a timeline history file? */
			else if (IsTLHistoryFileName(de->d_name))
			{
				historyFileList = lappend(historyFileList, pstrdup(de->d_name));
			}
		}
		FreeDir(dir);

		/*
		 * Before we go any further, check that none of the WAL segments we
		 * need were removed.
		 */
		CheckXLogRemoved(startsegno, ThisTimeLineID);

		/*
		 * Put the WAL filenames into an array, and sort. We send the files in
		 * order from oldest to newest, to reduce the chance that a file is
		 * recycled before we get a chance to send it over.
		 */
		nWalFiles = list_length(walFileList);
		walFiles = palloc(nWalFiles * sizeof(char *));
		i = 0;
		foreach(lc, walFileList)
		{
			walFiles[i++] = lfirst(lc);
		}
		qsort(walFiles, nWalFiles, sizeof(char *), compareWalFileNames);

		/*
		 * There must be at least one xlog file in the pg_wal directory, since
		 * we are doing backup-including-xlog.
		 */
		if (nWalFiles < 1)
			ereport(ERROR,
					(errmsg("could not find any WAL files")));

		/*
		 * Sanity check: the first and last segment should cover startptr and
		 * endptr, with no gaps in between.
		 */
		XLogFromFileName(walFiles[0], &tli, &segno, wal_segment_size);
		if (segno != startsegno)
		{
			char		startfname[MAXFNAMELEN];

			XLogFileName(startfname, ThisTimeLineID, startsegno,
						 wal_segment_size);
			ereport(ERROR,
					(errmsg("could not find WAL file \"%s\"", startfname)));
		}
		for (i = 0; i < nWalFiles; i++)
		{
			XLogSegNo	currsegno = segno;
			XLogSegNo	nextsegno = segno + 1;

			XLogFromFileName(walFiles[i], &tli, &segno, wal_segment_size);
			if (!(nextsegno == segno || currsegno == segno))
			{
				char		nextfname[MAXFNAMELEN];

				XLogFileName(nextfname, ThisTimeLineID, nextsegno,
							 wal_segment_size);
				ereport(ERROR,
						(errmsg("could not find WAL file \"%s\"", nextfname)));
			}
		}
		if (segno != endsegno)
		{
			char		endfname[MAXFNAMELEN];

			XLogFileName(endfname, ThisTimeLineID, endsegno, wal_segment_size);
			ereport(ERROR,
					(errmsg("could not find WAL file \"%s\"", endfname)));
		}

		/* Ok, we have everything we need. Send the WAL files. */
		for (i = 0; i < nWalFiles; i++)
		{
			FILE	   *fp;
			char		buf[TAR_SEND_SIZE];
			size_t		cnt;
			pgoff_t		len = 0;

			snprintf(pathbuf, MAXPGPATH, XLOGDIR "/%s", walFiles[i]);
			XLogFromFileName(walFiles[i], &tli, &segno, wal_segment_size);

			fp = AllocateFile(pathbuf, "rb");
			if (fp == NULL)
			{
				int			save_errno = errno;

				/*
				 * Most likely reason for this is that the file was already
				 * removed by a checkpoint, so check for that to get a better
				 * error message.
				 */
				CheckXLogRemoved(segno, tli);

				errno = save_errno;
				ereport(ERROR,
						(errcode_for_file_access(),
						 errmsg("could not open file \"%s\": %m", pathbuf)));
			}

			if (fstat(fileno(fp), &statbuf) != 0)
				ereport(ERROR,
						(errcode_for_file_access(),
						 errmsg("could not stat file \"%s\": %m",
								pathbuf)));
			if (statbuf.st_size != wal_segment_size)
			{
				CheckXLogRemoved(segno, tli);
				ereport(ERROR,
						(errcode_for_file_access(),
						 errmsg("unexpected WAL file size \"%s\"", walFiles[i])));
			}

			/* send the WAL file itself */
			_tarWriteHeader(pathbuf, NULL, &statbuf, false);

			while ((cnt = fread(buf, 1,
								Min(sizeof(buf), wal_segment_size - len),
								fp)) > 0)
			{
				CheckXLogRemoved(segno, tli);
				/* Send the chunk as a CopyData message */
				if (pq_putmessage('d', buf, cnt))
					ereport(ERROR,
							(errmsg("base backup could not send data, aborting backup")));

				len += cnt;
				throttle(cnt);

				if (len == wal_segment_size)
					break;
			}

			if (len != wal_segment_size)
			{
				CheckXLogRemoved(segno, tli);
				ereport(ERROR,
						(errcode_for_file_access(),
						 errmsg("unexpected WAL file size \"%s\"", walFiles[i])));
			}

			elogif(debug_basebackup, LOG,
				   "basebackup perform -- Sent xlog file %s", walFiles[i]);

			/* wal_segment_size is a multiple of 512, so no need for padding */

			FreeFile(fp);

			/*
			 * Mark file as archived, otherwise files can get archived again
			 * after promotion of a new node. This is in line with
			 * walreceiver.c always doing an XLogArchiveForceDone() after a
			 * complete segment.
			 */
			StatusFilePath(pathbuf, walFiles[i], ".done");
			sendFileWithContent(pathbuf, "");
		}

		/*
		 * Send timeline history files too. Only the latest timeline history
		 * file is required for recovery, and even that only if there happens
		 * to be a timeline switch in the first WAL segment that contains the
		 * checkpoint record, or if we're taking a base backup from a standby
		 * server and the target timeline changes while the backup is taken.
		 * But they are small and highly useful for debugging purposes, so
		 * better include them all, always.
		 */
		foreach(lc, historyFileList)
		{
			char	   *fname = lfirst(lc);

			snprintf(pathbuf, MAXPGPATH, XLOGDIR "/%s", fname);

			if (lstat(pathbuf, &statbuf) != 0)
				ereport(ERROR,
						(errcode_for_file_access(),
						 errmsg("could not stat file \"%s\": %m", pathbuf)));

			sendFile(pathbuf, pathbuf, &statbuf, false, InvalidOid);

			/* unconditionally mark file as archived */
			StatusFilePath(pathbuf, fname, ".done");
			sendFileWithContent(pathbuf, "");
		}

		/* Send CopyDone message for the last tar file */
		pq_putemptymessage('c');
	}
	SendXlogRecPtrResult(endptr, endtli);

	if (total_checksum_failures)
	{
		if (total_checksum_failures > 1)
		{
			char		buf[64];

			snprintf(buf, sizeof(buf), INT64_FORMAT, total_checksum_failures);

			ereport(WARNING,
					(errmsg("%s total checksum verification failures", buf)));
		}
		ereport(ERROR,
				(errcode(ERRCODE_DATA_CORRUPTED),
				 errmsg("checksum verification failure during base backup")));
	}

}

/*
 * qsort comparison function, to compare log/seg portion of WAL segment
 * filenames, ignoring the timeline portion.
 */
static int
compareWalFileNames(const void *a, const void *b)
{
	char	   *fna = *((char **) a);
	char	   *fnb = *((char **) b);

	return strcmp(fna + 8, fnb + 8);
}

/* Hash entire string */
static uint32
key_string_hash(const void *key, Size keysize)
{
	Size		s_len = strlen((const char *) key);

	Assert(keysize == sizeof(char *));
	return DatumGetUInt32(hash_any((const unsigned char *) key, (int) s_len));
}

/* Compare entire string. */
static int
key_string_compare(const void *key1, const void *key2, Size keysize)
{
	Assert(keysize == sizeof(char *));

	return strcmp(*((const char **) key1), key2);
}

/* Copy string by copying pointer. */
static void *
key_string_copy(void *dest, const void *src, Size keysize)
{
	Assert(keysize == sizeof(char *));

	*((char **) dest) = (char *) src;	/* trust caller re allocation */
	return NULL;				/* not used */
}

/*
 * Parse the base backup options passed down by the parser
 */
static void
parse_basebackup_options(List *options, basebackup_options *opt)
{
	ListCell   *lopt;
	bool		o_label = false;
	bool		o_progress = false;
	bool		o_fast = false;
	bool		o_nowait = false;
	bool		o_wal = false;
	bool		o_maxrate = false;
	bool		o_tablespace_map = false;
	bool		o_noverify_checksums = false;

	MemSet(opt, 0, sizeof(*opt));

	/*
	 * The exclude hash table is only created if EXCLUDE options are specified.
	 * The matching function is optimized to run fast when the hash table is
	 * NULL.
	 */
	opt->exclude = NULL;

	foreach(lopt, options)
	{
		DefElem    *defel = (DefElem *) lfirst(lopt);

		if (strcmp(defel->defname, "label") == 0)
		{
			if (o_label)
				ereport(ERROR,
						(errcode(ERRCODE_SYNTAX_ERROR),
						 errmsg("duplicate option \"%s\"", defel->defname)));
			opt->label = strVal(defel->arg);
			o_label = true;
		}
		else if (strcmp(defel->defname, "progress") == 0)
		{
			if (o_progress)
				ereport(ERROR,
						(errcode(ERRCODE_SYNTAX_ERROR),
						 errmsg("duplicate option \"%s\"", defel->defname)));
			opt->progress = true;
			o_progress = true;
		}
		else if (strcmp(defel->defname, "fast") == 0)
		{
			if (o_fast)
				ereport(ERROR,
						(errcode(ERRCODE_SYNTAX_ERROR),
						 errmsg("duplicate option \"%s\"", defel->defname)));
			opt->fastcheckpoint = true;
			o_fast = true;
		}
		else if (strcmp(defel->defname, "nowait") == 0)
		{
			if (o_nowait)
				ereport(ERROR,
						(errcode(ERRCODE_SYNTAX_ERROR),
						 errmsg("duplicate option \"%s\"", defel->defname)));
			opt->nowait = true;
			o_nowait = true;
		}
		else if (strcmp(defel->defname, "wal") == 0)
		{
			if (o_wal)
				ereport(ERROR,
						(errcode(ERRCODE_SYNTAX_ERROR),
						 errmsg("duplicate option \"%s\"", defel->defname)));
			opt->includewal = true;
			o_wal = true;
		}
		else if (strcmp(defel->defname, "max_rate") == 0)
		{
			long		maxrate;

			if (o_maxrate)
				ereport(ERROR,
						(errcode(ERRCODE_SYNTAX_ERROR),
						 errmsg("duplicate option \"%s\"", defel->defname)));

			maxrate = intVal(defel->arg);
			if (maxrate < MAX_RATE_LOWER || maxrate > MAX_RATE_UPPER)
				ereport(ERROR,
						(errcode(ERRCODE_NUMERIC_VALUE_OUT_OF_RANGE),
						 errmsg("%d is outside the valid range for parameter \"%s\" (%d .. %d)",
								(int) maxrate, "MAX_RATE", MAX_RATE_LOWER, MAX_RATE_UPPER)));

			opt->maxrate = (uint32) maxrate;
			o_maxrate = true;
		}
		else if (strcmp(defel->defname, "exclude") == 0)
		{
			/* EXCLUDE option can be specified multiple times */
			bool		found;

			if (unlikely(opt->exclude == NULL))
			{
				HASHCTL		hashctl;

				/*
				 * The hash table stores the string keys in-place if the
				 * `match` and `keycopy` functions are not explicitly
				 * specified.  In our case MAXPGPATH bytes need to be reserved
				 * for each key, which is too wasteful.
				 *
				 * By specifying the `match` and `keycopy` functions we could
				 * allocate the strings separately and store only the string
				 * pointers in the hash table.
				 */
				hashctl.hash = key_string_hash;
				hashctl.match = key_string_compare;
				hashctl.keycopy = key_string_copy;

				/* The hash table is used as a set, only the keys are meaningful */
				hashctl.keysize = sizeof(char *);
				hashctl.entrysize = hashctl.keysize;

				opt->exclude = hash_create("replication exclude",
										   64 /* nelem */,
										   &hashctl,
										   HASH_ELEM | HASH_FUNCTION |
										   HASH_COMPARE | HASH_KEYCOPY);
			}

			hash_search(opt->exclude, pstrdup(strVal(defel->arg)),
						HASH_ENTER, &found);
		}
		else if (strcmp(defel->defname, "tablespace_map") == 0)
		{
			if (o_tablespace_map)
				ereport(ERROR,
						(errcode(ERRCODE_SYNTAX_ERROR),
						 errmsg("duplicate option \"%s\"", defel->defname)));
			opt->sendtblspcmapfile = true;
			o_tablespace_map = true;
		}
		else if (strcmp(defel->defname, "noverify_checksums") == 0)
		{
			if (o_noverify_checksums)
				ereport(ERROR,
						(errcode(ERRCODE_SYNTAX_ERROR),
						 errmsg("duplicate option \"%s\"", defel->defname)));
			noverify_checksums = true;
			o_noverify_checksums = true;
		}
		else
			elog(ERROR, "option \"%s\" not recognized",
				 defel->defname);
	}
	if (opt->label == NULL)
		opt->label = "base backup";

	if (opt->exclude)
		hash_freeze(opt->exclude);

	elogif(debug_basebackup, LOG,
			"basebackup options -- "
			"label = %s, "
			"progress = %s, "
			"fastcheckpoint = %s, "
			"nowait = %s, "
			"wal = %s",
			opt->label,
			opt->progress ? "true" : "false",
			opt->fastcheckpoint ? "true" : "false",
			opt->nowait ? "true" : "false",
			opt->includewal ? "true" : "false");
}


/*
 * SendBaseBackup() - send a complete base backup.
 *
 * The function will put the system into backup mode like pg_start_backup()
 * does, so that the backup is consistent even though we read directly from
 * the filesystem, bypassing the buffer cache.
 */
void
SendBaseBackup(BaseBackupCmd *cmd)
{
	basebackup_options opt;

	parse_basebackup_options(cmd->options, &opt);

	WalSndSetState(WALSNDSTATE_BACKUP);

	if (update_process_title)
	{
		char		activitymsg[50];

		snprintf(activitymsg, sizeof(activitymsg), "sending backup \"%s\"",
				 opt.label);
		set_ps_display(activitymsg, false);
	}

	perform_base_backup(&opt);
}

static void
send_int8_string(StringInfoData *buf, int64 intval)
{
	char		is[32];

	sprintf(is, INT64_FORMAT, intval);
	pq_sendint32(buf, strlen(is));
	pq_sendbytes(buf, is, strlen(is));
}

static void
SendBackupHeader(List *tablespaces)
{
	StringInfoData buf;
	ListCell   *lc;

	/* Construct and send the directory information */
	pq_beginmessage(&buf, 'T'); /* RowDescription */
	pq_sendint16(&buf, 3);		/* 3 fields */

	/* First field - spcoid */
	pq_sendstring(&buf, "spcoid");
	pq_sendint32(&buf, 0);		/* table oid */
	pq_sendint16(&buf, 0);		/* attnum */
	pq_sendint32(&buf, OIDOID); /* type oid */
	pq_sendint16(&buf, 4);		/* typlen */
	pq_sendint32(&buf, 0);		/* typmod */
	pq_sendint16(&buf, 0);		/* format code */

	/* Second field - spcpath */
	pq_sendstring(&buf, "spclocation");
	pq_sendint32(&buf, 0);
	pq_sendint16(&buf, 0);
	pq_sendint32(&buf, TEXTOID);
	pq_sendint16(&buf, -1);
	pq_sendint32(&buf, 0);
	pq_sendint16(&buf, 0);

	/* Third field - size */
	pq_sendstring(&buf, "size");
	pq_sendint32(&buf, 0);
	pq_sendint16(&buf, 0);
	pq_sendint32(&buf, INT8OID);
	pq_sendint16(&buf, 8);
	pq_sendint32(&buf, 0);
	pq_sendint16(&buf, 0);
	pq_endmessage(&buf);

	foreach(lc, tablespaces)
	{
		tablespaceinfo *ti = lfirst(lc);

		/* Send one datarow message */
		pq_beginmessage(&buf, 'D');
		pq_sendint16(&buf, 3);	/* number of columns */
		if (ti->path == NULL)
		{
			pq_sendint32(&buf, -1); /* Length = -1 ==> NULL */
			pq_sendint32(&buf, -1);
		}
		else
		{
			Size		len;
			char		*link_path_to_be_sent;

			len = strlen(ti->oid);
			pq_sendint32(&buf, len);
			pq_sendbytes(&buf, ti->oid, len);

			if(ti->rpath == NULL)
			{
				/* Lop off the dbid before sending the link target. */
				char *link_path_without_dbid = pstrdup(ti->path);
				char *file_sep_before_dbid_in_link_path =
						strrchr(link_path_without_dbid, '/');
				*file_sep_before_dbid_in_link_path = '\0';
				link_path_to_be_sent = link_path_without_dbid;
			}
			else
				link_path_to_be_sent = ti->path;
			len = strlen(link_path_to_be_sent);
			pq_sendint32(&buf, len);
			pq_sendbytes(&buf, link_path_to_be_sent, len);
		}
		if (ti->size >= 0)
			send_int8_string(&buf, ti->size / 1024);
		else
			pq_sendint32(&buf, -1); /* NULL */

		pq_endmessage(&buf);
	}

	/* Send a CommandComplete message */
	pq_puttextmessage('C', "SELECT");

	elogif(debug_basebackup, LOG, "basebackup header -- Sent basebackup header.");
}

/*
 * Send a single resultset containing just a single
 * XLogRecPtr record (in text format)
 */
static void
SendXlogRecPtrResult(XLogRecPtr ptr, TimeLineID tli)
{
	StringInfoData buf;
	char		str[MAXFNAMELEN];
	Size		len;

	pq_beginmessage(&buf, 'T'); /* RowDescription */
	pq_sendint16(&buf, 2);		/* 2 fields */

	/* Field headers */
	pq_sendstring(&buf, "recptr");
	pq_sendint32(&buf, 0);		/* table oid */
	pq_sendint16(&buf, 0);		/* attnum */
	pq_sendint32(&buf, TEXTOID);	/* type oid */
	pq_sendint16(&buf, -1);
	pq_sendint32(&buf, 0);
	pq_sendint16(&buf, 0);

	pq_sendstring(&buf, "tli");
	pq_sendint32(&buf, 0);		/* table oid */
	pq_sendint16(&buf, 0);		/* attnum */

	/*
	 * int8 may seem like a surprising data type for this, but in theory int4
	 * would not be wide enough for this, as TimeLineID is unsigned.
	 */
	pq_sendint32(&buf, INT8OID);	/* type oid */
	pq_sendint16(&buf, -1);
	pq_sendint32(&buf, 0);
	pq_sendint16(&buf, 0);
	pq_endmessage(&buf);

	/* Data row */
	pq_beginmessage(&buf, 'D');
	pq_sendint16(&buf, 2);		/* number of columns */

	len = snprintf(str, sizeof(str),
				   "%X/%X", (uint32) (ptr >> 32), (uint32) ptr);
	pq_sendint32(&buf, len);
	pq_sendbytes(&buf, str, len);

	len = snprintf(str, sizeof(str), "%u", tli);
	pq_sendint32(&buf, len);
	pq_sendbytes(&buf, str, len);

	pq_endmessage(&buf);

	/* Send a CommandComplete message */
	pq_puttextmessage('C', "SELECT");
}

/*
 * Inject a file with given name and content in the output tar stream.
 */
static void
sendFileWithContent(const char *filename, const char *content)
{
	struct stat statbuf;
	int			pad,
				len;

	len = strlen(content);

	/*
	 * Construct a stat struct for the backup_label file we're injecting in
	 * the tar.
	 */
	/* Windows doesn't have the concept of uid and gid */
#ifdef WIN32
	statbuf.st_uid = 0;
	statbuf.st_gid = 0;
#else
	statbuf.st_uid = geteuid();
	statbuf.st_gid = getegid();
#endif
	statbuf.st_mtime = time(NULL);
	statbuf.st_mode = pg_file_create_mode;
	statbuf.st_size = len;

	_tarWriteHeader(filename, NULL, &statbuf, false);
	/* Send the contents as a CopyData message */
	pq_putmessage('d', content, len);

	/* Pad to 512 byte boundary, per tar format requirements */
	pad = ((len + 511) & ~511) - len;
	if (pad > 0)
	{
		char		buf[512];

		MemSet(buf, 0, pad);
		pq_putmessage('d', buf, pad);
	}

	elogif(debug_basebackup, LOG,
			"basebackup send file -- Sent file '%s' with content \n%s.",
			filename, content);
}

/*
 * Include the tablespace directory pointed to by 'path' in the output tar
 * stream.  If 'sizeonly' is true, we just calculate a total length and return
 * it, without actually sending anything.
 *
 * Only used to send auxiliary tablespaces, not PGDATA.
 */
int64
sendTablespace(char *path, bool sizeonly)
{
	int64		size;
	char		pathbuf[MAXPGPATH];
	struct stat statbuf;

	/*
	 * 'path' points to the tablespace location, but we only want to include
	 * the version directory in it that belongs to us.
	 */
	snprintf(pathbuf, sizeof(pathbuf), "%s/%s", path,
			 GP_TABLESPACE_VERSION_DIRECTORY);

	elogif(debug_basebackup, LOG,
		   "sendTablespace -- Sending tablespace version directory = %s", pathbuf);
	/*
	 * Store a directory entry in the tar file so we get the permissions
	 * right.
	 */
	if (lstat(pathbuf, &statbuf) != 0)
	{
		if (errno != ENOENT)
			ereport(ERROR,
					(errcode_for_file_access(),
					 errmsg("could not stat file or directory \"%s\": %m",
							pathbuf)));

		/* If the tablespace went away while scanning, it's no error. */
		return 0;
	}

	size = _tarWriteHeader(GP_TABLESPACE_VERSION_DIRECTORY, NULL, &statbuf,
						   sizeonly);

	/* Send all the files in the tablespace version directory */
	size += sendDir(pathbuf, strlen(path), sizeonly, NIL, true, NULL);

	return size;
}

/*
 * Check if client EXCLUDE option matches this path.  Current implementation
 * is only the exact match for the relative path from the datadir root (e.g.
 * "./pg_log" etc).
 */
static bool
match_exclude_list(char *path, HTAB *exclude)
{
	bool		found = false;

	if (unlikely(exclude))
		hash_search(exclude, path, HASH_FIND, &found);

	return found;
}

/*
 * Include all files from the given directory in the output tar stream. If
 * 'sizeonly' is true, we just calculate a total length and return it, without
 * actually sending anything.
 *
 * Omit any directory in the tablespaces list, to avoid backing up
 * tablespaces twice when they were created inside PGDATA.
 *
 * If sendtblspclinks is true, we need to include symlink
 * information in the tar file. If not, we can skip that
 * as it will be sent separately in the tablespace_map file.
 *
 * GPDB: Also omit any files in the 'exclude' list.
 */
static int64
<<<<<<< HEAD
sendDir(const char *path, int basepathlen, bool sizeonly, List *tablespaces,
		bool sendtblspclinks, List *exclude)
=======
sendDir(char *path, int basepathlen, bool sizeonly, List *tablespaces,
		bool sendtblspclinks, HTAB *exclude)
>>>>>>> dd2c86ee
{
	DIR		   *dir;
	struct dirent *de;
	char		pathbuf[MAXPGPATH * 2];
	struct stat statbuf;
	int64		size = 0;
	const char *lastDir;		/* Split last dir from parent path. */
	bool		isDbDir = false;	/* Does this directory contain relations? */

	/*
	 * Determine if the current path is a database directory that can contain
	 * relations.
	 *
	 * Start by finding the location of the delimiter between the parent path
	 * and the current path.
	 */
	lastDir = last_dir_separator(path);

	/* Does this path look like a database path (i.e. all digits)? */
	if (lastDir != NULL &&
		strspn(lastDir + 1, "0123456789") == strlen(lastDir + 1))
	{
		/* Part of path that contains the parent directory. */
		int			parentPathLen = lastDir - path;

		/*
		 * Mark path as a database directory if the parent path is either
		 * $PGDATA/base or a tablespace version path.
		 */
		if (strncmp(path, "./base", parentPathLen) == 0 ||
			(parentPathLen >= (sizeof(GP_TABLESPACE_VERSION_DIRECTORY) - 1) &&
			 strncmp(lastDir - (sizeof(GP_TABLESPACE_VERSION_DIRECTORY) - 1),
					 GP_TABLESPACE_VERSION_DIRECTORY,
					 sizeof(GP_TABLESPACE_VERSION_DIRECTORY) - 1) == 0))
			isDbDir = true;
	}

	dir = AllocateDir(path);
	while ((de = ReadDir(dir, path)) != NULL)
	{
		int			excludeIdx;
		bool		excludeFound;
		ForkNumber	relForkNum; /* Type of fork if file is a relation */
		int			relOidChars;	/* Chars in filename that are the rel oid */

		/* Skip special stuff */
		if (strcmp(de->d_name, ".") == 0 || strcmp(de->d_name, "..") == 0)
			continue;

		/* Skip temporary files */
		if (strncmp(de->d_name,
					PG_TEMP_FILE_PREFIX,
					strlen(PG_TEMP_FILE_PREFIX)) == 0)
			continue;

		/*
		 * Check if the postmaster has signaled us to exit, and abort with an
		 * error in that case. The error handler further up will call
		 * do_pg_abort_backup() for us. Also check that if the backup was
		 * started while still in recovery, the server wasn't promoted.
		 * dp_pg_stop_backup() will check that too, but it's better to stop
		 * the backup early than continue to the end and fail there.
		 */
		CHECK_FOR_INTERRUPTS();
		if (RecoveryInProgress() != backup_started_in_recovery)
			ereport(ERROR,
					(errcode(ERRCODE_OBJECT_NOT_IN_PREREQUISITE_STATE),
					 errmsg("the standby was promoted during online backup"),
					 errhint("This means that the backup being taken is corrupt "
							 "and should not be used. "
							 "Try taking another online backup.")));

		/* Scan for files that should be excluded */
		excludeFound = false;
		for (excludeIdx = 0; excludeFiles[excludeIdx] != NULL; excludeIdx++)
		{
			if (strcmp(de->d_name, excludeFiles[excludeIdx]) == 0)
			{
				elog(DEBUG1, "file \"%s\" excluded from backup", de->d_name);
				excludeFound = true;
				break;
			}
		}

		if (excludeFound)
			continue;

		/* Exclude all forks for unlogged tables except the init fork */
		if (isDbDir &&
			parse_filename_for_nontemp_relation(de->d_name, &relOidChars,
												&relForkNum))
		{
			/* Never exclude init forks */
			if (relForkNum != INIT_FORKNUM)
			{
				char		initForkFile[MAXPGPATH];
				char		relOid[OIDCHARS + 1];

				/*
				 * If any other type of fork, check if there is an init fork
				 * with the same OID. If so, the file can be excluded.
				 */
				memcpy(relOid, de->d_name, relOidChars);
				relOid[relOidChars] = '\0';
				snprintf(initForkFile, sizeof(initForkFile), "%s/%s_init",
						 path, relOid);

				if (lstat(initForkFile, &statbuf) == 0)
				{
					elog(DEBUG2,
						 "unlogged relation file \"%s\" excluded from backup",
						 de->d_name);

					continue;
				}
			}
		}

		/* Exclude temporary relations */
		if (isDbDir && looks_like_temp_rel_name(de->d_name))
		{
			elog(DEBUG2,
				 "temporary relation file \"%s\" excluded from backup",
				 de->d_name);

			continue;
		}

		snprintf(pathbuf, sizeof(pathbuf), "%s/%s", path, de->d_name);

		/* Skip pg_control here to back up it last */
		if (strcmp(pathbuf, "./global/pg_control") == 0)
			continue;

		if (lstat(pathbuf, &statbuf) != 0)
		{
			if (errno != ENOENT)
				ereport(ERROR,
						(errcode_for_file_access(),
						 errmsg("could not stat file or directory \"%s\": %m",
								pathbuf)));

			/* If the file went away while scanning, it's not an error. */
			continue;
		}

		/* Scan for directories whose contents should be excluded */
		excludeFound = false;
		for (excludeIdx = 0; excludeDirContents[excludeIdx] != NULL; excludeIdx++)
		{
			if (strcmp(de->d_name, excludeDirContents[excludeIdx]) == 0)
			{
				elog(DEBUG1, "contents of directory \"%s\" excluded from backup", de->d_name);
				size += _tarWriteDir(pathbuf, basepathlen, &statbuf, sizeonly);
				excludeFound = true;
				break;
			}
		}

		if (excludeFound)
			continue;

		/*
		 * Exclude contents of directory specified by statrelpath if not set
		 * to the default (pg_stat_tmp) which is caught in the loop above.
		 */
		if (statrelpath != NULL && strcmp(pathbuf, statrelpath) == 0)
		{
			elog(DEBUG1, "contents of directory \"%s\" excluded from backup", statrelpath);
			size += _tarWriteDir(pathbuf, basepathlen, &statbuf, sizeonly);
			continue;
		}

		/*
		 * We can skip pg_wal, the WAL segments need to be fetched from the
		 * WAL archive anyway. But include it as an empty directory anyway, so
		 * we get permissions right.
		 */
		if (strcmp(pathbuf, "./pg_wal") == 0)
		{
			/* If pg_wal is a symlink, write it as a directory anyway */
			size += _tarWriteDir(pathbuf, basepathlen, &statbuf, sizeonly);

			/*
			 * Also send archive_status directory (by hackishly reusing
			 * statbuf from above ...).
			 */
			size += _tarWriteHeader("./pg_wal/archive_status", NULL, &statbuf,
									sizeonly);

			continue;			/* don't recurse into pg_wal */
		}

		/* Skip if client does not want */
		if (match_exclude_list(pathbuf, exclude))
			continue;

		/* Allow symbolic links in pg_tblspc only */
		if (strcmp(path, "./pg_tblspc") == 0 &&
#ifndef WIN32
			S_ISLNK(statbuf.st_mode)
#else
			pgwin32_is_junction(pathbuf)
#endif
			)
		{
#if defined(HAVE_READLINK) || defined(WIN32)
			char		linkpath[MAXPGPATH];
			int			rllen;

			rllen = readlink(pathbuf, linkpath, sizeof(linkpath));
			if (rllen < 0)
				ereport(ERROR,
						(errcode_for_file_access(),
						 errmsg("could not read symbolic link \"%s\": %m",
								pathbuf)));
			if (rllen >= MAX_TARABLE_SYMLINK_PATH_LENGTH)
				ereport(ERROR,
						(errcode(ERRCODE_PROGRAM_LIMIT_EXCEEDED),
						 errmsg("symbolic link \"%s\" target is too long and will not be added to the backup",
								pathbuf),
						 errdetail("The symbolic link with target \"%s\" is too long. Symlink targets with length greater than %d characters would be truncated.", pathbuf, MAX_TARABLE_SYMLINK_PATH_LENGTH)));

			/* Lop off the dbid before sending the link target. */
			char *file_sep_before_dbid_in_link_path = strrchr(linkpath, '/');
			*file_sep_before_dbid_in_link_path = '\0';

			size += _tarWriteHeader(pathbuf + basepathlen + 1, linkpath,
									&statbuf, sizeonly);
#else

			/*
			 * If the platform does not have symbolic links, it should not be
			 * possible to have tablespaces - clearly somebody else created
			 * them. Warn about it and ignore.
			 */
			ereport(WARNING,
					(errcode(ERRCODE_FEATURE_NOT_SUPPORTED),
					 errmsg("tablespaces are not supported on this platform")));
			continue;
#endif							/* HAVE_READLINK */
		}
		else if (S_ISDIR(statbuf.st_mode))
		{
			bool		skip_this_dir = false;
			ListCell   *lc;

			/*
			 * Store a directory entry in the tar file so we can get the
			 * permissions right.
			 */
			size += _tarWriteHeader(pathbuf + basepathlen + 1, NULL, &statbuf,
									sizeonly);

			/*
			 * Call ourselves recursively for a directory, unless it happens
			 * to be a separate tablespace located within PGDATA.
			 */
			foreach(lc, tablespaces)
			{
				tablespaceinfo *ti = (tablespaceinfo *) lfirst(lc);

				/*
				 * ti->rpath is the tablespace relative path within PGDATA, or
				 * NULL if the tablespace has been properly located somewhere
				 * else.
				 *
				 * Skip past the leading "./" in pathbuf when comparing.
				 */
				if (ti->rpath && strcmp(ti->rpath, pathbuf + 2) == 0)
				{
					skip_this_dir = true;
					break;
				}
			}

			/*
			 * skip sending directories inside pg_tblspc, if not required.
			 */
			if (strcmp(pathbuf, "./pg_tblspc") == 0 && !sendtblspclinks)
				skip_this_dir = true;

			if (!skip_this_dir)
				size += sendDir(pathbuf, basepathlen, sizeonly, tablespaces, sendtblspclinks, exclude);
		}
		else if (S_ISREG(statbuf.st_mode))
		{
			bool		sent = false;

			if (!sizeonly)
				sent = sendFile(pathbuf, pathbuf + basepathlen + 1, &statbuf,
								true, isDbDir ? pg_atoi(lastDir + 1, sizeof(Oid), 0) : InvalidOid);

			if (sent || sizeonly)
			{
				/* Add size, rounded up to 512byte block */
				size += ((statbuf.st_size + 511) & ~511);
				size += 512;	/* Size of the header of the file */
			}
		}
		else
			ereport(WARNING,
					(errmsg("skipping special file \"%s\"", pathbuf)));
	}
	FreeDir(dir);

	elogif(debug_basebackup && !sizeonly, LOG,
			"baseabckup send dir -- Sent directory %s", path);

	return size;
}

/*
 * Check if a file should have its checksum validated.
 * We validate checksums on files in regular tablespaces
 * (including global and default) only, and in those there
 * are some files that are explicitly excluded.
 */
static bool
is_checksummed_file(const char *fullpath, const char *filename)
{
	const char *const *f;

	/* Check that the file is in a tablespace */
	if (strncmp(fullpath, "./global/", 9) == 0 ||
		strncmp(fullpath, "./base/", 7) == 0 ||
		strncmp(fullpath, "/", 1) == 0)
	{
		/* Compare file against noChecksumFiles skiplist */
		for (f = noChecksumFiles; *f; f++)
			if (strcmp(*f, filename) == 0)
				return false;

		return true;
	}
	else
		return false;
}

/*****
 * Functions for handling tar file format
 *
 * Copied from pg_dump, but modified to work with libpq for sending
 */


/*
 * Given the member, write the TAR header & send the file.
 *
 * If 'missing_ok' is true, will not throw an error if the file is not found.
 *
 * If dboid is anything other than InvalidOid then any checksum failures detected
 * will get reported to the stats collector.
 *
 * Returns true if the file was successfully sent, false if 'missing_ok',
 * and the file did not exist.
 */
static bool
sendFile(const char *readfilename, const char *tarfilename, struct stat *statbuf,
		 bool missing_ok, Oid dboid)
{
	FILE	   *fp;
	BlockNumber blkno = 0;
	bool		block_retry = false;
	char		buf[TAR_SEND_SIZE];
	uint16		checksum;
	int			checksum_failures = 0;
	off_t		cnt;
	int			i;
	pgoff_t		len = 0;
	char	   *page;
	size_t		pad;
	PageHeader	phdr;
	int			segmentno = 0;
	char	   *segmentpath;
	bool		verify_checksum = false;

	fp = AllocateFile(readfilename, "rb");
	if (fp == NULL)
	{
		if (errno == ENOENT && missing_ok)
			return false;
		ereport(ERROR,
				(errcode_for_file_access(),
				 errmsg("could not open file \"%s\": %m", readfilename)));
	}

	_tarWriteHeader(tarfilename, NULL, statbuf, false);

	if (!noverify_checksums && DataChecksumsEnabled())
	{
		char	   *filename;

		/*
		 * Get the filename (excluding path).  As last_dir_separator()
		 * includes the last directory separator, we chop that off by
		 * incrementing the pointer.
		 */
		filename = last_dir_separator(readfilename) + 1;

		if (is_checksummed_file(readfilename, filename))
		{
			verify_checksum = true;

			/*
			 * Cut off at the segment boundary (".") to get the segment number
			 * in order to mix it into the checksum.
			 */
			segmentpath = strstr(filename, ".");
			if (segmentpath != NULL)
			{
				segmentno = atoi(segmentpath + 1);
				if (segmentno == 0)
					ereport(ERROR,
							(errmsg("invalid segment number %d in file \"%s\"",
									segmentno, filename)));
			}
		}
	}

	while ((cnt = fread(buf, 1, Min(sizeof(buf), statbuf->st_size - len), fp)) > 0)
	{
		/*
		 * The checksums are verified at block level, so we iterate over the
		 * buffer in chunks of BLCKSZ, after making sure that
		 * TAR_SEND_SIZE/buf is divisible by BLCKSZ and we read a multiple of
		 * BLCKSZ bytes.
		 */
		Assert(TAR_SEND_SIZE % BLCKSZ == 0);

		if (verify_checksum && (cnt % BLCKSZ != 0))
		{
			ereport(WARNING,
					(errmsg("cannot verify checksum in file \"%s\", block "
							"%d: read buffer size %d and page size %d "
							"differ",
							readfilename, blkno, (int) cnt, BLCKSZ)));
			verify_checksum = false;
		}

		if (verify_checksum)
		{
			for (i = 0; i < cnt / BLCKSZ; i++)
			{
				page = buf + BLCKSZ * i;

				/*
				 * Only check pages which have not been modified since the
				 * start of the base backup. Otherwise, they might have been
				 * written only halfway and the checksum would not be valid.
				 * However, replaying WAL would reinstate the correct page in
				 * this case. We also skip completely new pages, since they
				 * don't have a checksum yet.
				 */
				if (!PageIsNew(page) && PageGetLSN(page) < startptr)
				{
					checksum = pg_checksum_page((char *) page, blkno + segmentno * RELSEG_SIZE);
					phdr = (PageHeader) page;
					if (phdr->pd_checksum != checksum)
					{
						/*
						 * Retry the block on the first failure.  It's
						 * possible that we read the first 4K page of the
						 * block just before postgres updated the entire block
						 * so it ends up looking torn to us.  We only need to
						 * retry once because the LSN should be updated to
						 * something we can ignore on the next pass.  If the
						 * error happens again then it is a true validation
						 * failure.
						 */
						if (block_retry == false)
						{
							/* Reread the failed block */
							if (fseek(fp, -(cnt - BLCKSZ * i), SEEK_CUR) == -1)
							{
								ereport(ERROR,
										(errcode_for_file_access(),
										 errmsg("could not fseek in file \"%s\": %m",
												readfilename)));
							}

							if (fread(buf + BLCKSZ * i, 1, BLCKSZ, fp) != BLCKSZ)
							{
								ereport(ERROR,
										(errcode_for_file_access(),
										 errmsg("could not reread block %d of file \"%s\": %m",
												blkno, readfilename)));
							}

							if (fseek(fp, cnt - BLCKSZ * i - BLCKSZ, SEEK_CUR) == -1)
							{
								ereport(ERROR,
										(errcode_for_file_access(),
										 errmsg("could not fseek in file \"%s\": %m",
												readfilename)));
							}

							/* Set flag so we know a retry was attempted */
							block_retry = true;

							/* Reset loop to validate the block again */
							i--;
							continue;
						}

						checksum_failures++;

						if (checksum_failures <= 5)
							ereport(WARNING,
									(errmsg("checksum verification failed in "
											"file \"%s\", block %d: calculated "
											"%X but expected %X",
											readfilename, blkno, checksum,
											phdr->pd_checksum)));
						if (checksum_failures == 5)
							ereport(WARNING,
									(errmsg("further checksum verification "
											"failures in file \"%s\" will not "
											"be reported", readfilename)));
					}
				}
				block_retry = false;
				blkno++;
			}
		}

		/* Send the chunk as a CopyData message */
		if (pq_putmessage('d', buf, cnt))
			ereport(ERROR,
					(errmsg("base backup could not send data, aborting backup")));

		len += cnt;
		throttle(cnt);

		if (len >= statbuf->st_size)
		{
			/*
			 * Reached end of file. The file could be longer, if it was
			 * extended while we were sending it, but for a base backup we can
			 * ignore such extended data. It will be restored from WAL.
			 */
			break;
		}
	}

	/* If the file was truncated while we were sending it, pad it with zeros */
	if (len < statbuf->st_size)
	{
		MemSet(buf, 0, sizeof(buf));
		while (len < statbuf->st_size)
		{
			cnt = Min(sizeof(buf), statbuf->st_size - len);
			pq_putmessage('d', buf, cnt);
			len += cnt;
			throttle(cnt);
		}
	}

	/*
	 * Pad to 512 byte boundary, per tar format requirements. (This small
	 * piece of data is probably not worth throttling.)
	 */
	pad = ((len + 511) & ~511) - len;
	if (pad > 0)
	{
		MemSet(buf, 0, pad);
		pq_putmessage('d', buf, pad);
	}

	FreeFile(fp);

	if (checksum_failures > 1)
	{
		ereport(WARNING,
				(errmsg("file \"%s\" has a total of %d checksum verification "
						"failures", readfilename, checksum_failures)));

		pgstat_report_checksum_failures_in_db(dboid, checksum_failures);
	}

	total_checksum_failures += checksum_failures;

	return true;
}


static int64
_tarWriteHeader(const char *filename, const char *linktarget,
				struct stat *statbuf, bool sizeonly)
{
	char		h[512];
	enum tarError rc;

	if (!sizeonly)
	{
		rc = tarCreateHeader(h, filename, linktarget, statbuf->st_size,
							 statbuf->st_mode, statbuf->st_uid, statbuf->st_gid,
							 statbuf->st_mtime);

		switch (rc)
		{
			case TAR_OK:
				break;
			case TAR_NAME_TOO_LONG:
				ereport(ERROR,
						(errmsg("file name too long for tar format: \"%s\"",
								filename)));
				break;
			case TAR_SYMLINK_TOO_LONG:
				ereport(ERROR,
						(errmsg("symbolic link target too long for tar format: "
								"file name \"%s\", target \"%s\"",
								filename, linktarget)));
				break;
			default:
				elog(ERROR, "unrecognized tar error: %d", rc);
		}

		pq_putmessage('d', h, sizeof(h));
	}

	return sizeof(h);
}

/*
 * Write tar header for a directory.  If the entry in statbuf is a link then
 * write it as a directory anyway.
 */
static int64
_tarWriteDir(const char *pathbuf, int basepathlen, struct stat *statbuf,
			 bool sizeonly)
{
	/* If symlink, write it as a directory anyway */
#ifndef WIN32
	if (S_ISLNK(statbuf->st_mode))
#else
	if (pgwin32_is_junction(pathbuf))
#endif
		statbuf->st_mode = S_IFDIR | pg_dir_create_mode;

	return _tarWriteHeader(pathbuf + basepathlen + 1, NULL, statbuf, sizeonly);
}

/*
 * Increment the network transfer counter by the given number of bytes,
 * and sleep if necessary to comply with the requested network transfer
 * rate.
 */
static void
throttle(size_t increment)
{
	TimeOffset	elapsed_min;

	if (throttling_counter < 0)
		return;

	throttling_counter += increment;
	if (throttling_counter < throttling_sample)
		return;

	/* How much time should have elapsed at minimum? */
	elapsed_min = elapsed_min_unit *
		(throttling_counter / throttling_sample);

	/*
	 * Since the latch could be set repeatedly because of concurrently WAL
	 * activity, sleep in a loop to ensure enough time has passed.
	 */
	for (;;)
	{
		TimeOffset	elapsed,
					sleep;
		int			wait_result;

		/* Time elapsed since the last measurement (and possible wake up). */
		elapsed = GetCurrentTimestamp() - throttled_last;

		/* sleep if the transfer is faster than it should be */
		sleep = elapsed_min - elapsed;
		if (sleep <= 0)
			break;

		ResetLatch(MyLatch);

		/* We're eating a potentially set latch, so check for interrupts */
		CHECK_FOR_INTERRUPTS();

		/*
		 * (TAR_SEND_SIZE / throttling_sample * elapsed_min_unit) should be
		 * the maximum time to sleep. Thus the cast to long is safe.
		 */
		wait_result = WaitLatch(MyLatch,
								WL_LATCH_SET | WL_TIMEOUT | WL_EXIT_ON_PM_DEATH,
								(long) (sleep / 1000),
								WAIT_EVENT_BASE_BACKUP_THROTTLE);

		if (wait_result & WL_LATCH_SET)
			CHECK_FOR_INTERRUPTS();

		/* Done waiting? */
		if (wait_result & WL_TIMEOUT)
			break;
	}

	/*
	 * As we work with integers, only whole multiple of throttling_sample was
	 * processed. The rest will be done during the next call of this function.
	 */
	throttling_counter %= throttling_sample;

	/*
	 * Time interval for the remaining amount and possible next increments
	 * starts now.
	 */
	throttled_last = GetCurrentTimestamp();
}<|MERGE_RESOLUTION|>--- conflicted
+++ resolved
@@ -16,20 +16,7 @@
 #include <unistd.h>
 #include <time.h>
 
-<<<<<<< HEAD
 #include "access/xlog_internal.h"	/* for pg_start/stop_backup */
-=======
-#include "miscadmin.h"
-#include "access/genam.h"
-#include "access/hash.h"
-#include "access/xact.h"
-#include "access/xlog_internal.h"		/* for pg_start/stop_backup */
-#include "cdb/cdbvars.h"
-#include "catalog/catalog.h"
-#include "catalog/indexing.h"
-#include "catalog/pg_database.h"
-#include "catalog/pg_tablespace.h"
->>>>>>> dd2c86ee
 #include "catalog/pg_type.h"
 #include "common/file_perm.h"
 #include "lib/stringinfo.h"
@@ -56,6 +43,7 @@
 #include "utils/timestamp.h"
 
 #include "access/genam.h"
+#include "access/hash.h"
 #include "access/xact.h"
 #include "cdb/cdbvars.h"
 #include "catalog/catalog.h"
@@ -87,17 +75,10 @@
 
 static bool match_exclude_list(char *path, HTAB *exclude);
 
-<<<<<<< HEAD
 static int64 sendDir(const char *path, int basepathlen, bool sizeonly,
-					 List *tablespaces, bool sendtblspclinks, List *exclude);
+					 List *tablespaces, bool sendtblspclinks, HTAB *exclude);
 static bool sendFile(const char *readfilename, const char *tarfilename,
 					 struct stat *statbuf, bool missing_ok, Oid dboid);
-=======
-static int64 sendDir(char *path, int basepathlen, bool sizeonly,
-					 List *tablespaces, bool sendtblspclinks, HTAB *exclude);
-static bool sendFile(char *readfilename, char *tarfilename,
-		 struct stat * statbuf, bool missing_ok);
->>>>>>> dd2c86ee
 static void sendFileWithContent(const char *filename, const char *content);
 static int64 _tarWriteHeader(const char *filename, const char *linktarget,
 							 struct stat *statbuf, bool sizeonly);
@@ -1203,13 +1184,8 @@
  * GPDB: Also omit any files in the 'exclude' list.
  */
 static int64
-<<<<<<< HEAD
 sendDir(const char *path, int basepathlen, bool sizeonly, List *tablespaces,
-		bool sendtblspclinks, List *exclude)
-=======
-sendDir(char *path, int basepathlen, bool sizeonly, List *tablespaces,
 		bool sendtblspclinks, HTAB *exclude)
->>>>>>> dd2c86ee
 {
 	DIR		   *dir;
 	struct dirent *de;
