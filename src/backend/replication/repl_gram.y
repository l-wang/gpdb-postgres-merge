--- conflicted
+++ resolved
@@ -80,22 +80,13 @@
 %token K_NOWAIT
 %token K_EXCLUDE
 %token K_WAL
-<<<<<<< HEAD
-%token K_START_REPLICATION
-%token K_SYNC
-=======
 %token K_TIMELINE
->>>>>>> e472b921
 
 %type <node>	command
 %type <node>	base_backup start_replication identify_system timeline_history
 %type <list>	base_backup_opt_list
 %type <defelt>	base_backup_opt
-<<<<<<< HEAD
-%type <boolval> sync_opt
-=======
 %type <intval>	opt_timeline
->>>>>>> e472b921
 %%
 
 firstcmd: command opt_semicolon
@@ -177,19 +168,12 @@
  * START_REPLICATION %X/%X [TIMELINE %d]
  */
 start_replication:
-<<<<<<< HEAD
-			K_START_REPLICATION RECPTR sync_opt
-=======
 			K_START_REPLICATION RECPTR opt_timeline
->>>>>>> e472b921
 				{
 					StartReplicationCmd *cmd;
 
 					cmd = makeNode(StartReplicationCmd);
 					cmd->startpoint = $2;
-<<<<<<< HEAD
-					cmd->sync = $3;
-=======
 					cmd->timeline = $3;
 
 					$$ = (Node *) cmd;
@@ -223,16 +207,10 @@
 
 					cmd = makeNode(TimeLineHistoryCmd);
 					cmd->timeline = $2;
->>>>>>> e472b921
 
 					$$ = (Node *) cmd;
 				}
 			;
-
-sync_opt:
-		K_SYNC				{ $$ = true; }
-		| /* EMPTY */		{ $$ = false; }
-		;
 %%
 
 #include "repl_scanner.c"