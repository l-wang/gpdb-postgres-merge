/*-------------------------------------------------------------------------
 *
 * rewriteHandler.c
 *		Primary module of query rewriter.
 *
 * Portions Copyright (c) 2006-2008, Greenplum inc
 * Portions Copyright (c) 2012-Present Pivotal Software, Inc.
 * Portions Copyright (c) 1996-2019, PostgreSQL Global Development Group
 * Portions Copyright (c) 1994, Regents of the University of California
 *
 * IDENTIFICATION
 *	  src/backend/rewrite/rewriteHandler.c
 *
 * NOTES
 *	  Some of the terms used in this file are of historic nature: "retrieve"
 *	  was the PostQUEL keyword for what today is SELECT. "RIR" stands for
 *	  "Retrieve-Instead-Retrieve", that is an ON SELECT DO INSTEAD SELECT rule
 *	  (which has to be unconditional and where only one rule can exist on each
 *	  relation).
 *
 *-------------------------------------------------------------------------
 */
#include "postgres.h"

#include "access/relation.h"
#include "access/sysattr.h"
#include "access/table.h"
#include "catalog/dependency.h"
#include "catalog/pg_type.h"
#include "commands/trigger.h"
#include "foreign/fdwapi.h"
#include "nodes/makefuncs.h"
#include "nodes/nodeFuncs.h"
#include "parser/analyze.h"
#include "parser/parse_coerce.h"
#include "parser/parse_relation.h"
#include "parser/parsetree.h"
#include "rewrite/rewriteDefine.h"
#include "rewrite/rewriteHandler.h"
#include "rewrite/rewriteManip.h"
#include "rewrite/rowsecurity.h"
#include "utils/builtins.h"
#include "utils/lsyscache.h"
#include "utils/rel.h"

#include "catalog/pg_exttable.h"


/* We use a list of these to detect recursion in RewriteQuery */
typedef struct rewrite_event
{
	Oid			relation;		/* OID of relation having rules */
	CmdType		event;			/* type of rule being fired */
} rewrite_event;

typedef struct acquireLocksOnSubLinks_context
{
	bool		for_execute;	/* AcquireRewriteLocks' forExecute param */
} acquireLocksOnSubLinks_context;

static bool acquireLocksOnSubLinks(Node *node,
								   acquireLocksOnSubLinks_context *context);
static Query *rewriteRuleAction(Query *parsetree,
								Query *rule_action,
								Node *rule_qual,
								int rt_index,
								CmdType event,
								bool *returning_flag);
static List *adjustJoinTreeList(Query *parsetree, bool removert, int rt_index);
static List *rewriteTargetListIU(List *targetList,
								 CmdType commandType,
								 OverridingKind override,
								 Relation target_relation,
								 int result_rti);
static TargetEntry *process_matched_tle(TargetEntry *src_tle,
										TargetEntry *prior_tle,
										const char *attrName);
static Node *get_assignment_input(Node *node);
static bool rewriteValuesRTE(Query *parsetree, RangeTblEntry *rte, int rti,
							 Relation target_relation, bool force_nulls);
static void markQueryForLocking(Query *qry, Node *jtnode,
								LockClauseStrength strength, LockWaitPolicy waitPolicy,
								bool pushedDown);
static List *matchLocks(CmdType event, RuleLock *rulelocks,
						int varno, Query *parsetree, bool *hasUpdate);
static Query *fireRIRrules(Query *parsetree, List *activeRIRs);
static bool view_has_instead_trigger(Relation view, CmdType event);
static Bitmapset *adjust_view_column_set(Bitmapset *cols, List *targetlist);


/*
 * AcquireRewriteLocks -
 *	  Acquire suitable locks on all the relations mentioned in the Query.
 *	  These locks will ensure that the relation schemas don't change under us
 *	  while we are rewriting, planning, and executing the query.
 *
 * Caution: this may modify the querytree, therefore caller should usually
 * have done a copyObject() to make a writable copy of the querytree in the
 * current memory context.
 *
 * forExecute indicates that the query is about to be executed.  If so,
 * we'll acquire the lock modes specified in the RTE rellockmode fields.
 * If forExecute is false, AccessShareLock is acquired on all relations.
 * This case is suitable for ruleutils.c, for example, where we only need
 * schema stability and we don't intend to actually modify any relations.
 *
 * forUpdatePushedDown indicates that a pushed-down FOR [KEY] UPDATE/SHARE
 * applies to the current subquery, requiring all rels to be opened with at
 * least RowShareLock.  This should always be false at the top of the
 * recursion.  When it is true, we adjust RTE rellockmode fields to reflect
 * the higher lock level.  This flag is ignored if forExecute is false.
 *
 * A secondary purpose of this routine is to fix up JOIN RTE references to
 * dropped columns (see details below).  Such RTEs are modified in-place.
 *
 * This processing can, and for efficiency's sake should, be skipped when the
 * querytree has just been built by the parser: parse analysis already got
 * all the same locks we'd get here, and the parser will have omitted dropped
 * columns from JOINs to begin with.  But we must do this whenever we are
 * dealing with a querytree produced earlier than the current command.
 *
 * About JOINs and dropped columns: although the parser never includes an
 * already-dropped column in a JOIN RTE's alias var list, it is possible for
 * such a list in a stored rule to include references to dropped columns.
 * (If the column is not explicitly referenced anywhere else in the query,
 * the dependency mechanism won't consider it used by the rule and so won't
 * prevent the column drop.)  To support get_rte_attribute_is_dropped(), we
 * replace join alias vars that reference dropped columns with null pointers.
 *
 * (In PostgreSQL 8.0, we did not do this processing but instead had
 * get_rte_attribute_is_dropped() recurse to detect dropped columns in joins.
 * That approach had horrible performance unfortunately; in particular
 * construction of a nested join was O(N^2) in the nesting depth.)
 */
void
AcquireRewriteLocks(Query *parsetree,
					bool forExecute,
					bool forUpdatePushedDown)
{
	ListCell      *l;
	int			   rt_index;
	acquireLocksOnSubLinks_context context;

	context.for_execute = forExecute;

	/*
	 * First, process RTEs of the current query level.
	 */
	rt_index = 0;
	foreach(l, parsetree->rtable)
	{
		RangeTblEntry *rte = (RangeTblEntry *) lfirst(l);
		Relation	rel;
		LOCKMODE	lockmode;
		bool        needLockUpgrade;
		List	   *newaliasvars;
		Index		curinputvarno;
		RangeTblEntry *curinputrte;
		ListCell   *ll;

		++rt_index;
		switch (rte->rtekind)
		{
			case RTE_RELATION:

				/*
				 * Grab the appropriate lock type for the relation, and do not
				 * release it until end of transaction.  This protects the
				 * rewriter, planner, and executor against schema changes
				 * mid-query.
				 *
				 * If forExecute is false, ignore rellockmode and just use
				 * AccessShareLock.
				 *
				 * CDB: The proper lock mode depends on whether the relation is
				 * local or distributed, which is discovered by heap_open().
				 * To handle this we make use of CdbOpenRelation().
				 * 
				 * For update should hold ExclusiveLock, see the discussion on
				 * https://groups.google.com/a/greenplum.org/d/msg/gpdb-dev/p-6_dNjnRMQ/OzTnb586AwAJ
				 *
				 * Update|DELETE may have to upgrade the locks to avoid global
				 * deadlock and CdbOpenRelation will do more check for AO table
				 * and GDD's status.
				 */
				needLockUpgrade = false;
				if (!forExecute)
					lockmode = AccessShareLock;
				else if (forUpdatePushedDown)
				{
#if 0
					/* GPDB_12_MERGE_FIXME: Where should this go now? */
					/*
					 * Greenplum specific behavior:
					 * The implementation of select statement with locking clause
					 * (for update | no key update | share | key share) in postgres
					 * is to hold RowShareLock on tables during parsing stage, and
					 * generate a LockRows plan node for executor to lock the tuples.
					 * It is not easy to lock tuples in Greenplum database, since
					 * tuples may be fetched through motion nodes.
					 *
					 * But when Global Deadlock Detector is enabled, and the select
					 * statement with locking clause contains only one table, we are
					 * sure that there are no motions. For such simple cases, we could
					 * make the behavior just the same as Postgres.
					 */
					lockmode = parsetree->canOptSelectLockingClause ? RowShareLock : ExclusiveLock;


#endif
					/* Upgrade RTE's lock mode to reflect pushed-down lock */
					if (rte->rellockmode == AccessShareLock)
						rte->rellockmode = RowShareLock;
					lockmode = rte->rellockmode;
				}
				else
					lockmode = rte->rellockmode;

#if 0
				/* GPDB_12_MERGE_FIXME: Where should this go now? */
					needLockUpgrade = (parsetree->commandType == CMD_UPDATE ||
									   parsetree->commandType == CMD_DELETE);
#endif

				/* Take a lock either using CDB lock promotion or not */
				if (needLockUpgrade)
				{
<<<<<<< HEAD
					rel = CdbOpenTable(rte->relid, lockmode, false, NULL);
=======
					rel = CdbOpenRelation(rte->relid, lockmode, NULL);
>>>>>>> 9d6411bb
				}
				else
				{
					rel = table_open(rte->relid, lockmode);
				}

				/*
				 * While we have the relation open, update the RTE's relkind,
				 * just in case it changed since this rule was made.
				 */
				rte->relkind = rel->rd_rel->relkind;

				/* Close the relcache entry without releasing the lock. */
				table_close(rel, NoLock);
				break;

			case RTE_JOIN:

				/*
				 * Scan the join's alias var list to see if any columns have
				 * been dropped, and if so replace those Vars with null
				 * pointers.
				 *
				 * Since a join has only two inputs, we can expect to see
				 * multiple references to the same input RTE; optimize away
				 * multiple fetches.
				 */
				newaliasvars = NIL;
				curinputvarno = 0;
				curinputrte = NULL;
				foreach(ll, rte->joinaliasvars)
				{
					Var		   *aliasitem = (Var *) lfirst(ll);
					Var		   *aliasvar = aliasitem;

					/* Look through any implicit coercion */
					aliasvar = (Var *) strip_implicit_coercions((Node *) aliasvar);

					/*
					 * If the list item isn't a simple Var, then it must
					 * represent a merged column, ie a USING column, and so it
					 * couldn't possibly be dropped, since it's referenced in
					 * the join clause.  (Conceivably it could also be a null
					 * pointer already?  But that's OK too.)
					 */
					if (aliasvar && IsA(aliasvar, Var))
					{
						/*
						 * The elements of an alias list have to refer to
						 * earlier RTEs of the same rtable, because that's the
						 * order the planner builds things in.  So we already
						 * processed the referenced RTE, and so it's safe to
						 * use get_rte_attribute_is_dropped on it. (This might
						 * not hold after rewriting or planning, but it's OK
						 * to assume here.)
						 */
						Assert(aliasvar->varlevelsup == 0);
						if (aliasvar->varno != curinputvarno)
						{
							curinputvarno = aliasvar->varno;
							if (curinputvarno >= rt_index)
								elog(ERROR, "unexpected varno %d in JOIN RTE %d",
									 curinputvarno, rt_index);
							curinputrte = rt_fetch(curinputvarno,
												   parsetree->rtable);
						}
						if (get_rte_attribute_is_dropped(curinputrte,
														 aliasvar->varattno))
						{
							/* Replace the join alias item with a NULL */
							aliasitem = NULL;
						}
					}
					newaliasvars = lappend(newaliasvars, aliasitem);
				}
				rte->joinaliasvars = newaliasvars;
				break;

			case RTE_SUBQUERY:
			case RTE_TABLEFUNCTION:

				/*
				 * The subquery RTE itself is all right, but we have to
				 * recurse to process the represented subquery.
				 */
				AcquireRewriteLocks(rte->subquery,
									forExecute,
									(forUpdatePushedDown ||
									 get_parse_rowmark(parsetree, rt_index) != NULL));
				break;

			default:
				/* ignore other types of RTEs */
				break;
		}
	}

	/* Recurse into subqueries in WITH */
	foreach(l, parsetree->cteList)
	{
		CommonTableExpr *cte = (CommonTableExpr *) lfirst(l);

		AcquireRewriteLocks((Query *) cte->ctequery, forExecute, false);
	}

	/*
	 * Recurse into sublink subqueries, too.  But we already did the ones in
	 * the rtable and cteList.
	 */
	if (parsetree->hasSubLinks)
		query_tree_walker(parsetree, acquireLocksOnSubLinks, &context,
						  QTW_IGNORE_RC_SUBQUERIES);
}

/*
 * Walker to find sublink subqueries for AcquireRewriteLocks
 */
static bool
acquireLocksOnSubLinks(Node *node, acquireLocksOnSubLinks_context *context)
{
	if (node == NULL)
		return false;
	if (IsA(node, SubLink))
	{
		SubLink    *sub = (SubLink *) node;

		/* Do what we came for */
		AcquireRewriteLocks((Query *) sub->subselect,
							context->for_execute,
							false);
		/* Fall through to process lefthand args of SubLink */
	}

	/*
	 * Do NOT recurse into Query nodes, because AcquireRewriteLocks already
	 * processed subselects of subselects for us.
	 */
	return expression_tree_walker(node, acquireLocksOnSubLinks, context);
}


/*
 * rewriteRuleAction -
 *	  Rewrite the rule action with appropriate qualifiers (taken from
 *	  the triggering query).
 *
 * Input arguments:
 *	parsetree - original query
 *	rule_action - one action (query) of a rule
 *	rule_qual - WHERE condition of rule, or NULL if unconditional
 *	rt_index - RT index of result relation in original query
 *	event - type of rule event
 * Output arguments:
 *	*returning_flag - set true if we rewrite RETURNING clause in rule_action
 *					(must be initialized to false)
 * Return value:
 *	rewritten form of rule_action
 */
static Query *
rewriteRuleAction(Query *parsetree,
				  Query *rule_action,
				  Node *rule_qual,
				  int rt_index,
				  CmdType event,
				  bool *returning_flag)
{
	int			current_varno,
				new_varno;
	int			rt_length;
	Query	   *sub_action;
	Query	  **sub_action_ptr;
	acquireLocksOnSubLinks_context context;

	context.for_execute = true;

	/*
	 * Make modifiable copies of rule action and qual (what we're passed are
	 * the stored versions in the relcache; don't touch 'em!).
	 */
	rule_action = copyObject(rule_action);
	rule_qual = copyObject(rule_qual);

	/*
	 * Acquire necessary locks and fix any deleted JOIN RTE entries.
	 */
	AcquireRewriteLocks(rule_action, true, false);
	(void) acquireLocksOnSubLinks(rule_qual, &context);

	current_varno = rt_index;
	rt_length = list_length(parsetree->rtable);
	new_varno = PRS2_NEW_VARNO + rt_length;

	/*
	 * Adjust rule action and qual to offset its varnos, so that we can merge
	 * its rtable with the main parsetree's rtable.
	 *
	 * If the rule action is an INSERT...SELECT, the OLD/NEW rtable entries
	 * will be in the SELECT part, and we have to modify that rather than the
	 * top-level INSERT (kluge!).
	 */
	sub_action = getInsertSelectQuery(rule_action, &sub_action_ptr);

	OffsetVarNodes((Node *) sub_action, rt_length, 0);
	OffsetVarNodes(rule_qual, rt_length, 0);
	/* but references to OLD should point at original rt_index */
	ChangeVarNodes((Node *) sub_action,
				   PRS2_OLD_VARNO + rt_length, rt_index, 0);
	ChangeVarNodes(rule_qual,
				   PRS2_OLD_VARNO + rt_length, rt_index, 0);

	/*
	 * Generate expanded rtable consisting of main parsetree's rtable plus
	 * rule action's rtable; this becomes the complete rtable for the rule
	 * action.  Some of the entries may be unused after we finish rewriting,
	 * but we leave them all in place for two reasons:
	 *
	 * We'd have a much harder job to adjust the query's varnos if we
	 * selectively removed RT entries.
	 *
	 * If the rule is INSTEAD, then the original query won't be executed at
	 * all, and so its rtable must be preserved so that the executor will do
	 * the correct permissions checks on it.
	 *
	 * RT entries that are not referenced in the completed jointree will be
	 * ignored by the planner, so they do not affect query semantics.  But any
	 * permissions checks specified in them will be applied during executor
	 * startup (see ExecCheckRTEPerms()).  This allows us to check that the
	 * caller has, say, insert-permission on a view, when the view is not
	 * semantically referenced at all in the resulting query.
	 *
	 * When a rule is not INSTEAD, the permissions checks done on its copied
	 * RT entries will be redundant with those done during execution of the
	 * original query, but we don't bother to treat that case differently.
	 *
	 * NOTE: because planner will destructively alter rtable, we must ensure
	 * that rule action's rtable is separate and shares no substructure with
	 * the main rtable.  Hence do a deep copy here.
	 */
	sub_action->rtable = list_concat(copyObject(parsetree->rtable),
									 sub_action->rtable);

	/*
	 * There could have been some SubLinks in parsetree's rtable, in which
	 * case we'd better mark the sub_action correctly.
	 */
	if (parsetree->hasSubLinks && !sub_action->hasSubLinks)
	{
		ListCell   *lc;

		foreach(lc, parsetree->rtable)
		{
			RangeTblEntry *rte = (RangeTblEntry *) lfirst(lc);

			switch (rte->rtekind)
			{
				case RTE_RELATION:
					sub_action->hasSubLinks =
						checkExprHasSubLink((Node *) rte->tablesample);
					break;
				case RTE_TABLEFUNCTION:
					sub_action->hasSubLinks =
						checkExprHasSubLink((Node *) rte->functions);
					break;
				case RTE_FUNCTION:
					sub_action->hasSubLinks =
						checkExprHasSubLink((Node *) rte->functions);
					break;
				case RTE_TABLEFUNC:
					sub_action->hasSubLinks =
						checkExprHasSubLink((Node *) rte->tablefunc);
					break;
				case RTE_VALUES:
					sub_action->hasSubLinks =
						checkExprHasSubLink((Node *) rte->values_lists);
					break;
				default:
					/* other RTE types don't contain bare expressions */
					break;
			}
			if (sub_action->hasSubLinks)
				break;			/* no need to keep scanning rtable */
		}
	}

	/*
	 * Also, we might have absorbed some RTEs with RLS conditions into the
	 * sub_action.  If so, mark it as hasRowSecurity, whether or not those
	 * RTEs will be referenced after we finish rewriting.  (Note: currently
	 * this is a no-op because RLS conditions aren't added till later, but it
	 * seems like good future-proofing to do this anyway.)
	 */
	sub_action->hasRowSecurity |= parsetree->hasRowSecurity;

	/*
	 * Each rule action's jointree should be the main parsetree's jointree
	 * plus that rule's jointree, but usually *without* the original rtindex
	 * that we're replacing (if present, which it won't be for INSERT). Note
	 * that if the rule action refers to OLD, its jointree will add a
	 * reference to rt_index.  If the rule action doesn't refer to OLD, but
	 * either the rule_qual or the user query quals do, then we need to keep
	 * the original rtindex in the jointree to provide data for the quals.  We
	 * don't want the original rtindex to be joined twice, however, so avoid
	 * keeping it if the rule action mentions it.
	 *
	 * As above, the action's jointree must not share substructure with the
	 * main parsetree's.
	 */
	if (sub_action->commandType != CMD_UTILITY)
	{
		bool		keeporig;
		List	   *newjointree;

		Assert(sub_action->jointree != NULL);
		keeporig = (!rangeTableEntry_used((Node *) sub_action->jointree,
										  rt_index, 0)) &&
			(rangeTableEntry_used(rule_qual, rt_index, 0) ||
			 rangeTableEntry_used(parsetree->jointree->quals, rt_index, 0));
		newjointree = adjustJoinTreeList(parsetree, !keeporig, rt_index);
		if (newjointree != NIL)
		{
			/*
			 * If sub_action is a setop, manipulating its jointree will do no
			 * good at all, because the jointree is dummy.  (Perhaps someday
			 * we could push the joining and quals down to the member
			 * statements of the setop?)
			 */
			if (sub_action->setOperations != NULL)
				ereport(ERROR,
						(errcode(ERRCODE_FEATURE_NOT_SUPPORTED),
						 errmsg("conditional UNION/INTERSECT/EXCEPT statements are not implemented")));

			sub_action->jointree->fromlist =
				list_concat(newjointree, sub_action->jointree->fromlist);

			/*
			 * There could have been some SubLinks in newjointree, in which
			 * case we'd better mark the sub_action correctly.
			 */
			if (parsetree->hasSubLinks && !sub_action->hasSubLinks)
				sub_action->hasSubLinks =
					checkExprHasSubLink((Node *) newjointree);
		}
	}

	/*
	 * If the original query has any CTEs, copy them into the rule action. But
	 * we don't need them for a utility action.
	 */
	if (parsetree->cteList != NIL && sub_action->commandType != CMD_UTILITY)
	{
		ListCell   *lc;

		/*
		 * Annoying implementation restriction: because CTEs are identified by
		 * name within a cteList, we can't merge a CTE from the original query
		 * if it has the same name as any CTE in the rule action.
		 *
		 * This could possibly be fixed by using some sort of internally
		 * generated ID, instead of names, to link CTE RTEs to their CTEs.
		 */
		foreach(lc, parsetree->cteList)
		{
			CommonTableExpr *cte = (CommonTableExpr *) lfirst(lc);
			ListCell   *lc2;

			foreach(lc2, sub_action->cteList)
			{
				CommonTableExpr *cte2 = (CommonTableExpr *) lfirst(lc2);

				if (strcmp(cte->ctename, cte2->ctename) == 0)
					ereport(ERROR,
							(errcode(ERRCODE_FEATURE_NOT_SUPPORTED),
							 errmsg("WITH query name \"%s\" appears in both a rule action and the query being rewritten",
									cte->ctename)));
			}
		}

		/* OK, it's safe to combine the CTE lists */
		sub_action->cteList = list_concat(sub_action->cteList,
										  copyObject(parsetree->cteList));
	}

	/*
	 * Event Qualification forces copying of parsetree and splitting into two
	 * queries one w/rule_qual, one w/NOT rule_qual. Also add user query qual
	 * onto rule action
	 */
	AddQual(sub_action, rule_qual);

	AddQual(sub_action, parsetree->jointree->quals);

	/*
	 * Rewrite new.attribute with right hand side of target-list entry for
	 * appropriate field name in insert/update.
	 *
	 * KLUGE ALERT: since ReplaceVarsFromTargetList returns a mutated copy, we
	 * can't just apply it to sub_action; we have to remember to update the
	 * sublink inside rule_action, too.
	 */
	if ((event == CMD_INSERT || event == CMD_UPDATE) &&
		sub_action->commandType != CMD_UTILITY)
	{
		sub_action = (Query *)
			ReplaceVarsFromTargetList((Node *) sub_action,
									  new_varno,
									  0,
									  rt_fetch(new_varno, sub_action->rtable),
									  parsetree->targetList,
									  (event == CMD_UPDATE) ?
									  REPLACEVARS_CHANGE_VARNO :
									  REPLACEVARS_SUBSTITUTE_NULL,
									  current_varno,
									  NULL);
		if (sub_action_ptr)
			*sub_action_ptr = sub_action;
		else
			rule_action = sub_action;
	}

	/*
	 * If rule_action has a RETURNING clause, then either throw it away if the
	 * triggering query has no RETURNING clause, or rewrite it to emit what
	 * the triggering query's RETURNING clause asks for.  Throw an error if
	 * more than one rule has a RETURNING clause.
	 */
	if (!parsetree->returningList)
		rule_action->returningList = NIL;
	else if (rule_action->returningList)
	{
		if (*returning_flag)
			ereport(ERROR,
					(errcode(ERRCODE_FEATURE_NOT_SUPPORTED),
					 errmsg("cannot have RETURNING lists in multiple rules")));
		*returning_flag = true;
		rule_action->returningList = (List *)
			ReplaceVarsFromTargetList((Node *) parsetree->returningList,
									  parsetree->resultRelation,
									  0,
									  rt_fetch(parsetree->resultRelation,
											   parsetree->rtable),
									  rule_action->returningList,
									  REPLACEVARS_REPORT_ERROR,
									  0,
									  &rule_action->hasSubLinks);

		/*
		 * There could have been some SubLinks in parsetree's returningList,
		 * in which case we'd better mark the rule_action correctly.
		 */
		if (parsetree->hasSubLinks && !rule_action->hasSubLinks)
			rule_action->hasSubLinks =
				checkExprHasSubLink((Node *) rule_action->returningList);
	}

	return rule_action;
}

/*
 * Copy the query's jointree list, and optionally attempt to remove any
 * occurrence of the given rt_index as a top-level join item (we do not look
 * for it within join items; this is OK because we are only expecting to find
 * it as an UPDATE or DELETE target relation, which will be at the top level
 * of the join).  Returns modified jointree list --- this is a separate copy
 * sharing no nodes with the original.
 */
static List *
adjustJoinTreeList(Query *parsetree, bool removert, int rt_index)
{
	List	   *newjointree = copyObject(parsetree->jointree->fromlist);
	ListCell   *l;

	if (removert)
	{
		foreach(l, newjointree)
		{
			RangeTblRef *rtr = lfirst(l);

			if (IsA(rtr, RangeTblRef) &&
				rtr->rtindex == rt_index)
			{
				newjointree = list_delete_ptr(newjointree, rtr);

				/*
				 * foreach is safe because we exit loop after list_delete...
				 */
				break;
			}
		}
	}
	return newjointree;
}


/*
 * rewriteTargetListIU - rewrite INSERT/UPDATE targetlist into standard form
 *
 * This has the following responsibilities:
 *
 * 1. For an INSERT, add tlist entries to compute default values for any
 * attributes that have defaults and are not assigned to in the given tlist.
 * (We do not insert anything for default-less attributes, however.  The
 * planner will later insert NULLs for them, but there's no reason to slow
 * down rewriter processing with extra tlist nodes.)  Also, for both INSERT
 * and UPDATE, replace explicit DEFAULT specifications with column default
 * expressions.
 *
 * 2. For an UPDATE on a trigger-updatable view, add tlist entries for any
 * unassigned-to attributes, assigning them their old values.  These will
 * later get expanded to the output values of the view.  (This is equivalent
 * to what the planner's expand_targetlist() will do for UPDATE on a regular
 * table, but it's more convenient to do it here while we still have easy
 * access to the view's original RT index.)  This is only necessary for
 * trigger-updatable views, for which the view remains the result relation of
 * the query.  For auto-updatable views we must not do this, since it might
 * add assignments to non-updatable view columns.  For rule-updatable views it
 * is unnecessary extra work, since the query will be rewritten with a
 * different result relation which will be processed when we recurse via
 * RewriteQuery.
 *
 * 3. Merge multiple entries for the same target attribute, or declare error
 * if we can't.  Multiple entries are only allowed for INSERT/UPDATE of
 * portions of an array or record field, for example
 *			UPDATE table SET foo[2] = 42, foo[4] = 43;
 * We can merge such operations into a single assignment op.  Essentially,
 * the expression we want to produce in this case is like
 *		foo = array_set_element(array_set_element(foo, 2, 42), 4, 43)
 *
 * 4. Sort the tlist into standard order: non-junk fields in order by resno,
 * then junk fields (these in no particular order).
 *
 * We must do items 1,2,3 before firing rewrite rules, else rewritten
 * references to NEW.foo will produce wrong or incomplete results.  Item 4
 * is not needed for rewriting, but will be needed by the planner, and we
 * can do it essentially for free while handling the other items.
 *
 * Note that for an inheritable UPDATE, this processing is only done once,
 * using the parent relation as reference.  It must not do anything that
 * will not be correct when transposed to the child relation(s).  (Step 4
 * is incorrect by this light, since child relations might have different
 * column ordering, but the planner will fix things by re-sorting the tlist
 * for each child.)
 */
static List *
rewriteTargetListIU(List *targetList,
					CmdType commandType,
					OverridingKind override,
					Relation target_relation,
					int result_rti)
{
	TargetEntry **new_tles;
	List	   *new_tlist = NIL;
	List	   *junk_tlist = NIL;
	Form_pg_attribute att_tup;
	int			attrno,
				next_junk_attrno,
				numattrs;
	ListCell   *temp;

	/*
	 * We process the normal (non-junk) attributes by scanning the input tlist
	 * once and transferring TLEs into an array, then scanning the array to
	 * build an output tlist.  This avoids O(N^2) behavior for large numbers
	 * of attributes.
	 *
	 * Junk attributes are tossed into a separate list during the same tlist
	 * scan, then appended to the reconstructed tlist.
	 */
	numattrs = RelationGetNumberOfAttributes(target_relation);
	new_tles = (TargetEntry **) palloc0(numattrs * sizeof(TargetEntry *));
	next_junk_attrno = numattrs + 1;

	foreach(temp, targetList)
	{
		TargetEntry *old_tle = (TargetEntry *) lfirst(temp);

		if (!old_tle->resjunk)
		{
			/* Normal attr: stash it into new_tles[] */
			attrno = old_tle->resno;
			if (attrno < 1 || attrno > numattrs)
				elog(ERROR, "bogus resno %d in targetlist", attrno);
			att_tup = TupleDescAttr(target_relation->rd_att, attrno - 1);

			/* We can (and must) ignore deleted attributes */
			if (att_tup->attisdropped)
				continue;

			/* Merge with any prior assignment to same attribute */
			new_tles[attrno - 1] =
				process_matched_tle(old_tle,
									new_tles[attrno - 1],
									NameStr(att_tup->attname));
		}
		else
		{
			/*
			 * Copy all resjunk tlist entries to junk_tlist, and assign them
			 * resnos above the last real resno.
			 *
			 * Typical junk entries include ORDER BY or GROUP BY expressions
			 * (are these actually possible in an INSERT or UPDATE?), system
			 * attribute references, etc.
			 */

			/* Get the resno right, but don't copy unnecessarily */
			if (old_tle->resno != next_junk_attrno)
			{
				old_tle = flatCopyTargetEntry(old_tle);
				old_tle->resno = next_junk_attrno;
			}
			junk_tlist = lappend(junk_tlist, old_tle);
			next_junk_attrno++;
		}
	}

	for (attrno = 1; attrno <= numattrs; attrno++)
	{
		TargetEntry *new_tle = new_tles[attrno - 1];
		bool		apply_default;

		att_tup = TupleDescAttr(target_relation->rd_att, attrno - 1);

		/* We can (and must) ignore deleted attributes */
		if (att_tup->attisdropped)
			continue;

		/*
		 * Handle the two cases where we need to insert a default expression:
		 * it's an INSERT and there's no tlist entry for the column, or the
		 * tlist entry is a DEFAULT placeholder node.
		 */
		apply_default = ((new_tle == NULL && commandType == CMD_INSERT) ||
						 (new_tle && new_tle->expr && IsA(new_tle->expr, SetToDefault)));

		if (commandType == CMD_INSERT)
		{
			if (att_tup->attidentity == ATTRIBUTE_IDENTITY_ALWAYS && !apply_default)
			{
				if (override != OVERRIDING_SYSTEM_VALUE)
					ereport(ERROR,
							(errcode(ERRCODE_GENERATED_ALWAYS),
							 errmsg("cannot insert into column \"%s\"", NameStr(att_tup->attname)),
							 errdetail("Column \"%s\" is an identity column defined as GENERATED ALWAYS.",
									   NameStr(att_tup->attname)),
							 errhint("Use OVERRIDING SYSTEM VALUE to override.")));
			}

			if (att_tup->attidentity == ATTRIBUTE_IDENTITY_BY_DEFAULT && override == OVERRIDING_USER_VALUE)
				apply_default = true;

			if (att_tup->attgenerated && !apply_default)
				ereport(ERROR,
						(errcode(ERRCODE_SYNTAX_ERROR),
						 errmsg("cannot insert into column \"%s\"", NameStr(att_tup->attname)),
						 errdetail("Column \"%s\" is a generated column.",
								   NameStr(att_tup->attname))));
		}

		if (commandType == CMD_UPDATE)
		{
			if (att_tup->attidentity == ATTRIBUTE_IDENTITY_ALWAYS && new_tle && !apply_default)
				ereport(ERROR,
						(errcode(ERRCODE_GENERATED_ALWAYS),
						 errmsg("column \"%s\" can only be updated to DEFAULT", NameStr(att_tup->attname)),
						 errdetail("Column \"%s\" is an identity column defined as GENERATED ALWAYS.",
								   NameStr(att_tup->attname))));

			if (att_tup->attgenerated && new_tle && !apply_default)
				ereport(ERROR,
						(errcode(ERRCODE_SYNTAX_ERROR),
						 errmsg("column \"%s\" can only be updated to DEFAULT", NameStr(att_tup->attname)),
						 errdetail("Column \"%s\" is a generated column.",
								   NameStr(att_tup->attname))));
		}

		if (att_tup->attgenerated)
		{
			/*
			 * stored generated column will be fixed in executor
			 */
			new_tle = NULL;
		}
		else if (apply_default)
		{
			Node	   *new_expr;

			new_expr = build_column_default(target_relation, attrno);

			/*
			 * If there is no default (ie, default is effectively NULL), we
			 * can omit the tlist entry in the INSERT case, since the planner
			 * can insert a NULL for itself, and there's no point in spending
			 * any more rewriter cycles on the entry.  But in the UPDATE case
			 * we've got to explicitly set the column to NULL.
			 */
			if (!new_expr)
			{
				if (commandType == CMD_INSERT)
					new_tle = NULL;
				else
				{
					new_expr = (Node *) makeConst(att_tup->atttypid,
												  -1,
												  att_tup->attcollation,
												  att_tup->attlen,
												  (Datum) 0,
												  true, /* isnull */
												  att_tup->attbyval);
					/* this is to catch a NOT NULL domain constraint */
					new_expr = coerce_to_domain(new_expr,
												InvalidOid, -1,
												att_tup->atttypid,
												COERCION_IMPLICIT,
												COERCE_IMPLICIT_CAST,
												-1,
												false);
				}
			}

			if (new_expr)
				new_tle = makeTargetEntry((Expr *) new_expr,
										  attrno,
										  pstrdup(NameStr(att_tup->attname)),
										  false);
		}

		/*
		 * For an UPDATE on a trigger-updatable view, provide a dummy entry
		 * whenever there is no explicit assignment.
		 */
		if (new_tle == NULL && commandType == CMD_UPDATE &&
			target_relation->rd_rel->relkind == RELKIND_VIEW &&
			view_has_instead_trigger(target_relation, CMD_UPDATE))
		{
			Node	   *new_expr;

			new_expr = (Node *) makeVar(result_rti,
										attrno,
										att_tup->atttypid,
										att_tup->atttypmod,
										att_tup->attcollation,
										0);

			new_tle = makeTargetEntry((Expr *) new_expr,
									  attrno,
									  pstrdup(NameStr(att_tup->attname)),
									  false);
		}

		if (new_tle)
			new_tlist = lappend(new_tlist, new_tle);
	}

	pfree(new_tles);

	return list_concat(new_tlist, junk_tlist);
}


/*
 * Convert a matched TLE from the original tlist into a correct new TLE.
 *
 * This routine detects and handles multiple assignments to the same target
 * attribute.  (The attribute name is needed only for error messages.)
 */
static TargetEntry *
process_matched_tle(TargetEntry *src_tle,
					TargetEntry *prior_tle,
					const char *attrName)
{
	TargetEntry *result;
	CoerceToDomain *coerce_expr = NULL;
	Node	   *src_expr;
	Node	   *prior_expr;
	Node	   *src_input;
	Node	   *prior_input;
	Node	   *priorbottom;
	Node	   *newexpr;

	if (prior_tle == NULL)
	{
		/*
		 * Normal case where this is the first assignment to the attribute.
		 */
		return src_tle;
	}

	/*----------
	 * Multiple assignments to same attribute.  Allow only if all are
	 * FieldStore or SubscriptingRef assignment operations.  This is a bit
	 * tricky because what we may actually be looking at is a nest of
	 * such nodes; consider
	 *		UPDATE tab SET col.fld1.subfld1 = x, col.fld2.subfld2 = y
	 * The two expressions produced by the parser will look like
	 *		FieldStore(col, fld1, FieldStore(placeholder, subfld1, x))
	 *		FieldStore(col, fld2, FieldStore(placeholder, subfld2, y))
	 * However, we can ignore the substructure and just consider the top
	 * FieldStore or SubscriptingRef from each assignment, because it works to
	 * combine these as
	 *		FieldStore(FieldStore(col, fld1,
	 *							  FieldStore(placeholder, subfld1, x)),
	 *				   fld2, FieldStore(placeholder, subfld2, y))
	 * Note the leftmost expression goes on the inside so that the
	 * assignments appear to occur left-to-right.
	 *
	 * For FieldStore, instead of nesting we can generate a single
	 * FieldStore with multiple target fields.  We must nest when
	 * SubscriptingRefs are involved though.
	 *
	 * As a further complication, the destination column might be a domain,
	 * resulting in each assignment containing a CoerceToDomain node over a
	 * FieldStore or SubscriptingRef.  These should have matching target
	 * domains, so we strip them and reconstitute a single CoerceToDomain over
	 * the combined FieldStore/SubscriptingRef nodes.  (Notice that this has the
	 * result that the domain's checks are applied only after we do all the
	 * field or element updates, not after each one.  This is arguably desirable.)
	 *----------
	 */
	src_expr = (Node *) src_tle->expr;
	prior_expr = (Node *) prior_tle->expr;

	if (src_expr && IsA(src_expr, CoerceToDomain) &&
		prior_expr && IsA(prior_expr, CoerceToDomain) &&
		((CoerceToDomain *) src_expr)->resulttype ==
		((CoerceToDomain *) prior_expr)->resulttype)
	{
		/* we assume without checking that resulttypmod/resultcollid match */
		coerce_expr = (CoerceToDomain *) src_expr;
		src_expr = (Node *) ((CoerceToDomain *) src_expr)->arg;
		prior_expr = (Node *) ((CoerceToDomain *) prior_expr)->arg;
	}

	src_input = get_assignment_input(src_expr);
	prior_input = get_assignment_input(prior_expr);
	if (src_input == NULL ||
		prior_input == NULL ||
		exprType(src_expr) != exprType(prior_expr))
		ereport(ERROR,
				(errcode(ERRCODE_SYNTAX_ERROR),
				 errmsg("multiple assignments to same column \"%s\"",
						attrName)));

	/*
	 * Prior TLE could be a nest of assignments if we do this more than once.
	 */
	priorbottom = prior_input;
	for (;;)
	{
		Node	   *newbottom = get_assignment_input(priorbottom);

		if (newbottom == NULL)
			break;				/* found the original Var reference */
		priorbottom = newbottom;
	}
	if (!equal(priorbottom, src_input))
		ereport(ERROR,
				(errcode(ERRCODE_SYNTAX_ERROR),
				 errmsg("multiple assignments to same column \"%s\"",
						attrName)));

	/*
	 * Looks OK to nest 'em.
	 */
	if (IsA(src_expr, FieldStore))
	{
		FieldStore *fstore = makeNode(FieldStore);

		if (IsA(prior_expr, FieldStore))
		{
			/* combine the two */
			memcpy(fstore, prior_expr, sizeof(FieldStore));
			fstore->newvals =
				list_concat(list_copy(((FieldStore *) prior_expr)->newvals),
							list_copy(((FieldStore *) src_expr)->newvals));
			fstore->fieldnums =
				list_concat(list_copy(((FieldStore *) prior_expr)->fieldnums),
							list_copy(((FieldStore *) src_expr)->fieldnums));
		}
		else
		{
			/* general case, just nest 'em */
			memcpy(fstore, src_expr, sizeof(FieldStore));
			fstore->arg = (Expr *) prior_expr;
		}
		newexpr = (Node *) fstore;
	}
	else if (IsA(src_expr, SubscriptingRef))
	{
		SubscriptingRef *sbsref = makeNode(SubscriptingRef);

		memcpy(sbsref, src_expr, sizeof(SubscriptingRef));
		sbsref->refexpr = (Expr *) prior_expr;
		newexpr = (Node *) sbsref;
	}
	else
	{
		elog(ERROR, "cannot happen");
		newexpr = NULL;
	}

	if (coerce_expr)
	{
		/* put back the CoerceToDomain */
		CoerceToDomain *newcoerce = makeNode(CoerceToDomain);

		memcpy(newcoerce, coerce_expr, sizeof(CoerceToDomain));
		newcoerce->arg = (Expr *) newexpr;
		newexpr = (Node *) newcoerce;
	}

	result = flatCopyTargetEntry(src_tle);
	result->expr = (Expr *) newexpr;
	return result;
}

/*
 * If node is an assignment node, return its input; else return NULL
 */
static Node *
get_assignment_input(Node *node)
{
	if (node == NULL)
		return NULL;
	if (IsA(node, FieldStore))
	{
		FieldStore *fstore = (FieldStore *) node;

		return (Node *) fstore->arg;
	}
	else if (IsA(node, SubscriptingRef))
	{
		SubscriptingRef *sbsref = (SubscriptingRef *) node;

		if (sbsref->refassgnexpr == NULL)
			return NULL;

		return (Node *) sbsref->refexpr;
	}

	return NULL;
}

/*
 * Make an expression tree for the default value for a column.
 *
 * If there is no default, return a NULL instead.
 */
Node *
build_column_default(Relation rel, int attrno)
{
	TupleDesc	rd_att = rel->rd_att;
	Form_pg_attribute att_tup = TupleDescAttr(rd_att, attrno - 1);
	Oid			atttype = att_tup->atttypid;
	int32		atttypmod = att_tup->atttypmod;
	Node	   *expr = NULL;
	Oid			exprtype;

	if (att_tup->attidentity)
	{
		NextValueExpr *nve = makeNode(NextValueExpr);

		nve->seqid = getOwnedSequence(RelationGetRelid(rel), attrno);
		nve->typeId = att_tup->atttypid;

		return (Node *) nve;
	}

	/*
	 * Scan to see if relation has a default for this column.
	 */
	if (att_tup->atthasdef && rd_att->constr &&
		rd_att->constr->num_defval > 0)
	{
		AttrDefault *defval = rd_att->constr->defval;
		int			ndef = rd_att->constr->num_defval;

		while (--ndef >= 0)
		{
			if (attrno == defval[ndef].adnum)
			{
				/*
				 * Found it, convert string representation to node tree.
				 */
				expr = stringToNode(defval[ndef].adbin);
				break;
			}
		}
	}

	/*
	 * No per-column default, so look for a default for the type itself.  But
	 * not for generated columns.
	 */
	if (expr == NULL && !att_tup->attgenerated)
		expr = get_typdefault(atttype);

	if (expr == NULL)
		return NULL;			/* No default anywhere */

	/*
	 * Make sure the value is coerced to the target column type; this will
	 * generally be true already, but there seem to be some corner cases
	 * involving domain defaults where it might not be true. This should match
	 * the parser's processing of non-defaulted expressions --- see
	 * transformAssignedExpr().
	 */
	exprtype = exprType(expr);

	expr = coerce_to_target_type(NULL,	/* no UNKNOWN params here */
								 expr, exprtype,
								 atttype, atttypmod,
								 COERCION_ASSIGNMENT,
								 COERCE_IMPLICIT_CAST,
								 -1);
	if (expr == NULL)
		ereport(ERROR,
				(errcode(ERRCODE_DATATYPE_MISMATCH),
				 errmsg("column \"%s\" is of type %s"
						" but default expression is of type %s",
						NameStr(att_tup->attname),
						format_type_be(atttype),
						format_type_be(exprtype)),
				 errhint("You will need to rewrite or cast the expression.")));

	return expr;
}


/* Does VALUES RTE contain any SetToDefault items? */
static bool
searchForDefault(RangeTblEntry *rte)
{
	ListCell   *lc;

	foreach(lc, rte->values_lists)
	{
		List	   *sublist = (List *) lfirst(lc);
		ListCell   *lc2;

		foreach(lc2, sublist)
		{
			Node	   *col = (Node *) lfirst(lc2);

			if (IsA(col, SetToDefault))
				return true;
		}
	}
	return false;
}

/*
 * When processing INSERT ... VALUES with a VALUES RTE (ie, multiple VALUES
 * lists), we have to replace any DEFAULT items in the VALUES lists with
 * the appropriate default expressions.  The other aspects of targetlist
 * rewriting need be applied only to the query's targetlist proper.
 *
 * For an auto-updatable view, each DEFAULT item in the VALUES list is
 * replaced with the default from the view, if it has one.  Otherwise it is
 * left untouched so that the underlying base relation's default can be
 * applied instead (when we later recurse to here after rewriting the query
 * to refer to the base relation instead of the view).
 *
 * For other types of relation, including rule- and trigger-updatable views,
 * all DEFAULT items are replaced, and if the target relation doesn't have a
 * default, the value is explicitly set to NULL.
 *
 * Additionally, if force_nulls is true, the target relation's defaults are
 * ignored and all DEFAULT items in the VALUES list are explicitly set to
 * NULL, regardless of the target relation's type.  This is used for the
 * product queries generated by DO ALSO rules attached to an auto-updatable
 * view, for which we will have already called this function with force_nulls
 * false.  For these product queries, we must then force any remaining DEFAULT
 * items to NULL to provide concrete values for the rule actions.
 * Essentially, this is a mix of the 2 cases above --- the original query is
 * an insert into an auto-updatable view, and the product queries are inserts
 * into a rule-updatable view.
 *
 * Note that we may have subscripted or field assignment targetlist entries,
 * as well as more complex expressions from already-replaced DEFAULT items if
 * we have recursed to here for an auto-updatable view. However, it ought to
 * be impossible for such entries to have DEFAULTs assigned to them --- we
 * should only have to replace DEFAULT items for targetlist entries that
 * contain simple Vars referencing the VALUES RTE.
 *
 * Returns true if all DEFAULT items were replaced, and false if some were
 * left untouched.
 */
static bool
rewriteValuesRTE(Query *parsetree, RangeTblEntry *rte, int rti,
				 Relation target_relation, bool force_nulls)
{
	List	   *newValues;
	ListCell   *lc;
	bool		isAutoUpdatableView;
	bool		allReplaced;
	int			numattrs;
	int		   *attrnos;

	/*
	 * Rebuilding all the lists is a pretty expensive proposition in a big
	 * VALUES list, and it's a waste of time if there aren't any DEFAULT
	 * placeholders.  So first scan to see if there are any.
	 *
	 * We skip this check if force_nulls is true, because we know that there
	 * are DEFAULT items present in that case.
	 */
	if (!force_nulls && !searchForDefault(rte))
		return true;			/* nothing to do */

	/*
	 * Scan the targetlist for entries referring to the VALUES RTE, and note
	 * the target attributes. As noted above, we should only need to do this
	 * for targetlist entries containing simple Vars --- nothing else in the
	 * VALUES RTE should contain DEFAULT items, and we complain if such a
	 * thing does occur.
	 */
	numattrs = list_length(linitial(rte->values_lists));
	attrnos = (int *) palloc0(numattrs * sizeof(int));

	foreach(lc, parsetree->targetList)
	{
		TargetEntry *tle = (TargetEntry *) lfirst(lc);

		if (IsA(tle->expr, Var))
		{
			Var		   *var = (Var *) tle->expr;

			if (var->varno == rti)
			{
				int			attrno = var->varattno;

				Assert(attrno >= 1 && attrno <= numattrs);
				attrnos[attrno - 1] = tle->resno;
			}
		}
	}

	/*
	 * Check if the target relation is an auto-updatable view, in which case
	 * unresolved defaults will be left untouched rather than being set to
	 * NULL.  If force_nulls is true, we always set DEFAULT items to NULL, so
	 * skip this check in that case --- it isn't an auto-updatable view.
	 */
	isAutoUpdatableView = false;
	if (!force_nulls &&
		target_relation->rd_rel->relkind == RELKIND_VIEW &&
		!view_has_instead_trigger(target_relation, CMD_INSERT))
	{
		List	   *locks;
		bool		hasUpdate;
		bool		found;
		ListCell   *l;

		/* Look for an unconditional DO INSTEAD rule */
		locks = matchLocks(CMD_INSERT, target_relation->rd_rules,
						   parsetree->resultRelation, parsetree, &hasUpdate);

		found = false;
		foreach(l, locks)
		{
			RewriteRule *rule_lock = (RewriteRule *) lfirst(l);

			if (rule_lock->isInstead &&
				rule_lock->qual == NULL)
			{
				found = true;
				break;
			}
		}

		/*
		 * If we didn't find an unconditional DO INSTEAD rule, assume that the
		 * view is auto-updatable.  If it isn't, rewriteTargetView() will
		 * throw an error.
		 */
		if (!found)
			isAutoUpdatableView = true;
	}

	newValues = NIL;
	allReplaced = true;
	foreach(lc, rte->values_lists)
	{
		List	   *sublist = (List *) lfirst(lc);
		List	   *newList = NIL;
		ListCell   *lc2;
		int			i;

		Assert(list_length(sublist) == numattrs);

		i = 0;
		foreach(lc2, sublist)
		{
			Node	   *col = (Node *) lfirst(lc2);
			int			attrno = attrnos[i++];

			if (IsA(col, SetToDefault))
			{
				Form_pg_attribute att_tup;
				Node	   *new_expr;

				if (attrno == 0)
					elog(ERROR, "cannot set value in column %d to DEFAULT", i);
				att_tup = TupleDescAttr(target_relation->rd_att, attrno - 1);

				if (!force_nulls && !att_tup->attisdropped)
					new_expr = build_column_default(target_relation, attrno);
				else
					new_expr = NULL;	/* force a NULL if dropped */

				/*
				 * If there is no default (ie, default is effectively NULL),
				 * we've got to explicitly set the column to NULL, unless the
				 * target relation is an auto-updatable view.
				 */
				if (!new_expr)
				{
					if (isAutoUpdatableView)
					{
						/* Leave the value untouched */
						newList = lappend(newList, col);
						allReplaced = false;
						continue;
					}

					new_expr = (Node *) makeConst(att_tup->atttypid,
												  -1,
												  att_tup->attcollation,
												  att_tup->attlen,
												  (Datum) 0,
												  true, /* isnull */
												  att_tup->attbyval);
					/* this is to catch a NOT NULL domain constraint */
					new_expr = coerce_to_domain(new_expr,
												InvalidOid, -1,
												att_tup->atttypid,
												COERCION_IMPLICIT,
												COERCE_IMPLICIT_CAST,
												-1,
												false);
				}
				newList = lappend(newList, new_expr);
			}
			else
				newList = lappend(newList, col);
		}
		newValues = lappend(newValues, newList);
	}
	rte->values_lists = newValues;

	pfree(attrnos);

	return allReplaced;
}


/*
 * rewriteTargetListUD - rewrite UPDATE/DELETE targetlist as needed
 *
 * This function adds a "junk" TLE that is needed to allow the executor to
 * find the original row for the update or delete.  When the target relation
 * is a regular table, the junk TLE emits the ctid attribute of the original
 * row.  When the target relation is a foreign table, we let the FDW decide
 * what to add.
 *
 * We used to do this during RewriteQuery(), but now that inheritance trees
 * can contain a mix of regular and foreign tables, we must postpone it till
 * planning, after the inheritance tree has been expanded.  In that way we
 * can do the right thing for each child table.
 */
void
rewriteTargetListUD(Query *parsetree, RangeTblEntry *target_rte,
					Relation target_relation)
{
	Var		   *var = NULL;
	const char *attrname;
	TargetEntry *tle;
	Var 		*varSegid = NULL;

	if (target_relation->rd_rel->relkind == RELKIND_RELATION ||
		target_relation->rd_rel->relkind == RELKIND_MATVIEW ||
		target_relation->rd_rel->relkind == RELKIND_PARTITIONED_TABLE)
	{
		/*
		 * Emit CTID so that executor can find the row to update or delete.
		 */
		var = makeVar(parsetree->resultRelation,
					  SelfItemPointerAttributeNumber,
					  TIDOID,
					  -1,
					  InvalidOid,
					  0);

		attrname = "ctid";

		/*
		 * GPDB also needs gp_segment_id. ctid is only unique in the same
		 * segment.
		 */
		{
			Oid			reloid;
			Oid			vartypeid;
			int32		type_mod;
			Oid			type_coll;

			reloid = RelationGetRelid(target_relation);
			get_atttypetypmodcoll(reloid, GpSegmentIdAttributeNumber, &vartypeid, &type_mod, &type_coll);
			varSegid = makeVar(parsetree->resultRelation,
							   GpSegmentIdAttributeNumber,
							   vartypeid,
							   type_mod,
							   type_coll,
							   0);
		}
	}
	else if (target_relation->rd_rel->relkind == RELKIND_FOREIGN_TABLE)
	{
		/*
		 * Let the foreign table's FDW add whatever junk TLEs it wants.
		 */
		FdwRoutine *fdwroutine;

		fdwroutine = GetFdwRoutineForRelation(target_relation, false);

		if (fdwroutine->AddForeignUpdateTargets != NULL)
			fdwroutine->AddForeignUpdateTargets(parsetree, target_rte,
												target_relation);

		/*
		 * If we have a row-level trigger corresponding to the operation, emit
		 * a whole-row Var so that executor will have the "old" row to pass to
		 * the trigger.  Alas, this misses system columns.
		 */
		if (target_relation->trigdesc &&
			((parsetree->commandType == CMD_UPDATE &&
			  (target_relation->trigdesc->trig_update_after_row ||
			   target_relation->trigdesc->trig_update_before_row)) ||
			 (parsetree->commandType == CMD_DELETE &&
			  (target_relation->trigdesc->trig_delete_after_row ||
			   target_relation->trigdesc->trig_delete_before_row))))
		{
			var = makeWholeRowVar(target_rte,
								  parsetree->resultRelation,
								  0,
								  false);

			attrname = "wholerow";

			/*
			 * GPDB also needs gp_segment_id. ctid is only unique in the same
			 * segment.
			 */
			{
				Oid			reloid;
				Oid			vartypeid;
				int32		type_mod;
				Oid			type_coll;

				reloid = RelationGetRelid(target_relation);
				get_atttypetypmodcoll(reloid, GpSegmentIdAttributeNumber, &vartypeid, &type_mod, &type_coll);
				varSegid = makeVar(parsetree->resultRelation,
								   GpSegmentIdAttributeNumber,
								   vartypeid,
								   type_mod,
								   type_coll,
								   0);
			}
		}
	}

	if (var != NULL)
	{
		tle = makeTargetEntry((Expr *) var,
							  list_length(parsetree->targetList) + 1,
							  pstrdup(attrname),
							  true);

		parsetree->targetList = lappend(parsetree->targetList, tle);
	}

	if (varSegid)
	{
		tle = makeTargetEntry((Expr *) varSegid,
							  list_length(parsetree->targetList) + 1,	/* resno */
							  pstrdup("gp_segment_id"),	/* resname */
							  true);					/* resjunk */

		parsetree->targetList = lappend(parsetree->targetList, tle);
	}
}


/*
 * matchLocks -
 *	  match the list of locks and returns the matching rules
 */
static List *
matchLocks(CmdType event,
		   RuleLock *rulelocks,
		   int varno,
		   Query *parsetree,
		   bool *hasUpdate)
{
	List	   *matching_locks = NIL;
	int			nlocks;
	int			i;

	if (rulelocks == NULL)
		return NIL;

	if (parsetree->commandType != CMD_SELECT)
	{
		if (parsetree->resultRelation != varno)
			return NIL;
	}

	nlocks = rulelocks->numLocks;

	for (i = 0; i < nlocks; i++)
	{
		RewriteRule *oneLock = rulelocks->rules[i];

		if (oneLock->event == CMD_UPDATE)
			*hasUpdate = true;

		/*
		 * Suppress ON INSERT/UPDATE/DELETE rules that are disabled or
		 * configured to not fire during the current sessions replication
		 * role. ON SELECT rules will always be applied in order to keep views
		 * working even in LOCAL or REPLICA role.
		 */
		if (oneLock->event != CMD_SELECT)
		{
			if (SessionReplicationRole == SESSION_REPLICATION_ROLE_REPLICA)
			{
				if (oneLock->enabled == RULE_FIRES_ON_ORIGIN ||
					oneLock->enabled == RULE_DISABLED)
					continue;
			}
			else				/* ORIGIN or LOCAL ROLE */
			{
				if (oneLock->enabled == RULE_FIRES_ON_REPLICA ||
					oneLock->enabled == RULE_DISABLED)
					continue;
			}
		}

		if (oneLock->event == event)
		{
			if (parsetree->commandType != CMD_SELECT ||
				rangeTableEntry_used((Node *) parsetree, varno, 0))
				matching_locks = lappend(matching_locks, oneLock);
		}
	}

	return matching_locks;
}


/*
 * ApplyRetrieveRule - expand an ON SELECT rule
 */
static Query *
ApplyRetrieveRule(Query *parsetree,
				  RewriteRule *rule,
				  int rt_index,
				  Relation relation,
				  List *activeRIRs)
{
	Query	   *rule_action;
	RangeTblEntry *rte,
			   *subrte;
	RowMarkClause *rc;

	if (list_length(rule->actions) != 1)
		elog(ERROR, "expected just one rule action");
	if (rule->qual != NULL)
		elog(ERROR, "cannot handle qualified ON SELECT rule");

	if (rt_index == parsetree->resultRelation)
	{
		/*
		 * We have a view as the result relation of the query, and it wasn't
		 * rewritten by any rule.  This case is supported if there is an
		 * INSTEAD OF trigger that will trap attempts to insert/update/delete
		 * view rows.  The executor will check that; for the moment just plow
		 * ahead.  We have two cases:
		 *
		 * For INSERT, we needn't do anything.  The unmodified RTE will serve
		 * fine as the result relation.
		 *
		 * For UPDATE/DELETE, we need to expand the view so as to have source
		 * data for the operation.  But we also need an unmodified RTE to
		 * serve as the target.  So, copy the RTE and add the copy to the
		 * rangetable.  Note that the copy does not get added to the jointree.
		 * Also note that there's a hack in fireRIRrules to avoid calling this
		 * function again when it arrives at the copied RTE.
		 */
		if (parsetree->commandType == CMD_INSERT)
			return parsetree;
		else if (parsetree->commandType == CMD_UPDATE ||
				 parsetree->commandType == CMD_DELETE)
		{
			RangeTblEntry *newrte;
			Var		   *var;
			TargetEntry *tle;

			rte = rt_fetch(rt_index, parsetree->rtable);
			newrte = copyObject(rte);
			parsetree->rtable = lappend(parsetree->rtable, newrte);
			parsetree->resultRelation = list_length(parsetree->rtable);

			/*
			 * There's no need to do permissions checks twice, so wipe out the
			 * permissions info for the original RTE (we prefer to keep the
			 * bits set on the result RTE).
			 */
			rte->requiredPerms = 0;
			rte->checkAsUser = InvalidOid;
			rte->selectedCols = NULL;
			rte->insertedCols = NULL;
			rte->updatedCols = NULL;

			/*
			 * For the most part, Vars referencing the view should remain as
			 * they are, meaning that they implicitly represent OLD values.
			 * But in the RETURNING list if any, we want such Vars to
			 * represent NEW values, so change them to reference the new RTE.
			 *
			 * Since ChangeVarNodes scribbles on the tree in-place, copy the
			 * RETURNING list first for safety.
			 */
			parsetree->returningList = copyObject(parsetree->returningList);
			ChangeVarNodes((Node *) parsetree->returningList, rt_index,
						   parsetree->resultRelation, 0);

			/*
			 * To allow the executor to compute the original view row to pass
			 * to the INSTEAD OF trigger, we add a resjunk whole-row Var
			 * referencing the original RTE.  This will later get expanded
			 * into a RowExpr computing all the OLD values of the view row.
			 */
			var = makeWholeRowVar(rte, rt_index, 0, false);
			tle = makeTargetEntry((Expr *) var,
								  list_length(parsetree->targetList) + 1,
								  pstrdup("wholerow"),
								  true);

			parsetree->targetList = lappend(parsetree->targetList, tle);

			/* Now, continue with expanding the original view RTE */
		}
		else
			elog(ERROR, "unrecognized commandType: %d",
				 (int) parsetree->commandType);
	}

	/*
	 * Check if there's a FOR [KEY] UPDATE/SHARE clause applying to this view.
	 *
	 * Note: we needn't explicitly consider any such clauses appearing in
	 * ancestor query levels; their effects have already been pushed down to
	 * here by markQueryForLocking, and will be reflected in "rc".
	 */
	rc = get_parse_rowmark(parsetree, rt_index);

	/*
	 * Make a modifiable copy of the view query, and acquire needed locks on
	 * the relations it mentions.  Force at least RowShareLock for all such
	 * rels if there's a FOR [KEY] UPDATE/SHARE clause affecting this view.
	 */
	rule_action = copyObject(linitial(rule->actions));

	AcquireRewriteLocks(rule_action, true, (rc != NULL));

	/*
	 * If FOR [KEY] UPDATE/SHARE of view, mark all the contained tables as
	 * implicit FOR [KEY] UPDATE/SHARE, the same as the parser would have done
	 * if the view's subquery had been written out explicitly.
	 */
	if (rc != NULL)
		markQueryForLocking(rule_action, (Node *) rule_action->jointree,
							rc->strength, rc->waitPolicy, true);

	/*
	 * Recursively expand any view references inside the view.
	 *
	 * Note: this must happen after markQueryForLocking.  That way, any UPDATE
	 * permission bits needed for sub-views are initially applied to their
	 * RTE_RELATION RTEs by markQueryForLocking, and then transferred to their
	 * OLD rangetable entries by the action below (in a recursive call of this
	 * routine).
	 */
	rule_action = fireRIRrules(rule_action, activeRIRs);

	/*
	 * Now, plug the view query in as a subselect, converting the relation's
	 * original RTE to a subquery RTE.
	 */
	rte = rt_fetch(rt_index, parsetree->rtable);

	rte->rtekind = RTE_SUBQUERY;
	rte->subquery = rule_action;
	rte->security_barrier = RelationIsSecurityView(relation);
	/* Clear fields that should not be set in a subquery RTE */
	rte->relid = InvalidOid;
	rte->relkind = 0;
	rte->rellockmode = 0;
	rte->tablesample = NULL;
	rte->inh = false;			/* must not be set for a subquery */

	/*
	 * We move the view's permission check data down to its rangetable. The
	 * checks will actually be done against the OLD entry therein.
	 */
	subrte = rt_fetch(PRS2_OLD_VARNO, rule_action->rtable);
	Assert(subrte->relid == relation->rd_id);
	subrte->requiredPerms = rte->requiredPerms;
	subrte->checkAsUser = rte->checkAsUser;
	subrte->selectedCols = rte->selectedCols;
	subrte->insertedCols = rte->insertedCols;
	subrte->updatedCols = rte->updatedCols;
	subrte->extraUpdatedCols = rte->extraUpdatedCols;

	rte->requiredPerms = 0;		/* no permission check on subquery itself */
	rte->checkAsUser = InvalidOid;
	rte->selectedCols = NULL;
	rte->insertedCols = NULL;
	rte->updatedCols = NULL;
	rte->extraUpdatedCols = NULL;

	return parsetree;
}

/*
 * Recursively mark all relations used by a view as FOR [KEY] UPDATE/SHARE.
 *
 * This may generate an invalid query, eg if some sub-query uses an
 * aggregate.  We leave it to the planner to detect that.
 *
 * NB: this must agree with the parser's transformLockingClause() routine.
 * However, unlike the parser we have to be careful not to mark a view's
 * OLD and NEW rels for updating.  The best way to handle that seems to be
 * to scan the jointree to determine which rels are used.
 */
static void
markQueryForLocking(Query *qry, Node *jtnode,
					LockClauseStrength strength, LockWaitPolicy waitPolicy,
					bool pushedDown)
{
	if (jtnode == NULL)
		return;
	if (IsA(jtnode, RangeTblRef))
	{
		int			rti = ((RangeTblRef *) jtnode)->rtindex;
		RangeTblEntry *rte = rt_fetch(rti, qry->rtable);

		if (rte->rtekind == RTE_RELATION)
		{
			applyLockingClause(qry, rti, strength, waitPolicy, pushedDown);
			rte->requiredPerms |= ACL_SELECT_FOR_UPDATE;
		}
		else if (rte->rtekind == RTE_SUBQUERY)
		{
			applyLockingClause(qry, rti, strength, waitPolicy, pushedDown);
			/* FOR UPDATE/SHARE of subquery is propagated to subquery's rels */
			markQueryForLocking(rte->subquery, (Node *) rte->subquery->jointree,
								strength, waitPolicy, true);
		}
		/* other RTE types are unaffected by FOR UPDATE */
	}
	else if (IsA(jtnode, FromExpr))
	{
		FromExpr   *f = (FromExpr *) jtnode;
		ListCell   *l;

		foreach(l, f->fromlist)
			markQueryForLocking(qry, lfirst(l), strength, waitPolicy, pushedDown);
	}
	else if (IsA(jtnode, JoinExpr))
	{
		JoinExpr   *j = (JoinExpr *) jtnode;

		markQueryForLocking(qry, j->larg, strength, waitPolicy, pushedDown);
		markQueryForLocking(qry, j->rarg, strength, waitPolicy, pushedDown);
	}
	else
		elog(ERROR, "unrecognized node type: %d",
			 (int) nodeTag(jtnode));
}


/*
 * fireRIRonSubLink -
 *	Apply fireRIRrules() to each SubLink (subselect in expression) found
 *	in the given tree.
 *
 * NOTE: although this has the form of a walker, we cheat and modify the
 * SubLink nodes in-place.  It is caller's responsibility to ensure that
 * no unwanted side-effects occur!
 *
 * This is unlike most of the other routines that recurse into subselects,
 * because we must take control at the SubLink node in order to replace
 * the SubLink's subselect link with the possibly-rewritten subquery.
 */
static bool
fireRIRonSubLink(Node *node, List *activeRIRs)
{
	if (node == NULL)
		return false;
	if (IsA(node, SubLink))
	{
		SubLink    *sub = (SubLink *) node;

		/* Do what we came for */
		sub->subselect = (Node *) fireRIRrules((Query *) sub->subselect,
											   activeRIRs);
		/* Fall through to process lefthand args of SubLink */
	}

	/*
	 * Do NOT recurse into Query nodes, because fireRIRrules already processed
	 * subselects of subselects for us.
	 */
	return expression_tree_walker(node, fireRIRonSubLink,
								  (void *) activeRIRs);
}


/*
 * fireRIRrules -
 *	Apply all RIR rules on each rangetable entry in the given query
 *
 * activeRIRs is a list of the OIDs of views we're already processing RIR
 * rules for, used to detect/reject recursion.
 */
static Query *
fireRIRrules(Query *parsetree, List *activeRIRs)
{
	int			origResultRelation = parsetree->resultRelation;
	int			rt_index;
	ListCell   *lc;

	/*
	 * don't try to convert this into a foreach loop, because rtable list can
	 * get changed each time through...
	 */
	rt_index = 0;
	while (rt_index < list_length(parsetree->rtable))
	{
		RangeTblEntry *rte;
		Relation	rel;
		List	   *locks;
		RuleLock   *rules;
		RewriteRule *rule;
		int			i;

		++rt_index;

		rte = rt_fetch(rt_index, parsetree->rtable);

		/*
		 * A subquery RTE can't have associated rules, so there's nothing to
		 * do to this level of the query, but we must recurse into the
		 * subquery to expand any rule references in it.
		 */
		if (rte->rtekind == RTE_SUBQUERY || rte->rtekind == RTE_TABLEFUNCTION)
		{
			rte->subquery = fireRIRrules(rte->subquery, activeRIRs);
			continue;
		}

		/*
		 * Joins and other non-relation RTEs can be ignored completely.
		 */
		if (rte->rtekind != RTE_RELATION)
			continue;

		/*
		 * Always ignore RIR rules for materialized views referenced in
		 * queries.  (This does not prevent refreshing MVs, since they aren't
		 * referenced in their own query definitions.)
		 *
		 * Note: in the future we might want to allow MVs to be conditionally
		 * expanded as if they were regular views, if they are not scannable.
		 * In that case this test would need to be postponed till after we've
		 * opened the rel, so that we could check its state.
		 */
		if (rte->relkind == RELKIND_MATVIEW)
			continue;

		/*
		 * In INSERT ... ON CONFLICT, ignore the EXCLUDED pseudo-relation;
		 * even if it points to a view, we needn't expand it, and should not
		 * because we want the RTE to remain of RTE_RELATION type.  Otherwise,
		 * it would get changed to RTE_SUBQUERY type, which is an
		 * untested/unsupported situation.
		 */
		if (parsetree->onConflict &&
			rt_index == parsetree->onConflict->exclRelIndex)
			continue;

		/*
		 * If the table is not referenced in the query, then we ignore it.
		 * This prevents infinite expansion loop due to new rtable entries
		 * inserted by expansion of a rule. A table is referenced if it is
		 * part of the join set (a source table), or is referenced by any Var
		 * nodes, or is the result table.
		 */
		if (rt_index != parsetree->resultRelation &&
			!rangeTableEntry_used((Node *) parsetree, rt_index, 0))
			continue;

		/*
		 * Also, if this is a new result relation introduced by
		 * ApplyRetrieveRule, we don't want to do anything more with it.
		 */
		if (rt_index == parsetree->resultRelation &&
			rt_index != origResultRelation)
			continue;

		/*
		 * We can use NoLock here since either the parser or
		 * AcquireRewriteLocks should have locked the rel already.
		 */
		rel = table_open(rte->relid, NoLock);

		/*
		 * Collect the RIR rules that we must apply
		 */
		rules = rel->rd_rules;
		if (rules != NULL)
		{
			locks = NIL;
			for (i = 0; i < rules->numLocks; i++)
			{
				rule = rules->rules[i];
				if (rule->event != CMD_SELECT)
					continue;

				locks = lappend(locks, rule);
			}

			/*
			 * If we found any, apply them --- but first check for recursion!
			 */
			if (locks != NIL)
			{
				ListCell   *l;

				if (list_member_oid(activeRIRs, RelationGetRelid(rel)))
					ereport(ERROR,
							(errcode(ERRCODE_INVALID_OBJECT_DEFINITION),
							 errmsg("infinite recursion detected in rules for relation \"%s\"",
									RelationGetRelationName(rel))));
				activeRIRs = lcons_oid(RelationGetRelid(rel), activeRIRs);

				foreach(l, locks)
				{
					rule = lfirst(l);

					parsetree = ApplyRetrieveRule(parsetree,
												  rule,
												  rt_index,
												  rel,
												  activeRIRs);
				}

				activeRIRs = list_delete_first(activeRIRs);
			}
		}

		table_close(rel, NoLock);
	}

	/* Recurse into subqueries in WITH */
	foreach(lc, parsetree->cteList)
	{
		CommonTableExpr *cte = (CommonTableExpr *) lfirst(lc);

		cte->ctequery = (Node *)
			fireRIRrules((Query *) cte->ctequery, activeRIRs);
	}

	/*
	 * Recurse into sublink subqueries, too.  But we already did the ones in
	 * the rtable and cteList.
	 */
	if (parsetree->hasSubLinks)
		query_tree_walker(parsetree, fireRIRonSubLink, (void *) activeRIRs,
						  QTW_IGNORE_RC_SUBQUERIES);

	/*
	 * Apply any row level security policies.  We do this last because it
	 * requires special recursion detection if the new quals have sublink
	 * subqueries, and if we did it in the loop above query_tree_walker would
	 * then recurse into those quals a second time.
	 */
	rt_index = 0;
	foreach(lc, parsetree->rtable)
	{
		RangeTblEntry *rte = (RangeTblEntry *) lfirst(lc);
		Relation	rel;
		List	   *securityQuals;
		List	   *withCheckOptions;
		bool		hasRowSecurity;
		bool		hasSubLinks;

		++rt_index;

		/* Only normal relations can have RLS policies */
		if (rte->rtekind != RTE_RELATION ||
			(rte->relkind != RELKIND_RELATION &&
			 rte->relkind != RELKIND_PARTITIONED_TABLE))
			continue;

		rel = table_open(rte->relid, NoLock);

		/*
		 * Fetch any new security quals that must be applied to this RTE.
		 */
		get_row_security_policies(parsetree, rte, rt_index,
								  &securityQuals, &withCheckOptions,
								  &hasRowSecurity, &hasSubLinks);

		if (securityQuals != NIL || withCheckOptions != NIL)
		{
			if (hasSubLinks)
			{
				acquireLocksOnSubLinks_context context;

				/*
				 * Recursively process the new quals, checking for infinite
				 * recursion.
				 */
				if (list_member_oid(activeRIRs, RelationGetRelid(rel)))
					ereport(ERROR,
							(errcode(ERRCODE_INVALID_OBJECT_DEFINITION),
							 errmsg("infinite recursion detected in policy for relation \"%s\"",
									RelationGetRelationName(rel))));

				activeRIRs = lcons_oid(RelationGetRelid(rel), activeRIRs);

				/*
				 * get_row_security_policies just passed back securityQuals
				 * and/or withCheckOptions, and there were SubLinks, make sure
				 * we lock any relations which are referenced.
				 *
				 * These locks would normally be acquired by the parser, but
				 * securityQuals and withCheckOptions are added post-parsing.
				 */
				context.for_execute = true;
				(void) acquireLocksOnSubLinks((Node *) securityQuals, &context);
				(void) acquireLocksOnSubLinks((Node *) withCheckOptions,
											  &context);

				/*
				 * Now that we have the locks on anything added by
				 * get_row_security_policies, fire any RIR rules for them.
				 */
				expression_tree_walker((Node *) securityQuals,
									   fireRIRonSubLink, (void *) activeRIRs);

				expression_tree_walker((Node *) withCheckOptions,
									   fireRIRonSubLink, (void *) activeRIRs);

				activeRIRs = list_delete_first(activeRIRs);
			}

			/*
			 * Add the new security barrier quals to the start of the RTE's
			 * list so that they get applied before any existing barrier quals
			 * (which would have come from a security-barrier view, and should
			 * get lower priority than RLS conditions on the table itself).
			 */
			rte->securityQuals = list_concat(securityQuals,
											 rte->securityQuals);

			parsetree->withCheckOptions = list_concat(withCheckOptions,
													  parsetree->withCheckOptions);
		}

		/*
		 * Make sure the query is marked correctly if row level security
		 * applies, or if the new quals had sublinks.
		 */
		if (hasRowSecurity)
			parsetree->hasRowSecurity = true;
		if (hasSubLinks)
			parsetree->hasSubLinks = true;

		table_close(rel, NoLock);
	}

	return parsetree;
}


/*
 * Modify the given query by adding 'AND rule_qual IS NOT TRUE' to its
 * qualification.  This is used to generate suitable "else clauses" for
 * conditional INSTEAD rules.  (Unfortunately we must use "x IS NOT TRUE",
 * not just "NOT x" which the planner is much smarter about, else we will
 * do the wrong thing when the qual evaluates to NULL.)
 *
 * The rule_qual may contain references to OLD or NEW.  OLD references are
 * replaced by references to the specified rt_index (the relation that the
 * rule applies to).  NEW references are only possible for INSERT and UPDATE
 * queries on the relation itself, and so they should be replaced by copies
 * of the related entries in the query's own targetlist.
 */
static Query *
CopyAndAddInvertedQual(Query *parsetree,
					   Node *rule_qual,
					   int rt_index,
					   CmdType event)
{
	/* Don't scribble on the passed qual (it's in the relcache!) */
	Node	   *new_qual = copyObject(rule_qual);
	acquireLocksOnSubLinks_context context;

	context.for_execute = true;

	/*
	 * In case there are subqueries in the qual, acquire necessary locks and
	 * fix any deleted JOIN RTE entries.  (This is somewhat redundant with
	 * rewriteRuleAction, but not entirely ... consider restructuring so that
	 * we only need to process the qual this way once.)
	 */
	(void) acquireLocksOnSubLinks(new_qual, &context);

	/* Fix references to OLD */
	ChangeVarNodes(new_qual, PRS2_OLD_VARNO, rt_index, 0);
	/* Fix references to NEW */
	if (event == CMD_INSERT || event == CMD_UPDATE)
		new_qual = ReplaceVarsFromTargetList(new_qual,
											 PRS2_NEW_VARNO,
											 0,
											 rt_fetch(rt_index,
													  parsetree->rtable),
											 parsetree->targetList,
											 (event == CMD_UPDATE) ?
											 REPLACEVARS_CHANGE_VARNO :
											 REPLACEVARS_SUBSTITUTE_NULL,
											 rt_index,
											 &parsetree->hasSubLinks);
	/* And attach the fixed qual */
	AddInvertedQual(parsetree, new_qual);

	return parsetree;
}


/*
 *	fireRules -
 *	   Iterate through rule locks applying rules.
 *
 * Input arguments:
 *	parsetree - original query
 *	rt_index - RT index of result relation in original query
 *	event - type of rule event
 *	locks - list of rules to fire
 * Output arguments:
 *	*instead_flag - set true if any unqualified INSTEAD rule is found
 *					(must be initialized to false)
 *	*returning_flag - set true if we rewrite RETURNING clause in any rule
 *					(must be initialized to false)
 *	*qual_product - filled with modified original query if any qualified
 *					INSTEAD rule is found (must be initialized to NULL)
 * Return value:
 *	list of rule actions adjusted for use with this query
 *
 * Qualified INSTEAD rules generate their action with the qualification
 * condition added.  They also generate a modified version of the original
 * query with the negated qualification added, so that it will run only for
 * rows that the qualified action doesn't act on.  (If there are multiple
 * qualified INSTEAD rules, we AND all the negated quals onto a single
 * modified original query.)  We won't execute the original, unmodified
 * query if we find either qualified or unqualified INSTEAD rules.  If
 * we find both, the modified original query is discarded too.
 */
static List *
fireRules(Query *parsetree,
		  int rt_index,
		  CmdType event,
		  List *locks,
		  bool *instead_flag,
		  bool *returning_flag,
		  Query **qual_product)
{
	List	   *results = NIL;
	ListCell   *l;

	foreach(l, locks)
	{
		RewriteRule *rule_lock = (RewriteRule *) lfirst(l);
		Node	   *event_qual = rule_lock->qual;
		List	   *actions = rule_lock->actions;
		QuerySource qsrc;
		ListCell   *r;

		/* Determine correct QuerySource value for actions */
		if (rule_lock->isInstead)
		{
			if (event_qual != NULL)
				qsrc = QSRC_QUAL_INSTEAD_RULE;
			else
			{
				qsrc = QSRC_INSTEAD_RULE;
				*instead_flag = true;	/* report unqualified INSTEAD */
			}
		}
		else
			qsrc = QSRC_NON_INSTEAD_RULE;

		if (qsrc == QSRC_QUAL_INSTEAD_RULE)
		{
			/*
			 * If there are INSTEAD rules with qualifications, the original
			 * query is still performed. But all the negated rule
			 * qualifications of the INSTEAD rules are added so it does its
			 * actions only in cases where the rule quals of all INSTEAD rules
			 * are false. Think of it as the default action in a case. We save
			 * this in *qual_product so RewriteQuery() can add it to the query
			 * list after we mangled it up enough.
			 *
			 * If we have already found an unqualified INSTEAD rule, then
			 * *qual_product won't be used, so don't bother building it.
			 */
			if (!*instead_flag)
			{
				if (*qual_product == NULL)
					*qual_product = copyObject(parsetree);
				*qual_product = CopyAndAddInvertedQual(*qual_product,
													   event_qual,
													   rt_index,
													   event);
			}
		}

		/* Now process the rule's actions and add them to the result list */
		foreach(r, actions)
		{
			Query	   *rule_action = lfirst(r);

			if (rule_action->commandType == CMD_NOTHING)
				continue;

			rule_action = rewriteRuleAction(parsetree, rule_action,
											event_qual, rt_index, event,
											returning_flag);

			rule_action->querySource = qsrc;
			rule_action->canSetTag = false; /* might change later */

			results = lappend(results, rule_action);
		}
	}

	return results;
}


/*
 * get_view_query - get the Query from a view's _RETURN rule.
 *
 * Caller should have verified that the relation is a view, and therefore
 * we should find an ON SELECT action.
 *
 * Note that the pointer returned is into the relcache and therefore must
 * be treated as read-only to the caller and not modified or scribbled on.
 */
Query *
get_view_query(Relation view)
{
	int			i;

	Assert(view->rd_rel->relkind == RELKIND_VIEW);

	for (i = 0; i < view->rd_rules->numLocks; i++)
	{
		RewriteRule *rule = view->rd_rules->rules[i];

		if (rule->event == CMD_SELECT)
		{
			/* A _RETURN rule should have only one action */
			if (list_length(rule->actions) != 1)
				elog(ERROR, "invalid _RETURN rule action specification");

			return (Query *) linitial(rule->actions);
		}
	}

	elog(ERROR, "failed to find _RETURN rule for view");
	return NULL;				/* keep compiler quiet */
}


/*
 * view_has_instead_trigger - does view have an INSTEAD OF trigger for event?
 *
 * If it does, we don't want to treat it as auto-updatable.  This test can't
 * be folded into view_query_is_auto_updatable because it's not an error
 * condition.
 */
static bool
view_has_instead_trigger(Relation view, CmdType event)
{
	TriggerDesc *trigDesc = view->trigdesc;

	switch (event)
	{
		case CMD_INSERT:
			if (trigDesc && trigDesc->trig_insert_instead_row)
				return true;
			break;
		case CMD_UPDATE:
			if (trigDesc && trigDesc->trig_update_instead_row)
				return true;
			break;
		case CMD_DELETE:
			if (trigDesc && trigDesc->trig_delete_instead_row)
				return true;
			break;
		default:
			elog(ERROR, "unrecognized CmdType: %d", (int) event);
			break;
	}
	return false;
}


/*
 * view_col_is_auto_updatable - test whether the specified column of a view
 * is auto-updatable. Returns NULL (if the column can be updated) or a message
 * string giving the reason that it cannot be.
 *
 * The returned string has not been translated; if it is shown as an error
 * message, the caller should apply _() to translate it.
 *
 * Note that the checks performed here are local to this view. We do not check
 * whether the referenced column of the underlying base relation is updatable.
 */
static const char *
view_col_is_auto_updatable(RangeTblRef *rtr, TargetEntry *tle)
{
	Var		   *var = (Var *) tle->expr;

	/*
	 * For now, the only updatable columns we support are those that are Vars
	 * referring to user columns of the underlying base relation.
	 *
	 * The view targetlist may contain resjunk columns (e.g., a view defined
	 * like "SELECT * FROM t ORDER BY a+b" is auto-updatable) but such columns
	 * are not auto-updatable, and in fact should never appear in the outer
	 * query's targetlist.
	 */
	if (tle->resjunk)
		return gettext_noop("Junk view columns are not updatable.");

	if (!IsA(var, Var) ||
		var->varno != rtr->rtindex ||
		var->varlevelsup != 0)
		return gettext_noop("View columns that are not columns of their base relation are not updatable.");

	if (var->varattno < 0)
		return gettext_noop("View columns that refer to system columns are not updatable.");

	if (var->varattno == 0)
		return gettext_noop("View columns that return whole-row references are not updatable.");

	return NULL;				/* the view column is updatable */
}


/*
 * view_query_is_auto_updatable - test whether the specified view definition
 * represents an auto-updatable view. Returns NULL (if the view can be updated)
 * or a message string giving the reason that it cannot be.

 * The returned string has not been translated; if it is shown as an error
 * message, the caller should apply _() to translate it.
 *
 * If check_cols is true, the view is required to have at least one updatable
 * column (necessary for INSERT/UPDATE). Otherwise the view's columns are not
 * checked for updatability. See also view_cols_are_auto_updatable.
 *
 * Note that the checks performed here are only based on the view definition.
 * We do not check whether any base relations referred to by the view are
 * updatable.
 */
const char *
view_query_is_auto_updatable(Query *viewquery, bool check_cols)
{
	RangeTblRef *rtr;
	RangeTblEntry *base_rte;

	/*----------
	 * Check if the view is simply updatable.  According to SQL-92 this means:
	 *	- No DISTINCT clause.
	 *	- Each TLE is a column reference, and each column appears at most once.
	 *	- FROM contains exactly one base relation.
	 *	- No GROUP BY or HAVING clauses.
	 *	- No set operations (UNION, INTERSECT or EXCEPT).
	 *	- No sub-queries in the WHERE clause that reference the target table.
	 *
	 * We ignore that last restriction since it would be complex to enforce
	 * and there isn't any actual benefit to disallowing sub-queries.  (The
	 * semantic issues that the standard is presumably concerned about don't
	 * arise in Postgres, since any such sub-query will not see any updates
	 * executed by the outer query anyway, thanks to MVCC snapshotting.)
	 *
	 * We also relax the second restriction by supporting part of SQL:1999
	 * feature T111, which allows for a mix of updatable and non-updatable
	 * columns, provided that an INSERT or UPDATE doesn't attempt to assign to
	 * a non-updatable column.
	 *
	 * In addition we impose these constraints, involving features that are
	 * not part of SQL-92:
	 *	- No CTEs (WITH clauses).
	 *	- No OFFSET or LIMIT clauses (this matches a SQL:2008 restriction).
	 *	- No system columns (including whole-row references) in the tlist.
	 *	- No window functions in the tlist.
	 *	- No set-returning functions in the tlist.
	 *
	 * Note that we do these checks without recursively expanding the view.
	 * If the base relation is a view, we'll recursively deal with it later.
	 *----------
	 */
	if (viewquery->distinctClause != NIL)
		return gettext_noop("Views containing DISTINCT are not automatically updatable.");

	if (viewquery->groupClause != NIL || viewquery->groupingSets)
		return gettext_noop("Views containing GROUP BY are not automatically updatable.");

	if (viewquery->havingQual != NULL)
		return gettext_noop("Views containing HAVING are not automatically updatable.");

	if (viewquery->setOperations != NULL)
		return gettext_noop("Views containing UNION, INTERSECT, or EXCEPT are not automatically updatable.");

	if (viewquery->cteList != NIL)
		return gettext_noop("Views containing WITH are not automatically updatable.");

	if (viewquery->limitOffset != NULL || viewquery->limitCount != NULL)
		return gettext_noop("Views containing LIMIT or OFFSET are not automatically updatable.");

	/*
	 * We must not allow window functions or set returning functions in the
	 * targetlist. Otherwise we might end up inserting them into the quals of
	 * the main query. We must also check for aggregates in the targetlist in
	 * case they appear without a GROUP BY.
	 *
	 * These restrictions ensure that each row of the view corresponds to a
	 * unique row in the underlying base relation.
	 */
	if (viewquery->hasAggs)
		return gettext_noop("Views that return aggregate functions are not automatically updatable.");

	if (viewquery->hasWindowFuncs)
		return gettext_noop("Views that return window functions are not automatically updatable.");

	if (viewquery->hasTargetSRFs)
		return gettext_noop("Views that return set-returning functions are not automatically updatable.");

	/*
	 * The view query should select from a single base relation, which must be
	 * a table or another view.
	 */
	if (list_length(viewquery->jointree->fromlist) != 1)
		return gettext_noop("Views that do not select from a single table or view are not automatically updatable.");

	rtr = (RangeTblRef *) linitial(viewquery->jointree->fromlist);
	if (!IsA(rtr, RangeTblRef))
		return gettext_noop("Views that do not select from a single table or view are not automatically updatable.");

	base_rte = rt_fetch(rtr->rtindex, viewquery->rtable);
	if (base_rte->rtekind != RTE_RELATION ||
		(base_rte->relkind != RELKIND_RELATION &&
		 base_rte->relkind != RELKIND_FOREIGN_TABLE &&
		 base_rte->relkind != RELKIND_VIEW &&
		 base_rte->relkind != RELKIND_PARTITIONED_TABLE))
		return gettext_noop("Views that do not select from a single table or view are not automatically updatable.");

	if (base_rte->tablesample)
		return gettext_noop("Views containing TABLESAMPLE are not automatically updatable.");

	/*
	 * Check that the view has at least one updatable column. This is required
	 * for INSERT/UPDATE but not for DELETE.
	 */
	if (check_cols)
	{
		ListCell   *cell;
		bool		found;

		found = false;
		foreach(cell, viewquery->targetList)
		{
			TargetEntry *tle = (TargetEntry *) lfirst(cell);

			if (view_col_is_auto_updatable(rtr, tle) == NULL)
			{
				found = true;
				break;
			}
		}

		if (!found)
			return gettext_noop("Views that have no updatable columns are not automatically updatable.");
	}

	return NULL;				/* the view is updatable */
}


/*
 * view_cols_are_auto_updatable - test whether all of the required columns of
 * an auto-updatable view are actually updatable. Returns NULL (if all the
 * required columns can be updated) or a message string giving the reason that
 * they cannot be.
 *
 * The returned string has not been translated; if it is shown as an error
 * message, the caller should apply _() to translate it.
 *
 * This should be used for INSERT/UPDATE to ensure that we don't attempt to
 * assign to any non-updatable columns.
 *
 * Additionally it may be used to retrieve the set of updatable columns in the
 * view, or if one or more of the required columns is not updatable, the name
 * of the first offending non-updatable column.
 *
 * The caller must have already verified that this is an auto-updatable view
 * using view_query_is_auto_updatable.
 *
 * Note that the checks performed here are only based on the view definition.
 * We do not check whether the referenced columns of the base relation are
 * updatable.
 */
static const char *
view_cols_are_auto_updatable(Query *viewquery,
							 Bitmapset *required_cols,
							 Bitmapset **updatable_cols,
							 char **non_updatable_col)
{
	RangeTblRef *rtr;
	AttrNumber	col;
	ListCell   *cell;

	/*
	 * The caller should have verified that this view is auto-updatable and so
	 * there should be a single base relation.
	 */
	Assert(list_length(viewquery->jointree->fromlist) == 1);
	rtr = linitial_node(RangeTblRef, viewquery->jointree->fromlist);

	/* Initialize the optional return values */
	if (updatable_cols != NULL)
		*updatable_cols = NULL;
	if (non_updatable_col != NULL)
		*non_updatable_col = NULL;

	/* Test each view column for updatability */
	col = -FirstLowInvalidHeapAttributeNumber;
	foreach(cell, viewquery->targetList)
	{
		TargetEntry *tle = (TargetEntry *) lfirst(cell);
		const char *col_update_detail;

		col++;
		col_update_detail = view_col_is_auto_updatable(rtr, tle);

		if (col_update_detail == NULL)
		{
			/* The column is updatable */
			if (updatable_cols != NULL)
				*updatable_cols = bms_add_member(*updatable_cols, col);
		}
		else if (bms_is_member(col, required_cols))
		{
			/* The required column is not updatable */
			if (non_updatable_col != NULL)
				*non_updatable_col = tle->resname;
			return col_update_detail;
		}
	}

	return NULL;				/* all the required view columns are updatable */
}


/*
 * relation_is_updatable - determine which update events the specified
 * relation supports.
 *
 * Note that views may contain a mix of updatable and non-updatable columns.
 * For a view to support INSERT/UPDATE it must have at least one updatable
 * column, but there is no such restriction for DELETE. If include_cols is
 * non-NULL, then only the specified columns are considered when testing for
 * updatability.
 *
 * This is used for the information_schema views, which have separate concepts
 * of "updatable" and "trigger updatable".  A relation is "updatable" if it
 * can be updated without the need for triggers (either because it has a
 * suitable RULE, or because it is simple enough to be automatically updated).
 * A relation is "trigger updatable" if it has a suitable INSTEAD OF trigger.
 * The SQL standard regards this as not necessarily updatable, presumably
 * because there is no way of knowing what the trigger will actually do.
 * The information_schema views therefore call this function with
 * include_triggers = false.  However, other callers might only care whether
 * data-modifying SQL will work, so they can pass include_triggers = true
 * to have trigger updatability included in the result.
 *
 * The return value is a bitmask of rule event numbers indicating which of
 * the INSERT, UPDATE and DELETE operations are supported.  (We do it this way
 * so that we can test for UPDATE plus DELETE support in a single call.)
 */
int
relation_is_updatable(Oid reloid,
					  bool include_triggers,
					  Bitmapset *include_cols)
{
	int			events = 0;
	Relation	rel;
	RuleLock   *rulelocks;

#define ALL_EVENTS ((1 << CMD_INSERT) | (1 << CMD_UPDATE) | (1 << CMD_DELETE))

	rel = try_relation_open(reloid, AccessShareLock, false);

	/*
	 * If the relation doesn't exist, return zero rather than throwing an
	 * error.  This is helpful since scanning an information_schema view under
	 * MVCC rules can result in referencing rels that have actually been
	 * deleted already.
	 */
	if (rel == NULL)
		return 0;

	/* If the relation is a table, it is always updatable */
	/* GPDB: except if it's an external table, which we checked above */
	if (rel->rd_rel->relkind == RELKIND_RELATION ||
		rel->rd_rel->relkind == RELKIND_PARTITIONED_TABLE)
	{
		relation_close(rel, AccessShareLock);
		return ALL_EVENTS;
	}

	/* Look for unconditional DO INSTEAD rules, and note supported events */
	rulelocks = rel->rd_rules;
	if (rulelocks != NULL)
	{
		int			i;

		for (i = 0; i < rulelocks->numLocks; i++)
		{
			if (rulelocks->rules[i]->isInstead &&
				rulelocks->rules[i]->qual == NULL)
			{
				events |= ((1 << rulelocks->rules[i]->event) & ALL_EVENTS);
			}
		}

		/* If we have rules for all events, we're done */
		if (events == ALL_EVENTS)
		{
			relation_close(rel, AccessShareLock);
			return events;
		}
	}

	/* Similarly look for INSTEAD OF triggers, if they are to be included */
	if (include_triggers)
	{
		TriggerDesc *trigDesc = rel->trigdesc;

		if (trigDesc)
		{
			if (trigDesc->trig_insert_instead_row)
				events |= (1 << CMD_INSERT);
			if (trigDesc->trig_update_instead_row)
				events |= (1 << CMD_UPDATE);
			if (trigDesc->trig_delete_instead_row)
				events |= (1 << CMD_DELETE);

			/* If we have triggers for all events, we're done */
			if (events == ALL_EVENTS)
			{
				relation_close(rel, AccessShareLock);
				return events;
			}
		}
	}

	/* If this is a foreign table, check which update events it supports */
	if (rel->rd_rel->relkind == RELKIND_FOREIGN_TABLE)
	{
		FdwRoutine *fdwroutine = GetFdwRoutineForRelation(rel, false);

		if (fdwroutine->IsForeignRelUpdatable != NULL)
			events |= fdwroutine->IsForeignRelUpdatable(rel);
		else
		{
			/* Assume presence of executor functions is sufficient */
			if (fdwroutine->ExecForeignInsert != NULL)
				events |= (1 << CMD_INSERT);
			if (fdwroutine->ExecForeignUpdate != NULL)
				events |= (1 << CMD_UPDATE);
			if (fdwroutine->ExecForeignDelete != NULL)
				events |= (1 << CMD_DELETE);
		}

		relation_close(rel, AccessShareLock);
		return events;
	}

	/* Check if this is an automatically updatable view */
	if (rel->rd_rel->relkind == RELKIND_VIEW)
	{
		Query	   *viewquery = get_view_query(rel);

		if (view_query_is_auto_updatable(viewquery, false) == NULL)
		{
			Bitmapset  *updatable_cols;
			int			auto_events;
			RangeTblRef *rtr;
			RangeTblEntry *base_rte;
			Oid			baseoid;

			/*
			 * Determine which of the view's columns are updatable. If there
			 * are none within the set of columns we are looking at, then the
			 * view doesn't support INSERT/UPDATE, but it may still support
			 * DELETE.
			 */
			view_cols_are_auto_updatable(viewquery, NULL,
										 &updatable_cols, NULL);

			if (include_cols != NULL)
				updatable_cols = bms_int_members(updatable_cols, include_cols);

			if (bms_is_empty(updatable_cols))
				auto_events = (1 << CMD_DELETE);	/* May support DELETE */
			else
				auto_events = ALL_EVENTS;	/* May support all events */

			/*
			 * The base relation must also support these update commands.
			 * Tables are always updatable, but for any other kind of base
			 * relation we must do a recursive check limited to the columns
			 * referenced by the locally updatable columns in this view.
			 */
			rtr = (RangeTblRef *) linitial(viewquery->jointree->fromlist);
			base_rte = rt_fetch(rtr->rtindex, viewquery->rtable);
			Assert(base_rte->rtekind == RTE_RELATION);

			if (base_rte->relkind != RELKIND_RELATION &&
				base_rte->relkind != RELKIND_PARTITIONED_TABLE)
			{
				baseoid = base_rte->relid;
				include_cols = adjust_view_column_set(updatable_cols,
													  viewquery->targetList);
				auto_events &= relation_is_updatable(baseoid,
													 include_triggers,
													 include_cols);
			}
			events |= auto_events;
		}
	}

	/* If we reach here, the relation may support some update commands */
	relation_close(rel, AccessShareLock);
	return events;
}


/*
 * adjust_view_column_set - map a set of column numbers according to targetlist
 *
 * This is used with simply-updatable views to map column-permissions sets for
 * the view columns onto the matching columns in the underlying base relation.
 * The targetlist is expected to be a list of plain Vars of the underlying
 * relation (as per the checks above in view_query_is_auto_updatable).
 */
static Bitmapset *
adjust_view_column_set(Bitmapset *cols, List *targetlist)
{
	Bitmapset  *result = NULL;
	int			col;

	col = -1;
	while ((col = bms_next_member(cols, col)) >= 0)
	{
		/* bit numbers are offset by FirstLowInvalidHeapAttributeNumber */
		AttrNumber	attno = col + FirstLowInvalidHeapAttributeNumber;

		if (attno == InvalidAttrNumber)
		{
			/*
			 * There's a whole-row reference to the view.  For permissions
			 * purposes, treat it as a reference to each column available from
			 * the view.  (We should *not* convert this to a whole-row
			 * reference to the base relation, since the view may not touch
			 * all columns of the base relation.)
			 */
			ListCell   *lc;

			foreach(lc, targetlist)
			{
				TargetEntry *tle = lfirst_node(TargetEntry, lc);
				Var		   *var;

				if (tle->resjunk)
					continue;
				var = castNode(Var, tle->expr);
				result = bms_add_member(result,
										var->varattno - FirstLowInvalidHeapAttributeNumber);
			}
		}
		else
		{
			/*
			 * Views do not have system columns, so we do not expect to see
			 * any other system attnos here.  If we do find one, the error
			 * case will apply.
			 */
			TargetEntry *tle = get_tle_by_resno(targetlist, attno);

			if (tle != NULL && !tle->resjunk && IsA(tle->expr, Var))
			{
				Var		   *var = (Var *) tle->expr;

				result = bms_add_member(result,
										var->varattno - FirstLowInvalidHeapAttributeNumber);
			}
			else
				elog(ERROR, "attribute number %d not found in view targetlist",
					 attno);
		}
	}

	return result;
}


/*
 * rewriteTargetView -
 *	  Attempt to rewrite a query where the target relation is a view, so that
 *	  the view's base relation becomes the target relation.
 *
 * Note that the base relation here may itself be a view, which may or may not
 * have INSTEAD OF triggers or rules to handle the update.  That is handled by
 * the recursion in RewriteQuery.
 */
static Query *
rewriteTargetView(Query *parsetree, Relation view)
{
	Query	   *viewquery;
	const char *auto_update_detail;
	RangeTblRef *rtr;
	int			base_rt_index;
	int			new_rt_index;
	RangeTblEntry *base_rte;
	RangeTblEntry *view_rte;
	RangeTblEntry *new_rte;
	Relation	base_rel;
	List	   *view_targetlist;
	ListCell   *lc;

	/*
	 * Get the Query from the view's ON SELECT rule.  We're going to munge the
	 * Query to change the view's base relation into the target relation,
	 * along with various other changes along the way, so we need to make a
	 * copy of it (get_view_query() returns a pointer into the relcache, so we
	 * have to treat it as read-only).
	 */
	viewquery = copyObject(get_view_query(view));

	/* The view must be updatable, else fail */
	auto_update_detail =
		view_query_is_auto_updatable(viewquery,
									 parsetree->commandType != CMD_DELETE);

	if (auto_update_detail)
	{
		/* messages here should match execMain.c's CheckValidResultRel */
		switch (parsetree->commandType)
		{
			case CMD_INSERT:
				ereport(ERROR,
						(errcode(ERRCODE_OBJECT_NOT_IN_PREREQUISITE_STATE),
						 errmsg("cannot insert into view \"%s\"",
								RelationGetRelationName(view)),
						 errdetail_internal("%s", _(auto_update_detail)),
						 errhint("To enable inserting into the view, provide an INSTEAD OF INSERT trigger or an unconditional ON INSERT DO INSTEAD rule.")));
				break;
			case CMD_UPDATE:
				ereport(ERROR,
						(errcode(ERRCODE_OBJECT_NOT_IN_PREREQUISITE_STATE),
						 errmsg("cannot update view \"%s\"",
								RelationGetRelationName(view)),
						 errdetail_internal("%s", _(auto_update_detail)),
						 errhint("To enable updating the view, provide an INSTEAD OF UPDATE trigger or an unconditional ON UPDATE DO INSTEAD rule.")));
				break;
			case CMD_DELETE:
				ereport(ERROR,
						(errcode(ERRCODE_OBJECT_NOT_IN_PREREQUISITE_STATE),
						 errmsg("cannot delete from view \"%s\"",
								RelationGetRelationName(view)),
						 errdetail_internal("%s", _(auto_update_detail)),
						 errhint("To enable deleting from the view, provide an INSTEAD OF DELETE trigger or an unconditional ON DELETE DO INSTEAD rule.")));
				break;
			default:
				elog(ERROR, "unrecognized CmdType: %d",
					 (int) parsetree->commandType);
				break;
		}
	}

	/*
	 * For INSERT/UPDATE the modified columns must all be updatable. Note that
	 * we get the modified columns from the query's targetlist, not from the
	 * result RTE's insertedCols and/or updatedCols set, since
	 * rewriteTargetListIU may have added additional targetlist entries for
	 * view defaults, and these must also be updatable.
	 */
	if (parsetree->commandType != CMD_DELETE)
	{
		Bitmapset  *modified_cols = NULL;
		char	   *non_updatable_col;

		foreach(lc, parsetree->targetList)
		{
			TargetEntry *tle = (TargetEntry *) lfirst(lc);

			if (!tle->resjunk)
				modified_cols = bms_add_member(modified_cols,
											   tle->resno - FirstLowInvalidHeapAttributeNumber);
		}

		if (parsetree->onConflict)
		{
			foreach(lc, parsetree->onConflict->onConflictSet)
			{
				TargetEntry *tle = (TargetEntry *) lfirst(lc);

				if (!tle->resjunk)
					modified_cols = bms_add_member(modified_cols,
												   tle->resno - FirstLowInvalidHeapAttributeNumber);
			}
		}

		auto_update_detail = view_cols_are_auto_updatable(viewquery,
														  modified_cols,
														  NULL,
														  &non_updatable_col);
		if (auto_update_detail)
		{
			/*
			 * This is a different error, caused by an attempt to update a
			 * non-updatable column in an otherwise updatable view.
			 */
			switch (parsetree->commandType)
			{
				case CMD_INSERT:
					ereport(ERROR,
							(errcode(ERRCODE_FEATURE_NOT_SUPPORTED),
							 errmsg("cannot insert into column \"%s\" of view \"%s\"",
									non_updatable_col,
									RelationGetRelationName(view)),
							 errdetail_internal("%s", _(auto_update_detail))));
					break;
				case CMD_UPDATE:
					ereport(ERROR,
							(errcode(ERRCODE_FEATURE_NOT_SUPPORTED),
							 errmsg("cannot update column \"%s\" of view \"%s\"",
									non_updatable_col,
									RelationGetRelationName(view)),
							 errdetail_internal("%s", _(auto_update_detail))));
					break;
				default:
					elog(ERROR, "unrecognized CmdType: %d",
						 (int) parsetree->commandType);
					break;
			}
		}
	}

	/* Locate RTE describing the view in the outer query */
	view_rte = rt_fetch(parsetree->resultRelation, parsetree->rtable);

	/*
	 * If we get here, view_query_is_auto_updatable() has verified that the
	 * view contains a single base relation.
	 */
	Assert(list_length(viewquery->jointree->fromlist) == 1);
	rtr = linitial_node(RangeTblRef, viewquery->jointree->fromlist);

	base_rt_index = rtr->rtindex;
	base_rte = rt_fetch(base_rt_index, viewquery->rtable);
	Assert(base_rte->rtekind == RTE_RELATION);

	/*
	 * Up to now, the base relation hasn't been touched at all in our query.
	 * We need to acquire lock on it before we try to do anything with it.
	 * (The subsequent recursive call of RewriteQuery will suppose that we
	 * already have the right lock!)  Since it will become the query target
	 * relation, RowExclusiveLock is always the right thing.
	 */
	base_rel = table_open(base_rte->relid, RowExclusiveLock);

	/*
	 * While we have the relation open, update the RTE's relkind, just in case
	 * it changed since this view was made (cf. AcquireRewriteLocks).
	 */
	base_rte->relkind = base_rel->rd_rel->relkind;

	/*
	 * If the view query contains any sublink subqueries then we need to also
	 * acquire locks on any relations they refer to.  We know that there won't
	 * be any subqueries in the range table or CTEs, so we can skip those, as
	 * in AcquireRewriteLocks.
	 */
	if (viewquery->hasSubLinks)
	{
		acquireLocksOnSubLinks_context context;

		context.for_execute = true;
		query_tree_walker(viewquery, acquireLocksOnSubLinks, &context,
						  QTW_IGNORE_RC_SUBQUERIES);
	}

	/*
	 * Create a new target RTE describing the base relation, and add it to the
	 * outer query's rangetable.  (What's happening in the next few steps is
	 * very much like what the planner would do to "pull up" the view into the
	 * outer query.  Perhaps someday we should refactor things enough so that
	 * we can share code with the planner.)
	 *
	 * Be sure to set rellockmode to the correct thing for the target table.
	 * Since we copied the whole viewquery above, we can just scribble on
	 * base_rte instead of copying it.
	 */
	new_rte = base_rte;
	new_rte->rellockmode = RowExclusiveLock;

	parsetree->rtable = lappend(parsetree->rtable, new_rte);
	new_rt_index = list_length(parsetree->rtable);

	/*
	 * INSERTs never inherit.  For UPDATE/DELETE, we use the view query's
	 * inheritance flag for the base relation.
	 */
	if (parsetree->commandType == CMD_INSERT)
		new_rte->inh = false;

	/*
	 * Adjust the view's targetlist Vars to reference the new target RTE, ie
	 * make their varnos be new_rt_index instead of base_rt_index.  There can
	 * be no Vars for other rels in the tlist, so this is sufficient to pull
	 * up the tlist expressions for use in the outer query.  The tlist will
	 * provide the replacement expressions used by ReplaceVarsFromTargetList
	 * below.
	 */
	view_targetlist = viewquery->targetList;

	ChangeVarNodes((Node *) view_targetlist,
				   base_rt_index,
				   new_rt_index,
				   0);

	/*
	 * Mark the new target RTE for the permissions checks that we want to
	 * enforce against the view owner, as distinct from the query caller.  At
	 * the relation level, require the same INSERT/UPDATE/DELETE permissions
	 * that the query caller needs against the view.  We drop the ACL_SELECT
	 * bit that is presumably in new_rte->requiredPerms initially.
	 *
	 * Note: the original view RTE remains in the query's rangetable list.
	 * Although it will be unused in the query plan, we need it there so that
	 * the executor still performs appropriate permissions checks for the
	 * query caller's use of the view.
	 */
	new_rte->checkAsUser = view->rd_rel->relowner;
	new_rte->requiredPerms = view_rte->requiredPerms;

	/*
	 * Now for the per-column permissions bits.
	 *
	 * Initially, new_rte contains selectedCols permission check bits for all
	 * base-rel columns referenced by the view, but since the view is a SELECT
	 * query its insertedCols/updatedCols is empty.  We set insertedCols and
	 * updatedCols to include all the columns the outer query is trying to
	 * modify, adjusting the column numbers as needed.  But we leave
	 * selectedCols as-is, so the view owner must have read permission for all
	 * columns used in the view definition, even if some of them are not read
	 * by the outer query.  We could try to limit selectedCols to only columns
	 * used in the transformed query, but that does not correspond to what
	 * happens in ordinary SELECT usage of a view: all referenced columns must
	 * have read permission, even if optimization finds that some of them can
	 * be discarded during query transformation.  The flattening we're doing
	 * here is an optional optimization, too.  (If you are unpersuaded and
	 * want to change this, note that applying adjust_view_column_set to
	 * view_rte->selectedCols is clearly *not* the right answer, since that
	 * neglects base-rel columns used in the view's WHERE quals.)
	 *
	 * This step needs the modified view targetlist, so we have to do things
	 * in this order.
	 */
	Assert(bms_is_empty(new_rte->insertedCols) &&
		   bms_is_empty(new_rte->updatedCols));

	new_rte->insertedCols = adjust_view_column_set(view_rte->insertedCols,
												   view_targetlist);

	new_rte->updatedCols = adjust_view_column_set(view_rte->updatedCols,
												  view_targetlist);

	/*
	 * Move any security barrier quals from the view RTE onto the new target
	 * RTE.  Any such quals should now apply to the new target RTE and will
	 * not reference the original view RTE in the rewritten query.
	 */
	new_rte->securityQuals = view_rte->securityQuals;
	view_rte->securityQuals = NIL;

	/*
	 * Now update all Vars in the outer query that reference the view to
	 * reference the appropriate column of the base relation instead.
	 */
	parsetree = (Query *)
		ReplaceVarsFromTargetList((Node *) parsetree,
								  parsetree->resultRelation,
								  0,
								  view_rte,
								  view_targetlist,
								  REPLACEVARS_REPORT_ERROR,
								  0,
								  &parsetree->hasSubLinks);

	/*
	 * Update all other RTI references in the query that point to the view
	 * (for example, parsetree->resultRelation itself) to point to the new
	 * base relation instead.  Vars will not be affected since none of them
	 * reference parsetree->resultRelation any longer.
	 */
	ChangeVarNodes((Node *) parsetree,
				   parsetree->resultRelation,
				   new_rt_index,
				   0);
	Assert(parsetree->resultRelation == new_rt_index);

	/*
	 * For INSERT/UPDATE we must also update resnos in the targetlist to refer
	 * to columns of the base relation, since those indicate the target
	 * columns to be affected.
	 *
	 * Note that this destroys the resno ordering of the targetlist, but that
	 * will be fixed when we recurse through rewriteQuery, which will invoke
	 * rewriteTargetListIU again on the updated targetlist.
	 */
	if (parsetree->commandType != CMD_DELETE)
	{
		foreach(lc, parsetree->targetList)
		{
			TargetEntry *tle = (TargetEntry *) lfirst(lc);
			TargetEntry *view_tle;

			if (tle->resjunk)
				continue;

			view_tle = get_tle_by_resno(view_targetlist, tle->resno);
			if (view_tle != NULL && !view_tle->resjunk && IsA(view_tle->expr, Var))
				tle->resno = ((Var *) view_tle->expr)->varattno;
			else
				elog(ERROR, "attribute number %d not found in view targetlist",
					 tle->resno);
		}
	}

	/*
	 * For INSERT .. ON CONFLICT .. DO UPDATE, we must also update assorted
	 * stuff in the onConflict data structure.
	 */
	if (parsetree->onConflict &&
		parsetree->onConflict->action == ONCONFLICT_UPDATE)
	{
		Index		old_exclRelIndex,
					new_exclRelIndex;
		RangeTblEntry *new_exclRte;
		List	   *tmp_tlist;

		/*
		 * Like the INSERT/UPDATE code above, update the resnos in the
		 * auxiliary UPDATE targetlist to refer to columns of the base
		 * relation.
		 */
		foreach(lc, parsetree->onConflict->onConflictSet)
		{
			TargetEntry *tle = (TargetEntry *) lfirst(lc);
			TargetEntry *view_tle;

			if (tle->resjunk)
				continue;

			view_tle = get_tle_by_resno(view_targetlist, tle->resno);
			if (view_tle != NULL && !view_tle->resjunk && IsA(view_tle->expr, Var))
				tle->resno = ((Var *) view_tle->expr)->varattno;
			else
				elog(ERROR, "attribute number %d not found in view targetlist",
					 tle->resno);
		}

		/*
		 * Also, create a new RTE for the EXCLUDED pseudo-relation, using the
		 * query's new base rel (which may well have a different column list
		 * from the view, hence we need a new column alias list).  This should
		 * match transformOnConflictClause.  In particular, note that the
		 * relkind is set to composite to signal that we're not dealing with
		 * an actual relation, and no permissions checks are wanted.
		 */
		old_exclRelIndex = parsetree->onConflict->exclRelIndex;

		new_exclRte = addRangeTableEntryForRelation(make_parsestate(NULL),
													base_rel,
													RowExclusiveLock,
													makeAlias("excluded", NIL),
													false, false);
		new_exclRte->relkind = RELKIND_COMPOSITE_TYPE;
		new_exclRte->requiredPerms = 0;
		/* other permissions fields in new_exclRte are already empty */

		parsetree->rtable = lappend(parsetree->rtable, new_exclRte);
		new_exclRelIndex = parsetree->onConflict->exclRelIndex =
			list_length(parsetree->rtable);

		/*
		 * Replace the targetlist for the EXCLUDED pseudo-relation with a new
		 * one, representing the columns from the new base relation.
		 */
		parsetree->onConflict->exclRelTlist =
			BuildOnConflictExcludedTargetlist(base_rel, new_exclRelIndex);

		/*
		 * Update all Vars in the ON CONFLICT clause that refer to the old
		 * EXCLUDED pseudo-relation.  We want to use the column mappings
		 * defined in the view targetlist, but we need the outputs to refer to
		 * the new EXCLUDED pseudo-relation rather than the new target RTE.
		 * Also notice that "EXCLUDED.*" will be expanded using the view's
		 * rowtype, which seems correct.
		 */
		tmp_tlist = copyObject(view_targetlist);

		ChangeVarNodes((Node *) tmp_tlist, new_rt_index,
					   new_exclRelIndex, 0);

		parsetree->onConflict = (OnConflictExpr *)
			ReplaceVarsFromTargetList((Node *) parsetree->onConflict,
									  old_exclRelIndex,
									  0,
									  view_rte,
									  tmp_tlist,
									  REPLACEVARS_REPORT_ERROR,
									  0,
									  &parsetree->hasSubLinks);
	}

	/*
	 * For UPDATE/DELETE, pull up any WHERE quals from the view.  We know that
	 * any Vars in the quals must reference the one base relation, so we need
	 * only adjust their varnos to reference the new target (just the same as
	 * we did with the view targetlist).
	 *
	 * If it's a security-barrier view, its WHERE quals must be applied before
	 * quals from the outer query, so we attach them to the RTE as security
	 * barrier quals rather than adding them to the main WHERE clause.
	 *
	 * For INSERT, the view's quals can be ignored in the main query.
	 */
	if (parsetree->commandType != CMD_INSERT &&
		viewquery->jointree->quals != NULL)
	{
		Node	   *viewqual = (Node *) viewquery->jointree->quals;

		/*
		 * Even though we copied viewquery already at the top of this
		 * function, we must duplicate the viewqual again here, because we may
		 * need to use the quals again below for a WithCheckOption clause.
		 */
		viewqual = copyObject(viewqual);

		ChangeVarNodes(viewqual, base_rt_index, new_rt_index, 0);

		if (RelationIsSecurityView(view))
		{
			/*
			 * The view's quals go in front of existing barrier quals: those
			 * would have come from an outer level of security-barrier view,
			 * and so must get evaluated later.
			 *
			 * Note: the parsetree has been mutated, so the new_rte pointer is
			 * stale and needs to be re-computed.
			 */
			new_rte = rt_fetch(new_rt_index, parsetree->rtable);
			new_rte->securityQuals = lcons(viewqual, new_rte->securityQuals);

			/*
			 * Do not set parsetree->hasRowSecurity, because these aren't RLS
			 * conditions (they aren't affected by enabling/disabling RLS).
			 */

			/*
			 * Make sure that the query is marked correctly if the added qual
			 * has sublinks.
			 */
			if (!parsetree->hasSubLinks)
				parsetree->hasSubLinks = checkExprHasSubLink(viewqual);
		}
		else
			AddQual(parsetree, (Node *) viewqual);
	}

	/*
	 * For INSERT/UPDATE, if the view has the WITH CHECK OPTION, or any parent
	 * view specified WITH CASCADED CHECK OPTION, add the quals from the view
	 * to the query's withCheckOptions list.
	 */
	if (parsetree->commandType != CMD_DELETE)
	{
		bool		has_wco = RelationHasCheckOption(view);
		bool		cascaded = RelationHasCascadedCheckOption(view);

		/*
		 * If the parent view has a cascaded check option, treat this view as
		 * if it also had a cascaded check option.
		 *
		 * New WithCheckOptions are added to the start of the list, so if
		 * there is a cascaded check option, it will be the first item in the
		 * list.
		 */
		if (parsetree->withCheckOptions != NIL)
		{
			WithCheckOption *parent_wco =
			(WithCheckOption *) linitial(parsetree->withCheckOptions);

			if (parent_wco->cascaded)
			{
				has_wco = true;
				cascaded = true;
			}
		}

		/*
		 * Add the new WithCheckOption to the start of the list, so that
		 * checks on inner views are run before checks on outer views, as
		 * required by the SQL standard.
		 *
		 * If the new check is CASCADED, we need to add it even if this view
		 * has no quals, since there may be quals on child views.  A LOCAL
		 * check can be omitted if this view has no quals.
		 */
		if (has_wco && (cascaded || viewquery->jointree->quals != NULL))
		{
			WithCheckOption *wco;

			wco = makeNode(WithCheckOption);
			wco->kind = WCO_VIEW_CHECK;
			wco->relname = pstrdup(RelationGetRelationName(view));
			wco->polname = NULL;
			wco->qual = NULL;
			wco->cascaded = cascaded;

			parsetree->withCheckOptions = lcons(wco,
												parsetree->withCheckOptions);

			if (viewquery->jointree->quals != NULL)
			{
				wco->qual = (Node *) viewquery->jointree->quals;
				ChangeVarNodes(wco->qual, base_rt_index, new_rt_index, 0);

				/*
				 * Make sure that the query is marked correctly if the added
				 * qual has sublinks.  We can skip this check if the query is
				 * already marked, or if the command is an UPDATE, in which
				 * case the same qual will have already been added, and this
				 * check will already have been done.
				 */
				if (!parsetree->hasSubLinks &&
					parsetree->commandType != CMD_UPDATE)
					parsetree->hasSubLinks = checkExprHasSubLink(wco->qual);
			}
		}
	}

	table_close(base_rel, NoLock);

	return parsetree;
}


/*
 * RewriteQuery -
 *	  rewrites the query and apply the rules again on the queries rewritten
 *
 * rewrite_events is a list of open query-rewrite actions, so we can detect
 * infinite recursion.
 */
static List *
RewriteQuery(Query *parsetree, List *rewrite_events)
{
	CmdType		event = parsetree->commandType;
	bool		instead = false;
	bool		returning = false;
	bool		updatableview = false;
	Query	   *qual_product = NULL;
	List	   *rewritten = NIL;
	ListCell   *lc1;

	/*
	 * First, recursively process any insert/update/delete statements in WITH
	 * clauses.  (We have to do this first because the WITH clauses may get
	 * copied into rule actions below.)
	 */
	foreach(lc1, parsetree->cteList)
	{
		CommonTableExpr *cte = lfirst_node(CommonTableExpr, lc1);
		Query	   *ctequery = castNode(Query, cte->ctequery);
		List	   *newstuff;

		if (ctequery->commandType == CMD_SELECT)
			continue;

		newstuff = RewriteQuery(ctequery, rewrite_events);

		/*
		 * Currently we can only handle unconditional, single-statement DO
		 * INSTEAD rules correctly; we have to get exactly one Query out of
		 * the rewrite operation to stuff back into the CTE node.
		 */
		if (list_length(newstuff) == 1)
		{
			/* Push the single Query back into the CTE node */
			ctequery = linitial_node(Query, newstuff);
			/* WITH queries should never be canSetTag */
			Assert(!ctequery->canSetTag);
			cte->ctequery = (Node *) ctequery;
		}
		else if (newstuff == NIL)
		{
			ereport(ERROR,
					(errcode(ERRCODE_FEATURE_NOT_SUPPORTED),
					 errmsg("DO INSTEAD NOTHING rules are not supported for data-modifying statements in WITH")));
		}
		else
		{
			ListCell   *lc2;

			/* examine queries to determine which error message to issue */
			foreach(lc2, newstuff)
			{
				Query	   *q = (Query *) lfirst(lc2);

				if (q->querySource == QSRC_QUAL_INSTEAD_RULE)
					ereport(ERROR,
							(errcode(ERRCODE_FEATURE_NOT_SUPPORTED),
							 errmsg("conditional DO INSTEAD rules are not supported for data-modifying statements in WITH")));
				if (q->querySource == QSRC_NON_INSTEAD_RULE)
					ereport(ERROR,
							(errcode(ERRCODE_FEATURE_NOT_SUPPORTED),
							 errmsg("DO ALSO rules are not supported for data-modifying statements in WITH")));
			}

			ereport(ERROR,
					(errcode(ERRCODE_FEATURE_NOT_SUPPORTED),
					 errmsg("multi-statement DO INSTEAD rules are not supported for data-modifying statements in WITH")));
		}
	}

	/*
	 * If the statement is an insert, update, or delete, adjust its targetlist
	 * as needed, and then fire INSERT/UPDATE/DELETE rules on it.
	 *
	 * SELECT rules are handled later when we have all the queries that should
	 * get executed.  Also, utilities aren't rewritten at all (do we still
	 * need that check?)
	 */
	if (event != CMD_SELECT && event != CMD_UTILITY)
	{
		int			result_relation;
		RangeTblEntry *rt_entry;
		Relation	rt_entry_relation;
		List	   *locks;
		List	   *product_queries;
		bool		hasUpdate = false;
		int			values_rte_index = 0;
		bool		defaults_remaining = false;

		result_relation = parsetree->resultRelation;
		Assert(result_relation != 0);
		rt_entry = rt_fetch(result_relation, parsetree->rtable);
		Assert(rt_entry->rtekind == RTE_RELATION);

		/*
		 * We can use NoLock here since either the parser or
		 * AcquireRewriteLocks should have locked the rel already.
		 */
		rt_entry_relation = table_open(rt_entry->relid, NoLock);

		/*
		 * Rewrite the targetlist as needed for the command type.
		 */
		if (event == CMD_INSERT)
		{
			RangeTblEntry *values_rte = NULL;

			/*
			 * If it's an INSERT ... VALUES (...), (...), ... there will be a
			 * single RTE for the VALUES targetlists.
			 */
			if (list_length(parsetree->jointree->fromlist) == 1)
			{
				RangeTblRef *rtr = (RangeTblRef *) linitial(parsetree->jointree->fromlist);

				if (IsA(rtr, RangeTblRef))
				{
					RangeTblEntry *rte = rt_fetch(rtr->rtindex,
												  parsetree->rtable);

					if (rte->rtekind == RTE_VALUES)
					{
						values_rte = rte;
						values_rte_index = rtr->rtindex;
					}
				}
			}

			if (values_rte)
			{
				/* Process the main targetlist ... */
				parsetree->targetList = rewriteTargetListIU(parsetree->targetList,
															parsetree->commandType,
															parsetree->override,
															rt_entry_relation,
															parsetree->resultRelation);
				/* ... and the VALUES expression lists */
				if (!rewriteValuesRTE(parsetree, values_rte, values_rte_index,
									  rt_entry_relation, false))
					defaults_remaining = true;
			}
			else
			{
				/* Process just the main targetlist */
				parsetree->targetList =
					rewriteTargetListIU(parsetree->targetList,
										parsetree->commandType,
										parsetree->override,
										rt_entry_relation,
										parsetree->resultRelation);
			}

			if (parsetree->onConflict &&
				parsetree->onConflict->action == ONCONFLICT_UPDATE)
			{
				parsetree->onConflict->onConflictSet =
					rewriteTargetListIU(parsetree->onConflict->onConflictSet,
										CMD_UPDATE,
										parsetree->override,
										rt_entry_relation,
										parsetree->resultRelation);
			}
		}
		else if (event == CMD_UPDATE)
		{
			parsetree->targetList =
				rewriteTargetListIU(parsetree->targetList,
									parsetree->commandType,
									parsetree->override,
									rt_entry_relation,
									parsetree->resultRelation);
		}
		else if (event == CMD_DELETE)
		{
			/* Nothing to do here */
		}
		else
			elog(ERROR, "unrecognized commandType: %d", (int) event);

		/*
		 * Collect and apply the appropriate rules.
		 */
		locks = matchLocks(event, rt_entry_relation->rd_rules,
						   result_relation, parsetree, &hasUpdate);

		product_queries = fireRules(parsetree,
									result_relation,
									event,
									locks,
									&instead,
									&returning,
									&qual_product);

		/*
		 * If we have a VALUES RTE with any remaining untouched DEFAULT items,
		 * and we got any product queries, finalize the VALUES RTE for each
		 * product query (replacing the remaining DEFAULT items with NULLs).
		 * We don't do this for the original query, because we know that it
		 * must be an auto-insert on a view, and so should use the base
		 * relation's defaults for any remaining DEFAULT items.
		 */
		if (defaults_remaining && product_queries != NIL)
		{
			ListCell   *n;

			/*
			 * Each product query has its own copy of the VALUES RTE at the
			 * same index in the rangetable, so we must finalize each one.
			 */
			foreach(n, product_queries)
			{
				Query	   *pt = (Query *) lfirst(n);
				RangeTblEntry *values_rte = rt_fetch(values_rte_index,
													 pt->rtable);

				rewriteValuesRTE(pt, values_rte, values_rte_index,
								 rt_entry_relation,
								 true); /* Force remaining defaults to NULL */
			}
		}

		/*
		 * If there were no INSTEAD rules, and the target relation is a view
		 * without any INSTEAD OF triggers, see if the view can be
		 * automatically updated.  If so, we perform the necessary query
		 * transformation here and add the resulting query to the
		 * product_queries list, so that it gets recursively rewritten if
		 * necessary.
		 */
		if (!instead && qual_product == NULL &&
			rt_entry_relation->rd_rel->relkind == RELKIND_VIEW &&
			!view_has_instead_trigger(rt_entry_relation, event))
		{
			/*
			 * This throws an error if the view can't be automatically
			 * updated, but that's OK since the query would fail at runtime
			 * anyway.
			 */
			parsetree = rewriteTargetView(parsetree, rt_entry_relation);

			/*
			 * At this point product_queries contains any DO ALSO rule
			 * actions. Add the rewritten query before or after those.  This
			 * must match the handling the original query would have gotten
			 * below, if we allowed it to be included again.
			 */
			if (parsetree->commandType == CMD_INSERT)
				product_queries = lcons(parsetree, product_queries);
			else
				product_queries = lappend(product_queries, parsetree);

			/*
			 * Set the "instead" flag, as if there had been an unqualified
			 * INSTEAD, to prevent the original query from being included a
			 * second time below.  The transformation will have rewritten any
			 * RETURNING list, so we can also set "returning" to forestall
			 * throwing an error below.
			 */
			instead = true;
			returning = true;
			updatableview = true;
		}

		/*
		 * If we got any product queries, recursively rewrite them --- but
		 * first check for recursion!
		 */
		if (product_queries != NIL)
		{
			ListCell   *n;
			rewrite_event *rev;

			foreach(n, rewrite_events)
			{
				rev = (rewrite_event *) lfirst(n);
				if (rev->relation == RelationGetRelid(rt_entry_relation) &&
					rev->event == event)
					ereport(ERROR,
							(errcode(ERRCODE_INVALID_OBJECT_DEFINITION),
							 errmsg("infinite recursion detected in rules for relation \"%s\"",
									RelationGetRelationName(rt_entry_relation))));
			}

			rev = (rewrite_event *) palloc(sizeof(rewrite_event));
			rev->relation = RelationGetRelid(rt_entry_relation);
			rev->event = event;
			rewrite_events = lcons(rev, rewrite_events);

			foreach(n, product_queries)
			{
				Query	   *pt = (Query *) lfirst(n);
				List	   *newstuff;

				newstuff = RewriteQuery(pt, rewrite_events);
				rewritten = list_concat(rewritten, newstuff);
			}

			rewrite_events = list_delete_first(rewrite_events);
		}

		/*
		 * If there is an INSTEAD, and the original query has a RETURNING, we
		 * have to have found a RETURNING in the rule(s), else fail. (Because
		 * DefineQueryRewrite only allows RETURNING in unconditional INSTEAD
		 * rules, there's no need to worry whether the substituted RETURNING
		 * will actually be executed --- it must be.)
		 */
		if ((instead || qual_product != NULL) &&
			parsetree->returningList &&
			!returning)
		{
			switch (event)
			{
				case CMD_INSERT:
					ereport(ERROR,
							(errcode(ERRCODE_FEATURE_NOT_SUPPORTED),
							 errmsg("cannot perform INSERT RETURNING on relation \"%s\"",
									RelationGetRelationName(rt_entry_relation)),
							 errhint("You need an unconditional ON INSERT DO INSTEAD rule with a RETURNING clause.")));
					break;
				case CMD_UPDATE:
					ereport(ERROR,
							(errcode(ERRCODE_FEATURE_NOT_SUPPORTED),
							 errmsg("cannot perform UPDATE RETURNING on relation \"%s\"",
									RelationGetRelationName(rt_entry_relation)),
							 errhint("You need an unconditional ON UPDATE DO INSTEAD rule with a RETURNING clause.")));
					break;
				case CMD_DELETE:
					ereport(ERROR,
							(errcode(ERRCODE_FEATURE_NOT_SUPPORTED),
							 errmsg("cannot perform DELETE RETURNING on relation \"%s\"",
									RelationGetRelationName(rt_entry_relation)),
							 errhint("You need an unconditional ON DELETE DO INSTEAD rule with a RETURNING clause.")));
					break;
				default:
					elog(ERROR, "unrecognized commandType: %d",
						 (int) event);
					break;
			}
		}

		/*
		 * Updatable views are supported by ON CONFLICT, so don't prevent that
		 * case from proceeding
		 */
		if (parsetree->onConflict &&
			(product_queries != NIL || hasUpdate) &&
			!updatableview)
			ereport(ERROR,
					(errcode(ERRCODE_FEATURE_NOT_SUPPORTED),
					 errmsg("INSERT with ON CONFLICT clause cannot be used with table that has INSERT or UPDATE rules")));

		table_close(rt_entry_relation, NoLock);
	}

	/*
	 * For INSERTs, the original query is done first; for UPDATE/DELETE, it is
	 * done last.  This is needed because update and delete rule actions might
	 * not do anything if they are invoked after the update or delete is
	 * performed. The command counter increment between the query executions
	 * makes the deleted (and maybe the updated) tuples disappear so the scans
	 * for them in the rule actions cannot find them.
	 *
	 * If we found any unqualified INSTEAD, the original query is not done at
	 * all, in any form.  Otherwise, we add the modified form if qualified
	 * INSTEADs were found, else the unmodified form.
	 */
	if (!instead)
	{
		if (parsetree->commandType == CMD_INSERT)
		{
			if (qual_product != NULL)
				rewritten = lcons(qual_product, rewritten);
			else
				rewritten = lcons(parsetree, rewritten);
		}
		else
		{
			if (qual_product != NULL)
				rewritten = lappend(rewritten, qual_product);
			else
				rewritten = lappend(rewritten, parsetree);
		}
	}

	/*
	 * If the original query has a CTE list, and we generated more than one
	 * non-utility result query, we have to fail because we'll have copied the
	 * CTE list into each result query.  That would break the expectation of
	 * single evaluation of CTEs.  This could possibly be fixed by
	 * restructuring so that a CTE list can be shared across multiple Query
	 * and PlannableStatement nodes.
	 */
	if (parsetree->cteList != NIL)
	{
		int			qcount = 0;

		foreach(lc1, rewritten)
		{
			Query	   *q = (Query *) lfirst(lc1);

			if (q->commandType != CMD_UTILITY)
				qcount++;
		}
		if (qcount > 1)
			ereport(ERROR,
					(errcode(ERRCODE_FEATURE_NOT_SUPPORTED),
					 errmsg("WITH cannot be used in a query that is rewritten by rules into multiple queries")));
	}

	return rewritten;
}


/*
 * QueryRewrite -
 *	  Primary entry point to the query rewriter.
 *	  Rewrite one query via query rewrite system, possibly returning 0
 *	  or many queries.
 *
 * NOTE: the parsetree must either have come straight from the parser,
 * or have been scanned by AcquireRewriteLocks to acquire suitable locks.
 */
List *
QueryRewrite(Query *parsetree)
{
	uint64		input_query_id = parsetree->queryId;
	List	   *querylist;
	List	   *results;
	ListCell   *l;
	CmdType		origCmdType;
	bool		foundOriginalQuery;
	Query	   *lastInstead;

	/*
	 * This function is only applied to top-level original queries
	 */
	Assert(parsetree->querySource == QSRC_ORIGINAL);
	Assert(parsetree->canSetTag);

	/*
	 * Step 1
	 *
	 * Apply all non-SELECT rules possibly getting 0 or many queries
	 */
	querylist = RewriteQuery(parsetree, NIL);

	/*
	 * Step 2
	 *
	 * Apply all the RIR rules on each query
	 *
	 * This is also a handy place to mark each query with the original queryId
	 */
	results = NIL;
	foreach(l, querylist)
	{
		Query	   *query = (Query *) lfirst(l);

		query = fireRIRrules(query, NIL);

		query->queryId = input_query_id;

		results = lappend(results, query);
	}

	/*
	 * Step 3
	 *
	 * Determine which, if any, of the resulting queries is supposed to set
	 * the command-result tag; and update the canSetTag fields accordingly.
	 *
	 * If the original query is still in the list, it sets the command tag.
	 * Otherwise, the last INSTEAD query of the same kind as the original is
	 * allowed to set the tag.  (Note these rules can leave us with no query
	 * setting the tag.  The tcop code has to cope with this by setting up a
	 * default tag based on the original un-rewritten query.)
	 *
	 * The Asserts verify that at most one query in the result list is marked
	 * canSetTag.  If we aren't checking asserts, we can fall out of the loop
	 * as soon as we find the original query.
	 */
	origCmdType = parsetree->commandType;
	foundOriginalQuery = false;
	lastInstead = NULL;

	foreach(l, results)
	{
		Query	   *query = (Query *) lfirst(l);

		if (query->querySource == QSRC_ORIGINAL)
		{
			Assert(query->canSetTag);
			Assert(!foundOriginalQuery);
			foundOriginalQuery = true;
#ifndef USE_ASSERT_CHECKING
			break;
#endif
		}
		else
		{
			Assert(!query->canSetTag);
			if (query->commandType == origCmdType &&
				(query->querySource == QSRC_INSTEAD_RULE ||
				 query->querySource == QSRC_QUAL_INSTEAD_RULE))
				lastInstead = query;
		}
	}

	if (!foundOriginalQuery && lastInstead != NULL)
		lastInstead->canSetTag = true;

	return results;
}<|MERGE_RESOLUTION|>--- conflicted
+++ resolved
@@ -225,11 +225,7 @@
 				/* Take a lock either using CDB lock promotion or not */
 				if (needLockUpgrade)
 				{
-<<<<<<< HEAD
-					rel = CdbOpenTable(rte->relid, lockmode, false, NULL);
-=======
-					rel = CdbOpenRelation(rte->relid, lockmode, NULL);
->>>>>>> 9d6411bb
+					rel = CdbOpenTable(rte->relid, lockmode, NULL);
 				}
 				else
 				{
