/*-------------------------------------------------------------------------
 *
 * fd.c
 *	  Virtual file descriptor code.
 *
 * Portions Copyright (c) 2007-2009, Greenplum inc
 * Portions Copyright (c) 2012-Present Pivotal Software, Inc.
 * Portions Copyright (c) 1996-2009, PostgreSQL Global Development Group
 * Portions Copyright (c) 1994, Regents of the University of California
 *
 * IDENTIFICATION
 *	  $PostgreSQL: pgsql/src/backend/storage/file/fd.c,v 1.149 2009/06/11 14:49:01 momjian Exp $
 *
 * NOTES:
 *
 * This code manages a cache of 'virtual' file descriptors (VFDs).
 * The server opens many file descriptors for a variety of reasons,
 * including base tables, scratch files (e.g., sort and hash spool
 * files), and random calls to C library routines like system(3); it
 * is quite easy to exceed system limits on the number of open files a
 * single process can have.  (This is around 256 on many modern
 * operating systems, but can be as low as 32 on others.)
 *
 * VFDs are managed as an LRU pool, with actual OS file descriptors
 * being opened and closed as needed.  Obviously, if a routine is
 * opened using these interfaces, all subsequent operations must also
 * be through these interfaces (the File type is not a real file
 * descriptor).
 *
 * For this scheme to work, most (if not all) routines throughout the
 * server should use these interfaces instead of calling the C library
 * routines (e.g., open(2) and fopen(3)) themselves.  Otherwise, we
 * may find ourselves short of real file descriptors anyway.
 *
 * INTERFACE ROUTINES
 *
 * PathNameOpenFile and OpenTemporaryFile are used to open virtual files.
 * A File opened with OpenTemporaryFile is automatically deleted when the
 * File is closed, either explicitly or implicitly at end of transaction or
 * process exit. PathNameOpenFile is intended for files that are held open
 * for a long time, like relation files. It is the caller's responsibility
 * to close them, there is no automatic mechanism in fd.c for that.
 *
 * AllocateFile, AllocateDir and OpenTransientFile are wrappers around
 * fopen(3), opendir(3), and open(2), respectively. They behave like the
 * corresponding native functions, except that the handle is registered with
 * the current subtransaction, and will be automatically closed at abort.
 * These are intended for short operations like reading a configuration file.
 * and there is a fixed limit on the number files that can be open using these
 * functions at any one time.
 *
 * Finally, BasicOpenFile is a just thin wrapper around open() that can
 * release file descriptors in use by the virtual file descriptors if
 * necessary. There is no automatic cleanup of file descriptors returned by
 * BasicOpenFile, it is solely the caller's responsibility to close the file
 * descriptor by calling close(2).
 *
 *-------------------------------------------------------------------------
 */

#include "postgres.h"

#include <sys/file.h>
#include <sys/param.h>
#include <sys/stat.h>
#include <unistd.h>
#include <fcntl.h>
#ifdef HAVE_SYS_RESOURCE_H
#include <sys/resource.h>		/* for getrlimit */
#endif

#include "miscadmin.h"
#include "access/xact.h"
#include "catalog/pg_tablespace.h"
#include "cdb/cdbfilerep.h"
#include "storage/fd.h"
#include "storage/ipc.h"
#include "utils/guc.h"
#include "utils/resowner.h"
#include "utils/workfile_mgr.h"
#include "utils/faultinjector.h"

// Provide some indirection here in case we have problems with lseek and
// 64 bits on some platforms
#define pg_lseek64(a,b,c) (int64)lseek(a,b,c)


/*
 * We must leave some file descriptors free for system(), the dynamic loader,
 * and other code that tries to open files without consulting fd.c.  This
 * is the number left free.  (While we can be pretty sure we won't get
 * EMFILE, there's never any guarantee that we won't get ENFILE due to
 * other processes chewing up FDs.	So it's a bad idea to try to open files
 * without consulting fd.c.  Nonetheless we cannot control all code.)
 *
 * Because this is just a fixed setting, we are effectively assuming that
 * no such code will leave FDs open over the long term; otherwise the slop
 * is likely to be insufficient.  Note in particular that we expect that
 * loading a shared library does not result in any permanent increase in
 * the number of open files.  (This appears to be true on most if not
 * all platforms as of Feb 2004.)
 */
#define NUM_RESERVED_FDS		10

/*
 * If we have fewer than this many usable FDs after allowing for the reserved
 * ones, choke.
 */
#define FD_MINFREE				10


/*
 * A number of platforms allow individual processes to open many more files
 * than they can really support when *many* processes do the same thing.
 * This GUC parameter lets the DBA limit max_safe_fds to something less than
 * what the postmaster's initial probe suggests will work.
 */
int			max_files_per_process = 1000;

/*
 * Maximum number of file descriptors to open for either VFD entries or
 * AllocateFile/AllocateDir/OpenTransientFile operations.  This is initialized
 * to a conservative value, and remains that way indefinitely in bootstrap or
 * standalone-backend cases.  In normal postmaster operation, the postmaster
 * calls set_max_safe_fds() late in initialization to update the value, and
 * that value is then inherited by forked subprocesses.
 *
 * Note: the value of max_files_per_process is taken into account while
 * setting this variable, and so need not be tested separately.
 */
static int	max_safe_fds = 32;	/* default if not changed */


/* Debugging.... */

#ifdef FDDEBUG
#define DO_DB(A) A
#else
#define DO_DB(A)				/* A */
#endif

#define VFD_CLOSED (-1)

#define FileIsValid(file) \
	((file) > 0 && (file) < (int) SizeVfdCache && VfdCache[file].fileName != NULL)

#define FileIsNotOpen(file) (VfdCache[file].fd == VFD_CLOSED)

#define FileUnknownPos INT64CONST(-1)

/* these are the assigned bits in fdstate below: */
#define FD_TEMPORARY		(1 << 0)	/* T = delete when closed */
#define FD_CLOSE_AT_EOXACT	(1 << 1)	/* T = close at eoXact */

/*
 * Flag to tell whether it's worth scanning VfdCache looking for temp files to
 * close
 */
static bool have_xact_temporary_files = false;

typedef struct vfd
{
	int			fd;				/* current FD, or VFD_CLOSED if none */
	unsigned short fdstate;		/* bitflags for VFD's state */
<<<<<<< HEAD
	ResourceOwner resowner;		/* owner, for automatic cleanup */
=======
	SubTransactionId create_subid;		/* for TEMPORARY fds, creating subxact */
>>>>>>> 4d53a2f9
	File		nextFree;		/* link to next free VFD, if in freelist */
	File		lruMoreRecently;	/* doubly linked recency-of-use list */
	File		lruLessRecently;
	int64		seekPos;		/* current logical file position */
	char	   *fileName;		/* name of file, or NULL for unused VFD */
	/* NB: fileName is malloc'd, and must be free'd when closing the VFD */
	int			fileFlags;		/* open(2) flags for (re)opening the file */
	int			fileMode;		/* mode to pass to open(2) */
} Vfd;

/*
 * Virtual File Descriptor array pointer and size.	This grows as
 * needed.	'File' values are indexes into this array.
 * Note that VfdCache[0] is not a usable VFD, just a list header.
 */
static Vfd *VfdCache;
static Size SizeVfdCache = 0;

/*
 * Number of file descriptors known to be in use by VFD entries.
 */
static int	nfile = 0;

/*
 * List of OS handles opened with AllocateFile, AllocateDir and
 * OpenTransientFile.
 *
 * Since we don't want to encourage heavy use of those functions,
 * it seems OK to put a pretty small maximum limit on the number of
 * simultaneously allocated descs.
 */
#define MAX_ALLOCATED_DESCS  32

typedef enum
{
	AllocateDescFile,
	AllocateDescDir,
	AllocateDescRawFD
} AllocateDescKind;

typedef struct
{
	AllocateDescKind kind;
	union
	{
		FILE	   *file;
		DIR		   *dir;
		int			fd;
	}			desc;
	SubTransactionId create_subid;
} AllocateDesc;

static int	numAllocatedDescs = 0;
static AllocateDesc allocatedDescs[MAX_ALLOCATED_DESCS];

/*
 * Number of temporary files opened during the current session;
 * this is used in generation of tempfile names.
 */
static long tempFileCounter = 0;

/*
 * Array of OIDs of temp tablespaces.  When numTempTableSpaces is -1,
 * this has not been set in the current transaction.
 */
static Oid *tempTableSpaces = NULL;
static int	numTempTableSpaces = -1;
static int	nextTempTableSpace = 0;


/*--------------------
 *
 * Private Routines
 *
 * Delete		   - delete a file from the Lru ring
 * LruDelete	   - remove a file from the Lru ring and close its FD
 * Insert		   - put a file at the front of the Lru ring
 * LruInsert	   - put a file at the front of the Lru ring and open it
 * ReleaseLruFile  - Release an fd by closing the last entry in the Lru ring
 * AllocateVfd	   - grab a free (or new) file record (from VfdArray)
 * FreeVfd		   - free a file record
 *
 * The Least Recently Used ring is a doubly linked list that begins and
 * ends on element zero.  Element zero is special -- it doesn't represent
 * a file and its "fd" field always == VFD_CLOSED.	Element zero is just an
 * anchor that shows us the beginning/end of the ring.
 * Only VFD elements that are currently really open (have an FD assigned) are
 * in the Lru ring.  Elements that are "virtually" open can be recognized
 * by having a non-null fileName field.
 *
 * example:
 *
 *	   /--less----\				   /---------\
 *	   v		   \			  v			  \
 *	 #0 --more---> LeastRecentlyUsed --more-\ \
 *	  ^\									| |
 *	   \\less--> MostRecentlyUsedFile	<---/ |
 *		\more---/					 \--less--/
 *
 *--------------------
 */
static void Delete(File file);
static void LruDelete(File file);
static void Insert(File file);
static int	LruInsert(File file);
static bool ReleaseLruFile(void);
static File AllocateVfd(void);
static void FreeVfd(File file);

static int	FileAccess(File file);
static char *make_database_relative(const char *filename);
static void AtProcExit_Files(int code, Datum arg);
static void CleanupTempFiles(bool isProcExit);
static void RemovePgTempFilesInDir(const char *tmpdirname);
static bool HasTempFilePrefix(char * fileName);


/*
 * pg_fsync --- do fsync with or without writethrough
 */
int
pg_fsync(int fd)
{
	/* #if is to skip the sync_method test if there's no need for it */
#if defined(HAVE_FSYNC_WRITETHROUGH) && !defined(FSYNC_WRITETHROUGH_IS_FSYNC)
	if (sync_method == SYNC_METHOD_FSYNC_WRITETHROUGH)
		return pg_fsync_writethrough(fd);
	else
#endif
		return pg_fsync_no_writethrough(fd);
}


/*
 * pg_fsync_no_writethrough --- same as fsync except does nothing if
 *	enableFsync is off
 */
int
pg_fsync_no_writethrough(int fd)
{
	if (enableFsync)
		return fsync(fd);
	else
		return 0;
}

/*
 * pg_fsync_writethrough
 */
int
pg_fsync_writethrough(int fd)
{
	if (enableFsync)
	{
#ifdef WIN32
		return _commit(fd);
#elif defined(F_FULLFSYNC)
		return (fcntl(fd, F_FULLFSYNC, 0) == -1) ? -1 : 0;
#else
		return -1;
#endif
	}
	else
		return 0;
}

/*
 * pg_fdatasync --- same as fdatasync except does nothing if enableFsync is off
 *
 * Not all platforms have fdatasync; treat as fsync if not available.
 */
int
pg_fdatasync(int fd)
{
	if (enableFsync)
	{
#ifdef HAVE_FDATASYNC
		return fdatasync(fd);
#else
		return fsync(fd);
#endif
	}
	else
		return 0;
}

/*
 * Retrying close in case it gets interrupted. If that happens, it will cause
 * unlink to fail later.
 */
int
gp_retry_close(int fd) {
	int err = 0;
	do
	{
		err = close(fd);
	} while (err == -1 && errno == EINTR);
	return err;
}

/*
 * InitFileAccess --- initialize this module during backend startup
 *
 * This is called during either normal or standalone backend start.
 * It is *not* called in the postmaster.
 */
void
InitFileAccess(void)
{
	Assert(SizeVfdCache == 0);	/* call me only once */

	/* initialize cache header entry */
	VfdCache = (Vfd *) malloc(sizeof(Vfd));
	if (VfdCache == NULL)
		ereport(FATAL,
				(errcode(ERRCODE_OUT_OF_MEMORY),
				 errmsg("out of memory")));

	MemSet((char *) &(VfdCache[0]), 0, sizeof(Vfd));
	VfdCache->fd = VFD_CLOSED;

	SizeVfdCache = 1;

	/* register proc-exit hook to ensure temp files are dropped at exit */
	on_proc_exit(AtProcExit_Files, 0);
}

/*
 * count_usable_fds --- count how many FDs the system will let us open,
 *		and estimate how many are already open.
 *
 * We stop counting if usable_fds reaches max_to_probe.  Note: a small
 * value of max_to_probe might result in an underestimate of already_open;
 * we must fill in any "gaps" in the set of used FDs before the calculation
 * of already_open will give the right answer.	In practice, max_to_probe
 * of a couple of dozen should be enough to ensure good results.
 *
 * We assume stdin (FD 0) is available for dup'ing
 */
static void
count_usable_fds(int max_to_probe, int *usable_fds, int *already_open)
{
	int		   *fd;
	int			size;
	int			used = 0;
	int			highestfd = 0;
	int			j;

#ifdef HAVE_GETRLIMIT
	struct rlimit rlim;
	int			getrlimit_status;
#endif

	size = 1024;
	fd = (int *) palloc(size * sizeof(int));

#ifdef HAVE_GETRLIMIT
#ifdef RLIMIT_NOFILE			/* most platforms use RLIMIT_NOFILE */
	getrlimit_status = getrlimit(RLIMIT_NOFILE, &rlim);
#else	/* but BSD doesn't ... */
	getrlimit_status = getrlimit(RLIMIT_OFILE, &rlim);
#endif   /* RLIMIT_NOFILE */
	if (getrlimit_status != 0)
		ereport(WARNING, (errmsg("getrlimit failed: %m")));
#endif   /* HAVE_GETRLIMIT */

	/* dup until failure or probe limit reached */
	for (;;)
	{
		int			thisfd;

#ifdef HAVE_GETRLIMIT

		/*
		 * don't go beyond RLIMIT_NOFILE; causes irritating kernel logs on
		 * some platforms
		 */
		if (getrlimit_status == 0 && highestfd >= rlim.rlim_cur - 1)
			break;
#endif

		thisfd = dup(0);
		if (thisfd < 0)
		{
			/* Expect EMFILE or ENFILE, else it's fishy */
			if (errno != EMFILE && errno != ENFILE)
			{
				insist_log(false, "dup(0) failed after %d successes: %m", used);
			}
			break;
		}

		if (used >= size)
		{
			size *= 2;
			fd = (int *) repalloc(fd, size * sizeof(int));
		}
		fd[used++] = thisfd;

		if (highestfd < thisfd)
			highestfd = thisfd;

		if (used >= max_to_probe)
			break;
	}

	/* release the files we opened */
	for (j = 0; j < used; j++)
		close(fd[j]);

	pfree(fd);

	/*
	 * Return results.	usable_fds is just the number of successful dups. We
	 * assume that the system limit is highestfd+1 (remember 0 is a legal FD
	 * number) and so already_open is highestfd+1 - usable_fds.
	 */
	*usable_fds = used;
	*already_open = highestfd + 1 - used;
}

/*
 * set_max_safe_fds
 *		Determine number of filedescriptors that fd.c is allowed to use
 */
void
set_max_safe_fds(void)
{
	int			usable_fds;
	int			already_open;

	/*----------
	 * We want to set max_safe_fds to
	 *			MIN(usable_fds, max_files_per_process - already_open)
	 * less the slop factor for files that are opened without consulting
	 * fd.c.  This ensures that we won't exceed either max_files_per_process
	 * or the experimentally-determined EMFILE limit.
	 *----------
	 */
	count_usable_fds(max_files_per_process,
					 &usable_fds, &already_open);

	max_safe_fds = Min(usable_fds, max_files_per_process - already_open);

	/*
	 * Take off the FDs reserved for system() etc.
	 */
	max_safe_fds -= NUM_RESERVED_FDS;

	/*
	 * Make sure we still have enough to get by.
	 */
	if (max_safe_fds < FD_MINFREE)
		ereport(FATAL,
				(errcode(ERRCODE_INSUFFICIENT_RESOURCES),
				 errmsg("insufficient file descriptors available to start server process"),
				 errdetail("System allows %d, we need at least %d.",
						   max_safe_fds + NUM_RESERVED_FDS,
						   FD_MINFREE + NUM_RESERVED_FDS)));

	elog(DEBUG2, "max_safe_fds = %d, usable_fds = %d, already_open = %d",
		 max_safe_fds, usable_fds, already_open);
}

/*
 * BasicOpenFile --- same as open(2) except can free other FDs if needed
 *
 * This is exported for use by places that really want a plain kernel FD,
 * but need to be proof against running out of FDs.  Once an FD has been
 * successfully returned, it is the caller's responsibility to ensure that
 * it will not be leaked on ereport()!	Most users should *not* call this
 * routine directly, but instead use the VFD abstraction level, which
 * provides protection against descriptor leaks as well as management of
 * files that need to be open for more than a short period of time.
 *
 * Ideally this should be the *only* direct call of open() in the backend.
 * In practice, the postmaster calls open() directly, and there are some
 * direct open() calls done early in backend startup.  Those are OK since
 * this module wouldn't have any open files to close at that point anyway.
 */
int
BasicOpenFile(FileName fileName, int fileFlags, int fileMode)
{
	int			fd;

tryAgain:
	fd = open(fileName, fileFlags, fileMode);

	if (fd >= 0)
		return fd;				/* success! */

	if (errno == EMFILE || errno == ENFILE)
	{
		int			save_errno = errno;

		ereport(LOG,
				(errcode(ERRCODE_INSUFFICIENT_RESOURCES),
				 errmsg("out of file descriptors: %m; release and retry")));
		errno = 0;
		if (ReleaseLruFile())
			goto tryAgain;
		errno = save_errno;
	}

	return -1;					/* failure */
}

#if defined(FDDEBUG)

static void
_dump_lru(void)
{
	int			mru = VfdCache[0].lruLessRecently;
	Vfd		   *vfdP = &VfdCache[mru];
	char		buf[2048];

	snprintf(buf, sizeof(buf), "LRU: MOST %d ", mru);
	while (mru != 0)
	{
		mru = vfdP->lruLessRecently;
		vfdP = &VfdCache[mru];
		snprintf(buf + strlen(buf), sizeof(buf) - strlen(buf), "%d ", mru);
	}
	snprintf(buf + strlen(buf), sizeof(buf) - strlen(buf), "LEAST");
	elog(LOG, buf);
}
#endif   /* FDDEBUG */

static void
Delete(File file)
{
	Vfd		   *vfdP;

	Assert(file != 0);

	DO_DB(elog(LOG, "Delete %d (%s)",
			   file, VfdCache[file].fileName));
	DO_DB(_dump_lru());

	vfdP = &VfdCache[file];

	VfdCache[vfdP->lruLessRecently].lruMoreRecently = vfdP->lruMoreRecently;
	VfdCache[vfdP->lruMoreRecently].lruLessRecently = vfdP->lruLessRecently;

	DO_DB(_dump_lru());
}

static void
LruDelete(File file)
{
	Vfd		   *vfdP;

	Assert(file != 0);

	DO_DB(elog(LOG, "LruDelete %d (%s)",
			   file, VfdCache[file].fileName));

	vfdP = &VfdCache[file];

	/* delete the vfd record from the LRU ring */
	Delete(file);

	/* save the seek position */
	vfdP->seekPos = pg_lseek64(vfdP->fd, INT64CONST(0), SEEK_CUR);
	Assert(vfdP->seekPos != INT64CONST(-1));

	/* close the file */
	if (close(vfdP->fd))
		elog(ERROR, "could not close file \"%s\": %m", vfdP->fileName);

	--nfile;
	vfdP->fd = VFD_CLOSED;
}

static void
Insert(File file)
{
	Vfd		   *vfdP;

	Assert(file != 0);

	DO_DB(elog(LOG, "Insert %d (%s)",
			   file, VfdCache[file].fileName));
	DO_DB(_dump_lru());

	vfdP = &VfdCache[file];

	vfdP->lruMoreRecently = 0;
	vfdP->lruLessRecently = VfdCache[0].lruLessRecently;
	VfdCache[0].lruLessRecently = file;
	VfdCache[vfdP->lruLessRecently].lruMoreRecently = file;

	DO_DB(_dump_lru());
}

/* returns 0 on success, -1 on re-open failure (with errno set) */
static int
LruInsert(File file)
{
	Vfd		   *vfdP;

	Assert(file != 0);

	DO_DB(elog(LOG, "LruInsert %d (%s)",
			   file, VfdCache[file].fileName));

	vfdP = &VfdCache[file];

	if (FileIsNotOpen(file))
	{
		while (nfile + numAllocatedDescs >= max_safe_fds)
		{
			if (!ReleaseLruFile())
				break;
		}

		/*
		 * The open could still fail for lack of file descriptors, eg due to
		 * overall system file table being full.  So, be prepared to release
		 * another FD if necessary...
		 */
		vfdP->fd = BasicOpenFile(vfdP->fileName, vfdP->fileFlags,
								 vfdP->fileMode);
		if (vfdP->fd < 0)
		{
			DO_DB(elog(LOG, "RE_OPEN FAILED: %d", errno));
			return vfdP->fd;
		}
		else
		{
			DO_DB(elog(LOG, "RE_OPEN SUCCESS"));
			++nfile;
		}

		/* seek to the right position */
		if (vfdP->seekPos != INT64CONST(0))
		{
			int64		returnValue;

			returnValue = pg_lseek64(vfdP->fd, vfdP->seekPos, SEEK_SET);
			Assert(returnValue != INT64CONST(-1));
		}
	}

	/*
	 * put it at the head of the Lru ring
	 */

	Insert(file);

	return 0;
}

static bool
ReleaseLruFile(void)
{
	DO_DB(elog(LOG, "ReleaseLruFile. Opened %d", nfile));

	if (nfile > 0)
	{
		/*
		 * There are opened files and so there should be at least one used vfd
		 * in the ring.
		 */
		Assert(VfdCache[0].lruMoreRecently != 0);
		LruDelete(VfdCache[0].lruMoreRecently);
		return true;			/* freed a file */
	}
	return false;				/* no files available to free */
}

static File
AllocateVfd(void)
{
	Index		i;
	File		file;

	DO_DB(elog(LOG, "AllocateVfd. Size %lu", SizeVfdCache));

	Assert(SizeVfdCache > 0);	/* InitFileAccess not called? */

	if (VfdCache[0].nextFree == 0)
	{
		/*
		 * The free list is empty so it is time to increase the size of the
		 * array.  We choose to double it each time this happens. However,
		 * there's not much point in starting *real* small.
		 */
		Size		newCacheSize = SizeVfdCache * 2;
		Vfd		   *newVfdCache;

		if (newCacheSize < 32)
			newCacheSize = 32;

		/*
		 * Be careful not to clobber VfdCache ptr if realloc fails.
		 */
		newVfdCache = (Vfd *) realloc(VfdCache, sizeof(Vfd) * newCacheSize);
		if (newVfdCache == NULL)
			ereport(ERROR,
					(errcode(ERRCODE_OUT_OF_MEMORY),
					 errmsg("out of memory")));
		VfdCache = newVfdCache;

		/*
		 * Initialize the new entries and link them into the free list.
		 */
		for (i = SizeVfdCache; i < newCacheSize; i++)
		{
			MemSet((char *) &(VfdCache[i]), 0, sizeof(Vfd));
			VfdCache[i].nextFree = i + 1;
			VfdCache[i].fd = VFD_CLOSED;
		}
		VfdCache[newCacheSize - 1].nextFree = 0;
		VfdCache[0].nextFree = SizeVfdCache;

		/*
		 * Record the new size
		 */
		SizeVfdCache = newCacheSize;
	}

	file = VfdCache[0].nextFree;

	VfdCache[0].nextFree = VfdCache[file].nextFree;

	return file;
}

static void
FreeVfd(File file)
{
	Vfd		   *vfdP = &VfdCache[file];

	DO_DB(elog(LOG, "FreeVfd: %d (%s)",
			   file, vfdP->fileName ? vfdP->fileName : ""));

	if (vfdP->fileName != NULL)
	{
		free(vfdP->fileName);
		vfdP->fileName = NULL;
	}
	vfdP->fdstate = 0x0;

	vfdP->nextFree = VfdCache[0].nextFree;
	VfdCache[0].nextFree = file;
}

/*
 * make_database_relative()
 *		Prepend DatabasePath to the given file name.
 *
 * Result is a palloc'd string.
 */
static char *
make_database_relative(const char *filename)
{
	char	   *buf;

	Assert(!is_absolute_path(filename));
	buf = (char *) palloc(PATH_MAX);
	if (snprintf(buf, PATH_MAX, "%s/%s", getCurrentTempFilePath, filename) > PATH_MAX)
	{
		ereport(ERROR,
				(errmsg("cannot generate path %s/%s", getCurrentTempFilePath,
						filename)));
	}

	return buf;
}

/* returns 0 on success, -1 on re-open failure (with errno set) */
static int
FileAccess(File file)
{
	int			returnValue;

	DO_DB(elog(LOG, "FileAccess %d (%s)",
			   file, VfdCache[file].fileName));

	/*
	 * Is the file open?  If not, open it and put it at the head of the LRU
	 * ring (possibly closing the least recently used file to get an FD).
	 */

	if (FileIsNotOpen(file))
	{
		returnValue = LruInsert(file);
		if (returnValue != 0)
			return returnValue;
	}
	else if (VfdCache[0].lruLessRecently != file)
	{
		/*
		 * We now know that the file is open and that it is not the last one
		 * accessed, so we need to move it to the head of the Lru ring.
		 */

		Delete(file);
		Insert(file);
	}

	return 0;
}

/*
 *	Called when we get a shared invalidation message on some relation.
 */
#ifdef NOT_USED
void
FileInvalidate(File file)
{
	Assert(FileIsValid(file));
	if (!FileIsNotOpen(file))
		LruDelete(file);
}
#endif

/*
 * open a file in an arbitrary directory
 *
 * NB: if the passed pathname is relative (which it usually is),
 * it will be interpreted relative to the process' working directory
 * (which should always be $PGDATA when this code is running).
 */
File
PathNameOpenFile(FileName fileName, int fileFlags, int fileMode)
{
	char	   *fnamecopy;
	File		file;
	Vfd		   *vfdP;

	DO_DB(elog(LOG, "PathNameOpenFile: %s %x %o",
			   fileName, fileFlags, fileMode));

	/*
	 * We need a malloc'd copy of the file name; fail cleanly if no room.
	 */
	fnamecopy = strdup(fileName);
	if (fnamecopy == NULL)
		ereport(ERROR,
				(errcode(ERRCODE_OUT_OF_MEMORY),
				 errmsg("out of memory")));

	file = AllocateVfd();
	vfdP = &VfdCache[file];

	while (nfile + numAllocatedDescs >= max_safe_fds)
	{
		if (!ReleaseLruFile())
			break;
	}

	vfdP->fd = BasicOpenFile(fileName, fileFlags, fileMode);

	if (vfdP->fd < 0)
	{
		FreeVfd(file);
		free(fnamecopy);
		return -1;
	}
	++nfile;
	DO_DB(elog(LOG, "PathNameOpenFile: success %d",
			   vfdP->fd));

	Insert(file);

	vfdP->fileName = fnamecopy;
	/* Saved flags are adjusted to be OK for re-opening file */
	vfdP->fileFlags = fileFlags & ~(O_CREAT | O_TRUNC | O_EXCL);
	vfdP->fileMode = fileMode;
	vfdP->seekPos = INT64CONST(0);
	vfdP->fdstate = 0x0;
	vfdP->resowner = NULL;

	return file;
}

/*
 * open a file in the database directory ($PGDATA/base/DIROID/)
 *
 * if we are using the system default filespace. Otherwise open
 * the file in the filespace configured for temporary files.
 * The passed name MUST be a relative path.  Effectively, this
 * prepends DatabasePath or path of the filespace to it and then
 * acts like PathNameOpenFile.
 */
static File
FileNameOpenFile(FileName fileName, int fileFlags, int fileMode)
{
	File		fd;
	char	   *fname;

	fname = make_database_relative(fileName);
	fd = PathNameOpenFile(fname, fileFlags, fileMode);
	pfree(fname);
	return fd;
}

/* Commit acfce502 changed things so that PostgreSQL
 * no longer stores temporary files in the database directories, but in
 * $PGDATA/pgsql_tmp, or within a tablespace's pgsql_tmp dir.
 *
 * GPDB also has a concept of "temp filespace", and GPDB used
 * "getCurrentTempFilePath" instead of DatabasePath.
 *
 * So this upstream commit is not merged.
 */
/*
 * Open a temporary file that will (optionally) disappear when we close it.
 *
 * If 'makenameunique' is true, this function generates a file name which
 * should be unique to this particular OpenTemporaryFile() request and
 * distinct from any others in concurrent use on the same host.  As a
 * convenience for monitoring and debugging, the given 'fileName' string
 * is embedded in the file name.
 *
 * If 'makenameunique' is false, then 'fileName' identify a new or existing
 * temporary file which other processes also could open and share.
 *
 * If 'create' is true, a new file is created.  If successful, a valid vfd
 * index (>0) is returned; otherwise an error is thrown.
 *
 * If 'create' is false, an existing file is opened.  If successful, a valid
 * vfd index (>0) is returned.  If the file does not exist or cannot be
 * opened, an invalid vfd index (<= 0) is returned.
 *
 * If 'delOnClose' is true, then the file is removed when you call
 * FileClose(); or when the process exits; or (provided 'closeAtEOXact' is
 * true) when the transaction ends.
 *
 * If 'closeAtEOXact' is true, the vfd is closed automatically at end of
 * transaction unless you have called FileClose() to close it before then.
 * If 'closeAtEOXact' is false, the vfd state is not changed at end of
 * transaction.
 *
 * In most cases, you don't want temporary files to outlive the transaction
 * that created them, so you should specify 'true' for both 'delOnClose' and
 * 'closeAtEOXact'.
 */
File
OpenTemporaryFile(const char   *fileName,
                  bool          makenameunique,
                  bool          create,
                  bool          delOnClose,
                  bool          closeAtEOXact)
{

	char		tempfilepath[MAXPGPATH];
    char		tempfileprefix[MAXPGPATH];
	int			len;

	Assert(fileName);
    AssertImply(makenameunique, create && delOnClose);

    len = GetTempFilePrefix(tempfileprefix, MAXPGPATH, fileName);
    insist_log(len <= MAXPGPATH - 1, "could not generate temporary file name");

    if (makenameunique)
	{
		/*
		 * Generate a tempfile name that should be unique within the current
		 * database instance.
		 */
		snprintf(tempfilepath, sizeof(tempfilepath),
				 "%s_%d.%ld", tempfileprefix,
				 MyProcPid, tempFileCounter++);
	}
	else
	{
        snprintf(tempfilepath, sizeof(tempfilepath),
				 "%s",
				 tempfileprefix);
	}

    return OpenNamedFile(tempfilepath, create, delOnClose, closeAtEOXact);
}

/*
 * Open an arbitrary file that will (optionally) disappear when we close it.
 * This is similar to OpenTemporaryFile, except the exact name specified in
 * fileName is used.
 */
File
OpenNamedFile(const char   *fileName,
                  bool          create,
                  bool          delOnClose,
                  bool          closeAtEOXact)
{
	char		tempfilepath[MAXPGPATH];
	File		file;
	int			fileFlags;
	size_t		len;

	ResourceOwnerEnlargeFiles(CurrentResourceOwner);

	len = strlcpy(tempfilepath, fileName, sizeof(tempfilepath));
	if (len >= sizeof(tempfilepath))
		ereport(ERROR,
				(errcode_for_file_access(),
				errmsg("requested filename too long, %lu characters, max is %d",
				len, MAXPGPATH)));

	/*
	 * Open the file.  Note: we don't use O_EXCL, in case there is an orphaned
	 * temp file that can be reused.
	 */
	fileFlags = O_RDWR | PG_BINARY;
	if (create)
		fileFlags |= O_TRUNC | O_CREAT;

	file = FileNameOpenFile(tempfilepath,
							fileFlags,
							0600);

	if (file <= 0)
	{
		char	   *dirpath;

		if (!create)
			return file;

		/*
		 * We might need to create the pg_tempfiles subdirectory, if no one
		 * has yet done so.
		 *
		 * Don't check for error from mkdir; it could fail if someone else
		 * just did the same thing.  If it doesn't work then we'll bomb out on
		 * the second create attempt, instead.
		 */
		dirpath = make_database_relative(PG_TEMP_FILES_DIR);
		mkdir(dirpath, S_IRWXU);
		pfree(dirpath);

		file = FileNameOpenFile(tempfilepath,
								fileFlags,
								0600);
		if (file <= 0)
			elog(ERROR, "could not create temporary file \"%s\": %m",
			     tempfilepath);
	}

	/* Mark it for deletion at close */
	if (delOnClose)
		VfdCache[file].fdstate |= FD_TEMPORARY;

	/* Mark it to be closed at end of transaction. */
	if (closeAtEOXact)
	{
		VfdCache[file].fdstate |= FD_CLOSE_AT_EOXACT;

		ResourceOwnerRememberFile(CurrentResourceOwner, file);
		VfdCache[file].resowner = CurrentResourceOwner;

		/* ensure cleanup happens at eoxact */
		have_xact_temporary_files = true;
	}

	return file;
}

/*
 * close a file when done with it
 */
void
FileClose(File file)
{
	Vfd		   *vfdP;

	Assert(FileIsValid(file));

	DO_DB(elog(LOG, "FileClose: %d (%s)",
			   file, VfdCache[file].fileName));

	vfdP = &VfdCache[file];

	if (!FileIsNotOpen(file))
	{
		/* remove the file from the lru ring */
		Delete(file);

		/* close the file */
		if (gp_retry_close(vfdP->fd))
			elog(ERROR, "could not close file \"%s\": %m", vfdP->fileName);

		--nfile;
		vfdP->fd = VFD_CLOSED;
	}

	/*
	 * Delete the file if it was temporary, and make a log entry if wanted
	 */
	if (vfdP->fdstate & FD_TEMPORARY)
	{
		/*
		 * If we get an error, as could happen within the ereport/elog calls,
		 * we'll come right back here during transaction abort.  Reset the
		 * flag to ensure that we can't get into an infinite loop.  This code
		 * is arranged to ensure that the worst-case consequence is failing
		 * to emit log message(s), not failing to attempt the unlink.
		 */
		vfdP->fdstate &= ~FD_TEMPORARY;
		if (log_temp_files >= 0)
		{
			struct stat filestats;
			int		stat_errno;

			/* first try the stat() */
			if (stat(vfdP->fileName, &filestats))
				stat_errno = errno;
			else
				stat_errno = 0;

			/* in any case do the unlink */
			if (unlink(vfdP->fileName))
				elog(LOG, "could not unlink file \"%s\": %m", vfdP->fileName);

			/* and last report the stat results */
			if (stat_errno == 0)
			{
				if (filestats.st_size >= log_temp_files)
					ereport(LOG,
							(errmsg("temporary file: path \"%s\", size %lu",
									vfdP->fileName,
									(unsigned long) filestats.st_size)));
			}
			else
			{
				errno = stat_errno;
				elog(LOG, "could not stat file \"%s\": %m", vfdP->fileName);
			}
		}
		else
		{
			/* easy case, just do the unlink */
			if (unlink(vfdP->fileName))
				elog(LOG, "could not unlink file \"%s\": %m", vfdP->fileName);
		}
	}

	/* Unregister it from the resource owner */
	if (vfdP->resowner)
		ResourceOwnerForgetFile(vfdP->resowner, file);

	/*
	 * Return the Vfd slot to the free list
	 */
	FreeVfd(file);
}

/*
 * FilePrefetch - initiate asynchronous read of a given range of the file.
 * The logical seek position is unaffected.
 *
 * Currently the only implementation of this function is using posix_fadvise
 * which is the simplest standardized interface that accomplishes this.
 * We could add an implementation using libaio in the future; but note that
 * this API is inappropriate for libaio, which wants to have a buffer provided
 * to read into.
 */
int
FilePrefetch(File file, off_t offset, int amount)
{
#if defined(USE_POSIX_FADVISE) && defined(POSIX_FADV_WILLNEED)
	int			returnCode;

	Assert(FileIsValid(file));

	DO_DB(elog(LOG, "FilePrefetch: %d (%s) " INT64_FORMAT " %d",
			   file, VfdCache[file].fileName,
			   (int64) offset, amount));

	returnCode = FileAccess(file);
	if (returnCode < 0)
		return returnCode;

	returnCode = posix_fadvise(VfdCache[file].fd, offset, amount,
							   POSIX_FADV_WILLNEED);

	return returnCode;
#else
	Assert(FileIsValid(file));
	return 0;
#endif
}

int
FileRead(File file, char *buffer, int amount)
{
	int			returnCode;

	Assert(FileIsValid(file));

	DO_DB(elog(LOG, "FileRead: %d (%s) " INT64_FORMAT " %d %p",
			   file, VfdCache[file].fileName,
			   (int64) VfdCache[file].seekPos,
			   amount, buffer));

	if (Debug_filerep_print)
		elog(LOG, "FileRead: %d (%s) " INT64_FORMAT " %d %p",
			  file, VfdCache[file].fileName,
			  VfdCache[file].seekPos, amount, buffer);

	returnCode = FileAccess(file);
	if (returnCode < 0)
		return returnCode;

retry:
	returnCode = read(VfdCache[file].fd, buffer, amount);

	if (returnCode >= 0)
		VfdCache[file].seekPos += returnCode;
	else
	{
		/*
		 * Windows may run out of kernel buffers and return "Insufficient
		 * system resources" error.  Wait a bit and retry to solve it.
		 *
		 * It is rumored that EINTR is also possible on some Unix filesystems,
		 * in which case immediate retry is indicated.
		 */
#ifdef WIN32
		DWORD		error = GetLastError();

		switch (error)
		{
			case ERROR_NO_SYSTEM_RESOURCES:
				pg_usleep(1000L);
				errno = EINTR;
				break;
			default:
				_dosmaperr(error);
				break;
		}
#endif
		/* OK to retry if interrupted */
		if (errno == EINTR)
			goto retry;

		/* Trouble, so assume we don't know the file position anymore */
		VfdCache[file].seekPos = FileUnknownPos;
	}

	return returnCode;
}

int
FileWrite(File file, char *buffer, int amount)
{
	int			returnCode;

	Assert(FileIsValid(file));

	DO_DB(elog(LOG, "FileWrite: %d (%s) " INT64_FORMAT " %d %p",
			   file, VfdCache[file].fileName,
			   (int64) VfdCache[file].seekPos,
			   amount, buffer));

	returnCode = FileAccess(file);
	if (returnCode < 0)
		return returnCode;

#ifdef FAULT_INJECTOR
	if (! strcmp(VfdCache[file].fileName, "global/pg_control"))
	{
		if (FaultInjector_InjectFaultIfSet(
										   PgControl,
										   DDLNotSpecified,
										   "" /* databaseName */,
										   "" /* tableName */) == FaultInjectorTypeDataCorruption)
		{
			MemSet(buffer, 0, amount);
		}
	}

	if (strstr(VfdCache[file].fileName, "pg_xlog/"))
	{
		if (FaultInjector_InjectFaultIfSet(
										   PgXlog,
										   DDLNotSpecified,
										   "" /* databaseName */,
										   "" /* tableName */) == FaultInjectorTypeDataCorruption)
		{
			MemSet(buffer, 0, amount);
		}
	}
#endif

retry:
	errno = 0;
	returnCode = write(VfdCache[file].fd, buffer, amount);

	/* if write didn't set errno, assume problem is no disk space */
	if (returnCode != amount && errno == 0)
		errno = ENOSPC;

	if (returnCode >= 0)
		VfdCache[file].seekPos += returnCode;
	else
	{
		/*
		 * See comments in FileRead()
		 */
#ifdef WIN32
		DWORD		error = GetLastError();

		switch (error)
		{
			case ERROR_NO_SYSTEM_RESOURCES:
				pg_usleep(1000L);
				errno = EINTR;
				break;
			default:
				_dosmaperr(error);
				break;
		}
#endif
		/* OK to retry if interrupted */
		if (errno == EINTR)
			goto retry;

		/* Trouble, so assume we don't know the file position anymore */
		VfdCache[file].seekPos = FileUnknownPos;
	}

	return returnCode;
}

int
FileSync(File file)
{
	int			returnCode;
	Assert(FileIsValid(file));

	DO_DB(elog(LOG, "FileSync: %d (%s)",
			   file, VfdCache[file].fileName));

	returnCode = FileAccess(file);
	if (returnCode < 0)
		return returnCode;

	SIMPLE_FAULT_INJECTOR(FileRepFlush);

	returnCode =  pg_fsync(VfdCache[file].fd);

	return returnCode;
}

int64
FileSeek(File file, int64 offset, int whence)
{
	int			returnCode;

	Assert(FileIsValid(file));

	DO_DB(elog(LOG, "FileSeek: %d (%s) " INT64_FORMAT " " INT64_FORMAT " %d",
			   file, VfdCache[file].fileName,
			   (int64) VfdCache[file].seekPos,
			   (int64) offset, whence));

	if (FileIsNotOpen(file))
	{
		switch (whence)
		{
			case SEEK_SET:
				if (offset < 0)
					elog(ERROR, "invalid seek offset: " INT64_FORMAT,
						 (int64) offset);
				VfdCache[file].seekPos = offset;
				break;
			case SEEK_CUR:
				VfdCache[file].seekPos += offset;
				break;
			case SEEK_END:
				returnCode = FileAccess(file);
				if (returnCode < 0)
					return returnCode;
				VfdCache[file].seekPos = pg_lseek64(VfdCache[file].fd,
											   offset, whence);
				break;
			default:
				elog(ERROR, "invalid whence: %d", whence);
				break;
		}
	}
	else
	{
		switch (whence)
		{
			case SEEK_SET:
				if (offset < 0)
					elog(ERROR, "invalid seek offset: " INT64_FORMAT, offset);
				if (VfdCache[file].seekPos != offset)
					VfdCache[file].seekPos = pg_lseek64(VfdCache[file].fd,
												   offset, whence);
				break;
			case SEEK_CUR:
				if (offset != 0 || VfdCache[file].seekPos == FileUnknownPos)
					VfdCache[file].seekPos = pg_lseek64(VfdCache[file].fd,
												   offset, whence);
				break;
			case SEEK_END:
				VfdCache[file].seekPos = pg_lseek64(VfdCache[file].fd,
											   offset, whence);
				break;
			default:
				elog(ERROR, "invalid whence: %d", whence);
				break;
		}
	}
	return VfdCache[file].seekPos;
}

/*
 * Get the size of a physical file by using fstat()
 *
 * Returns size in bytes if successful, < 0 otherwise
 */
int64
FileDiskSize(File file)
{
	int			returnCode = 0;
	struct stat buf;

	returnCode = FileAccess(file);
	if (returnCode < 0)
		return returnCode;

	returnCode = fstat(VfdCache[file].fd, &buf);
	if (returnCode < 0)
		return returnCode;

	return (int64) buf.st_size;
}

int64
FileNonVirtualCurSeek(File file)
{
	int			returnCode;

	Assert(FileIsValid(file));

	DO_DB(elog(LOG, "FileNonVirtualCurSeek: %d (%s) virtual position" INT64_FORMAT,
			   file, VfdCache[file].fileName,
			   VfdCache[file].seekPos));

	returnCode = FileAccess(file);
	if (returnCode < 0)
		return returnCode;

	return pg_lseek64(VfdCache[file].fd, 0, SEEK_CUR);
}

/*
 * XXX not actually used but here for completeness
 */
#ifdef NOT_USED
int64
FileTell(File file)
{
	Assert(FileIsValid(file));
	DO_DB(elog(LOG, "FileTell %d (%s)",
			   file, VfdCache[file].fileName));
	return VfdCache[file].seekPos;
}
#endif

int
FileTruncate(File file, int64 offset)
{
	int			returnCode;

	Assert(FileIsValid(file));

	DO_DB(elog(LOG, "FileTruncate %d (%s)",
			   file, VfdCache[file].fileName));

	returnCode = FileAccess(file);
	if (returnCode < 0)
		return returnCode;

	/*
	 * Call ftruncate with a int64 value.
	 *
	 * WARNING:DO NOT typecast this down to a 32-bit long or
	 * append-only vacuum full adjustment of the eof will erroneously remove
	 * table data.
	 */
	returnCode = ftruncate(VfdCache[file].fd, offset);

	/* Assume we don't know the file position anymore */
	VfdCache[file].seekPos = FileUnknownPos;

	return returnCode;
}


/*
 * Routines that want to use stdio (ie, FILE*) should use AllocateFile
 * rather than plain fopen().  This lets fd.c deal with freeing FDs if
 * necessary to open the file.	When done, call FreeFile rather than fclose.
 *
 * Note that files that will be open for any significant length of time
 * should NOT be handled this way, since they cannot share kernel file
 * descriptors with other files; there is grave risk of running out of FDs
 * if anyone locks down too many FDs.  Most callers of this routine are
 * simply reading a config file that they will read and close immediately.
 *
 * fd.c will automatically close all files opened with AllocateFile at
 * transaction commit or abort; this prevents FD leakage if a routine
 * that calls AllocateFile is terminated prematurely by ereport(ERROR).
 *
 * Ideally this should be the *only* direct call of fopen() in the backend.
 */
FILE *
AllocateFile(const char *name, const char *mode)
{
	FILE	   *file;

	DO_DB(elog(LOG, "AllocateFile: Allocated %d (%s)",
			   numAllocatedDescs, name));

	/*
	 * The test against MAX_ALLOCATED_DESCS prevents us from overflowing
	 * allocatedFiles[]; the test against max_safe_fds prevents AllocateFile
	 * from hogging every one of the available FDs, which'd lead to infinite
	 * looping.
	 */
	if (numAllocatedDescs >= MAX_ALLOCATED_DESCS ||
		numAllocatedDescs >= max_safe_fds - 1)
		elog(ERROR, "too many private files demanded");

TryAgain:
	if ((file = fopen(name, mode)) != NULL)
	{
		AllocateDesc *desc = &allocatedDescs[numAllocatedDescs];

		desc->kind = AllocateDescFile;
		desc->desc.file = file;
		desc->create_subid = GetCurrentSubTransactionId();
		numAllocatedDescs++;
		return desc->desc.file;
	}

	if (errno == EMFILE || errno == ENFILE)
	{
		int			save_errno = errno;

		ereport(LOG,
				(errcode(ERRCODE_INSUFFICIENT_RESOURCES),
				 errmsg("out of file descriptors: %m; release and retry")));
		errno = 0;
		if (ReleaseLruFile())
			goto TryAgain;
		errno = save_errno;
	}

	/*
	 * TEMPORARY hack to log the Windows error code on fopen failures, in
	 * hopes of diagnosing some hard-to-reproduce problems.
	 */
#ifdef WIN32
	{
		int			save_errno = errno;

		elog(LOG, "Windows fopen(\"%s\",\"%s\") failed: code %lu, errno %d",
			 name, mode, GetLastError(), save_errno);
		errno = save_errno;
	}
#endif

	return NULL;
}


/*
 * Like AllocateFile, but returns an unbuffered fd like open(2)
 */
int
OpenTransientFile(FileName fileName, int fileFlags, int fileMode)
{
	int			fd;


	DO_DB(elog(LOG, "OpenTransientFile: Allocated %d (%s)",
			   numAllocatedDescs, fileName));

	/*
	 * The test against MAX_ALLOCATED_DESCS prevents us from overflowing
	 * allocatedFiles[]; the test against max_safe_fds prevents BasicOpenFile
	 * from hogging every one of the available FDs, which'd lead to infinite
	 * looping.
	 */
	if (numAllocatedDescs >= MAX_ALLOCATED_DESCS ||
		numAllocatedDescs >= max_safe_fds - 1)
		elog(ERROR, "exceeded MAX_ALLOCATED_DESCS while trying to open file \"%s\"",
			 fileName);

	fd = BasicOpenFile(fileName, fileFlags, fileMode);

	if (fd >= 0)
	{
		AllocateDesc *desc = &allocatedDescs[numAllocatedDescs];

		desc->kind = AllocateDescRawFD;
		desc->desc.fd = fd;
		desc->create_subid = GetCurrentSubTransactionId();
		numAllocatedDescs++;

		return fd;
	}

	return -1;					/* failure */
}

/*
 * Free an AllocateDesc of any type.
 *
 * The argument *must* point into the allocatedDescs[] array.
 */
static int
FreeDesc(AllocateDesc *desc)
{
	int			result;

	/* Close the underlying object */
	switch (desc->kind)
	{
		case AllocateDescFile:
			result = fclose(desc->desc.file);
			break;
		case AllocateDescDir:
			result = closedir(desc->desc.dir);
			break;
		case AllocateDescRawFD:
			result = close(desc->desc.fd);
			break;
		default:
			elog(ERROR, "AllocateDesc kind not recognized");
			result = 0;			/* keep compiler quiet */
			break;
	}

	/* Compact storage in the allocatedDescs array */
	numAllocatedDescs--;
	*desc = allocatedDescs[numAllocatedDescs];

	return result;
}

/*
 * Close a file returned by AllocateFile.
 *
 * Note we do not check fclose's return value --- it is up to the caller
 * to handle close errors.
 */
int
FreeFile(FILE *file)
{
	int			i;

	DO_DB(elog(LOG, "FreeFile: Allocated %d", numAllocatedDescs));

	/* Remove file from list of allocated files, if it's present */
	for (i = numAllocatedDescs; --i >= 0;)
	{
		AllocateDesc *desc = &allocatedDescs[i];

		if (desc->kind == AllocateDescFile && desc->desc.file == file)
			return FreeDesc(desc);
	}

	/* Only get here if someone passes us a file not in allocatedDescs */
	elog(WARNING, "file passed to FreeFile was not obtained from AllocateFile");
	Assert(false);

	return fclose(file);
}

/*
 * Close a file returned by OpenTransientFile.
 *
 * Note we do not check close's return value --- it is up to the caller
 * to handle close errors.
 */
int
CloseTransientFile(int fd)
{
	int			i;

	DO_DB(elog(LOG, "CloseTransientFile: Allocated %d", numAllocatedDescs));

	/* Remove fd from list of allocated files, if it's present */
	for (i = numAllocatedDescs; --i >= 0;)
	{
		AllocateDesc *desc = &allocatedDescs[i];

		if (desc->kind == AllocateDescRawFD && desc->desc.fd == fd)
			return FreeDesc(desc);
	}

	/* Only get here if someone passes us a file not in allocatedDescs */
	elog(WARNING, "fd passed to CloseTransientFile was not obtained from OpenTransientFile");

	return close(fd);
}

/*
 * Routines that want to use <dirent.h> (ie, DIR*) should use AllocateDir
 * rather than plain opendir().  This lets fd.c deal with freeing FDs if
 * necessary to open the directory, and with closing it after an elog.
 * When done, call FreeDir rather than closedir.
 *
 * Ideally this should be the *only* direct call of opendir() in the backend.
 */
DIR *
AllocateDir(const char *dirname)
{
	DIR		   *dir;

	DO_DB(elog(LOG, "AllocateDir: Allocated %d (%s)",
			   numAllocatedDescs, dirname));

	/*
	 * The test against MAX_ALLOCATED_DESCS prevents us from overflowing
	 * allocatedDescs[]; the test against max_safe_fds prevents AllocateDir
	 * from hogging every one of the available FDs, which'd lead to infinite
	 * looping.
	 */
	if (numAllocatedDescs >= MAX_ALLOCATED_DESCS ||
		numAllocatedDescs >= max_safe_fds - 1)
		elog(ERROR, "too many private dirs demanded");

TryAgain:
	if ((dir = opendir(dirname)) != NULL)
	{
		AllocateDesc *desc = &allocatedDescs[numAllocatedDescs];

		desc->kind = AllocateDescDir;
		desc->desc.dir = dir;
		desc->create_subid = GetCurrentSubTransactionId();
		numAllocatedDescs++;
		return desc->desc.dir;
	}

	if (errno == EMFILE || errno == ENFILE)
	{
		int			save_errno = errno;

		ereport(LOG,
				(errcode(ERRCODE_INSUFFICIENT_RESOURCES),
				 errmsg("out of file descriptors: %m; release and retry")));
		errno = 0;
		if (ReleaseLruFile())
			goto TryAgain;
		errno = save_errno;
	}

	return NULL;
}

/*
 * Read a directory opened with AllocateDir, ereport'ing any error.
 *
 * This is easier to use than raw readdir() since it takes care of some
 * otherwise rather tedious and error-prone manipulation of errno.	Also,
 * if you are happy with a generic error message for AllocateDir failure,
 * you can just do
 *
 *		dir = AllocateDir(path);
 *		while ((dirent = ReadDir(dir, path)) != NULL)
 *			process dirent;
 *		FreeDir(dir);
 *
 * since a NULL dir parameter is taken as indicating AllocateDir failed.
 * (Make sure errno hasn't been changed since AllocateDir if you use this
 * shortcut.)
 *
 * The pathname passed to AllocateDir must be passed to this routine too,
 * but it is only used for error reporting.
 */
struct dirent *
ReadDir(DIR *dir, const char *dirname)
{
	struct dirent *dent;

	/* Give a generic message for AllocateDir failure, if caller didn't */
	if (dir == NULL)
		ereport(ERROR,
				(errcode_for_file_access(),
				 errmsg("could not open directory \"%s\": %m",
						dirname)));

	errno = 0;
	if ((dent = readdir(dir)) != NULL)
		return dent;

#ifdef WIN32

	/*
	 * This fix is in mingw cvs (runtime/mingwex/dirent.c rev 1.4), but not in
	 * released version
	 */
	if (GetLastError() == ERROR_NO_MORE_FILES)
		errno = 0;
#endif

	if (errno)
		ereport(ERROR,
				(errcode_for_file_access(),
				 errmsg("could not read directory \"%s\": %m",
						dirname)));
	return NULL;
}

/*
 * Close a directory opened with AllocateDir.
 *
 * Note we do not check closedir's return value --- it is up to the caller
 * to handle close errors.
 */
int
FreeDir(DIR *dir)
{
	int			i;

	DO_DB(elog(LOG, "FreeDir: Allocated %d", numAllocatedDescs));

	/* Remove dir from list of allocated dirs, if it's present */
	for (i = numAllocatedDescs; --i >= 0;)
	{
		AllocateDesc *desc = &allocatedDescs[i];

		if (desc->kind == AllocateDescDir && desc->desc.dir == dir)
			return FreeDesc(desc);
	}

	/* Only get here if someone passes us a dir not in allocatedDescs */
	elog(WARNING, "dir passed to FreeDir was not obtained from AllocateDir");
	Assert(false);

	return closedir(dir);
}


/*
 * closeAllVfds
 *
 * Force all VFDs into the physically-closed state, so that the fewest
 * possible number of kernel file descriptors are in use.  There is no
 * change in the logical state of the VFDs.
 */
void
closeAllVfds(void)
{
	Index		i;

	if (SizeVfdCache > 0)
	{
		Assert(FileIsNotOpen(0));		/* Make sure ring not corrupted */
		for (i = 1; i < SizeVfdCache; i++)
		{
			if (!FileIsNotOpen(i))
				LruDelete(i);
		}
	}
}


/*
 * SetTempTablespaces
 *
 * Define a list (actually an array) of OIDs of tablespaces to use for
 * temporary files.  This list will be used until end of transaction,
 * unless this function is called again before then.  It is caller's
 * responsibility that the passed-in array has adequate lifespan (typically
 * it'd be allocated in TopTransactionContext).
 */
void
SetTempTablespaces(Oid *tableSpaces, int numSpaces)
{
	Assert(numSpaces >= 0);
	tempTableSpaces = tableSpaces;
	numTempTableSpaces = numSpaces;

	/*
	 * Select a random starting point in the list.	This is to minimize
	 * conflicts between backends that are most likely sharing the same list
	 * of temp tablespaces.  Note that if we create multiple temp files in the
	 * same transaction, we'll advance circularly through the list --- this
	 * ensures that large temporary sort files are nicely spread across all
	 * available tablespaces.
	 */
	if (numSpaces > 1)
		nextTempTableSpace = random() % numSpaces;
	else
		nextTempTableSpace = 0;
}

/*
 * TempTablespacesAreSet
 *
 * Returns TRUE if SetTempTablespaces has been called in current transaction.
 * (This is just so that tablespaces.c doesn't need its own per-transaction
 * state.)
 */
bool
TempTablespacesAreSet(void)
{
	return (numTempTableSpaces >= 0);
}

/*
 * GetNextTempTableSpace
 *
 * Select the next temp tablespace to use.	A result of InvalidOid means
 * to use the current database's default tablespace.
 */
Oid
GetNextTempTableSpace(void)
{
	if (numTempTableSpaces > 0)
	{
		/* Advance nextTempTableSpace counter with wraparound */
		if (++nextTempTableSpace >= numTempTableSpaces)
			nextTempTableSpace = 0;
		return tempTableSpaces[nextTempTableSpace];
	}
	return InvalidOid;
}


/*
 * AtEOSubXact_Files
 *
 * Take care of subtransaction commit/abort.  At abort, we close temp files
 * that the subtransaction may have opened.  At commit, we reassign the
 * files that were opened to the parent subtransaction.
 */
void
AtEOSubXact_Files(bool isCommit, SubTransactionId mySubid,
				  SubTransactionId parentSubid)
{
	Index		i;

	for (i = 0; i < numAllocatedDescs; i++)
	{
		if (allocatedDescs[i].create_subid == mySubid)
		{
			if (isCommit)
				allocatedDescs[i].create_subid = parentSubid;
			else
			{
				/* have to recheck the item after FreeDesc (ugly) */
				FreeDesc(&allocatedDescs[i--]);
			}
		}
	}
}

/*
 * AtEOXact_Files
 *
 * This routine is called during transaction commit or abort (it doesn't
 * particularly care which).  All still-open per-transaction temporary file
 * VFDs are closed, which also causes the underlying files to be deleted
 * (although they should've been closed already by the ResourceOwner
 * cleanup). Furthermore, all "allocated" stdio files are closed. We also
 * forget any transaction-local temp tablespace list.
 */
void
AtEOXact_Files(void)
{
	CleanupTempFiles(false);
	tempTableSpaces = NULL;
	numTempTableSpaces = -1;
}

/*
 * AtProcExit_Files
 *
 * on_proc_exit hook to clean up temp files during backend shutdown.
 * Here, we want to clean up *all* temp files including interXact ones.
 */
static void
AtProcExit_Files(int code, Datum arg)
{
	CleanupTempFiles(true);
}

/*
 * Close temporary files and delete their underlying files.
 *
 * isProcExit: if true, this is being called as the backend process is
 * exiting. If that's the case, we should remove all temporary files; if
 * that's not the case, we are being called for transaction commit/abort
 * and should only remove transaction-local temp files.  In either case,
 * also clean up "allocated" stdio files, dirs and fds.
 */
static void
CleanupTempFiles(bool isProcExit)
{
	Index		i;

	/*
	 * Careful here: at proc_exit we need extra cleanup, not just
	 * xact_temporary files.
	 */
	if (isProcExit || have_xact_temporary_files)
	{
		Assert(FileIsNotOpen(0));		/* Make sure ring not corrupted */
		for (i = 1; i < SizeVfdCache; i++)
		{
			unsigned short fdstate = VfdCache[i].fdstate;

			if ((fdstate & (FD_TEMPORARY | FD_CLOSE_AT_EOXACT)) && VfdCache[i].fileName != NULL)
			{
				/*
				 * If we're in the process of exiting a backend process, close
				 * all temporary files. Otherwise, only close temporary files
				 * local to the current transaction. They should be closed
				 * by the ResourceOwner mechanism already, so this is just
				 * a debugging cross-check.
				 */
				if (isProcExit)
					FileClose(i);
				else if (fdstate & FD_CLOSE_AT_EOXACT)
				{
					elog(WARNING,
						 "temporary file %s not closed at end-of-transaction",
						 VfdCache[i].fileName);
					FileClose(i);
				}
			}
		}

		have_xact_temporary_files = false;
	}

	workfile_mgr_cleanup();

	while (numAllocatedDescs > 0)
		FreeDesc(&allocatedDescs[0]);
}


/*
 * Remove temporary files left over from a prior postmaster session
 *
 * This should be called during postmaster startup.  It will forcibly
 * remove any leftover files created by OpenTemporaryFile.
 *
 * We also call this during the post-backend-crash restart cycle
 * (postmaster reset).
 */
void
RemovePgTempFiles(void)
{
	char		temp_path[MAXPGPATH];
	DIR		   *db_dir;
	struct dirent *db_de;

	ereport(LOG,
			(errmsg("removing all temporary files")));

	/*
	 * Cycle through pgsql_tmp directories for all databases and remove old
	 * temp files.
	 */
	db_dir = AllocateDir("base");

	while ((db_de = ReadDir(db_dir, "base")) != NULL)
	{
		if (strcmp(db_de->d_name, ".") == 0 ||
			strcmp(db_de->d_name, "..") == 0)
			continue;

		snprintf(temp_path, sizeof(temp_path), "base/%s/%s",
				 db_de->d_name, PG_TEMP_FILES_DIR);
		RemovePgTempFilesInDir(temp_path);
	}

	FreeDir(db_dir);

	/*
	 * In EXEC_BACKEND case there is a pgsql_tmp directory at the top level of
	 * DataDir as well.
	 */
#ifdef EXEC_BACKEND
	RemovePgTempFilesInDir(PG_TEMP_FILES_DIR);
#endif
}

/* Process one pgsql_tmp directory for RemovePgTempFiles */
static void
RemovePgTempFilesInDir(const char *tmpdirname)
{
	DIR		   *temp_dir;
	struct dirent *temp_de;
	char		rm_path[MAXPGPATH];

	temp_dir = AllocateDir(tmpdirname);
	if (temp_dir == NULL)
	{
		/* anything except ENOENT is fishy */
		if (errno != ENOENT)
			elog(LOG,
				 "could not open temporary-files directory \"%s\": %m",
				 tmpdirname);
		return;
	}

	while ((temp_de = ReadDir(temp_dir, tmpdirname)) != NULL)
	{
		if (strcmp(temp_de->d_name, ".") == 0 ||
			strcmp(temp_de->d_name, "..") == 0)
			continue;

		snprintf(rm_path, sizeof(rm_path), "%s/%s",
				 tmpdirname, temp_de->d_name);

		if (HasTempFilePrefix(temp_de->d_name))
		{
			/*
			 * It can be a file or a directory, so try to delete both ways
			 * We ignore errors.
			 */
			unlink(rm_path);
			rmtree(rm_path,true);
		}
		else
		{
			elog(LOG,
				 "unexpected file found in temporary-files directory: \"%s\"",
				 rm_path);
		}
	}

	FreeDir(temp_dir);
}

/*
 * Generate the prefix for a new temp file name. This will be checked
 * before cleaning up, to make sure we only delete what we created.
 * Caller is responsible for allocating the input buffer large enough
 * for the fileName and prefix.
 * Returns needlen > buflen if buffer is not large enough to store prefix.
 */
size_t
GetTempFilePrefix(char * buf, size_t buflen, const char * fileName)
{
	Assert(buf);
	/*
	 * If the file name was generated using the workfile
	 * manager, it already contains the temp directory prefix.
	 * Leave the filename alone in this case.
	 */
	if (strstr(fileName, WORKFILE_SET_PREFIX))
	{
		memcpy(buf, fileName, buflen);
		return strlen(fileName);
	}

	size_t needlen = strlen(PG_TEMP_FILES_DIR)
			+ strlen(PG_TEMP_FILE_PREFIX)
			+ strlen(fileName)
			+ 2; /* enough for a slash and a _ */

	if (buflen < needlen)
	{
		return needlen;
	}

	snprintf(buf, buflen, "%s/%s_%s",
			PG_TEMP_FILES_DIR,
			PG_TEMP_FILE_PREFIX,
			fileName);

	return needlen;
}

/*
 * Check if a temporary file or directory matches the expected prefix. This
 * is done before deleting it, as a sanity check.
 */
static bool HasTempFilePrefix(char * fileName)
{

	bool matching_file = (strncmp(fileName,
						PG_TEMP_FILE_PREFIX,
						strlen(PG_TEMP_FILE_PREFIX)) == 0);
	if (matching_file)
	{
		return true;
	}

	bool matching_dir = (strncmp(fileName,
						WORKFILE_SET_PREFIX,
						strlen(WORKFILE_SET_PREFIX)) == 0);

	return matching_dir;
}

/*
 * Set the file as temporary to ensure that FileClose() removes it on exit.
 * This mimics the old FileUnlin() behavior that was removed in PostgreSQL
 * 8.3 but that Greenplum still use.
 */
void
SetDeleteOnExit(File file)
{
	Assert(FileIsValid(file));

	VfdCache[file].fdstate |= FD_TEMPORARY;
}<|MERGE_RESOLUTION|>--- conflicted
+++ resolved
@@ -162,11 +162,7 @@
 {
 	int			fd;				/* current FD, or VFD_CLOSED if none */
 	unsigned short fdstate;		/* bitflags for VFD's state */
-<<<<<<< HEAD
 	ResourceOwner resowner;		/* owner, for automatic cleanup */
-=======
-	SubTransactionId create_subid;		/* for TEMPORARY fds, creating subxact */
->>>>>>> 4d53a2f9
 	File		nextFree;		/* link to next free VFD, if in freelist */
 	File		lruMoreRecently;	/* doubly linked recency-of-use list */
 	File		lruLessRecently;
