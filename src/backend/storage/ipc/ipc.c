--- conflicted
+++ resolved
@@ -8,20 +8,12 @@
  * exit-time cleanup for either a postmaster or a backend.
  *
  *
-<<<<<<< HEAD
  * Portions Copyright (c) 1996-2009, PostgreSQL Global Development Group
-=======
- * Portions Copyright (c) 1996-2008, PostgreSQL Global Development Group
->>>>>>> d13f41d2
  * Portions Copyright (c) 1994, Regents of the University of California
  *
  *
  * IDENTIFICATION
-<<<<<<< HEAD
  *	  $PostgreSQL: pgsql/src/backend/storage/ipc/ipc.c,v 1.105 2009/06/11 14:49:01 momjian Exp $
-=======
- *	  $PostgreSQL: pgsql/src/backend/storage/ipc/ipc.c,v 1.100.2.2 2010/03/20 00:58:21 tgl Exp $
->>>>>>> d13f41d2
  *
  *-------------------------------------------------------------------------
  */
@@ -32,16 +24,13 @@
 #include <sys/stat.h>
 
 #include "cdb/cdbdisp_thread.h"
+#include "libpq/pqsignal.h"
 #include "miscadmin.h"
 #ifdef PROFILE_PID_DIR
 #include "postmaster/autovacuum.h"
 #endif
 #include "storage/ipc.h"
-<<<<<<< HEAD
-#include "libpq/pqsignal.h"
-=======
 #include "tcop/tcopprot.h"
->>>>>>> d13f41d2
 
 
 /*
@@ -196,7 +185,8 @@
 	 * case of elog(FATAL) for example.)
 	 */
 	error_context_stack = NULL;
-<<<<<<< HEAD
+	/* For the same reason, reset debug_query_string before it's clobbered */
+	debug_query_string = NULL;
 
 	/*
 	 * Make sure threads get cleaned up: there might be still ongoing
@@ -224,12 +214,8 @@
 	* necessary to receive more motion data.
 	*/
 	WaitInterconnectQuit();
-=======
-	/* For the same reason, reset debug_query_string before it's clobbered */
-	debug_query_string = NULL;
 
 	elog(DEBUG3, "proc_exit(%d)", code);
->>>>>>> d13f41d2
 
 	/* do our shared memory exits first */
 	shmem_exit(code);
@@ -250,47 +236,7 @@
 		(*on_proc_exit_list[on_proc_exit_index].function) (code,
 								  on_proc_exit_list[on_proc_exit_index].arg);
 
-<<<<<<< HEAD
 	on_proc_exit_index = 0;
-=======
-	elog(DEBUG3, "exit(%d)", code);
-
-#ifdef PROFILE_PID_DIR
-	{
-		/*
-		 * If we are profiling ourself then gprof's mcleanup() is about to
-		 * write out a profile to ./gmon.out.  Since mcleanup() always uses a
-		 * fixed file name, each backend will overwrite earlier profiles. To
-		 * fix that, we create a separate subdirectory for each backend
-		 * (./gprof/pid) and 'cd' to that subdirectory before we exit() - that
-		 * forces mcleanup() to write each profile into its own directory.	We
-		 * end up with something like: $PGDATA/gprof/8829/gmon.out
-		 * $PGDATA/gprof/8845/gmon.out ...
-		 *
-		 * To avoid undesirable disk space bloat, autovacuum workers are
-		 * discriminated against: all their gmon.out files go into the same
-		 * subdirectory.  Without this, an installation that is "just sitting
-		 * there" nonetheless eats megabytes of disk space every few seconds.
-		 *
-		 * Note that we do this here instead of in an on_proc_exit() callback
-		 * because we want to ensure that this code executes last - we don't
-		 * want to interfere with any other on_proc_exit() callback.
-		 */
-		char		gprofDirName[32];
-
-		if (IsAutoVacuumWorkerProcess())
-			snprintf(gprofDirName, 32, "gprof/avworker");
-		else
-			snprintf(gprofDirName, 32, "gprof/%d", (int) getpid());
-
-		mkdir("gprof", 0777);
-		mkdir(gprofDirName, 0777);
-		chdir(gprofDirName);
-	}
-#endif
-
-	exit(code);
->>>>>>> d13f41d2
 }
 
 /* ------------------
@@ -428,24 +374,6 @@
 }
 
 /* ----------------------------------------------------------------
- *		cancel_shmem_exit
- *
- *		this function removes an entry, if present, from the list of
- *		functions to be invoked by shmem_exit().  For simplicity,
- *		only the latest entry can be removed.  (We could work harder
- *		but there is no need for current uses.)
- * ----------------------------------------------------------------
- */
-void
-cancel_shmem_exit(pg_on_exit_callback function, Datum arg)
-{
-	if (on_shmem_exit_index > 0 &&
-		on_shmem_exit_list[on_shmem_exit_index - 1].function == function &&
-		on_shmem_exit_list[on_shmem_exit_index - 1].arg == arg)
-		--on_shmem_exit_index;
-}
-
-/* ----------------------------------------------------------------
  *		on_exit_reset
  *
  *		this function clears all on_proc_exit() and on_shmem_exit()
