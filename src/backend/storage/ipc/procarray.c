--- conflicted
+++ resolved
@@ -1145,50 +1145,6 @@
 }
 
 /*
-<<<<<<< HEAD
- * Returns true if there are any UAO drop transaction active (except the current
- * one).
- *
- * If allDbs is TRUE then all backends are considered; if allDbs is FALSE
- * then only backends running in my own database are considered.
- */
-bool
-HasDropTransaction(bool allDbs)
-{
-	ProcArrayStruct *arrayP = procArray;
-	bool result = false; /* Assumes */
-	int			index;
-
-	LWLockAcquire(ProcArrayLock, LW_SHARED);
-
-	for (index = 0; index < arrayP->numProcs; index++)
-	{
-		int			pgprocno = arrayP->pgprocnos[index];
-		volatile PGPROC *proc = &allProcs[pgprocno];
-		volatile PGXACT *pgxact = &allPgXact[pgprocno];
-		if (proc->pid == 0)
-			continue;			/* do not count prepared xacts */
-
-		if (allDbs || proc->databaseId == MyDatabaseId)
-		{
-			if (proc->inDropTransaction && proc != MyProc)
-			{
-				ereport((Debug_print_snapshot_dtm ? LOG : DEBUG3),
-						(errmsg("Found drop transaction: database %d, pid %d, xid %d, xmin %d",
-								proc->databaseId, proc->pid, pgxact->xid, pgxact->xmin)));
-				result = true;
-			}
-		}
-	}
-
-	LWLockRelease(ProcArrayLock);
-
-	return result;
-}
-
-/*
-=======
->>>>>>> cbee6d14
  * Returns true if there are of serializable backends (except the current
  * one).
  *
