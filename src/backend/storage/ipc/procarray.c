/*-------------------------------------------------------------------------
 *
 * procarray.c
 *	  POSTGRES process array code.
 *
 *
 * This module maintains an unsorted array of the PGPROC structures for all
 * active backends.  Although there are several uses for this, the principal
 * one is as a means of determining the set of currently running transactions.
 *
 * Because of various subtle race conditions it is critical that a backend
 * hold the correct locks while setting or clearing its MyProc->xid field.
 * See notes in src/backend/access/transam/README.
 *
 * The process array now also includes PGPROC structures representing
 * prepared transactions.  The xid and subxids fields of these are valid,
 * as are the myProcLocks lists.  They can be distinguished from regular
 * backend PGPROCs at need by checking for pid == 0.
 *
 *
 * Portions Copyright (c) 1996-2009, PostgreSQL Global Development Group
 * Portions Copyright (c) 1994, Regents of the University of California
 *
 *
 * IDENTIFICATION
 *	  $PostgreSQL: pgsql/src/backend/storage/ipc/procarray.c,v 1.45 2008/07/11 02:10:13 alvherre Exp $
 *
 *-------------------------------------------------------------------------
 */
#include "postgres.h"

#include <signal.h>

#include "access/distributedlog.h"
#include "access/subtrans.h"
#include "access/transam.h"
#include "access/xact.h"
#include "access/twophase.h"
#include "miscadmin.h"
#include "storage/procarray.h"
#include "utils/combocid.h"
#include "utils/snapmgr.h"
#include "utils/tqual.h"
#include "utils/guc.h"
#include "utils/memutils.h"

#include "access/xact.h"		/* setting the shared xid */

#include "cdb/cdbtm.h"
#include "cdb/cdbvars.h"
#include "utils/faultinjector.h"
#include "utils/sharedsnapshot.h"

/* Our shared memory area */
typedef struct ProcArrayStruct
{
	int			numProcs;		/* number of valid procs entries */
	int			maxProcs;		/* allocated size of procs array */

	/*
	 * We declare procs[] as 1 entry because C wants a fixed-size array, but
	 * actually it is maxProcs entries long.
	 */
	PGPROC	   *procs[1];		/* VARIABLE LENGTH ARRAY */
} ProcArrayStruct;

static ProcArrayStruct *procArray;


#ifdef XIDCACHE_DEBUG

/* counters for XidCache measurement */
static long xc_by_recent_xmin = 0;
static long xc_by_known_xact = 0;
static long xc_by_my_xact = 0;
static long xc_by_latest_xid = 0;
static long xc_by_main_xid = 0;
static long xc_by_child_xid = 0;
static long xc_no_overflow = 0;
static long xc_slow_answer = 0;

#define xc_by_recent_xmin_inc()		(xc_by_recent_xmin++)
#define xc_by_known_xact_inc()		(xc_by_known_xact++)
#define xc_by_my_xact_inc()			(xc_by_my_xact++)
#define xc_by_latest_xid_inc()		(xc_by_latest_xid++)
#define xc_by_main_xid_inc()		(xc_by_main_xid++)
#define xc_by_child_xid_inc()		(xc_by_child_xid++)
#define xc_no_overflow_inc()		(xc_no_overflow++)
#define xc_slow_answer_inc()		(xc_slow_answer++)

static void DisplayXidCache(void);
#else							/* !XIDCACHE_DEBUG */

#define xc_by_recent_xmin_inc()		((void) 0)
#define xc_by_known_xact_inc()		((void) 0)
#define xc_by_my_xact_inc()			((void) 0)
#define xc_by_latest_xid_inc()		((void) 0)
#define xc_by_main_xid_inc()		((void) 0)
#define xc_by_child_xid_inc()		((void) 0)
#define xc_no_overflow_inc()		((void) 0)
#define xc_slow_answer_inc()		((void) 0)
#endif   /* XIDCACHE_DEBUG */


/*
 * Report shared-memory space needed by CreateSharedProcArray.
 */
Size
ProcArrayShmemSize(void)
{
	Size		size;

	size = offsetof(ProcArrayStruct, procs);
	size = add_size(size, mul_size(sizeof(PGPROC *),
								 add_size(MaxBackends, max_prepared_xacts)));

	return size;
}

/*
 * Initialize the shared PGPROC array during postmaster startup.
 */
void
CreateSharedProcArray(void)
{
	bool		found;

	/* Create or attach to the ProcArray shared structure */
	procArray = (ProcArrayStruct *)
		ShmemInitStruct("Proc Array", ProcArrayShmemSize(), &found);

	if (!found)
	{
		/*
		 * We're the first - initialize.
		 */
		procArray->numProcs = 0;
		procArray->maxProcs = MaxBackends + max_prepared_xacts;
	}
}

/*
 * Add the specified PGPROC to the shared array.
 */
void
ProcArrayAdd(PGPROC *proc)
{
	ProcArrayStruct *arrayP = procArray;

	LWLockAcquire(ProcArrayLock, LW_EXCLUSIVE);

	SIMPLE_FAULT_INJECTOR(ProcArray_Add);

	if (arrayP->numProcs >= arrayP->maxProcs)
	{
		/*
		 * Ooops, no room.	(This really shouldn't happen, since there is a
		 * fixed supply of PGPROC structs too, and so we should have failed
		 * earlier.)
		 */
		LWLockRelease(ProcArrayLock);
		ereport(FATAL,
				(errcode(ERRCODE_TOO_MANY_CONNECTIONS),
				 errmsg("sorry, too many clients already")));
	}

	arrayP->procs[arrayP->numProcs] = proc;
	arrayP->numProcs++;

	LWLockRelease(ProcArrayLock);
}

/*
 * Remove the specified PGPROC from the shared array.
 *
 * When latestXid is a valid XID, we are removing a live 2PC gxact from the
 * array, and thus causing it to appear as "not running" anymore.  In this
 * case we must advance latestCompletedXid.  (This is essentially the same
 * as ProcArrayEndTransaction followed by removal of the PGPROC, but we take
 * the ProcArrayLock only once, and don't damage the content of the PGPROC;
 * twophase.c depends on the latter.)
 */
void
ProcArrayRemove(PGPROC *proc, TransactionId latestXid)
{
	ProcArrayStruct *arrayP = procArray;
	int			index;

#ifdef XIDCACHE_DEBUG
	/* dump stats at backend shutdown, but not prepared-xact end */
	if (proc->pid != 0)
		DisplayXidCache();
#endif

	LWLockAcquire(ProcArrayLock, LW_EXCLUSIVE);

	if (TransactionIdIsValid(latestXid))
	{
		Assert(TransactionIdIsValid(proc->xid));

		/* Advance global latestCompletedXid while holding the lock */
		if (TransactionIdPrecedes(ShmemVariableCache->latestCompletedXid,
								  latestXid))
			ShmemVariableCache->latestCompletedXid = latestXid;
	}
	else
	{
		/* Shouldn't be trying to remove a live transaction here */
		Assert(!TransactionIdIsValid(proc->xid));
	}

	for (index = 0; index < arrayP->numProcs; index++)
	{
		if (arrayP->procs[index] == proc)
		{
			arrayP->procs[index] = arrayP->procs[arrayP->numProcs - 1];
			arrayP->procs[arrayP->numProcs - 1] = NULL; /* for debugging */
			arrayP->numProcs--;
			LWLockRelease(ProcArrayLock);
			return;
		}
	}

	/* Ooops */
	LWLockRelease(ProcArrayLock);

	elog(LOG, "failed to find proc %p in ProcArray", proc);
}


/*
 * ProcArrayEndTransaction -- mark a transaction as no longer running
 *
 * This is used interchangeably for commit and abort cases.  The transaction
 * commit/abort must already be reported to WAL and pg_clog.
 *
 * proc is currently always MyProc, but we pass it explicitly for flexibility.
 * latestXid is the latest Xid among the transaction's main XID and
 * subtransactions, or InvalidTransactionId if it has no XID.  (We must ask
 * the caller to pass latestXid, instead of computing it from the PGPROC's
 * contents, because the subxid information in the PGPROC might be
 * incomplete.)
 *
 * GPDB: If this is a global transaction, we might need to do this action
 * later, rather than now. In that case, this function returns true for
 * needNotifyCommittedDtxTransaction, and does *not* change the state of the
 * PGPROC entry. This can only happen for commit; when !isCommit, this always
 * clears the PGPROC entry.
 */
bool
ProcArrayEndTransaction(PGPROC *proc, TransactionId latestXid, bool isCommit)
{
	bool needNotifyCommittedDtxTransaction;

	/*
	 * MyProc->localDistribXactData is only used for debugging purpose by
	 * backend itself on segments only hence okay to modify without holding
	 * the lock.
	 */
	if (MyProc->localDistribXactData.state != LOCALDISTRIBXACT_STATE_NONE)
	{
		switch (DistributedTransactionContext)
		{
			case DTX_CONTEXT_QE_TWO_PHASE_EXPLICIT_WRITER:
			case DTX_CONTEXT_QE_TWO_PHASE_IMPLICIT_WRITER:
			case DTX_CONTEXT_QE_AUTO_COMMIT_IMPLICIT:
				LocalDistribXact_ChangeState(MyProc,
											 isCommit ?
											 LOCALDISTRIBXACT_STATE_COMMITTED :
											 LOCALDISTRIBXACT_STATE_ABORTED);
				break;

			case DTX_CONTEXT_QE_READER:
			case DTX_CONTEXT_QE_ENTRY_DB_SINGLETON:
				// QD or QE Writer will handle it.
				break;

			case DTX_CONTEXT_QD_DISTRIBUTED_CAPABLE:
			case DTX_CONTEXT_QD_RETRY_PHASE_2:
			case DTX_CONTEXT_QE_PREPARED:
			case DTX_CONTEXT_QE_FINISH_PREPARED:
				elog(PANIC, "Unexpected distribute transaction context: '%s'",
					 DtxContextToString(DistributedTransactionContext));

			default:
				elog(PANIC, "Unrecognized DTX transaction context: %d",
					 (int) DistributedTransactionContext);
		}
	}

	if (isCommit && notifyCommittedDtxTransactionIsNeeded())
		needNotifyCommittedDtxTransaction = true;
	else
		needNotifyCommittedDtxTransaction = false;
	
	if (TransactionIdIsValid(latestXid))
	{
		LWLockAcquire(ProcArrayLock, LW_EXCLUSIVE);
		/*
		 * We must lock ProcArrayLock while clearing proc->xid, so that we do
		 * not exit the set of "running" transactions while someone else is
		 * taking a snapshot.  See discussion in
		 * src/backend/access/transam/README.
		 */
		Assert(TransactionIdIsValid(proc->xid) ||
			   (IsBootstrapProcessingMode() && latestXid == BootstrapTransactionId));

		if (! needNotifyCommittedDtxTransaction)
		{
			proc->xid = InvalidTransactionId;
			proc->lxid = InvalidLocalTransactionId;
			proc->xmin = InvalidTransactionId;
			/* must be cleared with xid/xmin: */
			proc->vacuumFlags &= ~PROC_VACUUM_STATE_MASK;
			proc->inCommit = false; /* be sure this is cleared in abort */
			proc->serializableIsoLevel = false;
			proc->inDropTransaction = false;

			/* Clear the subtransaction-XID cache too while holding the lock */
			proc->subxids.nxids = 0;
			proc->subxids.overflowed = false;
		}

		/* Also advance global latestCompletedXid while holding the lock */
		/*
		 * Note: we do this in GPDB even if we didn't clear our XID entry
		 * just yet. There is no harm in advancing latestCompletedXid a
		 * little bit earlier than strictly necessary, and this way we don't
		 * need to remember out latest XID when we later actually clear the
		 * entry.
		 */
		if (TransactionIdPrecedes(ShmemVariableCache->latestCompletedXid,
								  latestXid))
			ShmemVariableCache->latestCompletedXid = latestXid;

		LWLockRelease(ProcArrayLock);
	}
	else
	{
		/*
		 * If we have no XID, we don't need to lock, since we won't affect
		 * anyone else's calculation of a snapshot.  We might change their
		 * estimate of global xmin, but that's OK.
		 */
		Assert(!TransactionIdIsValid(proc->xid));

		proc->lxid = InvalidLocalTransactionId;
		proc->xmin = InvalidTransactionId;
		/* must be cleared with xid/xmin: */
		proc->vacuumFlags &= ~PROC_VACUUM_STATE_MASK;
		proc->inCommit = false; /* be sure this is cleared in abort */
		proc->serializableIsoLevel = false;
		proc->inDropTransaction = false;

		Assert(proc->subxids.nxids == 0);
		Assert(proc->subxids.overflowed == false);
	}

	return needNotifyCommittedDtxTransaction;
}


/*
 * ProcArrayClearTransaction -- clear the transaction fields
 *
 * This is used after successfully preparing a 2-phase transaction.  We are
 * not actually reporting the transaction's XID as no longer running --- it
 * will still appear as running because the 2PC's gxact is in the ProcArray
 * too.  We just have to clear out our own PGPROC.
 *
 */
void
ProcArrayClearTransaction(PGPROC *proc, bool commit)
{
	/*
	 * We can skip locking ProcArrayLock here, because this action does not
	 * actually change anyone's view of the set of running XIDs: our entry is
	 * duplicate with the gxact that has already been inserted into the
	 * ProcArray.
	 */
	proc->xid = InvalidTransactionId;
	proc->xmin = InvalidTransactionId;

	proc->localDistribXactData.state = LOCALDISTRIBXACT_STATE_NONE;

	/* redundant, but just in case */
	proc->vacuumFlags &= ~PROC_VACUUM_STATE_MASK;
	proc->serializableIsoLevel = false;
	proc->inDropTransaction = false;

	/* Clear the subtransaction-XID cache too */
	proc->subxids.nxids = 0;
	proc->subxids.overflowed = false;

	/* For commit, inCommit and lxid are cleared in CommitTransaction after
	 * performing PT operations. It's done this way to correctly block
	 * checkpoint till CommitTransaction completes the persistent table
	 * updates.
	 */
	if (! commit)
	{
		proc->lxid = InvalidLocalTransactionId;
		proc->inCommit = false;
	}
}

/*
 * Clears the current transaction from PGPROC.
 *
 * Must be called while holding the ProcArrayLock.
 */
void
ClearTransactionFromPgProc_UnderLock(PGPROC *proc, bool commit)
{
	/*
	 * ProcArrayClearTransaction() doesn't take the lock, so we can just call it
	 * directly.
	 */
	ProcArrayClearTransaction(proc, commit);
}

/*
 * TransactionIdIsInProgress -- is given transaction running in some backend
 *
 * Aside from some shortcuts such as checking RecentXmin and our own Xid,
 * there are three possibilities for finding a running transaction:
 *
 * 1. the given Xid is a main transaction Id.  We will find this out cheaply
 * by looking at the PGPROC struct for each backend.
 *
 * 2. the given Xid is one of the cached subxact Xids in the PGPROC array.
 * We can find this out cheaply too.
 *
 * 3. Search the SubTrans tree to find the Xid's topmost parent, and then
 * see if that is running according to PGPROC.	This is the slowest, but
 * sadly it has to be done always if the other two failed, unless we see
 * that the cached subxact sets are complete (none have overflowed).
 *
 * ProcArrayLock has to be held while we do 1 and 2.  If we save the top Xids
 * while doing 1, we can release the ProcArrayLock while we do 3.  This buys
 * back some concurrency (we can't retrieve the main Xids from PGPROC again
 * anyway; see GetNewTransactionId).
 */
bool
TransactionIdIsInProgress(TransactionId xid)
{
	static TransactionId *xids = NULL;
	int			nxids = 0;
	ProcArrayStruct *arrayP = procArray;
	TransactionId topxid;
	int			i,
				j;

	/*
	 * Don't bother checking a transaction older than RecentXmin; it could not
	 * possibly still be running.  (Note: in particular, this guarantees that
	 * we reject InvalidTransactionId, FrozenTransactionId, etc as not
	 * running.)
	 */
	if (TransactionIdPrecedes(xid, RecentXmin))
	{
		xc_by_recent_xmin_inc();
		return false;
	}

	/*
	 * We may have just checked the status of this transaction, so if it is
	 * already known to be completed, we can fall out without any access to
	 * shared memory.
	 */
	if (TransactionIdIsKnownCompleted(xid))
	{
		xc_by_known_xact_inc();
		return false;
	}

	/*
	 * Also, we can handle our own transaction (and subtransactions) without
	 * any access to shared memory.
	 */
	if (TransactionIdIsCurrentTransactionId(xid))
	{
		xc_by_my_xact_inc();
		return true;
	}

	/*
	 * If not first time through, get workspace to remember main XIDs in. We
	 * malloc it permanently to avoid repeated palloc/pfree overhead.
	 */
	if (xids == NULL)
	{
		xids = (TransactionId *)
			malloc(arrayP->maxProcs * sizeof(TransactionId));
		if (xids == NULL)
			ereport(ERROR,
					(errcode(ERRCODE_OUT_OF_MEMORY),
					 errmsg("out of memory")));
	}

	LWLockAcquire(ProcArrayLock, LW_SHARED);

	/*
	 * Now that we have the lock, we can check latestCompletedXid; if the
	 * target Xid is after that, it's surely still running.
	 */
	if (TransactionIdPrecedes(ShmemVariableCache->latestCompletedXid, xid))
	{
		LWLockRelease(ProcArrayLock);
		xc_by_latest_xid_inc();
		return true;
	}

	/* No shortcuts, gotta grovel through the array */
	for (i = 0; i < arrayP->numProcs; i++)
	{
		volatile PGPROC *proc = arrayP->procs[i];
		TransactionId pxid;

		/* Ignore my own proc --- dealt with it above */
		if (proc == MyProc)
			continue;

		/* Fetch xid just once - see GetNewTransactionId */
		pxid = proc->xid;

		if (!TransactionIdIsValid(pxid))
			continue;

		/*
		 * Step 1: check the main Xid
		 */
		if (TransactionIdEquals(pxid, xid))
		{
			LWLockRelease(ProcArrayLock);
			xc_by_main_xid_inc();
			return true;
		}

		/*
		 * We can ignore main Xids that are younger than the target Xid, since
		 * the target could not possibly be their child.
		 */
		if (TransactionIdPrecedes(xid, pxid))
			continue;

		/*
		 * Step 2: check the cached child-Xids arrays
		 */
		for (j = proc->subxids.nxids - 1; j >= 0; j--)
		{
			/* Fetch xid just once - see GetNewTransactionId */
			TransactionId cxid = proc->subxids.xids[j];

			if (TransactionIdEquals(cxid, xid))
			{
				LWLockRelease(ProcArrayLock);
				xc_by_child_xid_inc();
				return true;
			}
		}

		/*
		 * Save the main Xid for step 3.  We only need to remember main Xids
		 * that have uncached children.  (Note: there is no race condition
		 * here because the overflowed flag cannot be cleared, only set, while
		 * we hold ProcArrayLock.  So we can't miss an Xid that we need to
		 * worry about.)
		 */
		if (proc->subxids.overflowed)
			xids[nxids++] = pxid;
	}

	LWLockRelease(ProcArrayLock);

	/*
	 * If none of the relevant caches overflowed, we know the Xid is not
	 * running without looking at pg_subtrans.
	 */
	if (nxids == 0)
	{
		xc_no_overflow_inc();
		return false;
	}

	/*
	 * Step 3: have to check pg_subtrans.
	 *
	 * At this point, we know it's either a subtransaction of one of the Xids
	 * in xids[], or it's not running.  If it's an already-failed
	 * subtransaction, we want to say "not running" even though its parent may
	 * still be running.  So first, check pg_clog to see if it's been aborted.
	 */
	xc_slow_answer_inc();

	if (TransactionIdDidAbort(xid))
		return false;

	/*
	 * It isn't aborted, so check whether the transaction tree it belongs to
	 * is still running (or, more precisely, whether it was running when we
	 * held ProcArrayLock).
	 */
	topxid = SubTransGetTopmostTransaction(xid);
	Assert(TransactionIdIsValid(topxid));
	if (!TransactionIdEquals(topxid, xid))
	{
		for (i = 0; i < nxids; i++)
		{
			if (TransactionIdEquals(xids[i], topxid))
				return true;
		}
	}

	return false;
}

/*
 * TransactionIdIsActive -- is xid the top-level XID of an active backend?
 *
 * This differs from TransactionIdIsInProgress in that it ignores prepared
 * transactions.  Also, we ignore subtransactions since that's not needed
 * for current uses.
 */
bool
TransactionIdIsActive(TransactionId xid)
{
	bool		result = false;
	ProcArrayStruct *arrayP = procArray;
	int			i;

	/*
	 * Don't bother checking a transaction older than RecentXmin; it could not
	 * possibly still be running.
	 */
	if (TransactionIdPrecedes(xid, RecentXmin))
		return false;

	LWLockAcquire(ProcArrayLock, LW_SHARED);

	for (i = 0; i < arrayP->numProcs; i++)
	{
		volatile PGPROC *proc = arrayP->procs[i];

		/* Fetch xid just once - see GetNewTransactionId */
		TransactionId pxid = proc->xid;

		if (!TransactionIdIsValid(pxid))
			continue;

		if (proc->pid == 0)
			continue;			/* ignore prepared transactions */

		if (TransactionIdEquals(pxid, xid))
		{
			result = true;
			break;
		}
	}

	LWLockRelease(ProcArrayLock);

	return result;
}

/*
 * Returns true if there are any UAO drop transaction active (except the current
 * one).
 *
 * If allDbs is TRUE then all backends are considered; if allDbs is FALSE
 * then only backends running in my own database are considered.
 */
bool
HasDropTransaction(bool allDbs)
{
	ProcArrayStruct *arrayP = procArray;
	bool result = false; /* Assumes */
	int			index;

	LWLockAcquire(ProcArrayLock, LW_SHARED);

	for (index = 0; index < arrayP->numProcs; index++)
	{
		volatile PGPROC *proc = arrayP->procs[index];
		if (proc->pid == 0)
			continue;			/* do not count prepared xacts */

		if (allDbs || proc->databaseId == MyDatabaseId)
		{
			if (proc->inDropTransaction && proc != MyProc)
			{
				ereport((Debug_print_snapshot_dtm ? LOG : DEBUG3),
						(errmsg("Found drop transaction: database %d, pid %d, xid %d, xmin %d",
								proc->databaseId, proc->pid, proc->xid, proc->xmin)));
				result = true;
			}
		}
	}

	LWLockRelease(ProcArrayLock);

	return result;
}

/*
 * Returns true if there are of serializable backends (except the current
 * one).
 *
 * If allDbs is TRUE then all backends are considered; if allDbs is FALSE
 * then only backends running in my own database are considered.
 */
bool
HasSerializableBackends(bool allDbs)
{
	ProcArrayStruct *arrayP = procArray;
	bool result = false; /* Assumes */
	int			index;

	LWLockAcquire(ProcArrayLock, LW_SHARED);

	for (index = 0; index < arrayP->numProcs; index++)
	{
		volatile PGPROC *proc = arrayP->procs[index];
		if (proc->pid == 0)
			continue;			/* do not count prepared xacts */

		if (allDbs || proc->databaseId == MyDatabaseId)
		{
			if (proc->serializableIsoLevel && proc != MyProc)
			{
				ereport((Debug_print_snapshot_dtm ? LOG : DEBUG3),
						(errmsg("Found serializable transaction: database %d, pid %d, xid %d, xmin %d",
								proc->databaseId, proc->pid, proc->xid, proc->xmin)));
				result = true;
			}
		}
	}

	LWLockRelease(ProcArrayLock);

	return result;
}

/*
 * GetOldestXmin -- returns oldest transaction that was running
 *					when any current transaction was started.
 *
 * If allDbs is TRUE then all backends are considered; if allDbs is FALSE
 * then only backends running in my own database are considered.
 *
 * This is used by VACUUM to decide which deleted tuples must be preserved
 * in a table.	allDbs = TRUE is needed for shared relations, but allDbs =
 * FALSE is sufficient for non-shared relations, since only backends in my
 * own database could ever see the tuples in them.	Also, we can ignore
 * concurrently running lazy VACUUMs because (a) they must be working on other
 * tables, and (b) they don't need to do snapshot-based lookups.
 *
 * This is also used to determine where to truncate pg_subtrans.  allDbs
 * must be TRUE for that case, and ignoreVacuum FALSE.
 *
 * GPDB: ignoreVacuum is ignored.
 *
 * Note: we include all currently running xids in the set of considered xids.
 * This ensures that if a just-started xact has not yet set its snapshot,
 * when it does set the snapshot it cannot set xmin less than what we compute.
 * See notes in src/backend/access/transam/README.
 */
TransactionId
GetOldestXmin(bool allDbs, bool ignoreVacuum)
{
	ProcArrayStruct *arrayP = procArray;
	TransactionId result;
	int			index;

	LWLockAcquire(ProcArrayLock, LW_SHARED);

	/*
	 * We initialize the MIN() calculation with latestCompletedXid + 1. This
	 * is a lower bound for the XIDs that might appear in the ProcArray later,
	 * and so protects us against overestimating the result due to future
	 * additions.
	 */
	result = ShmemVariableCache->latestCompletedXid;
	Assert(TransactionIdIsNormal(result));
	TransactionIdAdvance(result);

	for (index = 0; index < arrayP->numProcs; index++)
	{
		volatile PGPROC *proc = arrayP->procs[index];

		if (allDbs || proc->databaseId == MyDatabaseId)
		{
			/* Fetch xid just once - see GetNewTransactionId */
			TransactionId xid = proc->xid;

			/* First consider the transaction's own Xid, if any */
			if (TransactionIdIsNormal(xid) &&
				TransactionIdPrecedes(xid, result))
				result = xid;

			/*
			 * Also consider the transaction's Xmin, if set.
			 *
			 * We must check both Xid and Xmin because a transaction might
			 * have an Xmin but not (yet) an Xid; conversely, if it has an
			 * Xid, that could determine some not-yet-set Xmin.
			 */
			xid = proc->xmin;	/* Fetch just once */
			if (TransactionIdIsNormal(xid) &&
				TransactionIdPrecedes(xid, result))
				result = xid;
		}
	}

	LWLockRelease(ProcArrayLock);

	return result;
}

void
updateSharedLocalSnapshot(DtxContextInfo *dtxContextInfo, Snapshot snapshot, char *debugCaller)
{
	int combocidSize;

	Assert(SharedLocalSnapshotSlot != NULL);

	Assert(snapshot != NULL);

	ereport((Debug_print_full_dtm ? LOG : DEBUG5),
			(errmsg("updateSharedLocalSnapshot for DistributedTransactionContext = '%s' passed local snapshot (xmin: %u xmax: %u xcnt: %u) curcid: %d",
					DtxContextToString(DistributedTransactionContext),
					snapshot->xmin,
					snapshot->xmax,
					snapshot->xcnt,
					snapshot->curcid)));

	LWLockAcquire(SharedLocalSnapshotSlot->slotLock, LW_EXCLUSIVE);

	SharedLocalSnapshotSlot->snapshot.xmin = snapshot->xmin;
	SharedLocalSnapshotSlot->snapshot.xmax = snapshot->xmax;
	SharedLocalSnapshotSlot->snapshot.xcnt = snapshot->xcnt;

	if (snapshot->xcnt > 0)
	{
		Assert(snapshot->xip != NULL);

		ereport((Debug_print_full_dtm ? LOG : DEBUG5),
				(errmsg("updateSharedLocalSnapshot count of in-doubt ids %u",
						SharedLocalSnapshotSlot->snapshot.xcnt)));

		memcpy(SharedLocalSnapshotSlot->snapshot.xip, snapshot->xip, snapshot->xcnt * sizeof(TransactionId));
	}
	
	/* combocid stuff */
	combocidSize = ((usedComboCids < MaxComboCids) ? usedComboCids : MaxComboCids );

	SharedLocalSnapshotSlot->combocidcnt = combocidSize;	
	memcpy((void *)SharedLocalSnapshotSlot->combocids, comboCids,
		   combocidSize * sizeof(ComboCidKeyData));

	SharedLocalSnapshotSlot->snapshot.curcid = snapshot->curcid;

	ereport((Debug_print_full_dtm ? LOG : DEBUG5),
			(errmsg("updateSharedLocalSnapshot: combocidsize is now %d max %d segmateSync %d->%d",
					combocidSize, MaxComboCids, SharedLocalSnapshotSlot->segmateSync, dtxContextInfo->segmateSync)));

	SetSharedTransactionId_writer();
	
	SharedLocalSnapshotSlot->QDcid = dtxContextInfo->curcid;
	SharedLocalSnapshotSlot->QDxid = dtxContextInfo->distributedXid;
		
	SharedLocalSnapshotSlot->ready = true;

	SharedLocalSnapshotSlot->segmateSync = dtxContextInfo->segmateSync;

	ereport((Debug_print_full_dtm ? LOG : DEBUG5),
			(errmsg("updateSharedLocalSnapshot for DistributedTransactionContext = '%s' setting shared local snapshot xid = %u (xmin: %u xmax: %u xcnt: %u) curcid: %d, QDxid = %u, QDcid = %u",
					DtxContextToString(DistributedTransactionContext),
					SharedLocalSnapshotSlot->xid,
					SharedLocalSnapshotSlot->snapshot.xmin,
					SharedLocalSnapshotSlot->snapshot.xmax,
					SharedLocalSnapshotSlot->snapshot.xcnt,
					SharedLocalSnapshotSlot->snapshot.curcid,
					SharedLocalSnapshotSlot->QDxid,
					SharedLocalSnapshotSlot->QDcid)));

	ereport((Debug_print_snapshot_dtm ? LOG : DEBUG5),
			(errmsg("[Distributed Snapshot #%u] *Writer Set Shared* gxid %u, currcid %d (gxid = %u, slot #%d, '%s', '%s')",
					QEDtxContextInfo.distributedSnapshot.distribSnapshotId,
					SharedLocalSnapshotSlot->QDxid,
					SharedLocalSnapshotSlot->QDcid,
					getDistributedTransactionId(),
					SharedLocalSnapshotSlot->slotid,
					debugCaller,
					DtxContextToString(DistributedTransactionContext))));
	LWLockRelease(SharedLocalSnapshotSlot->slotLock);
}

static int
GetDistributedSnapshotMaxCount(void)
{
	switch (DistributedTransactionContext)
	{
	case DTX_CONTEXT_LOCAL_ONLY:
	case DTX_CONTEXT_QD_RETRY_PHASE_2:
	case DTX_CONTEXT_QE_FINISH_PREPARED:
		return 0;

	case DTX_CONTEXT_QD_DISTRIBUTED_CAPABLE:
		return max_prepared_xacts;

	case DTX_CONTEXT_QE_TWO_PHASE_EXPLICIT_WRITER:
	case DTX_CONTEXT_QE_TWO_PHASE_IMPLICIT_WRITER:
	case DTX_CONTEXT_QE_AUTO_COMMIT_IMPLICIT:
	case DTX_CONTEXT_QE_ENTRY_DB_SINGLETON:
	case DTX_CONTEXT_QE_READER:
		if (QEDtxContextInfo.distributedSnapshot.distribSnapshotId != 0)
			return QEDtxContextInfo.distributedSnapshot.maxCount;
		else
			return max_prepared_xacts;		/* UNDONE: For now? */
	
	case DTX_CONTEXT_QE_PREPARED:
		elog(FATAL, "Unexpected segment distribute transaction context: '%s'",
			 DtxContextToString(DistributedTransactionContext));
		break;
	
	default:
		elog(FATAL, "Unrecognized DTX transaction context: %d",
			(int) DistributedTransactionContext);
		break;
	}

	return 0;
}

/*
 * Fill in the array of in-progress distributed XIDS in 'snapshot' from the
 * information that the QE sent us (if any).
 */
static void
FillInDistributedSnapshot(Snapshot snapshot)
{
	ereport((Debug_print_full_dtm ? LOG : DEBUG5),
			(errmsg("FillInDistributedSnapshot DTX Context = '%s'",
					DtxContextToString(DistributedTransactionContext))));

	switch (DistributedTransactionContext)
	{
	case DTX_CONTEXT_LOCAL_ONLY:
	case DTX_CONTEXT_QD_RETRY_PHASE_2:
	case DTX_CONTEXT_QE_FINISH_PREPARED:
		/*
		 * No distributed snapshot.
		 */
		snapshot->haveDistribSnapshot = false;
		snapshot->distribSnapshotWithLocalMapping.ds.count = 0;
		break;

	case DTX_CONTEXT_QD_DISTRIBUTED_CAPABLE:
		/*
		 * GetSnapshotData() should've acquired the distributed snapshot
		 * while holding ProcArrayLock, not here.
		 */
		elog(ERROR, "FillInDistributedSnapshot called in context '%s'",
			 DtxContextToString(DistributedTransactionContext));
		break;

	case DTX_CONTEXT_QE_TWO_PHASE_EXPLICIT_WRITER:
	case DTX_CONTEXT_QE_TWO_PHASE_IMPLICIT_WRITER:
	case DTX_CONTEXT_QE_AUTO_COMMIT_IMPLICIT:
	case DTX_CONTEXT_QE_ENTRY_DB_SINGLETON:
	case DTX_CONTEXT_QE_READER:
		/*
		 * Copy distributed snapshot from the one sent by the QD.
		 */
		{
			DistributedSnapshot *ds = &QEDtxContextInfo.distributedSnapshot;

			if (ds->distribSnapshotId != 0)
			{
				snapshot->haveDistribSnapshot = true;

				Assert(ds->xminAllDistributedSnapshots);
				Assert(ds->xminAllDistributedSnapshots <= ds->xmin);

				DistributedSnapshot_Copy(&snapshot->distribSnapshotWithLocalMapping.ds, ds);
			}
			else
			{
				snapshot->haveDistribSnapshot = false;
				snapshot->distribSnapshotWithLocalMapping.ds.count = 0;
			}
		}
		break;

	case DTX_CONTEXT_QE_PREPARED:
		elog(FATAL, "Unexpected segment distribute transaction context: '%s'",
			 DtxContextToString(DistributedTransactionContext));
		break;

	default:
		elog(FATAL, "Unrecognized DTX transaction context: %d",
			(int) DistributedTransactionContext);
		break;
	}

	/*
	 * Nice that we may have collected it, but turn it off...
	 */
	if (Debug_disable_distributed_snapshot)
		snapshot->haveDistribSnapshot = false;
}

/*
 * QEDtxContextInfo and SharedLocalSnapshotSlot are both global.
 */
static bool
QEwriterSnapshotUpToDate(void)
{
	Assert(!Gp_is_writer);

	if (SharedLocalSnapshotSlot == NULL)
		elog(ERROR, "SharedLocalSnapshotSlot is NULL");

	LWLockAcquire(SharedLocalSnapshotSlot->slotLock, LW_SHARED);
	bool result = QEDtxContextInfo.distributedXid == SharedLocalSnapshotSlot->QDxid &&
		QEDtxContextInfo.curcid == SharedLocalSnapshotSlot->QDcid &&
		QEDtxContextInfo.segmateSync == SharedLocalSnapshotSlot->segmateSync &&
		SharedLocalSnapshotSlot->ready;
	LWLockRelease(SharedLocalSnapshotSlot->slotLock);

	return result;
}

/*----------
 * GetSnapshotData -- returns information about running transactions.
 *
 * The returned snapshot includes xmin (lowest still-running xact ID),
 * xmax (highest completed xact ID + 1), and a list of running xact IDs
 * in the range xmin <= xid < xmax.  It is used as follows:
 *		All xact IDs < xmin are considered finished.
 *		All xact IDs >= xmax are considered still running.
 *		For an xact ID xmin <= xid < xmax, consult list to see whether
 *		it is considered running or not.
 * This ensures that the set of transactions seen as "running" by the
 * current xact will not change after it takes the snapshot.
 *
 * All running top-level XIDs are included in the snapshot, except for lazy
 * VACUUM processes.  We also try to include running subtransaction XIDs,
 * but since PGPROC has only a limited cache area for subxact XIDs, full
 * information may not be available.  If we find any overflowed subxid arrays,
 * we have to mark the snapshot's subxid data as overflowed, and extra work
 * will need to be done to determine what's running (see XidInMVCCSnapshot()
 * in tqual.c).
 *
 * We also update the following backend-global variables:
 *		TransactionXmin: the oldest xmin of any snapshot in use in the
 *			current transaction (this is the same as MyProc->xmin).
 *		RecentXmin: the xmin computed for the most recent snapshot.  XIDs
 *			older than this are known not running any more.
 *		RecentGlobalXmin: the global xmin (oldest TransactionXmin across all
 *			running transactions, except those running LAZY VACUUM).  This is
 *			the same computation done by GetOldestXmin(true, true).
 *
 * Note: this function should probably not be called with an argument that's
 * not statically allocated (see xip allocation below).
 */
Snapshot
GetSnapshotData(Snapshot snapshot)
{
	ProcArrayStruct *arrayP = procArray;
	TransactionId xmin;
	TransactionId xmax;
	TransactionId globalxmin;
	int			index;
	int			count = 0;
	int			subcount = 0;

	Assert(snapshot != NULL);

	/*
	 * Allocating space for maxProcs xids is usually overkill; numProcs would
	 * be sufficient.  But it seems better to do the malloc while not holding
	 * the lock, so we can't look at numProcs.  Likewise, we allocate much
	 * more subxip storage than is probably needed.
	 *
	 * This does open a possibility for avoiding repeated malloc/free: since
	 * maxProcs does not change at runtime, we can simply reuse the previous
	 * xip arrays if any.  (This relies on the fact that all callers pass
	 * static SnapshotData structs.)
	 */
	if (snapshot->xip == NULL)
	{
		/*
		 * First call for this snapshot
		 */
		snapshot->xip = (TransactionId *)
			malloc(arrayP->maxProcs * sizeof(TransactionId));
		if (snapshot->xip == NULL)
			ereport(ERROR,
					(errcode(ERRCODE_OUT_OF_MEMORY),
					 errmsg("out of memory")));

		Assert(snapshot->subxip == NULL);
	}

	if (snapshot->subxip == NULL)
	{
		snapshot->subxip = (TransactionId *)
			malloc(arrayP->maxProcs * PGPROC_MAX_CACHED_SUBXIDS * sizeof(TransactionId));
		if (snapshot->subxip == NULL)
			ereport(ERROR,
					(errcode(ERRCODE_OUT_OF_MEMORY),
					 errmsg("out of memory")));
	}

	/*
	 * GP: Distributed snapshot.
	 */
	ereport((Debug_print_full_dtm ? LOG : DEBUG5),
			(errmsg("GetSnapshotData maxCount %d, inProgressEntryArray %p",
					snapshot->distribSnapshotWithLocalMapping.ds.maxCount,
					snapshot->distribSnapshotWithLocalMapping.ds.inProgressXidArray)));

	if (snapshot->distribSnapshotWithLocalMapping.ds.inProgressXidArray == NULL)
	{
		int maxCount = GetDistributedSnapshotMaxCount();
		if (maxCount > 0)
		{
			snapshot->distribSnapshotWithLocalMapping.ds.inProgressXidArray =
				(DistributedTransactionId*)malloc(maxCount * sizeof(DistributedTransactionId));
			if (snapshot->distribSnapshotWithLocalMapping.ds.inProgressXidArray == NULL)
			{
				ereport(ERROR, (errcode(ERRCODE_OUT_OF_MEMORY), errmsg("out of memory")));
			}
			snapshot->distribSnapshotWithLocalMapping.ds.maxCount = maxCount;

			/*
			 * Allocate memory for local xid cache, currently allocating it
			 * same size as distributed, not necessary.
			 */
			snapshot->distribSnapshotWithLocalMapping.inProgressMappedLocalXids =
				(TransactionId*)malloc(maxCount * sizeof(TransactionId));
			if (snapshot->distribSnapshotWithLocalMapping.inProgressMappedLocalXids == NULL)
			{
				ereport(ERROR, (errcode(ERRCODE_OUT_OF_MEMORY), errmsg("out of memory")));
			}
			snapshot->distribSnapshotWithLocalMapping.maxLocalXidsCount = maxCount;
		}
	}

	/*
	 * MPP Addition. if we are in EXECUTE mode and not the writer... then we
	 * want to just get the shared snapshot and make it our own.
	 *
	 * code for the writer is at the bottom of this function.
	 *
	 * NOTE: we could be dispatched and get here before the WRITER can set the
	 * shared snapshot.  if this happens we'll have to wait around, hopefully
	 * its never for a very long time.
	 *
	 */
	if (DistributedTransactionContext == DTX_CONTEXT_QE_READER ||
		DistributedTransactionContext == DTX_CONTEXT_QE_ENTRY_DB_SINGLETON)
	{
		/* the pg_usleep() call below is in units of us (microseconds), interconnect
		 * timeout is in seconds.  Start with 1 millisecond. */
		uint64		segmate_timeout_us;
		uint64		sleep_per_check_us = 1 * 1000;
		uint64	   	total_sleep_time_us = 0;
		uint64		warning_sleep_time_us = 0;

		segmate_timeout_us = (3 * (uint64)Max(interconnect_setup_timeout, 1) * 1000* 1000) / 4;

		/*
		 * Make a copy of the distributed snapshot information; this
		 * doesn't use the shared-snapshot-slot stuff it is just
		 * making copies from the QEDtxContextInfo structure sent by
		 * the QD.
		 */
		FillInDistributedSnapshot(snapshot);

		/*
		 * If we're a cursor-reader, we get out snapshot from the
		 * writer via a tempfile in the filesystem. Otherwise it is
		 * too easy for the writer to race ahead of cursor readers.
		 */
		if (QEDtxContextInfo.cursorContext)
		{
			readSharedLocalSnapshot_forCursor(snapshot);

			return snapshot;
		}

		ereport((Debug_print_snapshot_dtm ? LOG : DEBUG5),
				(errmsg("[Distributed Snapshot #%u] *Start Reader Match* gxid = %u and currcid %d (%s)",
						QEDtxContextInfo.distributedSnapshot.distribSnapshotId,
						QEDtxContextInfo.distributedXid,
						QEDtxContextInfo.curcid,
						DtxContextToString(DistributedTransactionContext))));

		/*
		 * This is the second phase of the handshake we started in
		 * StartTransaction().  Here we get a "good" snapshot from our
		 * writer. In the process it is possible that we will change
		 * our transaction's xid (see phase-one in StartTransaction()).
		 *
		 * Here we depend on the absolute correctness of our
		 * writer-gang's info. We need the segmateSync to match *as
		 * well* as the distributed-xid since the QD may send multiple
		 * statements with the same distributed-xid/cid but
		 * *different* local-xids (MPP-3228). The dispatcher will
		 * distinguish such statements by the segmateSync.
		 *
		 * I believe that we still want the older sync mechanism ("ready" flag).
		 * since it tells the code in TransactionIdIsCurrentTransactionId() that the
		 * writer may be changing the local-xid (otherwise it would be possible for
		 * cursor reader gangs to get confused).
		 */
		for (;;)
		{
			if (QEwriterSnapshotUpToDate())
			{
				LWLockAcquire(SharedLocalSnapshotSlot->slotLock, LW_SHARED);

				/*
				 * YAY we found it.  set the contents of the
				 * SharedLocalSnapshot to this and move on.
				 */
				snapshot->xmin = SharedLocalSnapshotSlot->snapshot.xmin;
				snapshot->xmax = SharedLocalSnapshotSlot->snapshot.xmax;
				snapshot->xcnt = SharedLocalSnapshotSlot->snapshot.xcnt;

				/* We now capture our current view of the xip/combocid arrays */
				memcpy(snapshot->xip, SharedLocalSnapshotSlot->snapshot.xip, snapshot->xcnt * sizeof(TransactionId));
				memset(snapshot->xip + snapshot->xcnt, 0, (arrayP->maxProcs - snapshot->xcnt) * sizeof(TransactionId));

				snapshot->curcid = SharedLocalSnapshotSlot->snapshot.curcid;

				snapshot->subxcnt = -1;

				/* combocid */
				if (usedComboCids != SharedLocalSnapshotSlot->combocidcnt)
				{
					if (usedComboCids == 0)
					{
						MemoryContext oldCtx =  MemoryContextSwitchTo(TopTransactionContext);
						comboCids = palloc(SharedLocalSnapshotSlot->combocidcnt * sizeof(ComboCidKeyData));
						MemoryContextSwitchTo(oldCtx);
					}
					else
						repalloc(comboCids, SharedLocalSnapshotSlot->combocidcnt * sizeof(ComboCidKeyData));
				}
				memcpy(comboCids, (char *)SharedLocalSnapshotSlot->combocids, SharedLocalSnapshotSlot->combocidcnt * sizeof(ComboCidKeyData));
				usedComboCids = ((SharedLocalSnapshotSlot->combocidcnt < MaxComboCids) ? SharedLocalSnapshotSlot->combocidcnt : MaxComboCids);

				uint32 segmateSync = SharedLocalSnapshotSlot->segmateSync;
				uint32 comboCidCnt = SharedLocalSnapshotSlot->combocidcnt;

				LWLockRelease(SharedLocalSnapshotSlot->slotLock);

				ereport((Debug_print_snapshot_dtm ? LOG : DEBUG5),
						(errmsg("Reader qExec usedComboCids: %d shared %d segmateSync %d",
								usedComboCids, comboCidCnt, segmateSync)));

				SetSharedTransactionId_reader(SharedLocalSnapshotSlot->xid,
											  SharedLocalSnapshotSlot->snapshot.curcid);

				ereport((Debug_print_snapshot_dtm ? LOG : DEBUG5),
						(errmsg("Reader qExec setting shared local snapshot to: xmin: %d xmax: %d curcid: %d",
								snapshot->xmin, snapshot->xmax, snapshot->curcid)));

				ereport((Debug_print_snapshot_dtm ? LOG : DEBUG5),
						(errmsg("GetSnapshotData(): READER currentcommandid %d curcid %d segmatesync %d",
								GetCurrentCommandId(false), snapshot->curcid, segmateSync)));

				return snapshot;
			}
			else
			{
				/*
				 * didn't find it. we'll sleep for a small amount of time and
				 * then try again.
				 *
				 * TODO: is there a semaphore or something better we can do here.
				 */
				pg_usleep(sleep_per_check_us);

				CHECK_FOR_INTERRUPTS();

				warning_sleep_time_us += sleep_per_check_us;
				total_sleep_time_us += sleep_per_check_us;

				LWLockAcquire(SharedLocalSnapshotSlot->slotLock, LW_SHARED);

				if (total_sleep_time_us >= segmate_timeout_us)
				{
					ereport(ERROR,
							(errcode(ERRCODE_GP_INTERCONNECTION_ERROR),
							 errmsg("GetSnapshotData timed out waiting for Writer to set the shared snapshot."),
							 errdetail("We are waiting for the shared snapshot to have XID: %d but the value "
									   "is currently: %d."
									   " waiting for cid to be %d but is currently %d.  ready=%d."
									   "DistributedTransactionContext = %s. "
									   " Our slotindex is: %d \n"
									   "Dump of all sharedsnapshots in shmem: %s",
									   QEDtxContextInfo.distributedXid, SharedLocalSnapshotSlot->QDxid,
									   QEDtxContextInfo.curcid,
									   SharedLocalSnapshotSlot->QDcid, SharedLocalSnapshotSlot->ready,
									   DtxContextToString(DistributedTransactionContext),
									   SharedLocalSnapshotSlot->slotindex, SharedSnapshotDump())));
				}
				else if (warning_sleep_time_us > 1000 * 1000)
				{
					/*
					 * Every second issue warning.
					 */
					ereport((Debug_print_snapshot_dtm ? LOG : DEBUG5),
							(errmsg("[Distributed Snapshot #%u] *No Match* gxid %u = %u and currcid %d = %d (%s)",
									QEDtxContextInfo.distributedSnapshot.distribSnapshotId,
									QEDtxContextInfo.distributedXid,
									SharedLocalSnapshotSlot->QDxid,
									QEDtxContextInfo.curcid,
									SharedLocalSnapshotSlot->QDcid,
									DtxContextToString(DistributedTransactionContext))));


					ereport(LOG,
							(errmsg("GetSnapshotData did not find shared local snapshot information. "
									"We are waiting for the shared snapshot to have XID: %d/%u but the value "
									"is currently: %d/%u."
									" waiting for cid to be %d but is currently %d.  ready=%d."
									" Our slotindex is: %d \n"
									"DistributedTransactionContext = %s.",
									QEDtxContextInfo.distributedXid, QEDtxContextInfo.segmateSync,
									SharedLocalSnapshotSlot->QDxid, SharedLocalSnapshotSlot->segmateSync,
									QEDtxContextInfo.curcid,
									SharedLocalSnapshotSlot->QDcid,
									SharedLocalSnapshotSlot->ready,
									SharedLocalSnapshotSlot->slotindex,
									DtxContextToString(DistributedTransactionContext))));
					warning_sleep_time_us = 0;
				}

				LWLockRelease(SharedLocalSnapshotSlot->slotLock);
				/* UNDONE: Back-off from checking every millisecond... */
			}
		}
	}

	/* We must not be a reader. */
	Assert(DistributedTransactionContext != DTX_CONTEXT_QE_READER);
	Assert(DistributedTransactionContext != DTX_CONTEXT_QE_ENTRY_DB_SINGLETON);

	/*
	 * It is sufficient to get shared lock on ProcArrayLock, even if we are
	 * going to set MyProc->xmin.
	 */
	LWLockAcquire(ProcArrayLock, LW_SHARED);

	/* xmax is always latestCompletedXid + 1 */
	xmax = ShmemVariableCache->latestCompletedXid;
	Assert(TransactionIdIsNormal(xmax));
	TransactionIdAdvance(xmax);

	/* initialize xmin calculation with xmax */
	globalxmin = xmin = xmax;

	ereport((Debug_print_full_dtm ? LOG : DEBUG5),
			(errmsg("GetSnapshotData setting globalxmin and xmin to %u",
					xmin)));

	/*
	 * Get the distributed snapshot if needed and copy it into the field 
	 * called distribSnapshotWithLocalMapping in the snapshot structure.
	 *
	 * For a distributed transaction:
	 *   => The corrresponding distributed snapshot is made up of distributed
	 *      xids from the DTM that are considered in-progress will be kept in
	 *      the snapshot structure separately from any local in-progress xact.
	 *
	 *      The MVCC function XidInSnapshot is used to evaluate whether
	 *      a tuple is visible through a snapshot. Only committed xids are
	 *      given to XidInSnapshot for evaluation. XidInSnapshot will first
	 *      determine if the committed tuple is for a distributed transaction.  
	 *      If the xact is distributed it will be evaluated only against the
	 *      distributed snapshot and not the local snapshot.
	 *
	 *      Otherwise, when the committed transaction being evaluated is local,
	 *      then it will be evaluated only against the local portion of the
	 *      snapshot.
	 *
	 * For a local transaction:
	 *   => Only the local portion of the snapshot: xmin, xmax, xcnt,
	 *      in-progress (xip), etc, will be filled in.
	 *
	 *      Note that in-progress distributed transactions that have reached
	 *      this database instance and are active will be represented in the
	 *      local in-progress (xip) array with the distributed transaction's
	 *      local xid.
	 *
	 * In summary: This 2 snapshot scheme (optional distributed, required local)
	 * handles late arriving distributed transactions properly since that work
	 * is only evaluated against the distributed snapshot. And, the scheme
	 * handles local transaction work seeing distributed work properly by
	 * including distributed transactions in the local snapshot via their
	 * local xids.
	 */
	if (DistributedTransactionContext == DTX_CONTEXT_QD_DISTRIBUTED_CAPABLE)
	{
<<<<<<< HEAD
		snapshot->haveDistribSnapshot = createDtxSnapshot(&snapshot->distribSnapshotWithLocalMapping);
=======
		snapshot->haveDistribSnapshot = CreateDistributedSnapshot(&snapshot->distribSnapshotWithLocalMapping);
>>>>>>> 4a95afc1

		ereport((Debug_print_full_dtm ? LOG : DEBUG5),
				(errmsg("Got distributed snapshot from DistributedSnapshotWithLocalXids_Create = %s",
						(snapshot->haveDistribSnapshot ? "true" : "false"))));

		/* Nice that we may have collected it, but turn it off... */
		if (Debug_disable_distributed_snapshot)
			snapshot->haveDistribSnapshot = false;
	}

	/*
	 * Spin over procArray checking xid, xmin, and subxids.  The goal is to
	 * gather all active xids, find the lowest xmin, and try to record
	 * subxids.
	 */
	for (index = 0; index < arrayP->numProcs; index++)
	{
		volatile PGPROC *proc = arrayP->procs[index];
		TransactionId xid;

#if 0 /* Upstream code not applicable to GPDB, why explained in vacuumStatement_Relation */
		/* Ignore procs running LAZY VACUUM */
		if (proc->vacuumFlags & PROC_IN_VACUUM)
			continue;
#endif

		/* Update globalxmin to be the smallest valid xmin */
		xid = proc->xmin;		/* fetch just once */
		if (TransactionIdIsNormal(xid) &&
			TransactionIdPrecedes(xid, globalxmin))
			globalxmin = xid;

		/* Fetch xid just once - see GetNewTransactionId */
		xid = proc->xid;

		/*
		 * If the transaction has been assigned an xid < xmax we add it to the
		 * snapshot, and update xmin if necessary.	There's no need to store
		 * XIDs >= xmax, since we'll treat them as running anyway.  We don't
		 * bother to examine their subxids either.
		 *
		 * We don't include our own XID (if any) in the snapshot, but we must
		 * include it into xmin.
		 */
		if (TransactionIdIsNormal(xid))
		{
			if (TransactionIdFollowsOrEquals(xid, xmax))
				continue;
			if (proc != MyProc)
				snapshot->xip[count++] = xid;
			if (TransactionIdPrecedes(xid, xmin))
				xmin = xid;
		}

		/*
		 * Save subtransaction XIDs if possible (if we've already overflowed,
		 * there's no point).  Note that the subxact XIDs must be later than
		 * their parent, so no need to check them against xmin.  We could
		 * filter against xmax, but it seems better not to do that much work
		 * while holding the ProcArrayLock.
		 *
		 * The other backend can add more subxids concurrently, but cannot
		 * remove any.	Hence it's important to fetch nxids just once. Should
		 * be safe to use memcpy, though.  (We needn't worry about missing any
		 * xids added concurrently, because they must postdate xmax.)
		 *
		 * Again, our own XIDs are not included in the snapshot.
		 */
		if (subcount >= 0 && proc != MyProc)
		{
			if (proc->subxids.overflowed)
				subcount = -1;	/* overflowed */
			else
			{
				int			nxids = proc->subxids.nxids;

				if (nxids > 0)
				{
					memcpy(snapshot->subxip + subcount,
						   (void *) proc->subxids.xids,
						   nxids * sizeof(TransactionId));
					subcount += nxids;
				}
			}
		}
	}

	if (!TransactionIdIsValid(MyProc->xmin))
	{
		/* Not that these values are not set atomically. However,
		 * each of these assignments is itself assumed to be atomic. */
		MyProc->xmin = TransactionXmin = xmin;
	}
	if (IsXactIsoLevelSerializable)
	{
		MyProc->serializableIsoLevel = true;

		ereport((Debug_print_snapshot_dtm ? LOG : DEBUG3),
				(errmsg("Got serializable snapshot: database %d, pid %d, xid %d, xmin %d",
						MyProc->databaseId, MyProc->pid, MyProc->xid, MyProc->xmin)));
	}

	LWLockRelease(ProcArrayLock);

	/*
<<<<<<< HEAD
	 * If we didn't need to fill in the snapshot while holding the lock, do it now.
	 * (This is done after releasing ProcArrayLock to reduce contention.)
=======
	 * Fill in the distributed snapshot information we received from the the QD.
	 * Unless we are the QD, in which case we already created a new distributed
	 * snapshot above.
	 *
	 * (We do this after releasing ProcArrayLock, reduce contention.)
>>>>>>> 4a95afc1
	 */
	if (DistributedTransactionContext != DTX_CONTEXT_QD_DISTRIBUTED_CAPABLE)
		FillInDistributedSnapshot(snapshot);

	/*
	 * Update globalxmin to include actual process xids.  This is a slightly
	 * different way of computing it than GetOldestXmin uses, but should give
	 * the same result.
	 */
	if (TransactionIdPrecedes(xmin, globalxmin))
		globalxmin = xmin;

	/* Update global variables too */
	RecentGlobalXmin = globalxmin;
	RecentXmin = xmin;

	snapshot->xmin = xmin;
	snapshot->xmax = xmax;
	snapshot->xcnt = count;
	snapshot->subxcnt = subcount;

	snapshot->curcid = GetCurrentCommandId(false);

	/*
	 * This is a new snapshot, so set both refcounts are zero, and mark it
	 * as not copied in persistent memory.
	 */
	snapshot->active_count = 0;
	snapshot->regd_count = 0;
	snapshot->copied = false;

	/*
	 * MPP Addition. If we are the chief then we'll save our local snapshot
	 * into the shared snapshot. Note: we need to use the shared local
	 * snapshot for the "Local Implicit using Distributed Snapshot" case, too.
	 */
	
	if ((DistributedTransactionContext == DTX_CONTEXT_QE_TWO_PHASE_EXPLICIT_WRITER ||
		 DistributedTransactionContext == DTX_CONTEXT_QE_TWO_PHASE_IMPLICIT_WRITER ||
		 DistributedTransactionContext == DTX_CONTEXT_QE_AUTO_COMMIT_IMPLICIT) &&
		SharedLocalSnapshotSlot != NULL)
	{
		updateSharedLocalSnapshot(&QEDtxContextInfo, snapshot, "GetSnapshotData");
	}

	ereport((Debug_print_snapshot_dtm ? LOG : DEBUG5),
			(errmsg("GetSnapshotData(): WRITER currentcommandid %d curcid %d segmatesync %d",
					GetCurrentCommandId(false), snapshot->curcid, QEDtxContextInfo.segmateSync)));

	return snapshot;
}

/*
 * GetVirtualXIDsDelayingChkpt -- Get the VXIDs of transactions that are
 * delaying checkpoint because they have critical actions in progress.
 *
 * Constructs an array of VXIDs of transactions that are currently in commit
 * critical sections, as shown by having inCommit set in their PGXACT.
 *
 * Returns a palloc'd array that should be freed by the caller.
 * *nvxids is the number of valid entries.
 *
 * Note that because backends set or clear inCommit without holding any lock,
 * the result is somewhat indeterminate, but we don't really care.  Even in
 * a multiprocessor with delayed writes to shared memory, it should be certain
 * that setting of inCommit will propagate to shared memory when the backend
 * takes a lock, so we cannot fail to see a virtual xact as inCommit if
 * it's already inserted its commit record.  Whether it takes a little while
 * for clearing of inCommit to propagate is unimportant for correctness.
 */
VirtualTransactionId *
GetVirtualXIDsDelayingChkpt(int *nvxids)
{
	VirtualTransactionId *vxids;
	ProcArrayStruct *arrayP = procArray;
	int			count = 0;
	int			index;

	/* allocate what's certainly enough result space */
	vxids = (VirtualTransactionId *)
		palloc(sizeof(VirtualTransactionId) * arrayP->maxProcs);

	LWLockAcquire(ProcArrayLock, LW_SHARED);

	for (index = 0; index < arrayP->numProcs; index++)
	{
		volatile PGPROC *proc = arrayP->procs[index];

		if (proc->inCommit)
		{
			VirtualTransactionId vxid;

			GET_VXID_FROM_PGPROC(vxid, *proc);
			if (VirtualTransactionIdIsValid(vxid))
				vxids[count++] = vxid;
		}
	}

	LWLockRelease(ProcArrayLock);

	*nvxids = count;
	return vxids;
}

/*
 * HaveVirtualXIDsDelayingChkpt -- Are any of the specified VXIDs delaying?
 *
 * This is used with the results of GetVirtualXIDsDelayingChkpt to see if any
 * of the specified VXIDs are still in critical sections of code.
 *
 * Note: this is O(N^2) in the number of vxacts that are/were delaying, but
 * those numbers should be small enough for it not to be a problem.
 */
bool
HaveVirtualXIDsDelayingChkpt(VirtualTransactionId *vxids, int nvxids)
{
	bool		result = false;
	ProcArrayStruct *arrayP = procArray;
	int			index;

	LWLockAcquire(ProcArrayLock, LW_SHARED);

	for (index = 0; index < arrayP->numProcs; index++)
	{
		volatile PGPROC *proc = arrayP->procs[index];
		VirtualTransactionId vxid;

		GET_VXID_FROM_PGPROC(vxid, *proc);

		if (proc->inCommit && VirtualTransactionIdIsValid(vxid))
		{
			int			i;

			for (i = 0; i < nvxids; i++)
			{
				if (VirtualTransactionIdEquals(vxid, vxids[i]))
				{
					result = true;
					break;
				}
			}
			if (result)
				break;
		}
	}

	LWLockRelease(ProcArrayLock);

	return result;
}

/*
 * MPP: Special code to update the command id in the SharedLocalSnapshot
 * when we are in SERIALIZABLE isolation mode.
 */
void
UpdateSerializableCommandId(CommandId curcid)
{
	if ((DistributedTransactionContext == DTX_CONTEXT_QE_TWO_PHASE_EXPLICIT_WRITER ||
		 DistributedTransactionContext == DTX_CONTEXT_QE_TWO_PHASE_IMPLICIT_WRITER) &&
		 SharedLocalSnapshotSlot != NULL &&
		 FirstSnapshotSet)
	{
		int combocidSize;

		LWLockAcquire(SharedLocalSnapshotSlot->slotLock, LW_EXCLUSIVE);

		if (SharedLocalSnapshotSlot->QDxid != QEDtxContextInfo.distributedXid)
		{
			ereport((Debug_print_snapshot_dtm ? LOG : DEBUG5),
					(errmsg("[Distributed Snapshot #%u] *Can't Update Serializable Command Id* QDxid = %u (gxid = %u, '%s')",
							QEDtxContextInfo.distributedSnapshot.distribSnapshotId,
							SharedLocalSnapshotSlot->QDxid,
							getDistributedTransactionId(),
							DtxContextToString(DistributedTransactionContext))));
			LWLockRelease(SharedLocalSnapshotSlot->slotLock);
			return;
		}

		ereport((Debug_print_snapshot_dtm ? LOG : DEBUG5),
				(errmsg("[Distributed Snapshot #%u] *Update Serializable Command Id* segment currcid = %d, QDcid = %d, TransactionSnapshot currcid = %d, Shared currcid = %d (gxid = %u, '%s')",
						QEDtxContextInfo.distributedSnapshot.distribSnapshotId,
						QEDtxContextInfo.curcid,
						SharedLocalSnapshotSlot->QDcid,
						curcid,
						SharedLocalSnapshotSlot->snapshot.curcid,
						getDistributedTransactionId(),
						DtxContextToString(DistributedTransactionContext))));

		ereport((Debug_print_snapshot_dtm ? LOG : DEBUG5),
				(errmsg("serializable writer updating combocid: used combocids %d shared %d",
						usedComboCids, SharedLocalSnapshotSlot->combocidcnt)));

		combocidSize = ((usedComboCids < MaxComboCids) ? usedComboCids : MaxComboCids );

		SharedLocalSnapshotSlot->combocidcnt = combocidSize;	
		memcpy((void *)SharedLocalSnapshotSlot->combocids, comboCids,
			   combocidSize * sizeof(ComboCidKeyData));

		/* GPDB_84_MERGE_FIXME: review use of TransactionSnapshot here */
		SharedLocalSnapshotSlot->snapshot.curcid = curcid;
		SharedLocalSnapshotSlot->QDcid = QEDtxContextInfo.curcid;
		SharedLocalSnapshotSlot->segmateSync = QEDtxContextInfo.segmateSync;

		LWLockRelease(SharedLocalSnapshotSlot->slotLock);
	}
}

/*
 * BackendPidGetProc -- get a backend's PGPROC given its PID
 *
 * Returns NULL if not found.  Note that it is up to the caller to be
 * sure that the question remains meaningful for long enough for the
 * answer to be used ...
 */
PGPROC *
BackendPidGetProc(int pid)
{
	PGPROC	   *result = NULL;
	ProcArrayStruct *arrayP = procArray;
	int			index;

	if (pid == 0)				/* never match dummy PGPROCs */
		return NULL;

	LWLockAcquire(ProcArrayLock, LW_SHARED);

	for (index = 0; index < arrayP->numProcs; index++)
	{
		PGPROC	   *proc = arrayP->procs[index];

		if (proc->pid == pid)
		{
			result = proc;
			break;
		}
	}

	LWLockRelease(ProcArrayLock);

	return result;
}

/*
 * BackendXidGetPid -- get a backend's pid given its XID
 *
 * Returns 0 if not found or it's a prepared transaction.  Note that
 * it is up to the caller to be sure that the question remains
 * meaningful for long enough for the answer to be used ...
 *
 * Only main transaction Ids are considered.  This function is mainly
 * useful for determining what backend owns a lock.
 *
 * Beware that not every xact has an XID assigned.	However, as long as you
 * only call this using an XID found on disk, you're safe.
 */
int
BackendXidGetPid(TransactionId xid)
{
	int			result = 0;
	ProcArrayStruct *arrayP = procArray;
	int			index;

	if (xid == InvalidTransactionId)	/* never match invalid xid */
		return 0;

	LWLockAcquire(ProcArrayLock, LW_SHARED);

	for (index = 0; index < arrayP->numProcs; index++)
	{
		volatile PGPROC *proc = arrayP->procs[index];

		if (proc->xid == xid)
		{
			result = proc->pid;
			break;
		}
	}

	LWLockRelease(ProcArrayLock);

	return result;
}

/*
 * IsBackendPid -- is a given pid a running backend
 */
bool
IsBackendPid(int pid)
{
	return (BackendPidGetProc(pid) != NULL);
}


/*
 * GetCurrentVirtualXIDs -- returns an array of currently active VXIDs.
 *
 * The array is palloc'd and is terminated with an invalid VXID.
 *
 * If limitXmin is not InvalidTransactionId, we skip any backends
 * with xmin >= limitXmin.	If allDbs is false, we skip backends attached
 * to other databases.  If excludeVacuum isn't zero, we skip processes for
 * which (excludeVacuum & vacuumFlags) is not zero.  Also, our own process
 * is always skipped.
 */
VirtualTransactionId *
GetCurrentVirtualXIDs(TransactionId limitXmin, bool allDbs, int excludeVacuum)
{
	VirtualTransactionId *vxids;
	ProcArrayStruct *arrayP = procArray;
	int			count = 0;
	int			index;

	/* allocate result space with room for a terminator */
	vxids = (VirtualTransactionId *)
		palloc(sizeof(VirtualTransactionId) * (arrayP->maxProcs + 1));

	LWLockAcquire(ProcArrayLock, LW_SHARED);

	for (index = 0; index < arrayP->numProcs; index++)
	{
		volatile PGPROC *proc = arrayP->procs[index];

		if (proc == MyProc)
			continue;

		if (excludeVacuum & proc->vacuumFlags)
			continue;

		if (allDbs || proc->databaseId == MyDatabaseId)
		{
			/* Fetch xmin just once - might change on us? */
			TransactionId pxmin = proc->xmin;

			/*
			 * Note that InvalidTransactionId precedes all other XIDs, so a
			 * proc that hasn't set xmin yet will always be included.
			 */
			if (!TransactionIdIsValid(limitXmin) ||
				TransactionIdPrecedes(pxmin, limitXmin))
			{
				VirtualTransactionId vxid;

				GET_VXID_FROM_PGPROC(vxid, *proc);
				if (VirtualTransactionIdIsValid(vxid))
					vxids[count++] = vxid;
			}
		}
	}

	LWLockRelease(ProcArrayLock);

	/* add the terminator */
	vxids[count].backendId = InvalidBackendId;
	vxids[count].localTransactionId = InvalidLocalTransactionId;

	return vxids;
}


/*
 * CountActiveBackends --- count backends (other than myself) that are in
 *		active transactions.  This is used as a heuristic to decide if
 *		a pre-XLOG-flush delay is worthwhile during commit.
 *
 * Do not count backends that are blocked waiting for locks, since they are
 * not going to get to run until someone else commits.
 */
int
CountActiveBackends(void)
{
	ProcArrayStruct *arrayP = procArray;
	int			count = 0;
	int			index;

	/*
	 * Note: for speed, we don't acquire ProcArrayLock.  This is a little bit
	 * bogus, but since we are only testing fields for zero or nonzero, it
	 * should be OK.  The result is only used for heuristic purposes anyway...
	 */
	for (index = 0; index < arrayP->numProcs; index++)
	{
		volatile PGPROC *proc = arrayP->procs[index];

		/*
		 * Since we're not holding a lock, need to check that the pointer is
		 * valid. Someone holding the lock could have incremented numProcs
		 * already, but not yet inserted a valid pointer to the array.
		 *
		 * If someone just decremented numProcs, 'proc' could also point to a
		 * PGPROC entry that's no longer in the array. It still points to a
		 * PGPROC struct, though, because freed PGPPROC entries just go to
		 * the free list and are recycled. Its contents are nonsense in that
		 * case, but that's acceptable for this function.
		 */
		if (proc == NULL)
			continue;

		if (proc == MyProc)
			continue;			/* do not count myself */
		if (proc->pid == 0)
			continue;			/* do not count prepared xacts */
		if (proc->xid == InvalidTransactionId)
			continue;			/* do not count if no XID assigned */
		if (proc->waitLock != NULL)
			continue;			/* do not count if blocked on a lock */
		count++;
	}

	return count;
}

/*
 * CountDBBackends --- count backends that are using specified database
 */
int
CountDBBackends(Oid databaseid)
{
	ProcArrayStruct *arrayP = procArray;
	int			count = 0;
	int			index;

	LWLockAcquire(ProcArrayLock, LW_SHARED);

	for (index = 0; index < arrayP->numProcs; index++)
	{
		volatile PGPROC *proc = arrayP->procs[index];

		if (proc->pid == 0)
			continue;			/* do not count prepared xacts */
		if (proc->databaseId == databaseid)
			count++;
	}

	LWLockRelease(ProcArrayLock);

	return count;
}

/*
 * CountUserBackends --- count backends that are used by specified user
 */
int
CountUserBackends(Oid roleid)
{
	ProcArrayStruct *arrayP = procArray;
	int			count = 0;
	int			index;

	LWLockAcquire(ProcArrayLock, LW_SHARED);

	for (index = 0; index < arrayP->numProcs; index++)
	{
		volatile PGPROC *proc = arrayP->procs[index];

		if (proc->pid == 0)
			continue;			/* do not count prepared xacts */
		if (proc->roleId == roleid)
			count++;
	}

	LWLockRelease(ProcArrayLock);

	return count;
}

/*
 * CheckOtherDBBackends -- check for other backends running in the given DB
 *
 * If there are other backends in the DB, we will wait a maximum of 5 seconds
 * for them to exit.  Autovacuum backends are encouraged to exit early by
 * sending them SIGTERM, but normal user backends are just waited for.
 *
 * The current backend is always ignored; it is caller's responsibility to
 * check whether the current backend uses the given DB, if it's important.
 *
 * Returns TRUE if there are (still) other backends in the DB, FALSE if not.
 *
 * This function is used to interlock DROP DATABASE and related commands
 * against there being any active backends in the target DB --- dropping the
 * DB while active backends remain would be a Bad Thing.  Note that we cannot
 * detect here the possibility of a newly-started backend that is trying to
 * connect to the doomed database, so additional interlocking is needed during
 * backend startup.  The caller should normally hold an exclusive lock on the
 * target DB before calling this, which is one reason we mustn't wait
 * indefinitely.
 */
bool
CheckOtherDBBackends(Oid databaseId)
{
	ProcArrayStruct *arrayP = procArray;
	int			tries;

	/* 50 tries with 100ms sleep between tries makes 5 sec total wait */
	for (tries = 0; tries < 50; tries++)
	{
		bool		found = false;
		int			index;

		CHECK_FOR_INTERRUPTS();

		LWLockAcquire(ProcArrayLock, LW_SHARED);

		for (index = 0; index < arrayP->numProcs; index++)
		{
			volatile PGPROC *proc = arrayP->procs[index];

			if (proc->databaseId != databaseId)
				continue;
			if (proc == MyProc)
				continue;

			found = true;

			if (proc->vacuumFlags & PROC_IS_AUTOVACUUM)
			{
				/* an autovacuum --- send it SIGTERM before sleeping */
				int			autopid = proc->pid;

				/*
				 * It's a bit awkward to release ProcArrayLock within the
				 * loop, but we'd probably better do so before issuing kill().
				 * We have no idea what might block kill() inside the
				 * kernel...
				 */
				LWLockRelease(ProcArrayLock);

				(void) kill(autopid, SIGTERM);	/* ignore any error */

				break;
			}
			else
			{
				LWLockRelease(ProcArrayLock);
				break;
			}
		}

		/* if found is set, we released the lock within the loop body */
		if (!found)
		{
			LWLockRelease(ProcArrayLock);
			return false;		/* no conflicting backends, so done */
		}

		/* else sleep and try again */
		pg_usleep(100 * 1000L); /* 100ms */
	}

	return true;				/* timed out, still conflicts */
}


#define XidCacheRemove(i) \
	do { \
		MyProc->subxids.xids[i] = MyProc->subxids.xids[MyProc->subxids.nxids - 1]; \
		MyProc->subxids.nxids--; \
	} while (0)

/*
 * XidCacheRemoveRunningXids
 *
 * Remove a bunch of TransactionIds from the list of known-running
 * subtransactions for my backend.	Both the specified xid and those in
 * the xids[] array (of length nxids) are removed from the subxids cache.
 * latestXid must be the latest XID among the group.
 */
void
XidCacheRemoveRunningXids(TransactionId xid,
						  int nxids, const TransactionId *xids,
						  TransactionId latestXid)
{
	int			i,
				j;

	Assert(TransactionIdIsValid(xid));

	/*
	 * We must hold ProcArrayLock exclusively in order to remove transactions
	 * from the PGPROC array.  (See src/backend/access/transam/README.)  It's
	 * possible this could be relaxed since we know this routine is only used
	 * to abort subtransactions, but pending closer analysis we'd best be
	 * conservative.
	 */
	LWLockAcquire(ProcArrayLock, LW_EXCLUSIVE);

	/*
	 * Under normal circumstances xid and xids[] will be in increasing order,
	 * as will be the entries in subxids.  Scan backwards to avoid O(N^2)
	 * behavior when removing a lot of xids.
	 */
	for (i = nxids - 1; i >= 0; i--)
	{
		TransactionId anxid = xids[i];

		for (j = MyProc->subxids.nxids - 1; j >= 0; j--)
		{
			if (TransactionIdEquals(MyProc->subxids.xids[j], anxid))
			{
				XidCacheRemove(j);
				break;
			}
		}

		/*
		 * Ordinarily we should have found it, unless the cache has
		 * overflowed. However it's also possible for this routine to be
		 * invoked multiple times for the same subtransaction, in case of an
		 * error during AbortSubTransaction.  So instead of Assert, emit a
		 * debug warning.
		 */
		if (j < 0 && !MyProc->subxids.overflowed)
			elog(WARNING, "did not find subXID %u in MyProc", anxid);
	}

	for (j = MyProc->subxids.nxids - 1; j >= 0; j--)
	{
		if (TransactionIdEquals(MyProc->subxids.xids[j], xid))
		{
			XidCacheRemove(j);
			break;
		}
	}
	/* Ordinarily we should have found it, unless the cache has overflowed */
	if (j < 0 && !MyProc->subxids.overflowed)
		elog(WARNING, "did not find subXID %u in MyProc", xid);

	/* Also advance global latestCompletedXid while holding the lock */
	if (TransactionIdPrecedes(ShmemVariableCache->latestCompletedXid,
							  latestXid))
		ShmemVariableCache->latestCompletedXid = latestXid;

	LWLockRelease(ProcArrayLock);
}

#ifdef XIDCACHE_DEBUG

/*
 * Print stats about effectiveness of XID cache
 */
static void
DisplayXidCache(void)
{
	fprintf(stderr,
			"XidCache: xmin: %ld, known: %ld, myxact: %ld, latest: %ld, mainxid: %ld, childxid: %ld, nooflo: %ld, slow: %ld\n",
			xc_by_recent_xmin,
			xc_by_known_xact,
			xc_by_my_xact,
			xc_by_latest_xid,
			xc_by_main_xid,
			xc_by_child_xid,
			xc_no_overflow,
			xc_slow_answer);
}

#endif   /* XIDCACHE_DEBUG */

PGPROC *
FindProcByGpSessionId(long gp_session_id)
{
	/* Find the guy who should manage our locks */
	ProcArrayStruct *arrayP = procArray;
	int			index;

	Assert(gp_session_id > 0);
		
	LWLockAcquire(ProcArrayLock, LW_SHARED);

	for (index = 0; index < arrayP->numProcs; index++)
	{
		PGPROC	   *proc = arrayP->procs[index];
			
		if (proc->pid == MyProc->pid)
			continue;
				
		if (!proc->mppIsWriter)
			continue;
				
		if (proc->mppSessionId == gp_session_id)
		{
			LWLockRelease(ProcArrayLock);
			return proc;
		}
	}
		
	LWLockRelease(ProcArrayLock);
	return NULL;
}

/*
 * FindAndSignalProcess
 *     Find the PGPROC entry in procArray which contains the given sessionId and commandId,
 *     and send the corresponding process an interrupt signal.
 *
 * This function returns false if not such an entry found in procArray or the interrupt
 * signal can not be sent to the process.
 */
bool
FindAndSignalProcess(int sessionId, int commandId)
{
	Assert(sessionId > 0 && commandId > 0);
	bool queryCancelled = false;
	int pid = 0;

	LWLockAcquire(ProcArrayLock, LW_SHARED);

	for (int index = 0; index < procArray->numProcs; index++)
	{
		PGPROC *proc = procArray->procs[index];
		
		if (proc->mppSessionId == sessionId &&
			proc->queryCommandId == commandId)
		{
			/* If we have setsid(), signal the backend's whole process group */
#ifdef HAVE_SETSID
			if (kill(-proc->pid, SIGINT) == 0)
#else
			if (kill(proc->pid, SIGINT) == 0)
#endif
			{
				pid = proc->pid;
				queryCancelled = true;
			}
			
			break;
		}
	}

	LWLockRelease(ProcArrayLock);

	if (gp_cancel_query_print_log && queryCancelled)
	{
		elog(NOTICE, "sent an interrupt to process %d", pid);
	}

	return queryCancelled;
}<|MERGE_RESOLUTION|>--- conflicted
+++ resolved
@@ -1408,11 +1408,7 @@
 	 */
 	if (DistributedTransactionContext == DTX_CONTEXT_QD_DISTRIBUTED_CAPABLE)
 	{
-<<<<<<< HEAD
-		snapshot->haveDistribSnapshot = createDtxSnapshot(&snapshot->distribSnapshotWithLocalMapping);
-=======
 		snapshot->haveDistribSnapshot = CreateDistributedSnapshot(&snapshot->distribSnapshotWithLocalMapping);
->>>>>>> 4a95afc1
 
 		ereport((Debug_print_full_dtm ? LOG : DEBUG5),
 				(errmsg("Got distributed snapshot from DistributedSnapshotWithLocalXids_Create = %s",
@@ -1518,16 +1514,11 @@
 	LWLockRelease(ProcArrayLock);
 
 	/*
-<<<<<<< HEAD
-	 * If we didn't need to fill in the snapshot while holding the lock, do it now.
-	 * (This is done after releasing ProcArrayLock to reduce contention.)
-=======
 	 * Fill in the distributed snapshot information we received from the the QD.
 	 * Unless we are the QD, in which case we already created a new distributed
 	 * snapshot above.
 	 *
 	 * (We do this after releasing ProcArrayLock, reduce contention.)
->>>>>>> 4a95afc1
 	 */
 	if (DistributedTransactionContext != DTX_CONTEXT_QD_DISTRIBUTED_CAPABLE)
 		FillInDistributedSnapshot(snapshot);
