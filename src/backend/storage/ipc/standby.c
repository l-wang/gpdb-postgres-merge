/*-------------------------------------------------------------------------
 *
 * standby.c
 *	  Misc functions used in Hot Standby mode.
 *
 *	All functions for handling RM_STANDBY_ID, which relate to
 *	AccessExclusiveLocks and starting snapshots for Hot Standby mode.
 *	Plus conflict recovery processing.
 *
 * Portions Copyright (c) 1996-2011, PostgreSQL Global Development Group
 * Portions Copyright (c) 1994, Regents of the University of California
 *
 * IDENTIFICATION
 *	  src/backend/storage/ipc/standby.c
 *
 *-------------------------------------------------------------------------
 */
#include "postgres.h"
#include "access/transam.h"
#include "access/twophase.h"
#include "access/xact.h"
#include "access/xlog.h"
#include "miscadmin.h"
#include "storage/bufmgr.h"
#include "storage/lmgr.h"
#include "storage/proc.h"
#include "storage/procarray.h"
#include "storage/sinvaladt.h"
#include "storage/standby.h"
#include "utils/ps_status.h"

/* User-settable GUC parameters */
int			vacuum_defer_cleanup_age;
int			max_standby_archive_delay = 30 * 1000;
int			max_standby_streaming_delay = 30 * 1000;

static List *RecoveryLockList;

static void ResolveRecoveryConflictWithVirtualXIDs(VirtualTransactionId *waitlist,
									   ProcSignalReason reason);
static void ResolveRecoveryConflictWithLock(Oid dbOid, Oid relOid);
static void LogCurrentRunningXacts(RunningTransactions CurrRunningXacts);
static void LogAccessExclusiveLocks(int nlocks, xl_standby_lock *locks);


/*
 * InitRecoveryTransactionEnvironment
 *		Initialize tracking of in-progress transactions in master
 *
 * We need to issue shared invalidations and hold locks. Holding locks
 * means others may want to wait on us, so we need to make a lock table
 * vxact entry like a real transaction. We could create and delete
 * lock table entries for each transaction but its simpler just to create
 * one permanent entry and leave it there all the time. Locks are then
 * acquired and released as needed. Yes, this means you can see the
 * Startup process in pg_locks once we have run this.
 */
void
InitRecoveryTransactionEnvironment(void)
{
	VirtualTransactionId vxid;

	/*
	 * Initialize shared invalidation management for Startup process, being
	 * careful to register ourselves as a sendOnly process so we don't need to
	 * read messages, nor will we get signalled when the queue starts filling
	 * up.
	 */
	SharedInvalBackendInit(true);

	/*
	 * Lock a virtual transaction id for Startup process.
	 *
	 * We need to do GetNextLocalTransactionId() because
	 * SharedInvalBackendInit() leaves localTransactionid invalid and the lock
	 * manager doesn't like that at all.
	 *
	 * Note that we don't need to run XactLockTableInsert() because nobody
	 * needs to wait on xids. That sounds a little strange, but table locks
	 * are held by vxids and row level locks are held by xids. All queries
	 * hold AccessShareLocks so never block while we write or lock new rows.
	 */
	vxid.backendId = MyBackendId;
	vxid.localTransactionId = GetNextLocalTransactionId();
	VirtualXactLockTableInsert(vxid);

	standbyState = STANDBY_INITIALIZED;
}

/*
 * ShutdownRecoveryTransactionEnvironment
 *		Shut down transaction tracking
 *
 * Prepare to switch from hot standby mode to normal operation. Shut down
 * recovery-time transaction tracking.
 */
void
ShutdownRecoveryTransactionEnvironment(void)
{
	/* Mark all tracked in-progress transactions as finished. */
	ExpireAllKnownAssignedTransactionIds();

	/* Release all locks the tracked transactions were holding */
	StandbyReleaseAllLocks();
}


/*
 * -----------------------------------------------------
 *		Standby wait timers and backend cancel logic
 * -----------------------------------------------------
 */

/*
 * Determine the cutoff time at which we want to start canceling conflicting
 * transactions.  Returns zero (a time safely in the past) if we are willing
 * to wait forever.
 */
static TimestampTz
GetStandbyLimitTime(void)
{
	TimestampTz rtime;
	bool		fromStream;

	/*
	 * The cutoff time is the last WAL data receipt time plus the appropriate
	 * delay variable.	Delay of -1 means wait forever.
	 */
	GetXLogReceiptTime(&rtime, &fromStream);
	if (fromStream)
	{
		if (max_standby_streaming_delay < 0)
			return 0;			/* wait forever */
		return TimestampTzPlusMilliseconds(rtime, max_standby_streaming_delay);
	}
	else
	{
		if (max_standby_archive_delay < 0)
			return 0;			/* wait forever */
		return TimestampTzPlusMilliseconds(rtime, max_standby_archive_delay);
	}
}

#define STANDBY_INITIAL_WAIT_US  1000
static int	standbyWait_us = STANDBY_INITIAL_WAIT_US;

/*
 * Standby wait logic for ResolveRecoveryConflictWithVirtualXIDs.
 * We wait here for a while then return. If we decide we can't wait any
 * more then we return true, if we can wait some more return false.
 */
static bool
WaitExceedsMaxStandbyDelay(void)
{
	TimestampTz ltime;

	/* Are we past the limit time? */
	ltime = GetStandbyLimitTime();
	if (ltime && GetCurrentTimestamp() >= ltime)
		return true;

	/*
	 * Sleep a bit (this is essential to avoid busy-waiting).
	 */
	pg_usleep(standbyWait_us);

	/*
	 * Progressively increase the sleep times, but not to more than 1s, since
	 * pg_usleep isn't interruptable on some platforms.
	 */
	standbyWait_us *= 2;
	if (standbyWait_us > 1000000)
		standbyWait_us = 1000000;

	return false;
}

/*
 * This is the main executioner for any query backend that conflicts with
 * recovery processing. Judgement has already been passed on it within
 * a specific rmgr. Here we just issue the orders to the procs. The procs
 * then throw the required error as instructed.
 */
static void
ResolveRecoveryConflictWithVirtualXIDs(VirtualTransactionId *waitlist,
									   ProcSignalReason reason)
{
	TimestampTz waitStart;
	char	   *new_status;

<<<<<<< HEAD
		gpstat_report_waiting(PGBE_WAITING_LOCK);
=======
	/* Fast exit, to avoid a kernel call if there's no work to be done. */
	if (!VirtualTransactionIdIsValid(*waitlist))
		return;
>>>>>>> a4bebdd9

	waitStart = GetCurrentTimestamp();
	new_status = NULL;			/* we haven't changed the ps display */

	while (VirtualTransactionIdIsValid(*waitlist))
	{
		/* reset standbyWait_us for each xact we wait for */
		standbyWait_us = STANDBY_INITIAL_WAIT_US;

		/* wait until the virtual xid is gone */
		while (!ConditionalVirtualXactLockTableWait(*waitlist))
		{
			/*
			 * Report via ps if we have been waiting for more than 500 msec
			 * (should that be configurable?)
			 */
			if (update_process_title && new_status == NULL &&
				TimestampDifferenceExceeds(waitStart, GetCurrentTimestamp(),
										   500))
			{
				const char *old_status;
				int			len;

				old_status = get_real_act_ps_display(&len);
				new_status = (char *) palloc(len + 8 + 1);
				memcpy(new_status, old_status, len);
				strcpy(new_status + len, " waiting");
				set_ps_display(new_status, false);
				new_status[len] = '\0'; /* truncate off " waiting" */
			}

			/* Is it time to kill it? */
			if (WaitExceedsMaxStandbyDelay())
			{
				pid_t		pid;

				/*
				 * Now find out who to throw out of the balloon.
				 */
				Assert(VirtualTransactionIdIsValid(*waitlist));
				pid = CancelVirtualTransaction(*waitlist, reason);

				/*
				 * Wait a little bit for it to die so that we avoid flooding
				 * an unresponsive backend when system is heavily loaded.
				 */
				if (pid != 0)
					pg_usleep(5000L);
			}
		}

<<<<<<< HEAD
		/* Reset ps display if we changed it */
		if (new_status)
		{
			set_ps_display(new_status, false);
			pfree(new_status);
		}
		gpstat_report_waiting(PGBE_WAITING_NONE);

=======
>>>>>>> a4bebdd9
		/* The virtual transaction is gone now, wait for the next one */
		waitlist++;
	}

	/* Reset ps display if we changed it */
	if (new_status)
	{
		set_ps_display(new_status, false);
		pfree(new_status);
	}
}

void
ResolveRecoveryConflictWithSnapshot(TransactionId latestRemovedXid, RelFileNode node)
{
	VirtualTransactionId *backends;

	/*
	 * If we get passed InvalidTransactionId then we are a little surprised,
	 * but it is theoretically possible in normal running. It also happens
	 * when replaying already applied WAL records after a standby crash or
	 * restart. If latestRemovedXid is invalid then there is no conflict. That
	 * rule applies across all record types that suffer from this conflict.
	 */
	if (!TransactionIdIsValid(latestRemovedXid))
		return;

	backends = GetConflictingVirtualXIDs(latestRemovedXid,
										 node.dbNode);

	ResolveRecoveryConflictWithVirtualXIDs(backends,
										 PROCSIG_RECOVERY_CONFLICT_SNAPSHOT);
}

void
ResolveRecoveryConflictWithTablespace(Oid tsid)
{
	VirtualTransactionId *temp_file_users;

	/*
	 * Standby users may be currently using this tablespace for for their
	 * temporary files. We only care about current users because
	 * temp_tablespace parameter will just ignore tablespaces that no longer
	 * exist.
	 *
	 * Ask everybody to cancel their queries immediately so we can ensure no
	 * temp files remain and we can remove the tablespace. Nuke the entire
	 * site from orbit, it's the only way to be sure.
	 *
	 * XXX: We could work out the pids of active backends using this
	 * tablespace by examining the temp filenames in the directory. We would
	 * then convert the pids into VirtualXIDs before attempting to cancel
	 * them.
	 *
	 * We don't wait for commit because drop tablespace is non-transactional.
	 */
	temp_file_users = GetConflictingVirtualXIDs(InvalidTransactionId,
												InvalidOid);
	ResolveRecoveryConflictWithVirtualXIDs(temp_file_users,
									   PROCSIG_RECOVERY_CONFLICT_TABLESPACE);
}

void
ResolveRecoveryConflictWithDatabase(Oid dbid)
{
	/*
	 * We don't do ResolveRecoveryConflictWithVirtualXIDs() here since that
	 * only waits for transactions and completely idle sessions would block
	 * us. This is rare enough that we do this as simply as possible: no wait,
	 * just force them off immediately.
	 *
	 * No locking is required here because we already acquired
	 * AccessExclusiveLock. Anybody trying to connect while we do this will
	 * block during InitPostgres() and then disconnect when they see the
	 * database has been removed.
	 */
	while (CountDBBackends(dbid) > 0)
	{
		CancelDBBackends(dbid, PROCSIG_RECOVERY_CONFLICT_DATABASE, true);

		/*
		 * Wait awhile for them to die so that we avoid flooding an
		 * unresponsive backend when system is heavily loaded.
		 */
		pg_usleep(10000);
	}
}

static void
ResolveRecoveryConflictWithLock(Oid dbOid, Oid relOid)
{
	VirtualTransactionId *backends;
	bool		lock_acquired = false;
	int			num_attempts = 0;
	LOCKTAG		locktag;

	SET_LOCKTAG_RELATION(locktag, dbOid, relOid);

	/*
	 * If blowing away everybody with conflicting locks doesn't work, after
	 * the first two attempts then we just start blowing everybody away until
	 * it does work. We do this because its likely that we either have too
	 * many locks and we just can't get one at all, or that there are many
	 * people crowding for the same table. Recovery must win; the end
	 * justifies the means.
	 */
	while (!lock_acquired)
	{
		if (++num_attempts < 3)
			backends = GetLockConflicts(&locktag, AccessExclusiveLock);
		else
			backends = GetConflictingVirtualXIDs(InvalidTransactionId,
												 InvalidOid);

		ResolveRecoveryConflictWithVirtualXIDs(backends,
											 PROCSIG_RECOVERY_CONFLICT_LOCK);

		if (LockAcquireExtended(&locktag, AccessExclusiveLock, true, true, false)
			!= LOCKACQUIRE_NOT_AVAIL)
			lock_acquired = true;
	}
}

/*
 * ResolveRecoveryConflictWithBufferPin is called from LockBufferForCleanup()
 * to resolve conflicts with other backends holding buffer pins.
 *
 * We either resolve conflicts immediately or set a SIGALRM to wake us at
 * the limit of our patience. The sleep in LockBufferForCleanup() is
 * performed here, for code clarity.
 *
 * Resolve conflicts by sending a PROCSIG signal to all backends to check if
 * they hold one of the buffer pins that is blocking Startup process. If so,
 * backends will take an appropriate error action, ERROR or FATAL.
 *
 * We also must check for deadlocks.  Deadlocks occur because if queries
 * wait on a lock, that must be behind an AccessExclusiveLock, which can only
 * be cleared if the Startup process replays a transaction completion record.
 * If Startup process is also waiting then that is a deadlock. The deadlock
 * can occur if the query is waiting and then the Startup sleeps, or if
 * Startup is sleeping and the query waits on a lock. We protect against
 * only the former sequence here, the latter sequence is checked prior to
 * the query sleeping, in CheckRecoveryConflictDeadlock().
 *
 * Deadlocks are extremely rare, and relatively expensive to check for,
 * so we don't do a deadlock check right away ... only if we have had to wait
 * at least deadlock_timeout.  Most of the logic about that is in proc.c.
 */
void
ResolveRecoveryConflictWithBufferPin(void)
{
	bool		sig_alarm_enabled = false;
	TimestampTz ltime;
	TimestampTz now;

	Assert(InHotStandby);

	ltime = GetStandbyLimitTime();
	now = GetCurrentTimestamp();

	if (!ltime)
	{
		/*
		 * We're willing to wait forever for conflicts, so set timeout for
		 * deadlock check (only)
		 */
		if (enable_standby_sig_alarm(now, now, true))
			sig_alarm_enabled = true;
		else
			elog(FATAL, "could not set timer for process wakeup");
	}
	else if (now >= ltime)
	{
		/*
		 * We're already behind, so clear a path as quickly as possible.
		 */
		SendRecoveryConflictWithBufferPin(PROCSIG_RECOVERY_CONFLICT_BUFFERPIN);
	}
	else
	{
		/*
		 * Wake up at ltime, and check for deadlocks as well if we will be
		 * waiting longer than deadlock_timeout
		 */
		if (enable_standby_sig_alarm(now, ltime, false))
			sig_alarm_enabled = true;
		else
			elog(FATAL, "could not set timer for process wakeup");
	}

	/* Wait to be signaled by UnpinBuffer() */
	ProcWaitForSignal();

	if (sig_alarm_enabled)
	{
		if (!disable_standby_sig_alarm())
			elog(FATAL, "could not disable timer for process wakeup");
	}
}

void
SendRecoveryConflictWithBufferPin(ProcSignalReason reason)
{
	Assert(reason == PROCSIG_RECOVERY_CONFLICT_BUFFERPIN ||
		   reason == PROCSIG_RECOVERY_CONFLICT_STARTUP_DEADLOCK);

	/*
	 * We send signal to all backends to ask them if they are holding the
	 * buffer pin which is delaying the Startup process. We must not set the
	 * conflict flag yet, since most backends will be innocent. Let the
	 * SIGUSR1 handling in each backend decide their own fate.
	 */
	CancelDBBackends(InvalidOid, reason, false);
}

/*
 * In Hot Standby perform early deadlock detection.  We abort the lock
 * wait if are about to sleep while holding the buffer pin that Startup
 * process is waiting for. The deadlock occurs because we can only be
 * waiting behind an AccessExclusiveLock, which can only clear when a
 * transaction completion record is replayed, which can only occur when
 * Startup process is not waiting. So if Startup process is waiting we
 * never will clear that lock, so if we wait we cause deadlock. If we
 * are the Startup process then no need to check for deadlocks.
 */
void
CheckRecoveryConflictDeadlock(LWLockId partitionLock)
{
	Assert(!InRecovery);

	if (!HoldingBufferPinThatDelaysRecovery())
		return;

	LWLockRelease(partitionLock);

	/*
	 * Error message should match ProcessInterrupts() but we avoid calling
	 * that because we aren't handling an interrupt at this point. Note that
	 * we only cancel the current transaction here, so if we are in a
	 * subtransaction and the pin is held by a parent, then the Startup
	 * process will continue to wait even though we have avoided deadlock.
	 */
	ereport(ERROR,
			(errcode(ERRCODE_T_R_DEADLOCK_DETECTED),
			 errmsg("canceling statement due to conflict with recovery"),
	   errdetail("User transaction caused buffer deadlock with recovery.")));
}

/*
 * -----------------------------------------------------
 * Locking in Recovery Mode
 * -----------------------------------------------------
 *
 * All locks are held by the Startup process using a single virtual
 * transaction. This implementation is both simpler and in some senses,
 * more correct. The locks held mean "some original transaction held
 * this lock, so query access is not allowed at this time". So the Startup
 * process is the proxy by which the original locks are implemented.
 *
 * We only keep track of AccessExclusiveLocks, which are only ever held by
 * one transaction on one relation, and don't worry about lock queuing.
 *
 * We keep a single dynamically expandible list of locks in local memory,
 * RelationLockList, so we can keep track of the various entries made by
 * the Startup process's virtual xid in the shared lock table.
 *
 * List elements use type xl_rel_lock, since the WAL record type exactly
 * matches the information that we need to keep track of.
 *
 * We use session locks rather than normal locks so we don't need
 * ResourceOwners.
 */


void
StandbyAcquireAccessExclusiveLock(TransactionId xid, Oid dbOid, Oid relOid)
{
	xl_standby_lock *newlock;
	LOCKTAG		locktag;

	/* Already processed? */
	if (TransactionIdDidCommit(xid) || TransactionIdDidAbort(xid))
		return;

	elog(trace_recovery(DEBUG4),
		 "adding recovery lock: db %u rel %u", dbOid, relOid);

	/* dbOid is InvalidOid when we are locking a shared relation. */
	Assert(OidIsValid(relOid));

	newlock = palloc(sizeof(xl_standby_lock));
	newlock->xid = xid;
	newlock->dbOid = dbOid;
	newlock->relOid = relOid;
	RecoveryLockList = lappend(RecoveryLockList, newlock);

	/*
	 * Attempt to acquire the lock as requested, if not resolve conflict
	 */
	SET_LOCKTAG_RELATION(locktag, newlock->dbOid, newlock->relOid);

	if (LockAcquireExtended(&locktag, AccessExclusiveLock, true, true, false)
		== LOCKACQUIRE_NOT_AVAIL)
		ResolveRecoveryConflictWithLock(newlock->dbOid, newlock->relOid);
}

static void
StandbyReleaseLocks(TransactionId xid)
{
	ListCell   *cell,
			   *prev,
			   *next;

	/*
	 * Release all matching locks and remove them from list
	 */
	prev = NULL;
	for (cell = list_head(RecoveryLockList); cell; cell = next)
	{
		xl_standby_lock *lock = (xl_standby_lock *) lfirst(cell);

		next = lnext(cell);

		if (!TransactionIdIsValid(xid) || lock->xid == xid)
		{
			LOCKTAG		locktag;

			elog(trace_recovery(DEBUG4),
				 "releasing recovery lock: xid %u db %u rel %u",
				 lock->xid, lock->dbOid, lock->relOid);
			SET_LOCKTAG_RELATION(locktag, lock->dbOid, lock->relOid);
			if (!LockRelease(&locktag, AccessExclusiveLock, true))
				elog(LOG,
					 "RecoveryLockList contains entry for lock no longer recorded by lock manager: xid %u database %u relation %u",
					 lock->xid, lock->dbOid, lock->relOid);

			RecoveryLockList = list_delete_cell(RecoveryLockList, cell, prev);
			pfree(lock);
		}
		else
			prev = cell;
	}
}

/*
 * Release locks for a transaction tree, starting at xid down, from
 * RecoveryLockList.
 *
 * Called during WAL replay of COMMIT/ROLLBACK when in hot standby mode,
 * to remove any AccessExclusiveLocks requested by a transaction.
 */
void
StandbyReleaseLockTree(TransactionId xid, int nsubxids, TransactionId *subxids)
{
	int			i;

	StandbyReleaseLocks(xid);

	for (i = 0; i < nsubxids; i++)
		StandbyReleaseLocks(subxids[i]);
}

/*
 * StandbyReleaseLocksMany
 *		Release standby locks held by XIDs < removeXid
 *
 * If keepPreparedXacts is true, keep prepared transactions even if
 * they're older than removeXid
 */
static void
StandbyReleaseLocksMany(TransactionId removeXid, bool keepPreparedXacts)
{
	ListCell   *cell,
			   *prev,
			   *next;
	LOCKTAG		locktag;

	/*
	 * Release all matching locks.
	 */
	prev = NULL;
	for (cell = list_head(RecoveryLockList); cell; cell = next)
	{
		xl_standby_lock *lock = (xl_standby_lock *) lfirst(cell);

		next = lnext(cell);

		if (!TransactionIdIsValid(removeXid) || TransactionIdPrecedes(lock->xid, removeXid))
		{
			if (keepPreparedXacts && StandbyTransactionIdIsPrepared(lock->xid))
				continue;
			elog(trace_recovery(DEBUG4),
				 "releasing recovery lock: xid %u db %u rel %u",
				 lock->xid, lock->dbOid, lock->relOid);
			SET_LOCKTAG_RELATION(locktag, lock->dbOid, lock->relOid);
			if (!LockRelease(&locktag, AccessExclusiveLock, true))
				elog(LOG,
					 "RecoveryLockList contains entry for lock no longer recorded by lock manager: xid %u database %u relation %u",
					 lock->xid, lock->dbOid, lock->relOid);
			RecoveryLockList = list_delete_cell(RecoveryLockList, cell, prev);
			pfree(lock);
		}
		else
			prev = cell;
	}
}

/*
 * Called at end of recovery and when we see a shutdown checkpoint.
 */
void
StandbyReleaseAllLocks(void)
{
	elog(trace_recovery(DEBUG2), "release all standby locks");
	StandbyReleaseLocksMany(InvalidTransactionId, false);
}

/*
 * StandbyReleaseOldLocks
 *		Release standby locks held by XIDs < removeXid, as long
 *		as they're not prepared transactions.
 */
void
StandbyReleaseOldLocks(TransactionId removeXid)
{
	StandbyReleaseLocksMany(removeXid, true);
}

/*
 * --------------------------------------------------------------------
 *		Recovery handling for Rmgr RM_STANDBY_ID
 *
 * These record types will only be created if XLogStandbyInfoActive()
 * --------------------------------------------------------------------
 */

void
standby_redo(XLogRecPtr beginLoc, XLogRecPtr lsn, XLogRecord *record)
{
	uint8		info = record->xl_info & ~XLR_INFO_MASK;

	/* Do nothing if we're not in hot standby mode */
	if (standbyState == STANDBY_DISABLED)
		return;

	if (info == XLOG_STANDBY_LOCK)
	{
		xl_standby_locks *xlrec = (xl_standby_locks *) XLogRecGetData(record);
		int			i;

		for (i = 0; i < xlrec->nlocks; i++)
			StandbyAcquireAccessExclusiveLock(xlrec->locks[i].xid,
											  xlrec->locks[i].dbOid,
											  xlrec->locks[i].relOid);
	}
	else if (info == XLOG_RUNNING_XACTS)
	{
		xl_running_xacts *xlrec = (xl_running_xacts *) XLogRecGetData(record);
		RunningTransactionsData running;

		running.xcnt = xlrec->xcnt;
		running.subxid_overflow = xlrec->subxid_overflow;
		running.nextXid = xlrec->nextXid;
		running.latestCompletedXid = xlrec->latestCompletedXid;
		running.oldestRunningXid = xlrec->oldestRunningXid;
		running.xids = xlrec->xids;

		ProcArrayApplyRecoveryInfo(&running);
	}
	else
		elog(PANIC, "relation_redo: unknown op code %u", info);
}

static void
standby_desc_running_xacts(StringInfo buf, xl_running_xacts *xlrec)
{
	int			i;

	appendStringInfo(buf, " nextXid %u latestCompletedXid %u oldestRunningXid %u",
					 xlrec->nextXid,
					 xlrec->latestCompletedXid,
					 xlrec->oldestRunningXid);
	if (xlrec->xcnt > 0)
	{
		appendStringInfo(buf, "; %d xacts:", xlrec->xcnt);
		for (i = 0; i < xlrec->xcnt; i++)
			appendStringInfo(buf, " %u", xlrec->xids[i]);
	}

	if (xlrec->subxid_overflow)
		appendStringInfo(buf, "; subxid ovf");
}

void
standby_desc(StringInfo buf, XLogRecPtr beginLoc, XLogRecord *record)
{
	uint8		info = record->xl_info & ~XLR_INFO_MASK;
	char		*rec = XLogRecGetData(record);

	if (info == XLOG_STANDBY_LOCK)
	{
		xl_standby_locks *xlrec = (xl_standby_locks *) rec;
		int			i;

		appendStringInfo(buf, "AccessExclusive locks:");

		for (i = 0; i < xlrec->nlocks; i++)
			appendStringInfo(buf, " xid %u db %u rel %u",
							 xlrec->locks[i].xid, xlrec->locks[i].dbOid,
							 xlrec->locks[i].relOid);
	}
	else if (info == XLOG_RUNNING_XACTS)
	{
		xl_running_xacts *xlrec = (xl_running_xacts *) rec;

		appendStringInfo(buf, " running xacts:");
		standby_desc_running_xacts(buf, xlrec);
	}
	else
		appendStringInfo(buf, "UNKNOWN");
}

/*
 * Log details of the current snapshot to WAL. This allows the snapshot state
 * to be reconstructed on the standby.
 *
 * We can move directly to STANDBY_SNAPSHOT_READY at startup if we
 * start from a shutdown checkpoint because we know nothing was running
 * at that time and our recovery snapshot is known empty. In the more
 * typical case of an online checkpoint we need to jump through a few
 * hoops to get a correct recovery snapshot and this requires a two or
 * sometimes a three stage process.
 *
 * The initial snapshot must contain all running xids and all current
 * AccessExclusiveLocks at a point in time on the standby. Assembling
 * that information while the server is running requires many and
 * various LWLocks, so we choose to derive that information piece by
 * piece and then re-assemble that info on the standby. When that
 * information is fully assembled we move to STANDBY_SNAPSHOT_READY.
 *
 * Since locking on the primary when we derive the information is not
 * strict, we note that there is a time window between the derivation and
 * writing to WAL of the derived information. That allows race conditions
 * that we must resolve, since xids and locks may enter or leave the
 * snapshot during that window. This creates the issue that an xid or
 * lock may start *after* the snapshot has been derived yet *before* the
 * snapshot is logged in the running xacts WAL record. We resolve this by
 * starting to accumulate changes at a point just prior to when we derive
 * the snapshot on the primary, then ignore duplicates when we later apply
 * the snapshot from the running xacts record. This is implemented during
 * CreateCheckpoint() where we use the logical checkpoint location as
 * our starting point and then write the running xacts record immediately
 * before writing the main checkpoint WAL record. Since we always start
 * up from a checkpoint and are immediately at our starting point, we
 * unconditionally move to STANDBY_INITIALIZED. After this point we
 * must do 4 things:
 *	* move shared nextXid forwards as we see new xids
 *	* extend the clog and subtrans with each new xid
 *	* keep track of uncommitted known assigned xids
 *	* keep track of uncommitted AccessExclusiveLocks
 *
 * When we see a commit/abort we must remove known assigned xids and locks
 * from the completing transaction. Attempted removals that cannot locate
 * an entry are expected and must not cause an error when we are in state
 * STANDBY_INITIALIZED. This is implemented in StandbyReleaseLocks() and
 * KnownAssignedXidsRemove().
 *
 * Later, when we apply the running xact data we must be careful to ignore
 * transactions already committed, since those commits raced ahead when
 * making WAL entries.
 */
void
LogStandbySnapshot(TransactionId *oldestActiveXid, TransactionId *nextXid)
{
	RunningTransactions running;
	xl_standby_lock *locks;
	int			nlocks;

	Assert(XLogStandbyInfoActive());

	/*
	 * Get details of any AccessExclusiveLocks being held at the moment.
	 *
	 * XXX GetRunningTransactionLocks() currently holds a lock on all
	 * partitions though it is possible to further optimise the locking. By
	 * reference counting locks and storing the value on the ProcArray entry
	 * for each backend we can easily tell if any locks need recording without
	 * trying to acquire the partition locks and scanning the lock table.
	 */
	locks = GetRunningTransactionLocks(&nlocks);
	if (nlocks > 0)
		LogAccessExclusiveLocks(nlocks, locks);

	/*
	 * Log details of all in-progress transactions. This should be the last
	 * record we write, because standby will open up when it sees this.
	 */
	running = GetRunningTransactionData();
	LogCurrentRunningXacts(running);
	/* GetRunningTransactionData() acquired XidGenLock, we must release it */
	LWLockRelease(XidGenLock);

	*oldestActiveXid = running->oldestRunningXid;
	*nextXid = running->nextXid;
}

/*
 * Record an enhanced snapshot of running transactions into WAL.
 *
 * The definitions of RunningTransactionsData and xl_xact_running_xacts
 * are similar. We keep them separate because xl_xact_running_xacts
 * is a contiguous chunk of memory and never exists fully until it is
 * assembled in WAL.
 */
static void
LogCurrentRunningXacts(RunningTransactions CurrRunningXacts)
{
	xl_running_xacts xlrec;
	XLogRecData rdata[2];
	int			lastrdata = 0;
	XLogRecPtr	recptr;

	xlrec.xcnt = CurrRunningXacts->xcnt;
	xlrec.subxid_overflow = CurrRunningXacts->subxid_overflow;
	xlrec.nextXid = CurrRunningXacts->nextXid;
	xlrec.oldestRunningXid = CurrRunningXacts->oldestRunningXid;
	xlrec.latestCompletedXid = CurrRunningXacts->latestCompletedXid;

	/* Header */
	rdata[0].data = (char *) (&xlrec);
	rdata[0].len = MinSizeOfXactRunningXacts;
	rdata[0].buffer = InvalidBuffer;

	/* array of TransactionIds */
	if (xlrec.xcnt > 0)
	{
		rdata[0].next = &(rdata[1]);
		rdata[1].data = (char *) CurrRunningXacts->xids;
		rdata[1].len = xlrec.xcnt * sizeof(TransactionId);
		rdata[1].buffer = InvalidBuffer;
		lastrdata = 1;
	}

	rdata[lastrdata].next = NULL;

	recptr = XLogInsert(RM_STANDBY_ID, XLOG_RUNNING_XACTS, rdata);

	if (CurrRunningXacts->subxid_overflow)
		elog(trace_recovery(DEBUG2),
			 "snapshot of %u running transactions overflowed (lsn %X/%X oldest xid %u latest complete %u next xid %u)",
			 CurrRunningXacts->xcnt,
			 recptr.xlogid, recptr.xrecoff,
			 CurrRunningXacts->oldestRunningXid,
			 CurrRunningXacts->latestCompletedXid,
			 CurrRunningXacts->nextXid);
	else
		elog(trace_recovery(DEBUG2),
			 "snapshot of %u running transaction ids (lsn %X/%X oldest xid %u latest complete %u next xid %u)",
			 CurrRunningXacts->xcnt,
			 recptr.xlogid, recptr.xrecoff,
			 CurrRunningXacts->oldestRunningXid,
			 CurrRunningXacts->latestCompletedXid,
			 CurrRunningXacts->nextXid);
}

/*
 * Wholesale logging of AccessExclusiveLocks. Other lock types need not be
 * logged, as described in backend/storage/lmgr/README.
 */
static void
LogAccessExclusiveLocks(int nlocks, xl_standby_lock *locks)
{
	XLogRecData rdata[2];
	xl_standby_locks xlrec;

	xlrec.nlocks = nlocks;

	rdata[0].data = (char *) &xlrec;
	rdata[0].len = offsetof(xl_standby_locks, locks);
	rdata[0].buffer = InvalidBuffer;
	rdata[0].next = &rdata[1];

	rdata[1].data = (char *) locks;
	rdata[1].len = nlocks * sizeof(xl_standby_lock);
	rdata[1].buffer = InvalidBuffer;
	rdata[1].next = NULL;

	(void) XLogInsert(RM_STANDBY_ID, XLOG_STANDBY_LOCK, rdata);
}

/*
 * Individual logging of AccessExclusiveLocks for use during LockAcquire()
 */
void
LogAccessExclusiveLock(Oid dbOid, Oid relOid)
{
	xl_standby_lock xlrec;

	xlrec.xid = GetTopTransactionId();

	/*
	 * Decode the locktag back to the original values, to avoid sending lots
	 * of empty bytes with every message.  See lock.h to check how a locktag
	 * is defined for LOCKTAG_RELATION
	 */
	xlrec.dbOid = dbOid;
	xlrec.relOid = relOid;

	LogAccessExclusiveLocks(1, &xlrec);
}

/*
 * Prepare to log an AccessExclusiveLock, for use during LockAcquire()
 */
void
LogAccessExclusiveLockPrepare(void)
{
	/*
	 * Ensure that a TransactionId has been assigned to this transaction, for
	 * two reasons, both related to lock release on the standby. First, we
	 * must assign an xid so that RecordTransactionCommit() and
	 * RecordTransactionAbort() do not optimise away the transaction
	 * completion record which recovery relies upon to release locks. It's a
	 * hack, but for a corner case not worth adding code for into the main
	 * commit path. Second, must must assign an xid before the lock is
	 * recorded in shared memory, otherwise a concurrently executing
	 * GetRunningTransactionLocks() might see a lock associated with an
	 * InvalidTransactionId which we later assert cannot happen.
	 */
	(void) GetTopTransactionId();
}<|MERGE_RESOLUTION|>--- conflicted
+++ resolved
@@ -21,6 +21,7 @@
 #include "access/xact.h"
 #include "access/xlog.h"
 #include "miscadmin.h"
+#include "pgstat.h"
 #include "storage/bufmgr.h"
 #include "storage/lmgr.h"
 #include "storage/proc.h"
@@ -188,13 +189,11 @@
 	TimestampTz waitStart;
 	char	   *new_status;
 
-<<<<<<< HEAD
-		gpstat_report_waiting(PGBE_WAITING_LOCK);
-=======
 	/* Fast exit, to avoid a kernel call if there's no work to be done. */
 	if (!VirtualTransactionIdIsValid(*waitlist))
 		return;
->>>>>>> a4bebdd9
+
+	gpstat_report_waiting(PGBE_WAITING_LOCK);
 
 	waitStart = GetCurrentTimestamp();
 	new_status = NULL;			/* we haven't changed the ps display */
@@ -246,7 +245,6 @@
 			}
 		}
 
-<<<<<<< HEAD
 		/* Reset ps display if we changed it */
 		if (new_status)
 		{
@@ -255,8 +253,6 @@
 		}
 		gpstat_report_waiting(PGBE_WAITING_NONE);
 
-=======
->>>>>>> a4bebdd9
 		/* The virtual transaction is gone now, wait for the next one */
 		waitlist++;
 	}
