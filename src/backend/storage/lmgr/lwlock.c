/*-------------------------------------------------------------------------
 *
 * lwlock.c
 *	  Lightweight lock manager
 *
 * Lightweight locks are intended primarily to provide mutual exclusion of
 * access to shared-memory data structures.  Therefore, they offer both
 * exclusive and shared lock modes (to support read/write and read-only
 * access to a shared object).  There are few other frammishes.  User-level
 * locking should be done with the full lock manager --- which depends on
 * LWLocks to protect its shared state.
 *
 * In addition to exclusive and shared modes, lightweight locks can be used
 * to wait until a variable changes value.  The variable is initially set
 * when the lock is acquired with LWLockAcquireWithVar, and can be updated
 * without releasing the lock by calling LWLockUpdateVar.  LWLockWaitForVar
 * waits for the variable to be updated, or until the lock is free.  The
 * meaning of the variable is up to the caller, the lightweight lock code
 * just assigns and compares it.
 *
 * Portions Copyright (c) 1996-2014, PostgreSQL Global Development Group
 * Portions Copyright (c) 1994, Regents of the University of California
 *
 * IDENTIFICATION
 *	  src/backend/storage/lmgr/lwlock.c
 *
 *-------------------------------------------------------------------------
 */
#include "postgres.h"

#include "access/clog.h"
#include "access/multixact.h"
#include "access/distributedlog.h"
#include "access/subtrans.h"
#include "access/twophase.h"
#include "commands/async.h"
#include "miscadmin.h"
#include "pg_trace.h"
<<<<<<< HEAD
#include "storage/barrier.h"
=======
#include "replication/slot.h"
>>>>>>> ab76208e
#include "storage/ipc.h"
#include "storage/predicate.h"
#include "storage/proc.h"
#include "storage/spin.h"
<<<<<<< HEAD
#include "utils/sharedsnapshot.h"
#include "pg_trace.h"
=======
#include "utils/memutils.h"

#ifdef LWLOCK_STATS
#include "utils/hsearch.h"
#endif
>>>>>>> ab76208e


/* We use the ShmemLock spinlock to protect LWLockAssign */
extern slock_t *ShmemLock;

<<<<<<< HEAD

typedef struct LWLock
{
	slock_t		mutex;			/* Protects LWLock and queue of PGPROCs */
	bool		releaseOK;		/* T if ok to release waiters */
	char		exclusive;		/* # of exclusive holders (0 or 1) */
	int			shared;			/* # of shared holders (0..MaxBackends) */
	int			exclusivePid;	/* PID of the exclusive holder. */
	PGPROC	   *head;			/* head of list of waiting PGPROCs */
	PGPROC	   *tail;			/* tail of list of waiting PGPROCs */
	/* tail is undefined when head is NULL */
} LWLock;

=======
>>>>>>> ab76208e
/*
 * This is indexed by tranche ID and stores metadata for all tranches known
 * to the current backend.
 */
static LWLockTranche **LWLockTrancheArray = NULL;
static int	LWLockTranchesAllocated = 0;

#define T_NAME(lock) \
	(LWLockTrancheArray[(lock)->tranche]->name)
#define T_ID(lock) \
	((int) ((((char *) lock) - \
		((char *) LWLockTrancheArray[(lock)->tranche]->array_base)) / \
		LWLockTrancheArray[(lock)->tranche]->array_stride))

/*
 * This points to the main array of LWLocks in shared memory.  Backends inherit
 * the pointer by fork from the postmaster (except in the EXEC_BACKEND case,
 * where we have special measures to pass it down).
 */
LWLockPadded *MainLWLockArray = NULL;
static LWLockTranche MainLWLockTranche;

/*
 * We use this structure to keep track of locked LWLocks for release
 * during error recovery.  The maximum size could be determined at runtime
 * if necessary, but it seems unlikely that more than a few locks could
 * ever be held simultaneously.
 */
#define MAX_SIMUL_LWLOCKS	100
#define MAX_FRAME_DEPTH  	64

static int	num_held_lwlocks = 0;
<<<<<<< HEAD
static LWLockId held_lwlocks[MAX_SIMUL_LWLOCKS];
static bool held_lwlocks_exclusive[MAX_SIMUL_LWLOCKS];

#ifdef USE_TEST_UTILS_X86
static void *held_lwlocks_addresses[MAX_SIMUL_LWLOCKS][MAX_FRAME_DEPTH];
static int32 held_lwlocks_depth[MAX_SIMUL_LWLOCKS];
#endif /* USE_TEST_UTILS_X86 */
=======
static LWLock *held_lwlocks[MAX_SIMUL_LWLOCKS];
>>>>>>> ab76208e

static int	lock_addin_request = 0;
static bool lock_addin_request_allowed = true;

static bool LWLockAcquireCommon(LWLock *l, LWLockMode mode, uint64 *valptr,
					uint64 val);

#ifdef LWLOCK_STATS
typedef struct lwlock_stats_key
{
	int			tranche;
	int			instance;
}	lwlock_stats_key;

typedef struct lwlock_stats
{
	lwlock_stats_key key;
	int			sh_acquire_count;
	int			ex_acquire_count;
	int			block_count;
	int			spin_delay_count;
}	lwlock_stats;

static int	counts_for_pid = 0;
static HTAB *lwlock_stats_htab;
#endif

#ifdef LOCK_DEBUG
bool		Trace_lwlocks = false;

inline static void
PRINT_LWDEBUG(const char *where, const volatile LWLock *lock)
{
	if (Trace_lwlocks)
<<<<<<< HEAD
		elog(LOG, "%s(%d): excl %d excl pid %d shared %d head %p rOK %d",
			 where, (int) lockid,
			 (int) lock->exclusive, lock->exclusivePid, lock->shared, lock->head,
=======
		elog(LOG, "%s(%s %d): excl %d shared %d head %p rOK %d",
			 where, T_NAME(lock), T_ID(lock),
			 (int) lock->exclusive, lock->shared, lock->head,
>>>>>>> ab76208e
			 (int) lock->releaseOK);
}

inline static void
LOG_LWDEBUG(const char *where, const char *name, int index, const char *msg)
{
	if (Trace_lwlocks)
		elog(LOG, "%s(%s %d): %s", where, name, index, msg);
}
#else							/* not LOCK_DEBUG */
#define PRINT_LWDEBUG(a,b)
#define LOG_LWDEBUG(a,b,c,d)
#endif   /* LOCK_DEBUG */

#ifdef LWLOCK_STATS

static void init_lwlock_stats(void);
static void print_lwlock_stats(int code, Datum arg);
static lwlock_stats *get_lwlock_stats_entry(LWLock *lockid);

static void
init_lwlock_stats(void)
{
	HASHCTL		ctl;

	if (lwlock_stats_htab != NULL)
	{
		hash_destroy(lwlock_stats_htab);
		lwlock_stats_htab = NULL;
	}

	MemSet(&ctl, 0, sizeof(ctl));
	ctl.keysize = sizeof(lwlock_stats_key);
	ctl.entrysize = sizeof(lwlock_stats);
	ctl.hash = tag_hash;
	lwlock_stats_htab = hash_create("lwlock stats", 16384, &ctl,
									HASH_ELEM | HASH_FUNCTION);
	counts_for_pid = MyProcPid;
	on_shmem_exit(print_lwlock_stats, 0);
}

static void
print_lwlock_stats(int code, Datum arg)
{
	HASH_SEQ_STATUS scan;
	lwlock_stats *lwstats;

	hash_seq_init(&scan, lwlock_stats_htab);

	/* Grab an LWLock to keep different backends from mixing reports */
	LWLockAcquire(&MainLWLockArray[0].lock, LW_EXCLUSIVE);

	while ((lwstats = (lwlock_stats *) hash_seq_search(&scan)) != NULL)
	{
		fprintf(stderr,
			  "PID %d lwlock %s %d: shacq %u exacq %u blk %u spindelay %u\n",
				MyProcPid, LWLockTrancheArray[lwstats->key.tranche]->name,
				lwstats->key.instance, lwstats->sh_acquire_count,
				lwstats->ex_acquire_count, lwstats->block_count,
				lwstats->spin_delay_count);
	}

	LWLockRelease(&MainLWLockArray[0].lock);
}

static lwlock_stats *
get_lwlock_stats_entry(LWLock *lock)
{
	lwlock_stats_key key;
	lwlock_stats *lwstats;
	bool		found;

	/* Set up local count state first time through in a given process */
	if (counts_for_pid != MyProcPid)
		init_lwlock_stats();

	/* Fetch or create the entry. */
	key.tranche = lock->tranche;
	key.instance = T_ID(lock);
	lwstats = hash_search(lwlock_stats_htab, &key, HASH_ENTER, &found);
	if (!found)
	{
		lwstats->sh_acquire_count = 0;
		lwstats->ex_acquire_count = 0;
		lwstats->block_count = 0;
		lwstats->spin_delay_count = 0;
	}
	return lwstats;
}
#endif   /* LWLOCK_STATS */


/*
 * Compute number of LWLocks to allocate in the main array.
 */
static int
NumLWLocks(void)
{
	int			numLocks;

	/*
	 * Possibly this logic should be spread out among the affected modules,
	 * the same way that shmem space estimation is done.  But for now, there
	 * are few enough users of LWLocks that we can get away with just keeping
	 * the knowledge here.
	 */

	/* Predefined LWLocks */
	numLocks = NUM_FIXED_LWLOCKS;

	/* bufmgr.c needs two for each shared buffer */
	numLocks += 2 * NBuffers;

	/* proc.c needs one for each backend or auxiliary process */
	numLocks += MaxBackends + NUM_AUXILIARY_PROCS;

	/* clog.c needs one per CLOG buffer */
	numLocks += CLOGShmemBuffers();

	/* subtrans.c needs one per SubTrans buffer */
	numLocks += NUM_SUBTRANS_BUFFERS;
    
    /* cdbtm.c needs one lock */
    numLocks++;
    
    /* cdbfts.c needs one lock */
    numLocks++;

	/* multixact.c needs two SLRU areas */
	numLocks += NUM_MXACTOFFSET_BUFFERS + NUM_MXACTMEMBER_BUFFERS;

	/* async.c needs one per Async buffer */
	numLocks += NUM_ASYNC_BUFFERS;

	/* predicate.c needs one per old serializable xid buffer */
	numLocks += NUM_OLDSERXID_BUFFERS;

<<<<<<< HEAD
	/* cdbdistributedlog.c needs one per DistributedLog buffer */
	numLocks += NUM_DISTRIBUTEDLOG_BUFFERS;

	/* sharedsnapshot.c needs one per shared snapshot slot */
	numLocks += NUM_SHARED_SNAPSHOT_SLOTS;
=======
	/* slot.c needs one for each slot */
	numLocks += max_replication_slots;
>>>>>>> ab76208e

	/*
	 * Add any requested by loadable modules; for backwards-compatibility
	 * reasons, allocate at least NUM_USER_DEFINED_LWLOCKS of them even if
	 * there are no explicit requests.
	 */
	lock_addin_request_allowed = false;
	numLocks += Max(lock_addin_request, NUM_USER_DEFINED_LWLOCKS);

	return numLocks;
}


/*
 * RequestAddinLWLocks
 *		Request that extra LWLocks be allocated for use by
 *		a loadable module.
 *
 * This is only useful if called from the _PG_init hook of a library that
 * is loaded into the postmaster via shared_preload_libraries.  Once
 * shared memory has been allocated, calls will be ignored.  (We could
 * raise an error, but it seems better to make it a no-op, so that
 * libraries containing such calls can be reloaded if needed.)
 */
void
RequestAddinLWLocks(int n)
{
	if (IsUnderPostmaster || !lock_addin_request_allowed)
		return;					/* too late */
	lock_addin_request += n;
}


/*
 * Compute shmem space needed for LWLocks.
 */
Size
LWLockShmemSize(void)
{
	Size		size;
	int			numLocks = NumLWLocks();

	/* Space for the LWLock array. */
	size = mul_size(numLocks, sizeof(LWLockPadded));

	/* Space for dynamic allocation counter, plus room for alignment. */
	size = add_size(size, 3 * sizeof(int) + LWLOCK_PADDED_SIZE);

	return size;
}


/*
 * Allocate shmem space for the main LWLock array and initialize it.  We also
 * register the main tranch here.
 */
void
CreateLWLocks(void)
{
	if (!IsUnderPostmaster)
	{
		int			numLocks = NumLWLocks();
		Size		spaceLocks = LWLockShmemSize();
		LWLockPadded *lock;
		int		   *LWLockCounter;
		char	   *ptr;
		int			id;

		/* Allocate space */
		ptr = (char *) ShmemAlloc(spaceLocks);

		/* Leave room for dynamic allocation of locks and tranches */
		ptr += 3 * sizeof(int);

		/* Ensure desired alignment of LWLock array */
		ptr += LWLOCK_PADDED_SIZE - ((uintptr_t) ptr) % LWLOCK_PADDED_SIZE;

		MainLWLockArray = (LWLockPadded *) ptr;

		/* Initialize all LWLocks in main array */
		for (id = 0, lock = MainLWLockArray; id < numLocks; id++, lock++)
			LWLockInitialize(&lock->lock, 0);

		/*
		 * Initialize the dynamic-allocation counters, which are stored just
		 * before the first LWLock.  LWLockCounter[0] is the allocation
		 * counter for lwlocks, LWLockCounter[1] is the maximum number that
		 * can be allocated from the main array, and LWLockCounter[2] is the
		 * allocation counter for tranches.
		 */
		LWLockCounter = (int *) ((char *) MainLWLockArray - 3 * sizeof(int));
		LWLockCounter[0] = NUM_FIXED_LWLOCKS;
		LWLockCounter[1] = numLocks;
		LWLockCounter[2] = 1;	/* 0 is the main array */
	}

	if (LWLockTrancheArray == NULL)
	{
		LWLockTranchesAllocated = 16;
		LWLockTrancheArray = (LWLockTranche **)
			MemoryContextAlloc(TopMemoryContext,
						  LWLockTranchesAllocated * sizeof(LWLockTranche *));
	}

	MainLWLockTranche.name = "main";
	MainLWLockTranche.array_base = MainLWLockArray;
	MainLWLockTranche.array_stride = sizeof(LWLockPadded);
	LWLockRegisterTranche(0, &MainLWLockTranche);
}


/*
 * LWLockAssign - assign a dynamically-allocated LWLock number
 *
 * We interlock this using the same spinlock that is used to protect
 * ShmemAlloc().  Interlocking is not really necessary during postmaster
 * startup, but it is needed if any user-defined code tries to allocate
 * LWLocks after startup.
 */
LWLock *
LWLockAssign(void)
{
	LWLock	   *result;

	/* use volatile pointer to prevent code rearrangement */
	volatile int *LWLockCounter;

	LWLockCounter = (int *) ((char *) MainLWLockArray - 3 * sizeof(int));
	SpinLockAcquire(ShmemLock);
	if (LWLockCounter[0] >= LWLockCounter[1])
	{
		SpinLockRelease(ShmemLock);
		elog(ERROR, "no more LWLocks available");
	}
	result = &MainLWLockArray[LWLockCounter[0]++].lock;
	SpinLockRelease(ShmemLock);
	return result;
}

/*
 * Allocate a new tranche ID.
 */
int
LWLockNewTrancheId(void)
{
	int			result;

	/* use volatile pointer to prevent code rearrangement */
	volatile int *LWLockCounter;

	LWLockCounter = (int *) ((char *) MainLWLockArray - 3 * sizeof(int));
	SpinLockAcquire(ShmemLock);
	result = LWLockCounter[2]++;
	SpinLockRelease(ShmemLock);

	return result;
}

<<<<<<< HEAD
#ifdef LOCK_DEBUG

static void
LWLockTryLockWaiting(
		PGPROC	   *proc, 
		LWLockId lockid, 
		LWLockMode mode)
{
	volatile LWLock *lock = &(LWLockArray[lockid].lock);
	int 			milliseconds = 0;
	int				exclusivePid;
	
	while(true)
	{
		pg_usleep(5000L);
		if (PGSemaphoreTryLock(&proc->sem))
		{
			if (milliseconds >= 750)
				elog(LOG, "Done waiting on lockid %d", lockid);
			return;
		}

		milliseconds += 5;
		if (milliseconds == 750)
		{
			int l;
			int count = 0;
			char buffer[200];

			SpinLockAcquire(&lock->mutex);
			
			if (lock->exclusive > 0)
				exclusivePid = lock->exclusivePid;
			else
				exclusivePid = 0;
			
			SpinLockRelease(&lock->mutex);

			memcpy(buffer, "none", 5);
			
			for (l = 0; l < num_held_lwlocks; l++)
			{
				if (l == 0)
					count += sprintf(&buffer[count],"(");
				else
					count += sprintf(&buffer[count],", ");
				
				count += sprintf(&buffer[count],
							    "lockid %d",
							    held_lwlocks[l]);
			}
			if (num_held_lwlocks > 0)
				count += sprintf(&buffer[count],")");
				
			elog(LOG, "Waited .75 seconds on lockid %d with no success. Exclusive pid %d. Already held: %s", 
				 lockid, exclusivePid, buffer);

		}
	}
}

#endif
=======
/*
 * Register a tranche ID in the lookup table for the current process.  This
 * routine will save a pointer to the tranche object passed as an argument,
 * so that object should be allocated in a backend-lifetime context
 * (TopMemoryContext, static variable, or similar).
 */
void
LWLockRegisterTranche(int tranche_id, LWLockTranche *tranche)
{
	Assert(LWLockTrancheArray != NULL);

	if (tranche_id >= LWLockTranchesAllocated)
	{
		int			i = LWLockTranchesAllocated;

		while (i <= tranche_id)
			i *= 2;

		LWLockTrancheArray = (LWLockTranche **)
			repalloc(LWLockTrancheArray,
					 i * sizeof(LWLockTranche *));
		LWLockTranchesAllocated = i;
	}

	LWLockTrancheArray[tranche_id] = tranche;
}

/*
 * LWLockInitialize - initialize a new lwlock; it's initially unlocked
 */
void
LWLockInitialize(LWLock *lock, int tranche_id)
{
	SpinLockInit(&lock->mutex);
	lock->releaseOK = true;
	lock->exclusive = 0;
	lock->shared = 0;
	lock->tranche = tranche_id;
	lock->head = NULL;
	lock->tail = NULL;
}

>>>>>>> ab76208e

/*
 * LWLockAcquire - acquire a lightweight lock in the specified mode
 *
 * If the lock is not available, sleep until it is.  Returns true if the lock
 * was available immediately, false if we had to sleep.
 *
 * Side effect: cancel/die interrupts are held off until lock release.
 */
bool
LWLockAcquire(LWLock *l, LWLockMode mode)
{
	return LWLockAcquireCommon(l, mode, NULL, 0);
}

/*
 * LWLockAcquireWithVar - like LWLockAcquire, but also sets *valptr = val
 *
 * The lock is always acquired in exclusive mode with this function.
 */
bool
LWLockAcquireWithVar(LWLock *l, uint64 *valptr, uint64 val)
{
	return LWLockAcquireCommon(l, LW_EXCLUSIVE, valptr, val);
}

/* internal function to implement LWLockAcquire and LWLockAcquireWithVar */
static bool
LWLockAcquireCommon(LWLock *l, LWLockMode mode, uint64 *valptr, uint64 val)
{
	volatile LWLock *lock = l;
	PGPROC	   *proc = MyProc;
	bool		retry = false;
	bool		result = true;
	int			extraWaits = 0;
#ifdef LWLOCK_STATS
	lwlock_stats *lwstats;
#endif

	PRINT_LWDEBUG("LWLockAcquire", lock);

#ifdef LWLOCK_STATS
	lwstats = get_lwlock_stats_entry(l);

	/* Count lock acquisition attempts */
	if (mode == LW_EXCLUSIVE)
		lwstats->ex_acquire_count++;
	else
		lwstats->sh_acquire_count++;
#endif   /* LWLOCK_STATS */

	/*
	 * We can't wait if we haven't got a PGPROC.  This should only occur
	 * during bootstrap or shared memory initialization.  Put an Assert here
	 * to catch unsafe coding practices.
	 */
	Assert(!(proc == NULL && IsUnderPostmaster));

	/* Ensure we will have room to remember the lock */
	if (num_held_lwlocks >= MAX_SIMUL_LWLOCKS)
		elog(ERROR, "too many LWLocks taken");

	/*
	 * Lock out cancel/die interrupts until we exit the code section protected
	 * by the LWLock.  This ensures that interrupts will not interfere with
	 * manipulations of data structures in shared memory.
	 */
	HOLD_INTERRUPTS();

	/*
	 * Loop here to try to acquire lock after each time we are signaled by
	 * LWLockRelease.
	 *
	 * NOTE: it might seem better to have LWLockRelease actually grant us the
	 * lock, rather than retrying and possibly having to go back to sleep. But
	 * in practice that is no good because it means a process swap for every
	 * lock acquisition when two or more processes are contending for the same
	 * lock.  Since LWLocks are normally used to protect not-very-long
	 * sections of computation, a process needs to be able to acquire and
	 * release the same lock many times during a single CPU time slice, even
	 * in the presence of contention.  The efficiency of being able to do that
	 * outweighs the inefficiency of sometimes wasting a process dispatch
	 * cycle because the lock is not free when a released waiter finally gets
	 * to run.  See pgsql-hackers archives for 29-Dec-01.
	 */
	for (;;)
	{
		bool		mustwait;
		int			c;

		/* Acquire mutex.  Time spent holding mutex should be short! */
#ifdef LWLOCK_STATS
		lwstats->spin_delay_count += SpinLockAcquire(&lock->mutex);
#else
		SpinLockAcquire(&lock->mutex);
#endif

		/* If retrying, allow LWLockRelease to release waiters again */
		if (retry)
			lock->releaseOK = true;

		/* If I can get the lock, do so quickly. */
		if (mode == LW_EXCLUSIVE)
		{
			if (lock->exclusive == 0 && lock->shared == 0)
			{
				lock->exclusive++;
				lock->exclusivePid = MyProcPid;
				mustwait = false;
			}
			else
				mustwait = true;
		}
		else
		{
			if (lock->exclusive == 0)
			{
				lock->shared++;
				mustwait = false;
			}
			else
				mustwait = true;
		}

		if (!mustwait)
		{
			LOG_LWDEBUG("LWLockAcquire", lockid, "acquired!");
			break;				/* got the lock */
		}

		/*
		 * Add myself to wait queue.
		 *
		 * If we don't have a PGPROC structure, there's no way to wait. This
		 * should never occur, since MyProc should only be null during shared
		 * memory initialization.
		 */
		if (proc == NULL)
			elog(PANIC, "cannot wait without a PGPROC structure");

		proc->lwWaiting = true;
		proc->lwWaitMode = mode;
		proc->lwWaitLink = NULL;
		if (lock->head == NULL)
			lock->head = proc;
		else
			lock->tail->lwWaitLink = proc;
		lock->tail = proc;
		
		/* Can release the mutex now */
		SpinLockRelease(&lock->mutex);

		/*
		 * Wait until awakened.
		 *
		 * Since we share the process wait semaphore with the regular lock
		 * manager and ProcWaitForSignal, and we may need to acquire an LWLock
		 * while one of those is pending, it is possible that we get awakened
		 * for a reason other than being signaled by LWLockRelease. If so,
		 * loop back and wait again.  Once we've gotten the LWLock,
		 * re-increment the sema by the number of additional signals received,
		 * so that the lock manager or signal manager will see the received
		 * signal when it next waits.
		 */
		LOG_LWDEBUG("LWLockAcquire", T_NAME(l), T_ID(l), "waiting");

#ifdef LWLOCK_STATS
		lwstats->block_count++;
#endif

<<<<<<< HEAD
		for (c = 0; c < num_held_lwlocks; c++)
		{
			if (held_lwlocks[c] == lockid)
				elog(PANIC, "Waiting on lock already held!");
		}

		TRACE_POSTGRESQL_LWLOCK_WAIT_START(lockid, mode);
=======
		TRACE_POSTGRESQL_LWLOCK_WAIT_START(T_NAME(l), T_ID(l), mode);
>>>>>>> ab76208e

		for (;;)
		{
			/* "false" means cannot accept cancel/die interrupt here. */
#ifndef LOCK_DEBUG
			PGSemaphoreLock(&proc->sem, false);
#else
			LWLockTryLockWaiting(proc, lockid, mode);
#endif
			if (!proc->lwWaiting)
				break;
			extraWaits++;
		}

		TRACE_POSTGRESQL_LWLOCK_WAIT_DONE(T_NAME(l), T_ID(l), mode);

		LOG_LWDEBUG("LWLockAcquire", T_NAME(l), T_ID(l), "awakened");

		/* Now loop back and try to acquire lock again. */
		retry = true;
		result = false;
	}

	/* If there's a variable associated with this lock, initialize it */
	if (valptr)
		*valptr = val;

	/* We are done updating shared state of the lock itself. */
	SpinLockRelease(&lock->mutex);

	TRACE_POSTGRESQL_LWLOCK_ACQUIRE(T_NAME(l), T_ID(l), mode);

#ifdef USE_TEST_UTILS_X86
	/* keep track of stack trace where lock got acquired */
	held_lwlocks_depth[num_held_lwlocks] =
			gp_backtrace(held_lwlocks_addresses[num_held_lwlocks], MAX_FRAME_DEPTH);
#endif /* USE_TEST_UTILS_X86 */

	/* Add lock to list of locks held by this backend */
<<<<<<< HEAD
	held_lwlocks_exclusive[num_held_lwlocks] = (mode == LW_EXCLUSIVE);
	held_lwlocks[num_held_lwlocks++] = lockid;
=======
	held_lwlocks[num_held_lwlocks++] = l;
>>>>>>> ab76208e

	/*
	 * Fix the process wait semaphore's count for any absorbed wakeups.
	 */
	while (extraWaits-- > 0)
		PGSemaphoreUnlock(&proc->sem);

	return result;
}

/*
 * LWLockConditionalAcquire - acquire a lightweight lock in the specified mode
 *
 * If the lock is not available, return FALSE with no side-effects.
 *
 * If successful, cancel/die interrupts are held off until lock release.
 */
bool
LWLockConditionalAcquire(LWLock *l, LWLockMode mode)
{
	volatile LWLock *lock = l;
	bool		mustwait;

	PRINT_LWDEBUG("LWLockConditionalAcquire", lock);

	/* Ensure we will have room to remember the lock */
	if (num_held_lwlocks >= MAX_SIMUL_LWLOCKS)
		elog(ERROR, "too many LWLocks taken");

	/*
	 * Lock out cancel/die interrupts until we exit the code section protected
	 * by the LWLock.  This ensures that interrupts will not interfere with
	 * manipulations of data structures in shared memory.
	 */
	HOLD_INTERRUPTS();

	/* Acquire mutex.  Time spent holding mutex should be short! */
	SpinLockAcquire(&lock->mutex);

	/* If I can get the lock, do so quickly. */
	if (mode == LW_EXCLUSIVE)
	{
		if (lock->exclusive == 0 && lock->shared == 0)
		{
			lock->exclusive++;
			lock->exclusivePid = MyProcPid;
			mustwait = false;
		}
		else
			mustwait = true;
	}
	else
	{
		if (lock->exclusive == 0)
		{
			lock->shared++;
			mustwait = false;
		}
		else
			mustwait = true;
	}

	/* We are done updating shared state of the lock itself. */
	SpinLockRelease(&lock->mutex);

	if (mustwait)
	{
		/* Failed to get lock, so release interrupt holdoff */
		RESUME_INTERRUPTS();
		LOG_LWDEBUG("LWLockConditionalAcquire", T_NAME(l), T_ID(l), "failed");
		TRACE_POSTGRESQL_LWLOCK_CONDACQUIRE_FAIL(T_NAME(l), T_ID(l), mode);
	}
	else
	{
#ifdef USE_TEST_UTILS_X86
		/* keep track of stack trace where lock got acquired */
		held_lwlocks_depth[num_held_lwlocks] =
				gp_backtrace(held_lwlocks_addresses[num_held_lwlocks], MAX_FRAME_DEPTH);
#endif /* USE_TEST_UTILS_X86 */

		/* Add lock to list of locks held by this backend */
<<<<<<< HEAD
		held_lwlocks_exclusive[num_held_lwlocks] = (mode == LW_EXCLUSIVE);
		held_lwlocks[num_held_lwlocks++] = lockid;
		TRACE_POSTGRESQL_LWLOCK_CONDACQUIRE(lockid, mode);
=======
		held_lwlocks[num_held_lwlocks++] = l;
		TRACE_POSTGRESQL_LWLOCK_CONDACQUIRE(T_NAME(l), T_ID(l), mode);
>>>>>>> ab76208e
	}

	return !mustwait;
}

/*
 * LWLockAcquireOrWait - Acquire lock, or wait until it's free
 *
 * The semantics of this function are a bit funky.  If the lock is currently
 * free, it is acquired in the given mode, and the function returns true.  If
 * the lock isn't immediately free, the function waits until it is released
 * and returns false, but does not acquire the lock.
 *
 * This is currently used for WALWriteLock: when a backend flushes the WAL,
 * holding WALWriteLock, it can flush the commit records of many other
 * backends as a side-effect.  Those other backends need to wait until the
 * flush finishes, but don't need to acquire the lock anymore.  They can just
 * wake up, observe that their records have already been flushed, and return.
 */
bool
LWLockAcquireOrWait(LWLock *l, LWLockMode mode)
{
	volatile LWLock *lock = l;
	PGPROC	   *proc = MyProc;
	bool		mustwait;
	int			extraWaits = 0;
#ifdef LWLOCK_STATS
	lwlock_stats *lwstats;
#endif

	PRINT_LWDEBUG("LWLockAcquireOrWait", lock);

#ifdef LWLOCK_STATS
	lwstats = get_lwlock_stats_entry(l);
#endif

	/* Ensure we will have room to remember the lock */
	if (num_held_lwlocks >= MAX_SIMUL_LWLOCKS)
		elog(ERROR, "too many LWLocks taken");

	/*
	 * Lock out cancel/die interrupts until we exit the code section protected
	 * by the LWLock.  This ensures that interrupts will not interfere with
	 * manipulations of data structures in shared memory.
	 */
	HOLD_INTERRUPTS();

	/* Acquire mutex.  Time spent holding mutex should be short! */
	SpinLockAcquire(&lock->mutex);

	/* If I can get the lock, do so quickly. */
	if (mode == LW_EXCLUSIVE)
	{
		if (lock->exclusive == 0 && lock->shared == 0)
		{
			lock->exclusive++;
			mustwait = false;
		}
		else
			mustwait = true;
	}
	else
	{
		if (lock->exclusive == 0)
		{
			lock->shared++;
			mustwait = false;
		}
		else
			mustwait = true;
	}

	if (mustwait)
	{
		/*
		 * Add myself to wait queue.
		 *
		 * If we don't have a PGPROC structure, there's no way to wait.  This
		 * should never occur, since MyProc should only be null during shared
		 * memory initialization.
		 */
		if (proc == NULL)
			elog(PANIC, "cannot wait without a PGPROC structure");

		proc->lwWaiting = true;
		proc->lwWaitMode = LW_WAIT_UNTIL_FREE;
		proc->lwWaitLink = NULL;
		if (lock->head == NULL)
			lock->head = proc;
		else
			lock->tail->lwWaitLink = proc;
		lock->tail = proc;

		/* Can release the mutex now */
		SpinLockRelease(&lock->mutex);

		/*
		 * Wait until awakened.  Like in LWLockAcquire, be prepared for bogus
		 * wakups, because we share the semaphore with ProcWaitForSignal.
		 */
		LOG_LWDEBUG("LWLockAcquireOrWait", T_NAME(l), T_ID(l), "waiting");

#ifdef LWLOCK_STATS
		lwstats->block_count++;
#endif

		TRACE_POSTGRESQL_LWLOCK_WAIT_START(T_NAME(l), T_ID(l), mode);

		for (;;)
		{
			/* "false" means cannot accept cancel/die interrupt here. */
			PGSemaphoreLock(&proc->sem, false);
			if (!proc->lwWaiting)
				break;
			extraWaits++;
		}

		TRACE_POSTGRESQL_LWLOCK_WAIT_DONE(T_NAME(l), T_ID(l), mode);

		LOG_LWDEBUG("LWLockAcquireOrWait", T_NAME(l), T_ID(l), "awakened");
	}
	else
	{
		/* We are done updating shared state of the lock itself. */
		SpinLockRelease(&lock->mutex);
	}

	/*
	 * Fix the process wait semaphore's count for any absorbed wakeups.
	 */
	while (extraWaits-- > 0)
		PGSemaphoreUnlock(&proc->sem);

	if (mustwait)
	{
		/* Failed to get lock, so release interrupt holdoff */
		RESUME_INTERRUPTS();
		LOG_LWDEBUG("LWLockAcquireOrWait", T_NAME(l), T_ID(l), "failed");
		TRACE_POSTGRESQL_LWLOCK_ACQUIRE_OR_WAIT_FAIL(T_NAME(l), T_ID(l), mode);
	}
	else
	{
		/* Add lock to list of locks held by this backend */
		held_lwlocks[num_held_lwlocks++] = l;
		TRACE_POSTGRESQL_LWLOCK_ACQUIRE_OR_WAIT(T_NAME(l), T_ID(l), mode);
	}

	return !mustwait;
}

/*
 * LWLockWaitForVar - Wait until lock is free, or a variable is updated.
 *
 * If the lock is held and *valptr equals oldval, waits until the lock is
 * either freed, or the lock holder updates *valptr by calling
 * LWLockUpdateVar.  If the lock is free on exit (immediately or after
 * waiting), returns true.  If the lock is still held, but *valptr no longer
 * matches oldval, returns false and sets *newval to the current value in
 * *valptr.
 *
 * It's possible that the lock holder releases the lock, but another backend
 * acquires it again before we get a chance to observe that the lock was
 * momentarily released.  We wouldn't need to wait for the new lock holder,
 * but we cannot distinguish that case, so we will have to wait.
 *
 * Note: this function ignores shared lock holders; if the lock is held
 * in shared mode, returns 'true'.
 */
bool
LWLockWaitForVar(LWLock *l, uint64 *valptr, uint64 oldval, uint64 *newval)
{
	volatile LWLock *lock = l;
	volatile uint64 *valp = valptr;
	PGPROC	   *proc = MyProc;
	int			extraWaits = 0;
	bool		result = false;
#ifdef LWLOCK_STATS
	lwlock_stats *lwstats;
#endif

	PRINT_LWDEBUG("LWLockWaitForVar", lock);

#ifdef LWLOCK_STATS
	lwstats = get_lwlock_stats_entry(l);
#endif   /* LWLOCK_STATS */

	/*
	 * Quick test first to see if it the slot is free right now.
	 *
	 * XXX: the caller uses a spinlock before this, so we don't need a memory
	 * barrier here as far as the current usage is concerned.  But that might
	 * not be safe in general.
	 */
	if (lock->exclusive == 0)
		return true;

	/*
	 * Lock out cancel/die interrupts while we sleep on the lock.  There is no
	 * cleanup mechanism to remove us from the wait queue if we got
	 * interrupted.
	 */
	HOLD_INTERRUPTS();

	/*
	 * Loop here to check the lock's status after each time we are signaled.
	 */
	for (;;)
	{
		bool		mustwait;
		uint64		value;

		/* Acquire mutex.  Time spent holding mutex should be short! */
#ifdef LWLOCK_STATS
		lwstats->spin_delay_count += SpinLockAcquire(&lock->mutex);
#else
		SpinLockAcquire(&lock->mutex);
#endif

		/* Is the lock now free, and if not, does the value match? */
		if (lock->exclusive == 0)
		{
			result = true;
			mustwait = false;
		}
		else
		{
			value = *valp;
			if (value != oldval)
			{
				result = false;
				mustwait = false;
				*newval = value;
			}
			else
				mustwait = true;
		}

		if (!mustwait)
			break;				/* the lock was free or value didn't match */

		/*
		 * Add myself to wait queue.
		 */
		proc->lwWaiting = true;
		proc->lwWaitMode = LW_WAIT_UNTIL_FREE;
		proc->lwWaitLink = NULL;

		/* waiters are added to the front of the queue */
		proc->lwWaitLink = lock->head;
		if (lock->head == NULL)
			lock->tail = proc;
		lock->head = proc;

		/* Can release the mutex now */
		SpinLockRelease(&lock->mutex);

		/*
		 * Wait until awakened.
		 *
		 * Since we share the process wait semaphore with the regular lock
		 * manager and ProcWaitForSignal, and we may need to acquire an LWLock
		 * while one of those is pending, it is possible that we get awakened
		 * for a reason other than being signaled by LWLockRelease. If so,
		 * loop back and wait again.  Once we've gotten the LWLock,
		 * re-increment the sema by the number of additional signals received,
		 * so that the lock manager or signal manager will see the received
		 * signal when it next waits.
		 */
		LOG_LWDEBUG("LWLockWaitForVar", T_NAME(l), T_ID(l), "waiting");

#ifdef LWLOCK_STATS
		lwstats->block_count++;
#endif

		TRACE_POSTGRESQL_LWLOCK_WAIT_START(T_NAME(l), T_ID(l), LW_EXCLUSIVE);

		for (;;)
		{
			/* "false" means cannot accept cancel/die interrupt here. */
			PGSemaphoreLock(&proc->sem, false);
			if (!proc->lwWaiting)
				break;
			extraWaits++;
		}

		TRACE_POSTGRESQL_LWLOCK_WAIT_DONE(T_NAME(l), T_ID(l), LW_EXCLUSIVE);

		LOG_LWDEBUG("LWLockWaitForVar", T_NAME(l), T_ID(l), "awakened");

		/* Now loop back and check the status of the lock again. */
	}

	/* We are done updating shared state of the lock itself. */
	SpinLockRelease(&lock->mutex);

	TRACE_POSTGRESQL_LWLOCK_ACQUIRE(T_NAME(l), T_ID(l), LW_EXCLUSIVE);

	/*
	 * Fix the process wait semaphore's count for any absorbed wakeups.
	 */
	while (extraWaits-- > 0)
		PGSemaphoreUnlock(&proc->sem);

	/*
	 * Now okay to allow cancel/die interrupts.
	 */
	RESUME_INTERRUPTS();

	return result;
}


/*
 * LWLockUpdateVar - Update a variable and wake up waiters atomically
 *
 * Sets *valptr to 'val', and wakes up all processes waiting for us with
 * LWLockWaitForVar().  Setting the value and waking up the processes happen
 * atomically so that any process calling LWLockWaitForVar() on the same lock
 * is guaranteed to see the new value, and act accordingly.
 *
 * The caller must be holding the lock in exclusive mode.
 */
void
LWLockUpdateVar(LWLock *l, uint64 *valptr, uint64 val)
{
	volatile LWLock *lock = l;
	volatile uint64 *valp = valptr;
	PGPROC	   *head;
	PGPROC	   *proc;
	PGPROC	   *next;

	/* Acquire mutex.  Time spent holding mutex should be short! */
	SpinLockAcquire(&lock->mutex);

	/* we should hold the lock */
	Assert(lock->exclusive == 1);

	/* Update the lock's value */
	*valp = val;

	/*
	 * See if there are any LW_WAIT_UNTIL_FREE waiters that need to be woken
	 * up. They are always in the front of the queue.
	 */
	head = lock->head;

	if (head != NULL && head->lwWaitMode == LW_WAIT_UNTIL_FREE)
	{
		proc = head;
		next = proc->lwWaitLink;
		while (next && next->lwWaitMode == LW_WAIT_UNTIL_FREE)
		{
			proc = next;
			next = next->lwWaitLink;
		}

		/* proc is now the last PGPROC to be released */
		lock->head = next;
		proc->lwWaitLink = NULL;
	}
	else
		head = NULL;

	/* We are done updating shared state of the lock itself. */
	SpinLockRelease(&lock->mutex);

	/*
	 * Awaken any waiters I removed from the queue.
	 */
	while (head != NULL)
	{
		proc = head;
		head = proc->lwWaitLink;
		proc->lwWaitLink = NULL;
		proc->lwWaiting = false;
		PGSemaphoreUnlock(&proc->sem);
	}
}


/*
 * LWLockRelease - release a previously acquired lock
 */
void
LWLockRelease(LWLock *l)
{
	volatile LWLock *lock = l;
	PGPROC	   *head;
	PGPROC	   *proc;
	int			i;

	PRINT_LWDEBUG("LWLockRelease", lock);

	/*
	 * Remove lock from list of locks held.  Usually, but not always, it will
	 * be the latest-acquired lock; so search array backwards.
	 */
	for (i = num_held_lwlocks; --i >= 0;)
	{
		if (l == held_lwlocks[i])
			break;
	}
	if (i < 0)
<<<<<<< HEAD
		elog(ERROR, "lock %d is not held", (int) lockid);

=======
		elog(ERROR, "lock %s %d is not held", T_NAME(l), T_ID(l));
>>>>>>> ab76208e
	num_held_lwlocks--;
	for (; i < num_held_lwlocks; i++)
	{
		held_lwlocks_exclusive[i] = held_lwlocks_exclusive[i + 1];
		held_lwlocks[i] = held_lwlocks[i + 1];
#ifdef USE_TEST_UTILS_X86
		/* shift stack traces */
		held_lwlocks_depth[i] = held_lwlocks_depth[i + 1];
		memcpy
			(
			held_lwlocks_addresses[i],
			held_lwlocks_addresses[i + 1],
			held_lwlocks_depth[i] * sizeof(*held_lwlocks_depth)
			)
			;
#endif /* USE_TEST_UTILS_X86 */
	}

	// Clear out old last entry.
	held_lwlocks_exclusive[num_held_lwlocks] = false;
	held_lwlocks[num_held_lwlocks] = 0;
#ifdef USE_TEST_UTILS_X86
	held_lwlocks_depth[num_held_lwlocks] = 0;
#endif /* USE_TEST_UTILS_X86 */

	/* Acquire mutex.  Time spent holding mutex should be short! */
	SpinLockAcquire(&lock->mutex);

	/* Release my hold on lock */
	if (lock->exclusive > 0)
	{
		lock->exclusive--;
		lock->exclusivePid = 0;
	}
	else
	{
		Assert(lock->shared > 0);
		lock->shared--;
	}

	/*
	 * See if I need to awaken any waiters.  If I released a non-last shared
	 * hold, there cannot be anything to do.  Also, do not awaken any waiters
	 * if someone has already awakened waiters that haven't yet acquired the
	 * lock.
	 */
	head = lock->head;
	if (head != NULL)
	{
		if (lock->exclusive == 0 && lock->shared == 0 && lock->releaseOK)
		{
			/*
			 * Remove the to-be-awakened PGPROCs from the queue.
			 */
			bool		releaseOK = true;

			proc = head;

			/*
			 * First wake up any backends that want to be woken up without
			 * acquiring the lock.
			 */
			while (proc->lwWaitMode == LW_WAIT_UNTIL_FREE && proc->lwWaitLink)
				proc = proc->lwWaitLink;

			/*
			 * If the front waiter wants exclusive lock, awaken him only.
			 * Otherwise awaken as many waiters as want shared access.
			 */
			if (proc->lwWaitMode != LW_EXCLUSIVE)
			{
				while (proc->lwWaitLink != NULL &&
					   proc->lwWaitLink->lwWaitMode != LW_EXCLUSIVE)
				{
					if (proc->lwWaitMode != LW_WAIT_UNTIL_FREE)
						releaseOK = false;
					proc = proc->lwWaitLink;
				}
			}
			/* proc is now the last PGPROC to be released */
			lock->head = proc->lwWaitLink;
			proc->lwWaitLink = NULL;

			/*
			 * Prevent additional wakeups until retryer gets to run. Backends
			 * that are just waiting for the lock to become free don't retry
			 * automatically.
			 */
			if (proc->lwWaitMode != LW_WAIT_UNTIL_FREE)
				releaseOK = false;

			lock->releaseOK = releaseOK;
		}
		else
		{
			/* lock is still held, can't awaken anything */
			head = NULL;
		}
	}

	/* We are done updating shared state of the lock itself. */
	SpinLockRelease(&lock->mutex);

	TRACE_POSTGRESQL_LWLOCK_RELEASE(T_NAME(l), T_ID(l));

	/*
	 * Awaken any waiters I removed from the queue.
	 */
	while (head != NULL)
	{
		LOG_LWDEBUG("LWLockRelease", T_NAME(l), T_ID(l), "release waiter");
		proc = head;
		head = proc->lwWaitLink;
		proc->lwWaitLink = NULL;
		pg_write_barrier();
		proc->lwWaiting = false;
		PGSemaphoreUnlock(&proc->sem);
	}

	/*
	 * Now okay to allow cancel/die interrupts.
	 */
	RESUME_INTERRUPTS();
}

/*
 * LWLockReleaseAll - release all currently-held locks
 *
 * Used to clean up after ereport(ERROR). An important difference between this
 * function and retail LWLockRelease calls is that InterruptHoldoffCount is
 * unchanged by this operation.  This is necessary since InterruptHoldoffCount
 * has been set to an appropriate level earlier in error recovery. We could
 * decrement it below zero if we allow it to drop for each released lock!
 */
void
LWLockReleaseAll(void)
{
	while (num_held_lwlocks > 0)
	{
		HOLD_INTERRUPTS();		/* match the upcoming RESUME_INTERRUPTS */

		LWLockRelease(held_lwlocks[num_held_lwlocks - 1]);
	}
}


/*
 * LWLockHeldByMe - test whether my process currently holds a lock
 *
 * This is meant as debug support only.  We do not distinguish whether the
 * lock is held shared or exclusive.
 */
bool
LWLockHeldByMe(LWLock *l)
{
	int			i;

	for (i = 0; i < num_held_lwlocks; i++)
	{
		if (held_lwlocks[i] == l)
			return true;
	}
	return false;
}

/*
 * LWLockHeldByMe - test whether my process currently holds an exclusive lock
 *
 * This is meant as debug support only.  We do not distinguish whether the
 * lock is held shared or exclusive.
 */
bool
LWLockHeldExclusiveByMe(LWLockId lockid)
{
	int			i;

	for (i = 0; i < num_held_lwlocks; i++)
	{
		if (held_lwlocks[i] == lockid &&
			held_lwlocks_exclusive[i])
			return true;
	}
	return false;
}

#ifdef USE_TEST_UTILS_X86

/*
 * Return number of locks held by my process
 */
uint32
LWLocksHeld()
{
	Assert(num_held_lwlocks >= 0);

	uint32 locks = 0, i = 0;

	for (i = 0; i < num_held_lwlocks; i++)
	{
		if (LWLOCK_IS_PREDEFINED(held_lwlocks[i]))
		{
			locks++;
		}
	}

	return locks;
}


/*
 * Get lock id of the most lately acquired lwlock
 */
LWLockId
LWLockHeldLatestId()
{
	Assert(num_held_lwlocks > 0);

	uint32 i = 0;

	for (i = num_held_lwlocks; i > 0; i--)
	{
		if (LWLOCK_IS_PREDEFINED(held_lwlocks[i - 1]))
		{
			return held_lwlocks[i - 1];
		}
	}

	Assert(!"No predefined lwlock held");
	return MaxDynamicLWLock;
}


/*
 * Get caller address for the most lately acquired lwlock
 */
void *
LWLockHeldLatestCaller()
{
	Assert(num_held_lwlocks > 0);

	uint32 i = 0;

	for (i = num_held_lwlocks; i > 0; i--)
	{
		if (LWLOCK_IS_PREDEFINED(held_lwlocks[i - 1]))
		{
			return held_lwlocks_addresses[i - 1][1];
		}
	}

	return 0;
}


/*
 * Build string containing stack traces where all exclusively-held
 * locks were acquired;
 */
const char*
LWLocksHeldStackTraces()
{
	if (num_held_lwlocks == 0)
	{
		return NULL;
	}

	StringInfo append = makeStringInfo();	/* palloc'd */
	uint32 i = 0, cnt = 1;

	/* append stack trace for each held lock */
	for (i = 0; i < num_held_lwlocks; i++)
	{
		if (!LWLOCK_IS_PREDEFINED(held_lwlocks[i]))
		{
			continue;
		}

		appendStringInfo(append, "%d: LWLock %d:\n", cnt++, held_lwlocks[i] );

		char *stackTrace =
				gp_stacktrace(held_lwlocks_addresses[i], held_lwlocks_depth[i]);

		Assert(stackTrace != NULL);
		appendStringInfoString(append, stackTrace);
		pfree(stackTrace);
	}

	Assert(append->len > 0);
	return append->data;
}

#endif /* USE_TEST_UTILS_X86 */<|MERGE_RESOLUTION|>--- conflicted
+++ resolved
@@ -36,46 +36,24 @@
 #include "commands/async.h"
 #include "miscadmin.h"
 #include "pg_trace.h"
-<<<<<<< HEAD
+#include "replication/slot.h"
 #include "storage/barrier.h"
-=======
-#include "replication/slot.h"
->>>>>>> ab76208e
 #include "storage/ipc.h"
 #include "storage/predicate.h"
 #include "storage/proc.h"
 #include "storage/spin.h"
-<<<<<<< HEAD
 #include "utils/sharedsnapshot.h"
 #include "pg_trace.h"
-=======
 #include "utils/memutils.h"
 
 #ifdef LWLOCK_STATS
 #include "utils/hsearch.h"
 #endif
->>>>>>> ab76208e
 
 
 /* We use the ShmemLock spinlock to protect LWLockAssign */
 extern slock_t *ShmemLock;
 
-<<<<<<< HEAD
-
-typedef struct LWLock
-{
-	slock_t		mutex;			/* Protects LWLock and queue of PGPROCs */
-	bool		releaseOK;		/* T if ok to release waiters */
-	char		exclusive;		/* # of exclusive holders (0 or 1) */
-	int			shared;			/* # of shared holders (0..MaxBackends) */
-	int			exclusivePid;	/* PID of the exclusive holder. */
-	PGPROC	   *head;			/* head of list of waiting PGPROCs */
-	PGPROC	   *tail;			/* tail of list of waiting PGPROCs */
-	/* tail is undefined when head is NULL */
-} LWLock;
-
-=======
->>>>>>> ab76208e
 /*
  * This is indexed by tranche ID and stores metadata for all tranches known
  * to the current backend.
@@ -108,17 +86,13 @@
 #define MAX_FRAME_DEPTH  	64
 
 static int	num_held_lwlocks = 0;
-<<<<<<< HEAD
-static LWLockId held_lwlocks[MAX_SIMUL_LWLOCKS];
+static LWLock *held_lwlocks[MAX_SIMUL_LWLOCKS];
 static bool held_lwlocks_exclusive[MAX_SIMUL_LWLOCKS];
 
 #ifdef USE_TEST_UTILS_X86
 static void *held_lwlocks_addresses[MAX_SIMUL_LWLOCKS][MAX_FRAME_DEPTH];
 static int32 held_lwlocks_depth[MAX_SIMUL_LWLOCKS];
 #endif /* USE_TEST_UTILS_X86 */
-=======
-static LWLock *held_lwlocks[MAX_SIMUL_LWLOCKS];
->>>>>>> ab76208e
 
 static int	lock_addin_request = 0;
 static bool lock_addin_request_allowed = true;
@@ -153,15 +127,9 @@
 PRINT_LWDEBUG(const char *where, const volatile LWLock *lock)
 {
 	if (Trace_lwlocks)
-<<<<<<< HEAD
-		elog(LOG, "%s(%d): excl %d excl pid %d shared %d head %p rOK %d",
-			 where, (int) lockid,
-			 (int) lock->exclusive, lock->exclusivePid, lock->shared, lock->head,
-=======
 		elog(LOG, "%s(%s %d): excl %d shared %d head %p rOK %d",
 			 where, T_NAME(lock), T_ID(lock),
 			 (int) lock->exclusive, lock->shared, lock->head,
->>>>>>> ab76208e
 			 (int) lock->releaseOK);
 }
 
@@ -299,16 +267,14 @@
 	/* predicate.c needs one per old serializable xid buffer */
 	numLocks += NUM_OLDSERXID_BUFFERS;
 
-<<<<<<< HEAD
 	/* cdbdistributedlog.c needs one per DistributedLog buffer */
 	numLocks += NUM_DISTRIBUTEDLOG_BUFFERS;
 
 	/* sharedsnapshot.c needs one per shared snapshot slot */
 	numLocks += NUM_SHARED_SNAPSHOT_SLOTS;
-=======
+
 	/* slot.c needs one for each slot */
 	numLocks += max_replication_slots;
->>>>>>> ab76208e
 
 	/*
 	 * Add any requested by loadable modules; for backwards-compatibility
@@ -448,26 +414,6 @@
 	return result;
 }
 
-/*
- * Allocate a new tranche ID.
- */
-int
-LWLockNewTrancheId(void)
-{
-	int			result;
-
-	/* use volatile pointer to prevent code rearrangement */
-	volatile int *LWLockCounter;
-
-	LWLockCounter = (int *) ((char *) MainLWLockArray - 3 * sizeof(int));
-	SpinLockAcquire(ShmemLock);
-	result = LWLockCounter[2]++;
-	SpinLockRelease(ShmemLock);
-
-	return result;
-}
-
-<<<<<<< HEAD
 #ifdef LOCK_DEBUG
 
 static void
@@ -530,7 +476,26 @@
 }
 
 #endif
-=======
+
+/*
+ * Allocate a new tranche ID.
+ */
+int
+LWLockNewTrancheId(void)
+{
+	int			result;
+
+	/* use volatile pointer to prevent code rearrangement */
+	volatile int *LWLockCounter;
+
+	LWLockCounter = (int *) ((char *) MainLWLockArray - 3 * sizeof(int));
+	SpinLockAcquire(ShmemLock);
+	result = LWLockCounter[2]++;
+	SpinLockRelease(ShmemLock);
+
+	return result;
+}
+
 /*
  * Register a tranche ID in the lookup table for the current process.  This
  * routine will save a pointer to the tranche object passed as an argument,
@@ -573,7 +538,6 @@
 	lock->tail = NULL;
 }
 
->>>>>>> ab76208e
 
 /*
  * LWLockAcquire - acquire a lightweight lock in the specified mode
@@ -681,7 +645,6 @@
 			if (lock->exclusive == 0 && lock->shared == 0)
 			{
 				lock->exclusive++;
-				lock->exclusivePid = MyProcPid;
 				mustwait = false;
 			}
 			else
@@ -699,10 +662,7 @@
 		}
 
 		if (!mustwait)
-		{
-			LOG_LWDEBUG("LWLockAcquire", lockid, "acquired!");
 			break;				/* got the lock */
-		}
 
 		/*
 		 * Add myself to wait queue.
@@ -744,17 +704,13 @@
 		lwstats->block_count++;
 #endif
 
-<<<<<<< HEAD
 		for (c = 0; c < num_held_lwlocks; c++)
 		{
-			if (held_lwlocks[c] == lockid)
+			if (held_lwlocks[c] == lock  )
 				elog(PANIC, "Waiting on lock already held!");
 		}
 
-		TRACE_POSTGRESQL_LWLOCK_WAIT_START(lockid, mode);
-=======
 		TRACE_POSTGRESQL_LWLOCK_WAIT_START(T_NAME(l), T_ID(l), mode);
->>>>>>> ab76208e
 
 		for (;;)
 		{
@@ -794,12 +750,8 @@
 #endif /* USE_TEST_UTILS_X86 */
 
 	/* Add lock to list of locks held by this backend */
-<<<<<<< HEAD
 	held_lwlocks_exclusive[num_held_lwlocks] = (mode == LW_EXCLUSIVE);
-	held_lwlocks[num_held_lwlocks++] = lockid;
-=======
 	held_lwlocks[num_held_lwlocks++] = l;
->>>>>>> ab76208e
 
 	/*
 	 * Fix the process wait semaphore's count for any absorbed wakeups.
@@ -845,7 +797,6 @@
 		if (lock->exclusive == 0 && lock->shared == 0)
 		{
 			lock->exclusive++;
-			lock->exclusivePid = MyProcPid;
 			mustwait = false;
 		}
 		else
@@ -881,14 +832,9 @@
 #endif /* USE_TEST_UTILS_X86 */
 
 		/* Add lock to list of locks held by this backend */
-<<<<<<< HEAD
 		held_lwlocks_exclusive[num_held_lwlocks] = (mode == LW_EXCLUSIVE);
-		held_lwlocks[num_held_lwlocks++] = lockid;
-		TRACE_POSTGRESQL_LWLOCK_CONDACQUIRE(lockid, mode);
-=======
 		held_lwlocks[num_held_lwlocks++] = l;
 		TRACE_POSTGRESQL_LWLOCK_CONDACQUIRE(T_NAME(l), T_ID(l), mode);
->>>>>>> ab76208e
 	}
 
 	return !mustwait;
@@ -1292,12 +1238,8 @@
 			break;
 	}
 	if (i < 0)
-<<<<<<< HEAD
-		elog(ERROR, "lock %d is not held", (int) lockid);
-
-=======
 		elog(ERROR, "lock %s %d is not held", T_NAME(l), T_ID(l));
->>>>>>> ab76208e
+
 	num_held_lwlocks--;
 	for (; i < num_held_lwlocks; i++)
 	{
@@ -1328,10 +1270,7 @@
 
 	/* Release my hold on lock */
 	if (lock->exclusive > 0)
-	{
 		lock->exclusive--;
-		lock->exclusivePid = 0;
-	}
 	else
 	{
 		Assert(lock->shared > 0);
