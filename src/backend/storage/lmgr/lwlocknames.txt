# Some commonly-used locks have predefined positions within MainLWLockArray;
# these are defined here.  If you add a lock, add it to the end to avoid
# renumbering the existing locks; if you remove a lock, consider leaving a gap
# in the numbering sequence for the benefit of DTrace and other external
# debugging scripts.

# 0 is available; was formerly BufFreelistLock
ShmemIndexLock						1
OidGenLock							2
XidGenLock							3
ProcArrayLock						4
SInvalReadLock						5
SInvalWriteLock						6
WALBufMappingLock					7
WALWriteLock						8
ControlFileLock						9
CheckpointLock						10
CLogControlLock						11
SubtransControlLock					12
MultiXactGenLock					13
MultiXactOffsetControlLock			14
MultiXactMemberControlLock			15
RelCacheInitLock					16
CheckpointerCommLock				17
TwoPhaseStateLock					18
TablespaceCreateLock				19
BtreeVacuumLock						20
AddinShmemInitLock					21
AutovacuumLock						22
AutovacuumScheduleLock				23
SyncScanLock						24
RelationMappingLock					25
AsyncCtlLock						26
AsyncQueueLock						27
SerializableXactHashLock			28
SerializableFinishedListLock		29
SerializablePredicateLockListLock	30
OldSerXidLock						31
SyncRepLock							32
BackgroundWorkerLock				33
DynamicSharedMemoryControlLock		34
AutoFileLock						35
ReplicationSlotAllocationLock		36
ReplicationSlotControlLock			37
CommitTsControlLock					38
CommitTsLock						39
ReplicationOriginLock				40
MultiXactTruncationLock				41
OldSnapshotTimeMapLock				42
LogicalRepWorkerLock				43
CLogTruncationLock					44

# Additional individual locks in GPDB
<<<<<<< HEAD
SharedSnapshotLock					45
DistributedLogControlLock			46
# 47 is available; was formerly AOSegFileLock
ResQueueLock						48
ResGroupLock						49
ErrorLogLock						50
SessionStateLock					51
RelfilenodeGenLock					52
WorkFileManagerLock					53
DistributedLogTruncateLock			54
TwophaseCommitLock				55
=======
SharedSnapshotLock					43
DistributedLogControlLock			44
# 45 is available; was formerly AOSegFileLock
ResQueueLock						46
ResGroupLock						47
ErrorLogLock						48
SessionStateLock					49
RelfilenodeGenLock					50
WorkFileManagerLock					51
DistributedLogTruncateLock			52
TwophaseCommitLock				53
ShareInputScanLock				54
>>>>>>> 11e40e80
<|MERGE_RESOLUTION|>--- conflicted
+++ resolved
@@ -51,7 +51,6 @@
 CLogTruncationLock					44
 
 # Additional individual locks in GPDB
-<<<<<<< HEAD
 SharedSnapshotLock					45
 DistributedLogControlLock			46
 # 47 is available; was formerly AOSegFileLock
@@ -63,17 +62,4 @@
 WorkFileManagerLock					53
 DistributedLogTruncateLock			54
 TwophaseCommitLock				55
-=======
-SharedSnapshotLock					43
-DistributedLogControlLock			44
-# 45 is available; was formerly AOSegFileLock
-ResQueueLock						46
-ResGroupLock						47
-ErrorLogLock						48
-SessionStateLock					49
-RelfilenodeGenLock					50
-WorkFileManagerLock					51
-DistributedLogTruncateLock			52
-TwophaseCommitLock				53
-ShareInputScanLock				54
->>>>>>> 11e40e80
+ShareInputScanLock				56