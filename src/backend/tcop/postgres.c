--- conflicted
+++ resolved
@@ -1541,27 +1541,11 @@
 	if (Debug_dtm_action == DEBUG_DTM_ACTION_PANIC_BEGIN_COMMAND &&
 		CheckDebugDtmActionProtocol(dtxProtocolCommand, contextInfo))
 	{
-<<<<<<< HEAD
-			/*
-			 * Avoid core file generation for this PANIC. It helps to avoid
-			 * filling up disks during tests and also saves time.
-			 */
-#if defined(HAVE_GETRLIMIT) && defined(RLIMIT_CORE)
-			struct rlimit lim;
-			getrlimit(RLIMIT_CORE, &lim);
-			lim.rlim_cur = 0;
-			if (setrlimit(RLIMIT_CORE, &lim) != 0)
-			{
-				int			save_errno = errno;
-
-				elog(NOTICE,
-					 "setrlimit failed for RLIMIT_CORE soft limit to zero. errno: %d (%m).",
-					 save_errno);
-			}
-#endif
-=======
+		/*
+		 * Avoid core file generation for this PANIC. It helps to avoid
+		 * filling up disks during tests and also saves time.
+		 */
 		AvoidCorefileGeneration();
->>>>>>> b22544fb
 		elog(PANIC,"PANIC for debug_dtm_action = %d, debug_dtm_action_protocol = %s",
 			 Debug_dtm_action, DtxProtocolCommandToString(dtxProtocolCommand));
 	}
