/*-------------------------------------------------------------------------
 *
 * dict_thesaurus.c
 *		Thesaurus dictionary: phrase to phrase substitution
 *
 * Portions Copyright (c) 1996-2008, PostgreSQL Global Development Group
 *
 *
 * IDENTIFICATION
<<<<<<< HEAD
 *	  $PostgreSQL: pgsql/src/backend/tsearch/dict_thesaurus.c,v 1.11.2.2 2009/11/30 16:38:46 tgl Exp $
=======
 *	  $PostgreSQL: pgsql/src/backend/tsearch/dict_thesaurus.c,v 1.12 2008/06/18 20:55:42 tgl Exp $
>>>>>>> 49f001d8
 *
 *-------------------------------------------------------------------------
 */
#include "postgres.h"

#include "catalog/namespace.h"
#include "commands/defrem.h"
#include "tsearch/ts_cache.h"
#include "tsearch/ts_locale.h"
#include "tsearch/ts_public.h"
#include "tsearch/ts_utils.h"
#include "utils/builtins.h"


/*
 * Temporay we use TSLexeme.flags for inner use...
 */
#define DT_USEASIS		0x1000

typedef struct LexemeInfo
{
	uint16		idsubst;		/* entry's number in DictThesaurus->subst */
	uint16		posinsubst;		/* pos info in entry */
	uint16		tnvariant;		/* total num lexemes in one variant */
	struct LexemeInfo *nextentry;
	struct LexemeInfo *nextvariant;
} LexemeInfo;

typedef struct
{
	char	   *lexeme;
	LexemeInfo *entries;
} TheLexeme;

typedef struct
{
	uint16		lastlexeme;		/* number lexemes to substitute */
	uint16		reslen;
	TSLexeme   *res;			/* prepared substituted result */
} TheSubstitute;

typedef struct
{
	/* subdictionary to normalize lexemes */
	Oid			subdictOid;
	TSDictionaryCacheEntry *subdict;

	/* Array to search lexeme by exact match */
	TheLexeme  *wrds;
	int			nwrds;			/* current number of words */
	int			ntwrds;			/* allocated array length */

	/*
	 * Storage of substituted result, n-th element is for n-th expression
	 */
	TheSubstitute *subst;
	int			nsubst;
} DictThesaurus;


static void
newLexeme(DictThesaurus *d, char *b, char *e, uint16 idsubst, uint16 posinsubst)
{
	TheLexeme  *ptr;

	if (d->nwrds >= d->ntwrds)
	{
		if (d->ntwrds == 0)
		{
			d->ntwrds = 16;
			d->wrds = (TheLexeme *) palloc(sizeof(TheLexeme) * d->ntwrds);
		}
		else
		{
			d->ntwrds *= 2;
			d->wrds = (TheLexeme *) repalloc(d->wrds, sizeof(TheLexeme) * d->ntwrds);
		}
	}

	ptr = d->wrds + d->nwrds;
	d->nwrds++;

	ptr->lexeme = palloc(e - b + 1);

	memcpy(ptr->lexeme, b, e - b);
	ptr->lexeme[e - b] = '\0';

	ptr->entries = (LexemeInfo *) palloc(sizeof(LexemeInfo));

	ptr->entries->nextentry = NULL;
	ptr->entries->idsubst = idsubst;
	ptr->entries->posinsubst = posinsubst;
}

static void
addWrd(DictThesaurus *d, char *b, char *e, uint16 idsubst, uint16 nwrd, uint16 posinsubst, bool useasis)
{
	static int	nres = 0;
	static int	ntres = 0;
	TheSubstitute *ptr;

	if (nwrd == 0)
	{
		nres = ntres = 0;

		if (idsubst >= d->nsubst)
		{
			if (d->nsubst == 0)
			{
				d->nsubst = 16;
				d->subst = (TheSubstitute *) palloc(sizeof(TheSubstitute) * d->nsubst);
			}
			else
			{
				d->nsubst *= 2;
				d->subst = (TheSubstitute *) repalloc(d->subst, sizeof(TheSubstitute) * d->nsubst);
			}
		}
	}

	ptr = d->subst + idsubst;

	ptr->lastlexeme = posinsubst - 1;

	if (nres + 1 >= ntres)
	{
		if (ntres == 0)
		{
			ntres = 2;
			ptr->res = (TSLexeme *) palloc(sizeof(TSLexeme) * ntres);
		}
		else
		{
			ntres *= 2;
			ptr->res = (TSLexeme *) repalloc(ptr->res, sizeof(TSLexeme) * ntres);
		}

	}

	ptr->res[nres].lexeme = palloc(e - b + 1);
	memcpy(ptr->res[nres].lexeme, b, e - b);
	ptr->res[nres].lexeme[e - b] = '\0';

	ptr->res[nres].nvariant = nwrd;
	if (useasis)
		ptr->res[nres].flags = DT_USEASIS;
	else
		ptr->res[nres].flags = 0;

	ptr->res[++nres].lexeme = NULL;
}

#define TR_WAITLEX	1
#define TR_INLEX	2
#define TR_WAITSUBS 3
#define TR_INSUBS	4

static void
thesaurusRead(char *filename, DictThesaurus *d)
{
	tsearch_readline_state trst;
	uint16		idsubst = 0;
	bool		useasis = false;
	char	   *line;

	filename = get_tsearch_config_filename(filename, "ths");
	if (!tsearch_readline_begin(&trst, filename))
		ereport(ERROR,
				(errcode(ERRCODE_CONFIG_FILE_ERROR),
				 errmsg("could not open thesaurus file \"%s\": %m",
						filename)));

	while ((line = tsearch_readline(&trst)) != NULL)
	{
		char	   *ptr;
		int			state = TR_WAITLEX;
		char	   *beginwrd = NULL;
		uint16		posinsubst = 0;
		uint16		nwrd = 0;

		ptr = line;

		/* is it a comment? */
		while (*ptr && t_isspace(ptr))
			ptr += pg_mblen(ptr);

		if (t_iseq(ptr, '#') || *ptr == '\0' ||
			t_iseq(ptr, '\n') || t_iseq(ptr, '\r'))
		{
			pfree(line);
			continue;
		}

		while (*ptr)
		{
			if (state == TR_WAITLEX)
			{
				if (t_iseq(ptr, ':'))
				{
					if (posinsubst == 0)
						ereport(ERROR,
								(errcode(ERRCODE_CONFIG_FILE_ERROR),
								 errmsg("unexpected delimiter")));
					state = TR_WAITSUBS;
				}
				else if (!t_isspace(ptr))
				{
					beginwrd = ptr;
					state = TR_INLEX;
				}
			}
			else if (state == TR_INLEX)
			{
				if (t_iseq(ptr, ':'))
				{
					newLexeme(d, beginwrd, ptr, idsubst, posinsubst++);
					state = TR_WAITSUBS;
				}
				else if (t_isspace(ptr))
				{
					newLexeme(d, beginwrd, ptr, idsubst, posinsubst++);
					state = TR_WAITLEX;
				}
			}
			else if (state == TR_WAITSUBS)
			{
				if (t_iseq(ptr, '*'))
				{
					useasis = true;
					state = TR_INSUBS;
					beginwrd = ptr + pg_mblen(ptr);
				}
				else if (t_iseq(ptr, '\\'))
				{
					useasis = false;
					state = TR_INSUBS;
					beginwrd = ptr + pg_mblen(ptr);
				}
				else if (!t_isspace(ptr))
				{
					useasis = false;
					beginwrd = ptr;
					state = TR_INSUBS;
				}
			}
			else if (state == TR_INSUBS)
			{
				if (t_isspace(ptr))
				{
					if (ptr == beginwrd)
						ereport(ERROR,
								(errcode(ERRCODE_CONFIG_FILE_ERROR),
								 errmsg("unexpected end of line or lexeme")));
					addWrd(d, beginwrd, ptr, idsubst, nwrd++, posinsubst, useasis);
					state = TR_WAITSUBS;
				}
			}
			else
				elog(ERROR, "unrecognized thesaurus state: %d", state);

			ptr += pg_mblen(ptr);
		}

		if (state == TR_INSUBS)
		{
			if (ptr == beginwrd)
				ereport(ERROR,
						(errcode(ERRCODE_CONFIG_FILE_ERROR),
						 errmsg("unexpected end of line or lexeme")));
			addWrd(d, beginwrd, ptr, idsubst, nwrd++, posinsubst, useasis);
		}

		idsubst++;

		if (!(nwrd && posinsubst))
			ereport(ERROR,
					(errcode(ERRCODE_CONFIG_FILE_ERROR),
					 errmsg("unexpected end of line")));

		pfree(line);
	}

	d->nsubst = idsubst;

	tsearch_readline_end(&trst);
}

static TheLexeme *
addCompiledLexeme(TheLexeme *newwrds, int *nnw, int *tnm, TSLexeme *lexeme, LexemeInfo *src, uint16 tnvariant)
{
	if (*nnw >= *tnm)
	{
		*tnm *= 2;
		newwrds = (TheLexeme *) repalloc(newwrds, sizeof(TheLexeme) * *tnm);
	}

	newwrds[*nnw].entries = (LexemeInfo *) palloc(sizeof(LexemeInfo));

	if (lexeme && lexeme->lexeme)
	{
		newwrds[*nnw].lexeme = pstrdup(lexeme->lexeme);
		newwrds[*nnw].entries->tnvariant = tnvariant;
	}
	else
	{
		newwrds[*nnw].lexeme = NULL;
		newwrds[*nnw].entries->tnvariant = 1;
	}

	newwrds[*nnw].entries->idsubst = src->idsubst;
	newwrds[*nnw].entries->posinsubst = src->posinsubst;

	newwrds[*nnw].entries->nextentry = NULL;

	(*nnw)++;
	return newwrds;
}

static int
cmpLexemeInfo(LexemeInfo *a, LexemeInfo *b)
{
	if (a == NULL || b == NULL)
		return 0;

	if (a->idsubst == b->idsubst)
	{
		if (a->posinsubst == b->posinsubst)
		{
			if (a->tnvariant == b->tnvariant)
				return 0;

			return (a->tnvariant > b->tnvariant) ? 1 : -1;
		}

		return (a->posinsubst > b->posinsubst) ? 1 : -1;
	}

	return (a->idsubst > b->idsubst) ? 1 : -1;
}

static int
cmpLexeme(TheLexeme *a, TheLexeme *b)
{
	if (a->lexeme == NULL)
	{
		if (b->lexeme == NULL)
			return 0;
		else
			return 1;
	}
	else if (b->lexeme == NULL)
		return -1;

	return strcmp(a->lexeme, b->lexeme);
}

static int
cmpLexemeQ(const void *a, const void *b)
{
	return cmpLexeme((TheLexeme *) a, (TheLexeme *) b);
}

static int
cmpTheLexeme(const void *a, const void *b)
{
	TheLexeme  *la = (TheLexeme *) a;
	TheLexeme  *lb = (TheLexeme *) b;
	int			res;

	if ((res = cmpLexeme(la, lb)) != 0)
		return res;

	return -cmpLexemeInfo(la->entries, lb->entries);
}

static void
compileTheLexeme(DictThesaurus *d)
{
	int			i,
				nnw = 0,
				tnm = 16;
	TheLexeme  *newwrds = (TheLexeme *) palloc(sizeof(TheLexeme) * tnm),
			   *ptrwrds;

	for (i = 0; i < d->nwrds; i++)
	{
		TSLexeme   *ptr;

		if (strcmp(d->wrds[i].lexeme, "?") == 0)		/* Is stop word marker? */
			newwrds = addCompiledLexeme(newwrds, &nnw, &tnm, NULL, d->wrds[i].entries, 0);
		else
		{
			ptr = (TSLexeme *) DatumGetPointer(FunctionCall4(&(d->subdict->lexize),
									   PointerGetDatum(d->subdict->dictData),
										  PointerGetDatum(d->wrds[i].lexeme),
									Int32GetDatum(strlen(d->wrds[i].lexeme)),
													 PointerGetDatum(NULL)));

			if (!ptr)
				ereport(ERROR,
						(errcode(ERRCODE_CONFIG_FILE_ERROR),
						 errmsg("thesaurus sample word \"%s\" isn't recognized by subdictionary (rule %d)",
								d->wrds[i].lexeme,
								d->wrds[i].entries->idsubst + 1)));
			else if (!(ptr->lexeme))
				ereport(ERROR,
						(errcode(ERRCODE_CONFIG_FILE_ERROR),
						 errmsg("thesaurus sample word \"%s\" is a stop word (rule %d)",
								d->wrds[i].lexeme,
								d->wrds[i].entries->idsubst + 1),
						 errhint("Use \"?\" to represent a stop word within a sample phrase.")));
			else
			{
				while (ptr->lexeme)
				{
					TSLexeme   *remptr = ptr + 1;
					int			tnvar = 1;
					int			curvar = ptr->nvariant;

					/* compute n words in one variant */
					while (remptr->lexeme)
					{
						if (remptr->nvariant != (remptr - 1)->nvariant)
							break;
						tnvar++;
						remptr++;
					}

					remptr = ptr;
					while (remptr->lexeme && remptr->nvariant == curvar)
					{
						newwrds = addCompiledLexeme(newwrds, &nnw, &tnm, remptr, d->wrds[i].entries, tnvar);
						remptr++;
					}

					ptr = remptr;
				}
			}
		}

		pfree(d->wrds[i].lexeme);
		pfree(d->wrds[i].entries);
	}

	if (d->wrds)
		pfree(d->wrds);
	d->wrds = newwrds;
	d->nwrds = nnw;
	d->ntwrds = tnm;

	if (d->nwrds > 1)
	{
		qsort(d->wrds, d->nwrds, sizeof(TheLexeme), cmpTheLexeme);

		/* uniq */
		newwrds = d->wrds;
		ptrwrds = d->wrds + 1;
		while (ptrwrds - d->wrds < d->nwrds)
		{
			if (cmpLexeme(ptrwrds, newwrds) == 0)
			{
				if (cmpLexemeInfo(ptrwrds->entries, newwrds->entries))
				{
					ptrwrds->entries->nextentry = newwrds->entries;
					newwrds->entries = ptrwrds->entries;
				}
				else
					pfree(ptrwrds->entries);

				if (ptrwrds->lexeme)
					pfree(ptrwrds->lexeme);
			}
			else
			{
				newwrds++;
				*newwrds = *ptrwrds;
			}

			ptrwrds++;
		}

		d->nwrds = newwrds - d->wrds + 1;
		d->wrds = (TheLexeme *) repalloc(d->wrds, sizeof(TheLexeme) * d->nwrds);
	}
}

static void
compileTheSubstitute(DictThesaurus *d)
{
	int			i;

	for (i = 0; i < d->nsubst; i++)
	{
		TSLexeme   *rem = d->subst[i].res,
				   *outptr,
				   *inptr;
		int			n = 2;

		outptr = d->subst[i].res = (TSLexeme *) palloc(sizeof(TSLexeme) * n);
		outptr->lexeme = NULL;
		inptr = rem;

		while (inptr && inptr->lexeme)
		{
			TSLexeme   *lexized,
						tmplex[2];

			if (inptr->flags & DT_USEASIS)
			{					/* do not lexize */
				tmplex[0] = *inptr;
				tmplex[0].flags = 0;
				tmplex[1].lexeme = NULL;
				lexized = tmplex;
			}
			else
			{
				lexized = (TSLexeme *) DatumGetPointer(
													   FunctionCall4(
													   &(d->subdict->lexize),
									   PointerGetDatum(d->subdict->dictData),
											  PointerGetDatum(inptr->lexeme),
										Int32GetDatum(strlen(inptr->lexeme)),
														PointerGetDatum(NULL)
																	 )
					);
			}

			if (lexized && lexized->lexeme)
			{
				int			toset = (lexized->lexeme && outptr != d->subst[i].res) ? (outptr - d->subst[i].res) : -1;

				while (lexized->lexeme)
				{
					if (outptr - d->subst[i].res + 1 >= n)
					{
						int			diff = outptr - d->subst[i].res;

						n *= 2;
						d->subst[i].res = (TSLexeme *) repalloc(d->subst[i].res, sizeof(TSLexeme) * n);
						outptr = d->subst[i].res + diff;
					}

					*outptr = *lexized;
					outptr->lexeme = pstrdup(lexized->lexeme);

					outptr++;
					lexized++;
				}

				if (toset > 0)
					d->subst[i].res[toset].flags |= TSL_ADDPOS;
			}
			else if (lexized)
			{
				ereport(ERROR,
						(errcode(ERRCODE_CONFIG_FILE_ERROR),
						 errmsg("thesaurus substitute word \"%s\" is a stop word (rule %d)",
								inptr->lexeme, i + 1)));
			}
			else
			{
				ereport(ERROR,
						(errcode(ERRCODE_CONFIG_FILE_ERROR),
						 errmsg("thesaurus substitute word \"%s\" isn't recognized by subdictionary (rule %d)",
								inptr->lexeme, i + 1)));
			}

			if (inptr->lexeme)
				pfree(inptr->lexeme);
			inptr++;
		}

		if (outptr == d->subst[i].res)
			ereport(ERROR,
					(errcode(ERRCODE_CONFIG_FILE_ERROR),
					 errmsg("thesaurus substitute phrase is empty (rule %d)",
							i + 1)));

		d->subst[i].reslen = outptr - d->subst[i].res;

		pfree(rem);
	}
}

Datum
thesaurus_init(PG_FUNCTION_ARGS)
{
	List	   *dictoptions = (List *) PG_GETARG_POINTER(0);
	DictThesaurus *d;
	char	   *subdictname = NULL;
	bool		fileloaded = false;
	ListCell   *l;

	d = (DictThesaurus *) palloc0(sizeof(DictThesaurus));

	foreach(l, dictoptions)
	{
		DefElem    *defel = (DefElem *) lfirst(l);

		if (pg_strcasecmp("DictFile", defel->defname) == 0)
		{
			if (fileloaded)
				ereport(ERROR,
						(errcode(ERRCODE_INVALID_PARAMETER_VALUE),
						 errmsg("multiple DictFile parameters")));
			thesaurusRead(defGetString(defel), d);
			fileloaded = true;
		}
		else if (pg_strcasecmp("Dictionary", defel->defname) == 0)
		{
			if (subdictname)
				ereport(ERROR,
						(errcode(ERRCODE_INVALID_PARAMETER_VALUE),
						 errmsg("multiple Dictionary parameters")));
			subdictname = pstrdup(defGetString(defel));
		}
		else
		{
			ereport(ERROR,
					(errcode(ERRCODE_INVALID_PARAMETER_VALUE),
					 errmsg("unrecognized Thesaurus parameter: \"%s\"",
							defel->defname)));
		}
	}

	if (!fileloaded)
		ereport(ERROR,
				(errcode(ERRCODE_INVALID_PARAMETER_VALUE),
				 errmsg("missing DictFile parameter")));
	if (!subdictname)
		ereport(ERROR,
				(errcode(ERRCODE_INVALID_PARAMETER_VALUE),
				 errmsg("missing Dictionary parameter")));

	d->subdictOid = TSDictionaryGetDictid(stringToQualifiedNameList(subdictname), false);
	d->subdict = lookup_ts_dictionary_cache(d->subdictOid);

	compileTheLexeme(d);
	compileTheSubstitute(d);

	PG_RETURN_POINTER(d);
}

static LexemeInfo *
findTheLexeme(DictThesaurus *d, char *lexeme)
{
	TheLexeme	key,
			   *res;

	if (d->nwrds == 0)
		return NULL;

	key.lexeme = lexeme;
	key.entries = NULL;

	res = bsearch(&key, d->wrds, d->nwrds, sizeof(TheLexeme), cmpLexemeQ);

	if (res == NULL)
		return NULL;
	return res->entries;
}

static bool
matchIdSubst(LexemeInfo *stored, uint16 idsubst)
{
	bool		res = true;

	if (stored)
	{
		res = false;

		for (; stored; stored = stored->nextvariant)
			if (stored->idsubst == idsubst)
			{
				res = true;
				break;
			}
	}

	return res;
}

static LexemeInfo *
findVariant(LexemeInfo *in, LexemeInfo *stored, uint16 curpos, LexemeInfo **newin, int newn)
{
	for (;;)
	{
		int			i;
		LexemeInfo *ptr = newin[0];

		for (i = 0; i < newn; i++)
		{
			while (newin[i] && newin[i]->idsubst < ptr->idsubst)
				newin[i] = newin[i]->nextentry;

			if (newin[i] == NULL)
				return in;

			if (newin[i]->idsubst > ptr->idsubst)
			{
				ptr = newin[i];
				i = -1;
				continue;
			}

			while (newin[i]->idsubst == ptr->idsubst)
			{
				if (newin[i]->posinsubst == curpos && newin[i]->tnvariant == newn)
				{
					ptr = newin[i];
					break;
				}

				newin[i] = newin[i]->nextentry;
				if (newin[i] == NULL)
					return in;
			}

			if (newin[i]->idsubst != ptr->idsubst)
			{
				ptr = newin[i];
				i = -1;
				continue;
			}
		}

		if (i == newn && matchIdSubst(stored, ptr->idsubst) && (in == NULL || !matchIdSubst(in, ptr->idsubst)))
		{						/* found */

			ptr->nextvariant = in;
			in = ptr;
		}

		/* step forward */
		for (i = 0; i < newn; i++)
			newin[i] = newin[i]->nextentry;
	}

	return NULL;
}

static TSLexeme *
copyTSLexeme(TheSubstitute *ts)
{
	TSLexeme   *res;
	uint16		i;

	res = (TSLexeme *) palloc(sizeof(TSLexeme) * (ts->reslen + 1));
	for (i = 0; i < ts->reslen; i++)
	{
		res[i] = ts->res[i];
		res[i].lexeme = pstrdup(ts->res[i].lexeme);
	}

	res[ts->reslen].lexeme = NULL;

	return res;
}

static TSLexeme *
checkMatch(DictThesaurus *d, LexemeInfo *info, uint16 curpos, bool *moreres)
{
	*moreres = false;
	while (info)
	{
		Assert(info->idsubst < d->nsubst);
		if (info->nextvariant)
			*moreres = true;
		if (d->subst[info->idsubst].lastlexeme == curpos)
			return copyTSLexeme(d->subst + info->idsubst);
		info = info->nextvariant;
	}

	return NULL;
}

Datum
thesaurus_lexize(PG_FUNCTION_ARGS)
{
	DictThesaurus *d = (DictThesaurus *) PG_GETARG_POINTER(0);
	DictSubState *dstate = (DictSubState *) PG_GETARG_POINTER(3);
	TSLexeme   *res = NULL;
	LexemeInfo *stored,
			   *info = NULL;
	uint16		curpos = 0;
	bool		moreres = false;

	if (PG_NARGS() != 4 || dstate == NULL)
		elog(ERROR, "forbidden call of thesaurus or nested call");

	if (dstate->isend)
		PG_RETURN_POINTER(NULL);
	stored = (LexemeInfo *) dstate->private;

	if (stored)
		curpos = stored->posinsubst + 1;

	if (!d->subdict->isvalid)
		d->subdict = lookup_ts_dictionary_cache(d->subdictOid);

	res = (TSLexeme *) DatumGetPointer(FunctionCall4(&(d->subdict->lexize),
									   PointerGetDatum(d->subdict->dictData),
													 PG_GETARG_DATUM(1),
													 PG_GETARG_DATUM(2),
													 PointerGetDatum(NULL)));

	if (res && res->lexeme)
	{
		TSLexeme   *ptr = res,
				   *basevar;

		while (ptr->lexeme)
		{
			uint16		nv = ptr->nvariant;
			uint16		i,
						nlex = 0;
			LexemeInfo **infos;

			basevar = ptr;
			while (ptr->lexeme && nv == ptr->nvariant)
			{
				nlex++;
				ptr++;
			}

			infos = (LexemeInfo **) palloc(sizeof(LexemeInfo *) * nlex);
			for (i = 0; i < nlex; i++)
				if ((infos[i] = findTheLexeme(d, basevar[i].lexeme)) == NULL)
					break;

			if (i < nlex)
			{
				/* no chance to find */
				pfree(infos);
				continue;
			}

			info = findVariant(info, stored, curpos, infos, nlex);
		}
	}
	else if (res)
	{							/* stop-word */
		LexemeInfo *infos = findTheLexeme(d, NULL);

		info = findVariant(NULL, stored, curpos, &infos, 1);
	}
	else
	{
		info = NULL;			/* word isn't recognized */
	}

	dstate->private = (void *) info;

	if (!info)
	{
		dstate->getnext = false;
		PG_RETURN_POINTER(NULL);
	}

	if ((res = checkMatch(d, info, curpos, &moreres)) != NULL)
	{
		dstate->getnext = moreres;
		PG_RETURN_POINTER(res);
	}

	dstate->getnext = true;

	PG_RETURN_POINTER(NULL);
}<|MERGE_RESOLUTION|>--- conflicted
+++ resolved
@@ -7,11 +7,7 @@
  *
  *
  * IDENTIFICATION
-<<<<<<< HEAD
- *	  $PostgreSQL: pgsql/src/backend/tsearch/dict_thesaurus.c,v 1.11.2.2 2009/11/30 16:38:46 tgl Exp $
-=======
  *	  $PostgreSQL: pgsql/src/backend/tsearch/dict_thesaurus.c,v 1.12 2008/06/18 20:55:42 tgl Exp $
->>>>>>> 49f001d8
  *
  *-------------------------------------------------------------------------
  */
