/*-------------------------------------------------------------------------
 *
 * bool.c
 *	  Functions for the built-in type "bool".
 *
 * Portions Copyright (c) 1996-2008, PostgreSQL Global Development Group
 * Portions Copyright (c) 1994, Regents of the University of California
 *
 *
 * IDENTIFICATION
 *	  $PostgreSQL: pgsql/src/backend/utils/adt/bool.c,v 1.42 2008/01/01 19:45:52 momjian Exp $
 *
 *-------------------------------------------------------------------------
 */

#include "postgres.h"

#include <ctype.h>

#include "libpq/pqformat.h"
#include "utils/builtins.h"

/*
 * Try to interpret value as boolean value.  Valid values are: true,
 * false, yes, no, on, off, 1, 0; as well as unique prefixes thereof.
 * If the string parses okay, return true, else false.
 * If okay and result is not NULL, return the value in *result.
 */
bool
parse_bool(const char *value, bool *result)
{
	return parse_bool_with_len(value, strlen(value), result);
}

bool
parse_bool_with_len(const char *value, size_t len, bool *result)
{
	switch (*value)
	{
		case 't':
		case 'T':
			if (pg_strncasecmp(value, "true", len) == 0)
			{
				if (result)
					*result = true;
				return true;
			}
			break;
		case 'f':
		case 'F':
			if (pg_strncasecmp(value, "false", len) == 0)
			{
				if (result)
					*result = false;
				return true;
			}
			break;
		case 'y':
		case 'Y':
			if (pg_strncasecmp(value, "yes", len) == 0)
			{
				if (result)
					*result = true;
				return true;
			}
			break;
		case 'n':
		case 'N':
			if (pg_strncasecmp(value, "no", len) == 0)
			{
				if (result)
					*result = false;
				return true;
			}
			break;
		case 'o':
		case 'O':
			/* 'o' is not unique enough */
			if (pg_strncasecmp(value, "on", (len > 2 ? len : 2)) == 0)
			{
				if (result)
					*result = true;
				return true;
			}
			else if (pg_strncasecmp(value, "off", (len > 2 ? len : 2)) == 0)
			{
				if (result)
					*result = false;
				return true;
			}
			break;
		case '1':
			if (len == 1)
			{
				if (result)
					*result = true;
				return true;
			}
			break;
		case '0':
			if (len == 1)
			{
				if (result)
					*result = false;
				return true;
			}
			break;
		default:
			break;
	}

	if (result)
		*result = false;		/* suppress compiler warning */
	return false;
}

/*****************************************************************************
 *	 USER I/O ROUTINES														 *
 *****************************************************************************/

/*
 *		boolin			- converts "t" or "f" to 1 or 0
 *
 * Check explicitly for "true/false" and TRUE/FALSE, 1/0, YES/NO.
 * Reject other values. - thomas 1997-10-05
 *
 * In the switch statement, check the most-used possibilities first.
 */
Datum
boolin(PG_FUNCTION_ARGS)
{
	const char *in_str = PG_GETARG_CSTRING(0);
	const char *str;
	size_t		len;

	/*
	 * Skip leading and trailing whitespace
	 */
	str = in_str;
	while (isspace((unsigned char) *str))
		str++;

	len = strlen(str);
	while (len > 0 && isspace((unsigned char) str[len - 1]))
		len--;

	switch (*str)
	{
		case 't':
		case 'T':
			if (pg_strncasecmp(str, "true", len) == 0)
				PG_RETURN_BOOL(true);
			break;

		case 'f':
		case 'F':
			if (pg_strncasecmp(str, "false", len) == 0)
				PG_RETURN_BOOL(false);
			break;

		case 'y':
		case 'Y':
			if (pg_strncasecmp(str, "yes", len) == 0)
				PG_RETURN_BOOL(true);
			break;

		case '1':
			if (pg_strncasecmp(str, "1", len) == 0)
				PG_RETURN_BOOL(true);
			break;

		case 'n':
		case 'N':
			if (pg_strncasecmp(str, "no", len) == 0)
				PG_RETURN_BOOL(false);
			break;

		case '0':
			if (pg_strncasecmp(str, "0", len) == 0)
				PG_RETURN_BOOL(false);
			break;

		default:
			break;
	}

	ereport(ERROR,
			(errcode(ERRCODE_INVALID_TEXT_REPRESENTATION),
		   errmsg("invalid input syntax for type boolean: \"%s\"", in_str)));

	/* not reached */
	PG_RETURN_BOOL(false);
}

/*
 *		boolout			- converts 1 or 0 to "t" or "f"
 */
Datum
boolout(PG_FUNCTION_ARGS)
{
	bool		b = PG_GETARG_BOOL(0);
	char	   *result = (char *) palloc(2);

	result[0] = (b) ? 't' : 'f';
	result[1] = '\0';
	PG_RETURN_CSTRING(result);
}

/*
 *		boolrecv			- converts external binary format to bool
 *
 * The external representation is one byte.  Any nonzero value is taken
 * as "true".
 */
Datum
boolrecv(PG_FUNCTION_ARGS)
{
	StringInfo	buf = (StringInfo) PG_GETARG_POINTER(0);
	int			ext;

	ext = pq_getmsgbyte(buf);
	PG_RETURN_BOOL((ext != 0) ? true : false);
}

/*
 *		boolsend			- converts bool to binary format
 */
Datum
boolsend(PG_FUNCTION_ARGS)
{
	bool		arg1 = PG_GETARG_BOOL(0);
	StringInfoData buf;

	pq_begintypsend(&buf);
	pq_sendbyte(&buf, arg1 ? 1 : 0);
	PG_RETURN_BYTEA_P(pq_endtypsend(&buf));
}

/*
 *		booltext			- cast function for bool => text
 *
 * We need this because it's different from the behavior of boolout();
 * this function follows the SQL-spec result (except for producing lower case)
 */
Datum
booltext(PG_FUNCTION_ARGS)
{
	bool		arg1 = PG_GETARG_BOOL(0);
<<<<<<< HEAD
	const char *str;
=======
	char	   *str;
>>>>>>> d13f41d2

	if (arg1)
		str = "true";
	else
		str = "false";

<<<<<<< HEAD
	PG_RETURN_TEXT_P(cstring_to_text(str));
}


=======
	PG_RETURN_DATUM(DirectFunctionCall1(textin, CStringGetDatum(str)));
}

>>>>>>> d13f41d2

/*****************************************************************************
 *	 PUBLIC ROUTINES														 *
 *****************************************************************************/

Datum
booleq(PG_FUNCTION_ARGS)
{
	bool		arg1 = PG_GETARG_BOOL(0);
	bool		arg2 = PG_GETARG_BOOL(1);

	PG_RETURN_BOOL(arg1 == arg2);
}

Datum
boolne(PG_FUNCTION_ARGS)
{
	bool		arg1 = PG_GETARG_BOOL(0);
	bool		arg2 = PG_GETARG_BOOL(1);

	PG_RETURN_BOOL(arg1 != arg2);
}

Datum
boollt(PG_FUNCTION_ARGS)
{
	bool		arg1 = PG_GETARG_BOOL(0);
	bool		arg2 = PG_GETARG_BOOL(1);

	PG_RETURN_BOOL(arg1 < arg2);
}

Datum
boolgt(PG_FUNCTION_ARGS)
{
	bool		arg1 = PG_GETARG_BOOL(0);
	bool		arg2 = PG_GETARG_BOOL(1);

	PG_RETURN_BOOL(arg1 > arg2);
}

Datum
boolle(PG_FUNCTION_ARGS)
{
	bool		arg1 = PG_GETARG_BOOL(0);
	bool		arg2 = PG_GETARG_BOOL(1);

	PG_RETURN_BOOL(arg1 <= arg2);
}

Datum
boolge(PG_FUNCTION_ARGS)
{
	bool		arg1 = PG_GETARG_BOOL(0);
	bool		arg2 = PG_GETARG_BOOL(1);

	PG_RETURN_BOOL(arg1 >= arg2);
}

/*
 * Per SQL92, istrue() and isfalse() should return false, not NULL,
 * when presented a NULL input (since NULL is our implementation of
 * UNKNOWN).  Conversely isnottrue() and isnotfalse() should return true.
 * Therefore, these routines are all declared not-strict in pg_proc
 * and must do their own checking for null inputs.
 *
 * Note we don't need isunknown() and isnotunknown() functions, since
 * nullvalue() and nonnullvalue() will serve.
 */

Datum
istrue(PG_FUNCTION_ARGS)
{
	bool		b;

	if (PG_ARGISNULL(0))
		PG_RETURN_BOOL(false);

	b = PG_GETARG_BOOL(0);

	PG_RETURN_BOOL(b);
}

Datum
isfalse(PG_FUNCTION_ARGS)
{
	bool		b;

	if (PG_ARGISNULL(0))
		PG_RETURN_BOOL(false);

	b = PG_GETARG_BOOL(0);

	PG_RETURN_BOOL(!b);
}

Datum
isnottrue(PG_FUNCTION_ARGS)
{
	bool		b;

	if (PG_ARGISNULL(0))
		PG_RETURN_BOOL(true);

	b = PG_GETARG_BOOL(0);

	PG_RETURN_BOOL(!b);
}

Datum
isnotfalse(PG_FUNCTION_ARGS)
{
	bool		b;

	if (PG_ARGISNULL(0))
		PG_RETURN_BOOL(true);

	b = PG_GETARG_BOOL(0);

	PG_RETURN_BOOL(b);
}

/*
 * boolean-and and boolean-or aggregates.
 */

/* function for standard EVERY aggregate implementation conforming to SQL 2003.
 * must be strict. It is also named bool_and for homogeneity.
 */
Datum
booland_statefunc(PG_FUNCTION_ARGS)
{
	PG_RETURN_BOOL(PG_GETARG_BOOL(0) && PG_GETARG_BOOL(1));
}

/* function for standard ANY/SOME aggregate conforming to SQL 2003.
 * must be strict. The name of the aggregate is bool_or. See the doc.
 */
Datum
boolor_statefunc(PG_FUNCTION_ARGS)
{
	PG_RETURN_BOOL(PG_GETARG_BOOL(0) || PG_GETARG_BOOL(1));
}<|MERGE_RESOLUTION|>--- conflicted
+++ resolved
@@ -246,27 +246,16 @@
 booltext(PG_FUNCTION_ARGS)
 {
 	bool		arg1 = PG_GETARG_BOOL(0);
-<<<<<<< HEAD
 	const char *str;
-=======
-	char	   *str;
->>>>>>> d13f41d2
 
 	if (arg1)
 		str = "true";
 	else
 		str = "false";
 
-<<<<<<< HEAD
 	PG_RETURN_TEXT_P(cstring_to_text(str));
 }
 
-
-=======
-	PG_RETURN_DATUM(DirectFunctionCall1(textin, CStringGetDatum(str)));
-}
-
->>>>>>> d13f41d2
 
 /*****************************************************************************
  *	 PUBLIC ROUTINES														 *
