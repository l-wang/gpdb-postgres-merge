--- conflicted
+++ resolved
@@ -64,14 +64,9 @@
 				int scale);
 static int DetermineTimeZoneOffsetInternal(struct pg_tm * tm, pg_tz *tzp,
 								pg_time_t *tp);
-<<<<<<< HEAD
 static bool DetermineTimeZoneAbbrevOffsetInternal(pg_time_t t,
 									  const char *abbr, pg_tz *tzp,
 									  int *offset, int *isdst);
-=======
-static int DetermineTimeZoneAbbrevOffsetInternal(pg_time_t t, const char *abbr,
-									  pg_tz *tzp, int *isdst);
->>>>>>> ab93f90c
 static pg_tz *FetchDynamicTimeZone(TimeZoneAbbrevTable *tbl, const datetkn *tp);
 
 
@@ -121,13 +116,8 @@
 	{"d", UNITS, DTK_DAY},		/* "day of month" for ISO input */
 	{"dec", MONTH, 12},
 	{"december", MONTH, 12},
-<<<<<<< HEAD
 	{"dow", UNITS, DTK_DOW},	/* day of week */
 	{"doy", UNITS, DTK_DOY},	/* day of year */
-=======
-	{"dow", RESERV, DTK_DOW},	/* day of week */
-	{"doy", RESERV, DTK_DOY},	/* day of year */
->>>>>>> ab93f90c
 	{"dst", DTZMOD, SECS_PER_HOUR},
 	{EPOCH, RESERV, DTK_EPOCH}, /* "epoch" reserved for system epoch time */
 	{"feb", MONTH, 2},
@@ -1626,14 +1616,10 @@
 	 * fall-back transition, prefer "after".  (We used to define and implement
 	 * this test as "prefer the standard-time interpretation", but that rule
 	 * does not help to resolve the behavior when both times are reported as
-<<<<<<< HEAD
 	 * standard time; which does happen, eg Europe/Moscow in Oct 2014.  Also,
 	 * in some zones such as Europe/Dublin, there is widespread confusion
 	 * about which time offset is "standard" time, so it's fortunate that our
 	 * behavior doesn't depend on that.)
-=======
-	 * standard time; which does happen, eg Europe/Moscow in Oct 2014.)
->>>>>>> ab93f90c
 	 */
 	if (beforetime > aftertime)
 	{
@@ -1663,29 +1649,22 @@
  * This differs from the behavior of DetermineTimeZoneOffset() in that a
  * standard-time or daylight-time abbreviation forces use of the corresponding
  * GMT offset even when the zone was then in DS or standard time respectively.
-<<<<<<< HEAD
  * (However, that happens only if we can match the given abbreviation to some
  * abbreviation that appears in the IANA timezone data.  Otherwise, we fall
  * back to doing DetermineTimeZoneOffset().)
-=======
->>>>>>> ab93f90c
  */
 int
 DetermineTimeZoneAbbrevOffset(struct pg_tm * tm, const char *abbr, pg_tz *tzp)
 {
 	pg_time_t	t;
-<<<<<<< HEAD
 	int			zone_offset;
 	int			abbr_offset;
 	int			abbr_isdst;
-=======
->>>>>>> ab93f90c
 
 	/*
 	 * Compute the UTC time we want to probe at.  (In event of overflow, we'll
 	 * probe at the epoch, which is a bit random but probably doesn't matter.)
 	 */
-<<<<<<< HEAD
 	zone_offset = DetermineTimeZoneOffsetInternal(tm, tzp, &t);
 
 	/*
@@ -1704,11 +1683,6 @@
 	 * DetermineTimeZoneOffsetInternal.
 	 */
 	return zone_offset;
-=======
-	(void) DetermineTimeZoneOffsetInternal(tm, tzp, &t);
-
-	return DetermineTimeZoneAbbrevOffsetInternal(t, abbr, tzp, &tm->tm_isdst);
->>>>>>> ab93f90c
 }
 
 
@@ -1722,7 +1696,6 @@
 								pg_tz *tzp, int *isdst)
 {
 	pg_time_t	t = timestamptz_to_time_t(ts);
-<<<<<<< HEAD
 	int			zone_offset;
 	int			abbr_offset;
 	int			tz;
@@ -1747,29 +1720,17 @@
 	zone_offset = DetermineTimeZoneOffset(&tm, tzp);
 	*isdst = tm.tm_isdst;
 	return zone_offset;
-=======
-
-	return DetermineTimeZoneAbbrevOffsetInternal(t, abbr, tzp, isdst);
->>>>>>> ab93f90c
 }
 
 
 /* DetermineTimeZoneAbbrevOffsetInternal()
  *
  * Workhorse for above two functions: work from a pg_time_t probe instant.
-<<<<<<< HEAD
  * On success, return GMT offset and DST status into *offset and *isdst.
  */
 static bool
 DetermineTimeZoneAbbrevOffsetInternal(pg_time_t t, const char *abbr, pg_tz *tzp,
 									  int *offset, int *isdst)
-=======
- * DST status is returned into *isdst.
- */
-static int
-DetermineTimeZoneAbbrevOffsetInternal(pg_time_t t, const char *abbr,
-									  pg_tz *tzp, int *isdst)
->>>>>>> ab93f90c
 {
 	char		upabbr[TZ_STRLEN_MAX + 1];
 	unsigned char *p;
@@ -1781,7 +1742,6 @@
 		*p = pg_toupper(*p);
 
 	/* Look up the abbrev's meaning at this time in this zone */
-<<<<<<< HEAD
 	if (pg_interpret_timezone_abbrev(upabbr,
 									 &t,
 									 &gmtoff,
@@ -1793,20 +1753,6 @@
 		return true;
 	}
 	return false;
-=======
-	if (!pg_interpret_timezone_abbrev(upabbr,
-									  &t,
-									  &gmtoff,
-									  isdst,
-									  tzp))
-		ereport(ERROR,
-				(errcode(ERRCODE_CONFIG_FILE_ERROR),
-				 errmsg("time zone abbreviation \"%s\" is not used in time zone \"%s\"",
-						abbr, pg_get_timezone_name(tzp))));
-
-	/* Change sign to agree with DetermineTimeZoneOffset() */
-	return (int) -gmtoff;
->>>>>>> ab93f90c
 }
 
 
@@ -4560,7 +4506,6 @@
 		{
 			/* %.*s is safe since all our tokens are ASCII */
 			elog(LOG, "token too long in %s table: \"%.*s\"",
-<<<<<<< HEAD
 				 tablename,
 				 TOKMAXLEN + 1, base[i].token);
 			ok = false;
@@ -4572,19 +4517,6 @@
 		{
 			elog(LOG, "ordering error in %s table: \"%s\" >= \"%s\"",
 				 tablename,
-=======
-				 tablename,
-				 TOKMAXLEN + 1, base[i].token);
-			ok = false;
-			break;				/* don't risk applying strcmp */
-		}
-		/* check for out of order */
-		if (i > 0 &&
-			strcmp(base[i - 1].token, base[i].token) >= 0)
-		{
-			elog(LOG, "ordering error in %s table: \"%s\" >= \"%s\"",
-				 tablename,
->>>>>>> ab93f90c
 				 base[i - 1].token,
 				 base[i].token);
 			ok = false;
@@ -4740,7 +4672,6 @@
 	/* reset abbrevcache, which may contain pointers into old table */
 	memset(abbrevcache, 0, sizeof(abbrevcache));
 }
-<<<<<<< HEAD
 
 /*
  * Helper subroutine to locate pg_tz timezone for a dynamic abbreviation.
@@ -4754,21 +4685,6 @@
 	Assert(tp->type == DYNTZ);
 	Assert(tp->value > 0 && tp->value < tbl->tblsize);
 
-=======
-
-/*
- * Helper subroutine to locate pg_tz timezone for a dynamic abbreviation.
- */
-static pg_tz *
-FetchDynamicTimeZone(TimeZoneAbbrevTable *tbl, const datetkn *tp)
-{
-	DynamicZoneAbbrev *dtza;
-
-	/* Just some sanity checks to prevent indexing off into nowhere */
-	Assert(tp->type == DYNTZ);
-	Assert(tp->value > 0 && tp->value < tbl->tblsize);
-
->>>>>>> ab93f90c
 	dtza = (DynamicZoneAbbrev *) ((char *) tbl + tp->value);
 
 	/* Look up the underlying zone if we haven't already */
