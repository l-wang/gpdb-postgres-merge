/*-----------------------------------------------------------------------
 *
 * PostgreSQL locale utilities
 *
 * Portions Copyright (c) 2002-2016, PostgreSQL Global Development Group
 *
 * src/backend/utils/adt/pg_locale.c
 *
 *-----------------------------------------------------------------------
 */

/*----------
 * Here is how the locale stuff is handled: LC_COLLATE and LC_CTYPE
 * are fixed at CREATE DATABASE time, stored in pg_database, and cannot
 * be changed. Thus, the effects of strcoll(), strxfrm(), isupper(),
 * toupper(), etc. are always in the same fixed locale.
 *
 * LC_MESSAGES is settable at run time and will take effect
 * immediately.
 *
 * The other categories, LC_MONETARY, LC_NUMERIC, and LC_TIME are also
 * settable at run-time.  However, we don't actually set those locale
 * categories permanently.  This would have bizarre effects like no
 * longer accepting standard floating-point literals in some locales.
 * Instead, we only set the locales briefly when needed, cache the
 * required information obtained from localeconv(), and set them back.
 * The cached information is only used by the formatting functions
 * (to_char, etc.) and the money type.  For the user, this should all be
 * transparent.
 *
 * !!! NOW HEAR THIS !!!
 *
 * We've been bitten repeatedly by this bug, so let's try to keep it in
 * mind in future: on some platforms, the locale functions return pointers
 * to static data that will be overwritten by any later locale function.
 * Thus, for example, the obvious-looking sequence
 *			save = setlocale(category, NULL);
 *			if (!setlocale(category, value))
 *				fail = true;
 *			setlocale(category, save);
 * DOES NOT WORK RELIABLY: on some platforms the second setlocale() call
 * will change the memory save is pointing at.  To do this sort of thing
 * safely, you *must* pstrdup what setlocale returns the first time.
 *
 * FYI, The Open Group locale standard is defined here:
 *
 *	http://www.opengroup.org/onlinepubs/009695399/basedefs/xbd_chap07.html
 *----------
 */


#include "postgres.h"

#include <locale.h>
#include <time.h>

#include "access/htup_details.h"
#include "catalog/pg_collation.h"
#include "catalog/pg_control.h"
#include "mb/pg_wchar.h"
#include "utils/faultinjector.h"
#include "utils/hsearch.h"
#include "utils/memutils.h"
#include "utils/pg_locale.h"
#include "utils/string_wrapper.h"
#include "utils/syscache.h"

#ifdef WIN32
/*
 * This Windows file defines StrNCpy. We don't need it here, so we undefine
 * it to keep the compiler quiet, and undefine it again after the file is
 * included, so we don't accidentally use theirs.
 */
#undef StrNCpy
#include <shlwapi.h>
#ifdef StrNCpy
#undef STrNCpy
#endif
#endif

#define		MAX_L10N_DATA		80


/* GUC settings */
char	   *locale_messages;
char	   *locale_monetary;
char	   *locale_numeric;
char	   *locale_time;
char       *locale_collate;

/* lc_time localization cache */
char	   *localized_abbrev_days[7];
char	   *localized_full_days[7];
char	   *localized_abbrev_months[12];
char	   *localized_full_months[12];

/* lc_time localization cache */
char	   *localized_abbrev_days[7];
char	   *localized_full_days[7];
char	   *localized_abbrev_months[12];
char	   *localized_full_months[12];

/* indicates whether locale information cache is valid */
static bool CurrentLocaleConvValid = false;
static bool CurrentLCTimeValid = false;

/* Environment variable storage area */

#define LC_ENV_BUFSIZE (NAMEDATALEN + 20)

static char lc_collate_envbuf[LC_ENV_BUFSIZE];
static char lc_ctype_envbuf[LC_ENV_BUFSIZE];

#ifdef LC_MESSAGES
static char lc_messages_envbuf[LC_ENV_BUFSIZE];
#endif
static char lc_monetary_envbuf[LC_ENV_BUFSIZE];
static char lc_numeric_envbuf[LC_ENV_BUFSIZE];
static char lc_time_envbuf[LC_ENV_BUFSIZE];

/* Cache for collation-related knowledge */

typedef struct
{
	Oid			collid;			/* hash key: pg_collation OID */
	bool		collate_is_c;	/* is collation's LC_COLLATE C? */
	bool		ctype_is_c;		/* is collation's LC_CTYPE C? */
	bool		flags_valid;	/* true if above flags are valid */
	pg_locale_t locale;			/* locale_t struct, or 0 if not valid */
} collation_cache_entry;

static HTAB *collation_cache = NULL;


#if defined(WIN32) && defined(LC_MESSAGES)
static char *IsoLocaleName(const char *);		/* MSVC specific */
#endif


/*
 * pg_perm_setlocale
 *
 * This wraps the libc function setlocale(), with two additions.  First, when
 * changing LC_CTYPE, update gettext's encoding for the current message
 * domain.  GNU gettext automatically tracks LC_CTYPE on most platforms, but
 * not on Windows.  Second, if the operation is successful, the corresponding
 * LC_XXX environment variable is set to match.  By setting the environment
 * variable, we ensure that any subsequent use of setlocale(..., "") will
 * preserve the settings made through this routine.  Of course, LC_ALL must
 * also be unset to fully ensure that, but that has to be done elsewhere after
 * all the individual LC_XXX variables have been set correctly.  (Thank you
 * Perl for making this kluge necessary.)
 */
char *
pg_perm_setlocale(int category, const char *locale)
{
	char	   *result;
	const char *envvar;
	char	   *envbuf;

#ifndef WIN32
	result = setlocale(category, locale);
#else

	/*
	 * On Windows, setlocale(LC_MESSAGES) does not work, so just assume that
	 * the given value is good and set it in the environment variables. We
	 * must ignore attempts to set to "", which means "keep using the old
	 * environment value".
	 */
#ifdef LC_MESSAGES
	if (category == LC_MESSAGES)
	{
		result = (char *) locale;
		if (locale == NULL || locale[0] == '\0')
			return result;
	}
	else
#endif
		result = setlocale(category, locale);
#endif   /* WIN32 */

	if (result == NULL)
		return result;			/* fall out immediately on failure */

	/*
	 * Use the right encoding in translated messages.  Under ENABLE_NLS, let
	 * pg_bind_textdomain_codeset() figure it out.  Under !ENABLE_NLS, message
	 * format strings are ASCII, but database-encoding strings may enter the
	 * message via %s.  This makes the overall message encoding equal to the
	 * database encoding.
	 */
	if (category == LC_CTYPE)
	{
		static char save_lc_ctype[LC_ENV_BUFSIZE];

		/* copy setlocale() return value before callee invokes it again */
		strlcpy(save_lc_ctype, result, sizeof(save_lc_ctype));
		result = save_lc_ctype;

#ifdef ENABLE_NLS
		SetMessageEncoding(pg_bind_textdomain_codeset(textdomain(NULL)));
#else
		SetMessageEncoding(GetDatabaseEncoding());
#endif
	}

	switch (category)
	{
		case LC_COLLATE:
			envvar = "LC_COLLATE";
			envbuf = lc_collate_envbuf;
			break;
		case LC_CTYPE:
			envvar = "LC_CTYPE";
			envbuf = lc_ctype_envbuf;
			break;
#ifdef LC_MESSAGES
		case LC_MESSAGES:
			envvar = "LC_MESSAGES";
			envbuf = lc_messages_envbuf;
#ifdef WIN32
			result = IsoLocaleName(locale);
			if (result == NULL)
				result = (char *) locale;
#endif   /* WIN32 */
			break;
#endif   /* LC_MESSAGES */
		case LC_MONETARY:
			envvar = "LC_MONETARY";
			envbuf = lc_monetary_envbuf;
			break;
		case LC_NUMERIC:
			envvar = "LC_NUMERIC";
			envbuf = lc_numeric_envbuf;
			break;
		case LC_TIME:
			envvar = "LC_TIME";
			envbuf = lc_time_envbuf;
			break;
		default:
			elog(FATAL, "unrecognized LC category: %d", category);
			envvar = NULL;		/* keep compiler quiet */
			envbuf = NULL;
			return NULL;
	}

	snprintf(envbuf, LC_ENV_BUFSIZE - 1, "%s=%s", envvar, result);

	if (putenv(envbuf))
		return NULL;

	return result;
}


/*
 * Is the locale name valid for the locale category?
 *
 * If successful, and canonname isn't NULL, a palloc'd copy of the locale's
 * canonical name is stored there.  This is especially useful for figuring out
 * what locale name "" means (ie, the server environment value).  (Actually,
 * it seems that on most implementations that's the only thing it's good for;
 * we could wish that setlocale gave back a canonically spelled version of
 * the locale name, but typically it doesn't.)
 */
bool
check_locale(int category, const char *locale, char **canonname)
{
	char	   *save;
	char	   *res;

	if (canonname)
		*canonname = NULL;		/* in case of failure */

	save = setlocale(category, NULL);
	if (!save)
		return false;			/* won't happen, we hope */

	/* save may be pointing at a modifiable scratch variable, see above. */
	save = pstrdup(save);

	/* set the locale with setlocale, to see if it accepts it. */
	res = setlocale(category, locale);

	/* save canonical name if requested. */
	if (res && canonname)
		*canonname = pstrdup(res);

	/* restore old value. */
	if (!setlocale(category, save))
		elog(WARNING, "failed to restore old locale \"%s\"", save);
	pfree(save);

	return (res != NULL);
}


/*
 * GUC check/assign hooks
 *
 * For most locale categories, the assign hook doesn't actually set the locale
 * permanently, just reset flags so that the next use will cache the
 * appropriate values.  (See explanation at the top of this file.)
 *
 * Note: we accept value = "" as selecting the postmaster's environment
 * value, whatever it was (so long as the environment setting is legal).
 * This will have been locked down by an earlier call to pg_perm_setlocale.
 */
bool
check_locale_monetary(char **newval, void **extra, GucSource source)
{
	return check_locale(LC_MONETARY, *newval, NULL);
}

void
assign_locale_monetary(const char *newval, void *extra)
{
	CurrentLocaleConvValid = false;
}

bool
check_locale_numeric(char **newval, void **extra, GucSource source)
{
	return check_locale(LC_NUMERIC, *newval, NULL);
}

void
assign_locale_numeric(const char *newval, void *extra)
{
	CurrentLocaleConvValid = false;
}

bool
check_locale_time(char **newval, void **extra, GucSource source)
{
	return check_locale(LC_TIME, *newval, NULL);
}

void
assign_locale_time(const char *newval, void *extra)
{
	CurrentLCTimeValid = false;
}

/*
 * We allow LC_MESSAGES to actually be set globally.
 *
 * Note: we normally disallow value = "" because it wouldn't have consistent
 * semantics (it'd effectively just use the previous value).  However, this
 * is the value passed for PGC_S_DEFAULT, so don't complain in that case,
 * not even if the attempted setting fails due to invalid environment value.
 * The idea there is just to accept the environment setting *if possible*
 * during startup, until we can read the proper value from postgresql.conf.
 */
bool
check_locale_messages(char **newval, void **extra, GucSource source)
{
	if (**newval == '\0')
	{
		if (source == PGC_S_DEFAULT)
			return true;
		else
			return false;
	}

	/*
	 * LC_MESSAGES category does not exist everywhere, but accept it anyway
	 *
	 * On Windows, we can't even check the value, so accept blindly
	 */
#if defined(LC_MESSAGES) && !defined(WIN32)
	return check_locale(LC_MESSAGES, *newval, NULL);
#else
	return true;
#endif
}

void
assign_locale_messages(const char *newval, void *extra)
{
	/*
	 * LC_MESSAGES category does not exist everywhere, but accept it anyway.
	 * We ignore failure, as per comment above.
	 */
#ifdef LC_MESSAGES
	(void) pg_perm_setlocale(LC_MESSAGES, newval);
#endif
}


/*
 * Frees the malloced content of a struct lconv.  (But not the struct
 * itself.)  It's important that this not throw elog(ERROR).
 */
static void
free_struct_lconv(struct lconv * s)
{
<<<<<<< HEAD
=======
	if (s->currency_symbol)
		free(s->currency_symbol);
>>>>>>> b5bce6c1
	if (s->decimal_point)
		free(s->decimal_point);
	if (s->thousands_sep)
		free(s->thousands_sep);
	if (s->grouping)
		free(s->grouping);
	if (s->int_curr_symbol)
		free(s->int_curr_symbol);
	if (s->currency_symbol)
		free(s->currency_symbol);
	if (s->mon_decimal_point)
		free(s->mon_decimal_point);
	if (s->mon_thousands_sep)
		free(s->mon_thousands_sep);
	if (s->mon_grouping)
		free(s->mon_grouping);
	if (s->positive_sign)
		free(s->positive_sign);
	if (s->negative_sign)
		free(s->negative_sign);
}

/*
 * Check that all fields of a struct lconv (or at least, the ones we care
 * about) are non-NULL.  The field list must match free_struct_lconv().
 */
static bool
struct_lconv_is_valid(struct lconv * s)
{
	if (s->decimal_point == NULL)
		return false;
	if (s->thousands_sep == NULL)
		return false;
	if (s->grouping == NULL)
		return false;
	if (s->int_curr_symbol == NULL)
		return false;
	if (s->currency_symbol == NULL)
		return false;
	if (s->mon_decimal_point == NULL)
		return false;
	if (s->mon_thousands_sep == NULL)
		return false;
	if (s->mon_grouping == NULL)
		return false;
	if (s->positive_sign == NULL)
		return false;
	if (s->negative_sign == NULL)
		return false;
	return true;
}


/*
 * Convert the strdup'd string at *str from the specified encoding to the
 * database encoding.
 */
static void
db_encoding_convert(int encoding, char **str)
{
	char	   *pstr;
	char	   *mstr;

	/* convert the string to the database encoding */
	pstr = pg_any_to_server(*str, strlen(*str), encoding);
	if (pstr == *str)
		return;					/* no conversion happened */

	/* need it malloc'd not palloc'd */
	mstr = strdup(pstr);
	if (mstr == NULL)
		ereport(ERROR,
				(errcode(ERRCODE_OUT_OF_MEMORY),
				 errmsg("out of memory")));

	/* replace old string */
	free(*str);
	*str = mstr;

	pfree(pstr);
}


/*
 * Return the POSIX lconv struct (contains number/money formatting
 * information) with locale information for all categories.
 */
struct lconv *
PGLC_localeconv(void)
{
	static struct lconv CurrentLocaleConv;
	static bool CurrentLocaleConvAllocated = false;
	struct lconv *extlconv;
	struct lconv worklconv;
	bool		trouble = false;
	char	   *save_lc_monetary;
	char	   *save_lc_numeric;
#ifdef WIN32
	char	   *save_lc_ctype;
#endif

	/* Did we do it already? */
	if (CurrentLocaleConvValid)
		return &CurrentLocaleConv;

	/* Free any already-allocated storage */
	if (CurrentLocaleConvAllocated)
	{
		free_struct_lconv(&CurrentLocaleConv);
		CurrentLocaleConvAllocated = false;
	}
<<<<<<< HEAD

	/*
	 * This is tricky because we really don't want to risk throwing error
	 * while the locale is set to other than our usual settings.  Therefore,
	 * the process is: collect the usual settings, set locale to special
	 * setting, copy relevant data into worklconv using strdup(), restore
	 * normal settings, convert data to desired encoding, and finally stash
	 * the collected data in CurrentLocaleConv.  This makes it safe if we
	 * throw an error during encoding conversion or run out of memory anywhere
	 * in the process.  All data pointed to by struct lconv members is
	 * allocated with strdup, to avoid premature elog(ERROR) and to allow
	 * using a single cleanup routine.
	 */
	memset(&worklconv, 0, sizeof(worklconv));
=======
>>>>>>> b5bce6c1

	/* Save user's values of monetary and numeric locales */
	save_lc_monetary = setlocale(LC_MONETARY, NULL);
	if (save_lc_monetary)
		save_lc_monetary = pstrdup(save_lc_monetary);

	save_lc_numeric = setlocale(LC_NUMERIC, NULL);
	if (save_lc_numeric)
		save_lc_numeric = pstrdup(save_lc_numeric);

#ifdef WIN32

	/*
	 * Ideally, monetary and numeric local symbols could be returned in any
	 * server encoding.  Unfortunately, the WIN32 API does not allow
	 * setlocale() to return values in a codepage/CTYPE that uses more than
	 * two bytes per character, such as UTF-8:
	 *
	 * http://msdn.microsoft.com/en-us/library/x99tb11d.aspx
	 *
	 * Evidently, LC_CTYPE allows us to control the encoding used for strings
	 * returned by localeconv().  The Open Group standard, mentioned at the
	 * top of this C file, doesn't explicitly state this.
	 *
	 * Therefore, we set LC_CTYPE to match LC_NUMERIC or LC_MONETARY (which
	 * cannot be UTF8), call localeconv(), and then convert from the
	 * numeric/monetary LC_CTYPE to the server encoding.  One example use of
	 * this is for the Euro symbol.
	 *
	 * Perhaps someday we will use GetLocaleInfoW() which returns values in
	 * UTF16 and convert from that.
	 */

	/* save user's value of ctype locale */
	save_lc_ctype = setlocale(LC_CTYPE, NULL);
	if (save_lc_ctype)
		save_lc_ctype = pstrdup(save_lc_ctype);

	/* Here begins the critical section where we must not throw error */

	/* use numeric to set the ctype */
	setlocale(LC_CTYPE, locale_numeric);
#endif

	/* Get formatting information for numeric */
	setlocale(LC_NUMERIC, locale_numeric);
	extlconv = localeconv();

	/* Must copy data now in case setlocale() overwrites it */
	worklconv.decimal_point = strdup(extlconv->decimal_point);
	worklconv.thousands_sep = strdup(extlconv->thousands_sep);
	worklconv.grouping = strdup(extlconv->grouping);

#ifdef WIN32
	/* use monetary to set the ctype */
	setlocale(LC_CTYPE, locale_monetary);
#endif

	/* Get formatting information for monetary */
	setlocale(LC_MONETARY, locale_monetary);
	extlconv = localeconv();

<<<<<<< HEAD
	/* Must copy data now in case setlocale() overwrites it */
	worklconv.int_curr_symbol = strdup(extlconv->int_curr_symbol);
	worklconv.currency_symbol = strdup(extlconv->currency_symbol);
	worklconv.mon_decimal_point = strdup(extlconv->mon_decimal_point);
	worklconv.mon_thousands_sep = strdup(extlconv->mon_thousands_sep);
	worklconv.mon_grouping = strdup(extlconv->mon_grouping);
	worklconv.positive_sign = strdup(extlconv->positive_sign);
	worklconv.negative_sign = strdup(extlconv->negative_sign);
	/* Copy scalar fields as well */
	worklconv.int_frac_digits = extlconv->int_frac_digits;
	worklconv.frac_digits = extlconv->frac_digits;
	worklconv.p_cs_precedes = extlconv->p_cs_precedes;
	worklconv.p_sep_by_space = extlconv->p_sep_by_space;
	worklconv.n_cs_precedes = extlconv->n_cs_precedes;
	worklconv.n_sep_by_space = extlconv->n_sep_by_space;
	worklconv.p_sign_posn = extlconv->p_sign_posn;
	worklconv.n_sign_posn = extlconv->n_sign_posn;
=======
	/*
	 * Must copy all values since restoring internal settings may overwrite
	 * localeconv()'s results.  Note that if we were to fail within this
	 * sequence before reaching "CurrentLocaleConvAllocated = true", we could
	 * leak some memory --- but not much, so it's not worth agonizing over.
	 */
	CurrentLocaleConv = *extlconv;
	CurrentLocaleConv.decimal_point = decimal_point;
	CurrentLocaleConv.grouping = grouping;
	CurrentLocaleConv.thousands_sep = thousands_sep;
	CurrentLocaleConv.int_curr_symbol = db_encoding_strdup(encoding, extlconv->int_curr_symbol);
	CurrentLocaleConv.currency_symbol = db_encoding_strdup(encoding, extlconv->currency_symbol);
	CurrentLocaleConv.mon_decimal_point = db_encoding_strdup(encoding, extlconv->mon_decimal_point);
	CurrentLocaleConv.mon_grouping = strdup(extlconv->mon_grouping);
	CurrentLocaleConv.mon_thousands_sep = db_encoding_strdup(encoding, extlconv->mon_thousands_sep);
	CurrentLocaleConv.negative_sign = db_encoding_strdup(encoding, extlconv->negative_sign);
	CurrentLocaleConv.positive_sign = db_encoding_strdup(encoding, extlconv->positive_sign);
	CurrentLocaleConvAllocated = true;
>>>>>>> b5bce6c1

	/* Try to restore internal settings */
	if (save_lc_monetary)
	{
		if (!setlocale(LC_MONETARY, save_lc_monetary))
			trouble = true;
	}

	if (save_lc_numeric)
	{
		if (!setlocale(LC_NUMERIC, save_lc_numeric))
			trouble = true;
	}

#ifdef WIN32
	/* Try to restore internal ctype settings */
	if (save_lc_ctype)
	{
		if (!setlocale(LC_CTYPE, save_lc_ctype))
			trouble = true;
	}
#endif

	/*
	 * At this point we've done our best to clean up, and can call functions
	 * that might possibly throw errors with a clean conscience.  But let's
	 * make sure we don't leak any already-strdup'd fields in worklconv.
	 */
	PG_TRY();
	{
		int			encoding;

		/*
		 * Report it if we failed to restore anything.  Perhaps this should be
		 * FATAL, rather than continuing with bad locale settings?
		 */
		if (trouble)
			elog(WARNING, "failed to restore old locale");

		/* Release the pstrdup'd locale names */
		if (save_lc_monetary)
			pfree(save_lc_monetary);
		if (save_lc_numeric)
			pfree(save_lc_numeric);
#ifdef WIN32
		if (save_lc_ctype)
			pfree(save_lc_ctype);
#endif

		/* If any of the preceding strdup calls failed, complain now. */
		if (!struct_lconv_is_valid(&worklconv))
			ereport(ERROR,
					(errcode(ERRCODE_OUT_OF_MEMORY),
					 errmsg("out of memory")));

		/*
		 * Now we must perform encoding conversion from whatever's associated
		 * with the locale into the database encoding.
		 */
		encoding = pg_get_encoding_from_locale(locale_numeric, true);

		db_encoding_convert(encoding, &worklconv.decimal_point);
		db_encoding_convert(encoding, &worklconv.thousands_sep);
		/* grouping is not text and does not require conversion */

		encoding = pg_get_encoding_from_locale(locale_monetary, true);

		db_encoding_convert(encoding, &worklconv.int_curr_symbol);
		db_encoding_convert(encoding, &worklconv.currency_symbol);
		db_encoding_convert(encoding, &worklconv.mon_decimal_point);
		db_encoding_convert(encoding, &worklconv.mon_thousands_sep);
		/* mon_grouping is not text and does not require conversion */
		db_encoding_convert(encoding, &worklconv.positive_sign);
		db_encoding_convert(encoding, &worklconv.negative_sign);
	}
	PG_CATCH();
	{
		free_struct_lconv(&worklconv);
		PG_RE_THROW();
	}
	PG_END_TRY();

	/*
	 * Everything is good, so save the results.
	 */
	CurrentLocaleConv = worklconv;
	CurrentLocaleConvAllocated = true;
	CurrentLocaleConvValid = true;
	return &CurrentLocaleConv;
}

#ifdef WIN32
/*
 * On WIN32, strftime() returns the encoding in CP_ACP (the default
 * operating system codpage for that computer), which is likely different
 * from SERVER_ENCODING.  This is especially important in Japanese versions
 * of Windows which will use SJIS encoding, which we don't support as a
 * server encoding.
 *
 * So, instead of using strftime(), use wcsftime() to return the value in
 * wide characters (internally UTF16) and then convert it to the appropriate
 * database encoding.
 *
 * Note that this only affects the calls to strftime() in this file, which are
 * used to get the locale-aware strings. Other parts of the backend use
 * pg_strftime(), which isn't locale-aware and does not need to be replaced.
 */
static size_t
strftime_win32(char *dst, size_t dstlen,
			   const char *format, const struct tm * tm)
{
	size_t		len;
	wchar_t		wformat[8];		/* formats used below need 3 bytes */
	wchar_t		wbuf[MAX_L10N_DATA];

	/* get a wchar_t version of the format string */
	len = MultiByteToWideChar(CP_UTF8, 0, format, -1,
							  wformat, lengthof(wformat));
	if (len == 0)
		elog(ERROR, "could not convert format string from UTF-8: error code %lu",
			 GetLastError());

	len = wcsftime(wbuf, MAX_L10N_DATA, wformat, tm);
	if (len == 0)
	{
		/*
		 * strftime failed, possibly because the result would not fit in
		 * MAX_L10N_DATA.  Return 0 with the contents of dst unspecified.
		 */
		return 0;
	}

	len = WideCharToMultiByte(CP_UTF8, 0, wbuf, len, dst, dstlen - 1,
							  NULL, NULL);
	if (len == 0)
		elog(ERROR, "could not convert string to UTF-8: error code %lu",
			 GetLastError());

	dst[len] = '\0';
	if (GetDatabaseEncoding() != PG_UTF8)
	{
		char	   *convstr = pg_any_to_server(dst, len, PG_UTF8);

		if (convstr != dst)
		{
			strlcpy(dst, convstr, dstlen);
			len = strlen(dst);
			pfree(convstr);
		}
	}

	return len;
}

/* redefine strftime() */
#define strftime(a,b,c,d) strftime_win32(a,b,c,d)
#endif   /* WIN32 */

/* Subroutine for cache_locale_time(). */
static void
cache_single_time(char **dst, const char *format, const struct tm * tm)
{
	char		buf[MAX_L10N_DATA];
	char	   *ptr;

	/*
	 * MAX_L10N_DATA is sufficient buffer space for every known locale, and
	 * POSIX defines no strftime() errors.  (Buffer space exhaustion is not an
	 * error.)	An implementation might report errors (e.g. ENOMEM) by
	 * returning 0 (or, less plausibly, a negative value) and setting errno.
	 * Report errno just in case the implementation did that, but clear it in
	 * advance of the call so we don't emit a stale, unrelated errno.
	 */
	errno = 0;
	if (strftime(buf, MAX_L10N_DATA, format, tm) <= 0)
		elog(ERROR, "strftime(%s) failed: %m", format);

	ptr = MemoryContextStrdup(TopMemoryContext, buf);
	if (*dst)
		pfree(*dst);
	*dst = ptr;
}

/*
 * Update the lc_time localization cache variables if needed.
 */
void
cache_locale_time(void)
{
	char	   *save_lc_time;
	time_t		timenow;
	struct tm  *timeinfo;
	int			i;
#ifdef WIN32
	char	   *save_lc_ctype;
#endif

#ifdef WIN32
	char	   *save_lc_ctype;
#endif

	/* did we do this already? */
	if (CurrentLCTimeValid)
		return;

	elog(DEBUG3, "cache_locale_time() executed; locale: \"%s\"", locale_time);

	/* save user's value of time locale */
	save_lc_time = setlocale(LC_TIME, NULL);
	if (save_lc_time)
		save_lc_time = pstrdup(save_lc_time);

#ifdef WIN32

	/*
	 * On WIN32, there is no way to get locale-specific time values in a
	 * specified locale, like we do for monetary/numeric.  We can only get
	 * CP_ACP (see strftime_win32) or UTF16.  Therefore, we get UTF16 and
	 * convert it to the database locale.  However, wcsftime() internally uses
	 * LC_CTYPE, so we set it here.  See the WIN32 comment near the top of
	 * PGLC_localeconv().
	 */

	/* save user's value of ctype locale */
	save_lc_ctype = setlocale(LC_CTYPE, NULL);
	if (save_lc_ctype)
		save_lc_ctype = pstrdup(save_lc_ctype);

	/* use lc_time to set the ctype */
	setlocale(LC_CTYPE, locale_time);
#endif

	setlocale(LC_TIME, locale_time);

	timenow = time(NULL);
	timeinfo = localtime(&timenow);

	/* localized days */
	for (i = 0; i < 7; i++)
	{
		timeinfo->tm_wday = i;
		cache_single_time(&localized_abbrev_days[i], "%a", timeinfo);
		cache_single_time(&localized_full_days[i], "%A", timeinfo);
	}

	/* localized months */
	for (i = 0; i < 12; i++)
	{
		timeinfo->tm_mon = i;
		timeinfo->tm_mday = 1;	/* make sure we don't have invalid date */
		cache_single_time(&localized_abbrev_months[i], "%b", timeinfo);
		cache_single_time(&localized_full_months[i], "%B", timeinfo);
	}

	/* try to restore internal settings */
	if (save_lc_time)
	{
		if (!setlocale(LC_TIME, save_lc_time))
			elog(WARNING, "failed to restore old locale");
		pfree(save_lc_time);
	}

#ifdef WIN32
	/* try to restore internal ctype settings */
	if (save_lc_ctype)
	{
		if (!setlocale(LC_CTYPE, save_lc_ctype))
			elog(WARNING, "failed to restore old locale");
		pfree(save_lc_ctype);
	}
#endif

	CurrentLCTimeValid = true;
}


#if defined(WIN32) && defined(LC_MESSAGES)
/*
 * Convert a Windows setlocale() argument to a Unix-style one.
 *
 * Regardless of platform, we install message catalogs under a Unix-style
 * LL[_CC][.ENCODING][@VARIANT] naming convention.  Only LC_MESSAGES settings
 * following that style will elicit localized interface strings.
 *
 * Before Visual Studio 2012 (msvcr110.dll), Windows setlocale() accepted "C"
 * (but not "c") and strings of the form <Language>[_<Country>][.<CodePage>],
 * case-insensitive.  setlocale() returns the fully-qualified form; for
 * example, setlocale("thaI") returns "Thai_Thailand.874".  Internally,
 * setlocale() and _create_locale() select a "locale identifier"[1] and store
 * it in an undocumented _locale_t field.  From that LCID, we can retrieve the
 * ISO 639 language and the ISO 3166 country.  Character encoding does not
 * matter, because the server and client encodings govern that.
 *
 * Windows Vista introduced the "locale name" concept[2], closely following
 * RFC 4646.  Locale identifiers are now deprecated.  Starting with Visual
 * Studio 2012, setlocale() accepts locale names in addition to the strings it
 * accepted historically.  It does not standardize them; setlocale("Th-tH")
 * returns "Th-tH".  setlocale(category, "") still returns a traditional
 * string.  Furthermore, msvcr110.dll changed the undocumented _locale_t
 * content to carry locale names instead of locale identifiers.
 *
 * MinGW headers declare _create_locale(), but msvcrt.dll lacks that symbol.
 * IsoLocaleName() always fails in a MinGW-built postgres.exe, so only
 * Unix-style values of the lc_messages GUC can elicit localized messages.  In
 * particular, every lc_messages setting that initdb can select automatically
 * will yield only C-locale messages.  XXX This could be fixed by running the
 * fully-qualified locale name through a lookup table.
 *
 * This function returns a pointer to a static buffer bearing the converted
 * name or NULL if conversion fails.
 *
 * [1] http://msdn.microsoft.com/en-us/library/windows/desktop/dd373763.aspx
 * [2] http://msdn.microsoft.com/en-us/library/windows/desktop/dd373814.aspx
 */
static char *
IsoLocaleName(const char *winlocname)
{
#if (_MSC_VER >= 1400)			/* VC8.0 or later */
	static char iso_lc_messages[32];
	_locale_t	loct = NULL;

	if (pg_strcasecmp("c", winlocname) == 0 ||
		pg_strcasecmp("posix", winlocname) == 0)
	{
		strcpy(iso_lc_messages, "C");
		return iso_lc_messages;
	}

	loct = _create_locale(LC_CTYPE, winlocname);
	if (loct != NULL)
	{
#if (_MSC_VER >= 1700)			/* Visual Studio 2012 or later */
		size_t		rc;
		char	   *hyphen;

		/* Locale names use only ASCII, any conversion locale suffices. */
		rc = wchar2char(iso_lc_messages, loct->locinfo->locale_name[LC_CTYPE],
						sizeof(iso_lc_messages), NULL);
		_free_locale(loct);
		if (rc == -1 || rc == sizeof(iso_lc_messages))
			return NULL;

		/*
		 * Since the message catalogs sit on a case-insensitive filesystem, we
		 * need not standardize letter case here.  So long as we do not ship
		 * message catalogs for which it would matter, we also need not
		 * translate the script/variant portion, e.g. uz-Cyrl-UZ to
		 * uz_UZ@cyrillic.  Simply replace the hyphen with an underscore.
		 *
		 * Note that the locale name can be less-specific than the value we
		 * would derive under earlier Visual Studio releases.  For example,
		 * French_France.1252 yields just "fr".  This does not affect any of
		 * the country-specific message catalogs available as of this writing
		 * (pt_BR, zh_CN, zh_TW).
		 */
		hyphen = strchr(iso_lc_messages, '-');
		if (hyphen)
			*hyphen = '_';
#else
		char		isolang[32],
					isocrty[32];
		LCID		lcid;

		lcid = loct->locinfo->lc_handle[LC_CTYPE];
		if (lcid == 0)
			lcid = MAKELCID(MAKELANGID(LANG_ENGLISH, SUBLANG_ENGLISH_US), SORT_DEFAULT);
		_free_locale(loct);

		if (!GetLocaleInfoA(lcid, LOCALE_SISO639LANGNAME, isolang, sizeof(isolang)))
			return NULL;
		if (!GetLocaleInfoA(lcid, LOCALE_SISO3166CTRYNAME, isocrty, sizeof(isocrty)))
			return NULL;
		snprintf(iso_lc_messages, sizeof(iso_lc_messages) - 1, "%s_%s", isolang, isocrty);
#endif
		return iso_lc_messages;
	}
	return NULL;
#else
	return NULL;				/* Not supported on this version of msvc/mingw */
#endif   /* _MSC_VER >= 1400 */
}
#endif   /* WIN32 && LC_MESSAGES */


/*
 * Detect aging strxfrm() implementations that, in a subset of locales, write
 * past the specified buffer length.  Affected users must update OS packages
 * before using PostgreSQL 9.5 or later.
 *
 * Assume that the bug can come and go from one postmaster startup to another
 * due to physical replication among diverse machines.  Assume that the bug's
 * presence will not change during the life of a particular postmaster.  Given
 * those assumptions, call this no less than once per postmaster startup per
 * LC_COLLATE setting used.  No known-affected system offers strxfrm_l(), so
 * there is no need to consider pg_collation locales.
 */
void
check_strxfrm_bug(void)
{
	char		buf[32];
	const int	canary = 0x7F;
	bool		ok = true;

	/*
	 * Given a two-byte ASCII string and length limit 7, 8 or 9, Solaris 10
	 * 05/08 returns 18 and modifies 10 bytes.  It respects limits above or
	 * below that range.
	 *
	 * The bug is present in Solaris 8 as well; it is absent in Solaris 10
	 * 01/13 and Solaris 11.2.  Affected locales include is_IS.ISO8859-1,
	 * en_US.UTF-8, en_US.ISO8859-1, and ru_RU.KOI8-R.  Unaffected locales
	 * include de_DE.UTF-8, de_DE.ISO8859-1, zh_TW.UTF-8, and C.
	 */
	buf[7] = canary;
	(void) strxfrm(buf, "ab", 7);
	if (buf[7] != canary)
		ok = false;

	/*
	 * illumos bug #1594 was present in the source tree from 2010-10-11 to
	 * 2012-02-01.  Given an ASCII string of any length and length limit 1,
	 * affected systems ignore the length limit and modify a number of bytes
	 * one less than the return value.  The problem inputs for this bug do not
	 * overlap those for the Solaris bug, hence a distinct test.
	 *
	 * Affected systems include smartos-20110926T021612Z.  Affected locales
	 * include en_US.ISO8859-1 and en_US.UTF-8.  Unaffected locales include C.
	 */
	buf[1] = canary;
	(void) strxfrm(buf, "a", 1);
	if (buf[1] != canary)
		ok = false;

	if (!ok)
		ereport(ERROR,
				(errcode(ERRCODE_SYSTEM_ERROR),
				 errmsg_internal("strxfrm(), in locale \"%s\", writes past the specified array length",
								 setlocale(LC_COLLATE, NULL)),
				 errhint("Apply system library package updates.")));
}


/*
 * Cache mechanism for collation information.
 *
 * We cache two flags: whether the collation's LC_COLLATE or LC_CTYPE is C
 * (or POSIX), so we can optimize a few code paths in various places.
 * For the built-in C and POSIX collations, we can know that without even
 * doing a cache lookup, but we want to support aliases for C/POSIX too.
 * For the "default" collation, there are separate static cache variables,
 * since consulting the pg_collation catalog doesn't tell us what we need.
 *
 * Also, if a pg_locale_t has been requested for a collation, we cache that
 * for the life of a backend.
 *
 * Note that some code relies on the flags not reporting false negatives
 * (that is, saying it's not C when it is).  For example, char2wchar()
 * could fail if the locale is C, so str_tolower() shouldn't call it
 * in that case.
 *
 * Note that we currently lack any way to flush the cache.  Since we don't
 * support ALTER COLLATION, this is OK.  The worst case is that someone
 * drops a collation, and a useless cache entry hangs around in existing
 * backends.
 */

static collation_cache_entry *
lookup_collation_cache(Oid collation, bool set_flags)
{
	collation_cache_entry *cache_entry;
	bool		found;

	Assert(OidIsValid(collation));
	Assert(collation != DEFAULT_COLLATION_OID);

	if (collation_cache == NULL)
	{
		/* First time through, initialize the hash table */
		HASHCTL		ctl;

		memset(&ctl, 0, sizeof(ctl));
		ctl.keysize = sizeof(Oid);
		ctl.entrysize = sizeof(collation_cache_entry);
		collation_cache = hash_create("Collation cache", 100, &ctl,
									  HASH_ELEM | HASH_BLOBS);
	}

	cache_entry = hash_search(collation_cache, &collation, HASH_ENTER, &found);
	if (!found)
	{
		/*
		 * Make sure cache entry is marked invalid, in case we fail before
		 * setting things.
		 */
		cache_entry->flags_valid = false;
		cache_entry->locale = 0;
	}

	if (set_flags && !cache_entry->flags_valid)
	{
		/* Attempt to set the flags */
		HeapTuple	tp;
		Form_pg_collation collform;
		const char *collcollate;
		const char *collctype;

		tp = SearchSysCache1(COLLOID, ObjectIdGetDatum(collation));
		if (!HeapTupleIsValid(tp))
			elog(ERROR, "cache lookup failed for collation %u", collation);
		collform = (Form_pg_collation) GETSTRUCT(tp);

		collcollate = NameStr(collform->collcollate);
		collctype = NameStr(collform->collctype);

		cache_entry->collate_is_c = ((strcmp(collcollate, "C") == 0) ||
									 (strcmp(collcollate, "POSIX") == 0));
		cache_entry->ctype_is_c = ((strcmp(collctype, "C") == 0) ||
								   (strcmp(collctype, "POSIX") == 0));

		cache_entry->flags_valid = true;

		ReleaseSysCache(tp);
	}

	return cache_entry;
}


/*
 * Detect whether collation's LC_COLLATE property is C
 */
bool
lc_collate_is_c(Oid collation)
{
	/*
	 * If we're asked about "collation 0", return false, so that the code will
	 * go into the non-C path and report that the collation is bogus.
	 */
	if (!OidIsValid(collation))
		return false;

	/*
	 * If we're asked about the default collation, we have to inquire of the C
	 * library.  Cache the result so we only have to compute it once.
	 */
	if (collation == DEFAULT_COLLATION_OID)
	{
		static int	result = -1;
		char	   *localeptr;

		if (result >= 0)
			return (bool) result;
		localeptr = setlocale(LC_COLLATE, NULL);
		if (!localeptr)
			elog(ERROR, "invalid LC_COLLATE setting");

		if (strcmp(localeptr, "C") == 0)
			result = true;
		else if (strcmp(localeptr, "POSIX") == 0)
			result = true;
		else
			result = false;
		return (bool) result;
	}

	/*
	 * If we're asked about the built-in C/POSIX collations, we know that.
	 */
	if (collation == C_COLLATION_OID ||
		collation == POSIX_COLLATION_OID)
		return true;

	/*
	 * Otherwise, we have to consult pg_collation, but we cache that.
	 */
	return (lookup_collation_cache(collation, true))->collate_is_c;
}

/*
 * Detect whether collation's LC_CTYPE property is C
 */
bool
lc_ctype_is_c(Oid collation)
{
	/*
	 * If we're asked about "collation 0", return false, so that the code will
	 * go into the non-C path and report that the collation is bogus.
	 */
	if (!OidIsValid(collation))
		return false;

	/*
	 * If we're asked about the default collation, we have to inquire of the C
	 * library.  Cache the result so we only have to compute it once.
	 */
	if (collation == DEFAULT_COLLATION_OID)
	{
		static int	result = -1;
		char	   *localeptr;

		if (result >= 0)
			return (bool) result;
		localeptr = setlocale(LC_CTYPE, NULL);
		if (!localeptr)
			elog(ERROR, "invalid LC_CTYPE setting");

		if (strcmp(localeptr, "C") == 0)
			result = true;
		else if (strcmp(localeptr, "POSIX") == 0)
			result = true;
		else
			result = false;
		return (bool) result;
	}

	/*
	 * If we're asked about the built-in C/POSIX collations, we know that.
	 */
	if (collation == C_COLLATION_OID ||
		collation == POSIX_COLLATION_OID)
		return true;

	/*
	 * Otherwise, we have to consult pg_collation, but we cache that.
	 */
	return (lookup_collation_cache(collation, true))->ctype_is_c;
}


/* simple subroutine for reporting errors from newlocale() */
#ifdef HAVE_LOCALE_T
static void
report_newlocale_failure(const char *localename)
{
	/* copy errno in case one of the ereport auxiliary functions changes it */
	int			save_errno = errno;

	/*
	 * ENOENT means "no such locale", not "no such file", so clarify that
	 * errno with an errdetail message.
	 */
	ereport(ERROR,
			(errcode(ERRCODE_INVALID_PARAMETER_VALUE),
			 errmsg("could not create locale \"%s\": %m",
					localename),
			 (save_errno == ENOENT ?
			  errdetail("The operating system could not find any locale data for the locale name \"%s\".",
						localename) : 0)));
}
#endif   /* HAVE_LOCALE_T */


/*
 * Create a locale_t from a collation OID.  Results are cached for the
 * lifetime of the backend.  Thus, do not free the result with freelocale().
 *
 * As a special optimization, the default/database collation returns 0.
 * Callers should then revert to the non-locale_t-enabled code path.
 * In fact, they shouldn't call this function at all when they are dealing
 * with the default locale.  That can save quite a bit in hotspots.
 * Also, callers should avoid calling this before going down a C/POSIX
 * fastpath, because such a fastpath should work even on platforms without
 * locale_t support in the C library.
 *
 * For simplicity, we always generate COLLATE + CTYPE even though we
 * might only need one of them.  Since this is called only once per session,
 * it shouldn't cost much.
 */
pg_locale_t
pg_newlocale_from_collation(Oid collid)
{
	collation_cache_entry *cache_entry;

	/* Callers must pass a valid OID */
	Assert(OidIsValid(collid));

	/* Return 0 for "default" collation, just in case caller forgets */
	if (collid == DEFAULT_COLLATION_OID)
		return (pg_locale_t) 0;

	cache_entry = lookup_collation_cache(collid, false);

#ifdef FAULT_INJECTOR
	SIMPLE_FAULT_INJECTOR("collate_locale_os_lookup");
#endif

	if (cache_entry->locale == 0)
	{
		/* We haven't computed this yet in this session, so do it */
#ifdef HAVE_LOCALE_T
		HeapTuple	tp;
		Form_pg_collation collform;
		const char *collcollate;
		const char *collctype;
		locale_t	result;

		tp = SearchSysCache1(COLLOID, ObjectIdGetDatum(collid));
		if (!HeapTupleIsValid(tp))
			elog(ERROR, "cache lookup failed for collation %u", collid);
		collform = (Form_pg_collation) GETSTRUCT(tp);

		collcollate = NameStr(collform->collcollate);
		collctype = NameStr(collform->collctype);

		if (strcmp(collcollate, collctype) == 0)
		{
			/* Normal case where they're the same */
#ifndef WIN32
			result = newlocale(LC_COLLATE_MASK | LC_CTYPE_MASK, collcollate,
							   NULL);
#else
			result = _create_locale(LC_ALL, collcollate);
#endif
			if (!result)
				report_newlocale_failure(collcollate);
		}
		else
		{
#ifndef WIN32
			/* We need two newlocale() steps */
			locale_t	loc1;

			loc1 = newlocale(LC_COLLATE_MASK, collcollate, NULL);
			if (!loc1)
				report_newlocale_failure(collcollate);
			result = newlocale(LC_CTYPE_MASK, collctype, loc1);
			if (!result)
				report_newlocale_failure(collctype);
#else

			/*
			 * XXX The _create_locale() API doesn't appear to support this.
			 * Could perhaps be worked around by changing pg_locale_t to
			 * contain two separate fields.
			 */
			ereport(ERROR,
					(errcode(ERRCODE_FEATURE_NOT_SUPPORTED),
					 errmsg("collations with different collate and ctype values are not supported on this platform")));
#endif
		}

		cache_entry->locale = result;

		ReleaseSysCache(tp);
#else							/* not HAVE_LOCALE_T */

		/*
		 * For platforms that don't support locale_t, we can't do anything
		 * with non-default collations.
		 */
		ereport(ERROR,
				(errcode(ERRCODE_FEATURE_NOT_SUPPORTED),
		errmsg("nondefault collations are not supported on this platform")));
#endif   /* not HAVE_LOCALE_T */
	}

	return cache_entry->locale;
}


/*
 * These functions convert from/to libc's wchar_t, *not* pg_wchar_t.
 * Therefore we keep them here rather than with the mbutils code.
 */

#ifdef USE_WIDE_UPPER_LOWER

/*
 * wchar2char --- convert wide characters to multibyte format
 *
 * This has the same API as the standard wcstombs_l() function; in particular,
 * tolen is the maximum number of bytes to store at *to, and *from must be
 * zero-terminated.  The output will be zero-terminated iff there is room.
 */
size_t
wchar2char(char *to, const wchar_t *from, size_t tolen, pg_locale_t locale)
{
	size_t		result;

	if (tolen == 0)
		return 0;

#ifdef WIN32

	/*
	 * On Windows, the "Unicode" locales assume UTF16 not UTF8 encoding, and
	 * for some reason mbstowcs and wcstombs won't do this for us, so we use
	 * MultiByteToWideChar().
	 */
	if (GetDatabaseEncoding() == PG_UTF8)
	{
		result = WideCharToMultiByte(CP_UTF8, 0, from, -1, to, tolen,
									 NULL, NULL);
		/* A zero return is failure */
		if (result <= 0)
			result = -1;
		else
		{
			Assert(result <= tolen);
			/* Microsoft counts the zero terminator in the result */
			result--;
		}
	}
	else
#endif   /* WIN32 */
	if (locale == (pg_locale_t) 0)
	{
		/* Use wcstombs directly for the default locale */
		result = wcstombs(to, from, tolen);
	}
	else
	{
#ifdef HAVE_LOCALE_T
#ifdef HAVE_WCSTOMBS_L
		/* Use wcstombs_l for nondefault locales */
		result = wcstombs_l(to, from, tolen, locale);
#else							/* !HAVE_WCSTOMBS_L */
		/* We have to temporarily set the locale as current ... ugh */
		locale_t	save_locale = uselocale(locale);

		result = wcstombs(to, from, tolen);

		uselocale(save_locale);
#endif   /* HAVE_WCSTOMBS_L */
#else							/* !HAVE_LOCALE_T */
		/* Can't have locale != 0 without HAVE_LOCALE_T */
		elog(ERROR, "wcstombs_l is not available");
		result = 0;				/* keep compiler quiet */
#endif   /* HAVE_LOCALE_T */
	}

	return result;
}

/*
 * char2wchar --- convert multibyte characters to wide characters
 *
 * This has almost the API of mbstowcs_l(), except that *from need not be
 * null-terminated; instead, the number of input bytes is specified as
 * fromlen.  Also, we ereport() rather than returning -1 for invalid
 * input encoding.  tolen is the maximum number of wchar_t's to store at *to.
 * The output will be zero-terminated iff there is room.
 */
size_t
char2wchar(wchar_t *to, size_t tolen, const char *from, size_t fromlen,
		   pg_locale_t locale)
{
	size_t		result;

	if (tolen == 0)
		return 0;

#ifdef WIN32
	/* See WIN32 "Unicode" comment above */
	if (GetDatabaseEncoding() == PG_UTF8)
	{
		/* Win32 API does not work for zero-length input */
		if (fromlen == 0)
			result = 0;
		else
		{
			result = MultiByteToWideChar(CP_UTF8, 0, from, fromlen, to, tolen - 1);
			/* A zero return is failure */
			if (result == 0)
				result = -1;
		}

		if (result != -1)
		{
			Assert(result < tolen);
			/* Append trailing null wchar (MultiByteToWideChar() does not) */
			to[result] = 0;
		}
	}
	else
#endif   /* WIN32 */
	{
		/* mbstowcs requires ending '\0' */
		char	   *str = pnstrdup(from, fromlen);

		if (locale == (pg_locale_t) 0)
		{
			/* Use mbstowcs directly for the default locale */
			result = mbstowcs(to, str, tolen);
		}
		else
		{
#ifdef HAVE_LOCALE_T
#ifdef HAVE_MBSTOWCS_L
			/* Use mbstowcs_l for nondefault locales */
			result = mbstowcs_l(to, str, tolen, locale);
#else							/* !HAVE_MBSTOWCS_L */
			/* We have to temporarily set the locale as current ... ugh */
			locale_t	save_locale = uselocale(locale);

			result = mbstowcs(to, str, tolen);

			uselocale(save_locale);
#endif   /* HAVE_MBSTOWCS_L */
#else							/* !HAVE_LOCALE_T */
			/* Can't have locale != 0 without HAVE_LOCALE_T */
			elog(ERROR, "mbstowcs_l is not available");
			result = 0;			/* keep compiler quiet */
#endif   /* HAVE_LOCALE_T */
		}

		pfree(str);
	}

	if (result == -1)
	{
		/*
		 * Invalid multibyte character encountered.  We try to give a useful
		 * error message by letting pg_verifymbstr check the string.  But it's
		 * possible that the string is OK to us, and not OK to mbstowcs ---
		 * this suggests that the LC_CTYPE locale is different from the
		 * database encoding.  Give a generic error message if verifymbstr
		 * can't find anything wrong.
		 */
		pg_verifymbstr(from, fromlen, false);	/* might not return */
		/* but if it does ... */
		ereport(ERROR,
				(errcode(ERRCODE_CHARACTER_NOT_IN_REPERTOIRE),
				 errmsg("invalid multibyte character for locale"),
				 errhint("The server's LC_CTYPE locale is probably incompatible with the database encoding.")));
	}

	return result;
}

#endif   /* USE_WIDE_UPPER_LOWER */


/**
 * Produces a guess as to the scaling caused by a strxfrm call.  This guess
 *   tries to be an upper-bound on the scaling.  In some cases, the strxfrm
 *   will actually take less space (for example, variable-byte encodings often
 *   have this -- the single-byte values expand by a greater proportion when
 *   compared to multi-byte values).
 *
 * The return values are such that:
 *
 *  estimatedStrxfrmLength = stringLength * (*scaleFactorOut) + (*constantFactorOut)
 */
void
lc_guess_strxfrm_scaling_factor(int *scaleFactorOut, int *constantFactorOut)
{
	/* cache result so we only have to compute it once */
	static int constantFactor = -1;
	static int scaleFactor = -1;

	/*
	 * GPDB_91_MERGE_FIXME: caching the value only makes sense for the default
	 * collation, but I think we incorrectly try to use it for everything.
	 * (Actually, strxfrm only works for the current LC_COLLATE setting, anyway.)
	 */

	if ( scaleFactor == -1)
	{
		static const int numVariationsPerByte = 8;

		/* figure it out from experimentation */
		char input[10];
		char input2[100];
		int i,j;
		int index;

		/* try various 2-byte combinations combinations */
		for ( i = 0; i < numVariationsPerByte * numVariationsPerByte; i++)
		{
			int outLen1 = 0, outLen2 = 0, inLen1;
			int scale, constant, inLen2;

            index = i;
            input[0] = (index % numVariationsPerByte) * 256 / numVariationsPerByte;
			if ( input[0] == 0)
				continue;

			index /= numVariationsPerByte;
            input[1] = (index % numVariationsPerByte) * 256 / numVariationsPerByte;
			input[2] = 0;

			inLen1 = strlen(input);

			/* copy input many times into input2 */
            strcpy(input2, input);
            strcpy(input2 + inLen1, input);
            strcpy(input2 + inLen1 * 2, input);
            strcpy(input2 + inLen1 * 3, input);
            inLen2 = 4 * inLen1;

			Assert(inLen2 == strlen(input2));
			Assert(inLen1 != inLen2);

			/* transform the sample strings */
			for ( j = 0; j < 2; j++)
			{
				errno = 0;
				if ( j == 0 )
					outLen1 = strxfrm(NULL, input, 0);
				else outLen2 = strxfrm(NULL, input2, 0);
				if ( errno != 0 )
					break;
			}
			if ( errno == EINVAL || errno == EILSEQ)
			{
				errno = 0;
				/* an invalid value for collation, can't do a compare */
				continue;
			}
			else if ( errno != 0 )
			{
				errno = 0;
				/* unable to strxfrm for some other reason */
				elog(DEBUG2, "Error from strxfrm at step %d: %s", i, strerror(errno));
				continue;
			}

			/* assume a linear relationship and calculate from there */
			scale = (outLen2-outLen1)/(inLen2-inLen1); /* slope of the line */
			constant = outLen1 - (inLen1 * scale); /* intercept of the line */

			if ( constant < 0 || scale <= 0)
			{
				elog(DEBUG2, "strxfrm scale calculation produced invalid negative constant factor %d and scale %d", constant, scale);
				continue;
			}
			else if (scale > scaleFactor)
			{
				scaleFactor = scale;
				constantFactor = constant;
				elog(DEBUG2, "strxfrm scale calculation: updating estimate to factor %d and constant factor %d", scaleFactor, constantFactor);
			}
		}

		elog(DEBUG2, "final strxfrm scale result: scale factor %d and constant factor %d", scaleFactor, constantFactor);
		if ( scaleFactor < 1 || scaleFactor > 20)
		{
			/* something bizarre happened, restore to a reasonable value */
			scaleFactor = 8;
			constantFactor = 4;
		}
	}

	*scaleFactorOut = scaleFactor;
	*constantFactorOut = constantFactor;
}<|MERGE_RESOLUTION|>--- conflicted
+++ resolved
@@ -396,11 +396,6 @@
 static void
 free_struct_lconv(struct lconv * s)
 {
-<<<<<<< HEAD
-=======
-	if (s->currency_symbol)
-		free(s->currency_symbol);
->>>>>>> b5bce6c1
 	if (s->decimal_point)
 		free(s->decimal_point);
 	if (s->thousands_sep)
@@ -512,7 +507,6 @@
 		free_struct_lconv(&CurrentLocaleConv);
 		CurrentLocaleConvAllocated = false;
 	}
-<<<<<<< HEAD
 
 	/*
 	 * This is tricky because we really don't want to risk throwing error
@@ -527,8 +521,6 @@
 	 * using a single cleanup routine.
 	 */
 	memset(&worklconv, 0, sizeof(worklconv));
-=======
->>>>>>> b5bce6c1
 
 	/* Save user's values of monetary and numeric locales */
 	save_lc_monetary = setlocale(LC_MONETARY, NULL);
@@ -591,7 +583,6 @@
 	setlocale(LC_MONETARY, locale_monetary);
 	extlconv = localeconv();
 
-<<<<<<< HEAD
 	/* Must copy data now in case setlocale() overwrites it */
 	worklconv.int_curr_symbol = strdup(extlconv->int_curr_symbol);
 	worklconv.currency_symbol = strdup(extlconv->currency_symbol);
@@ -609,26 +600,6 @@
 	worklconv.n_sep_by_space = extlconv->n_sep_by_space;
 	worklconv.p_sign_posn = extlconv->p_sign_posn;
 	worklconv.n_sign_posn = extlconv->n_sign_posn;
-=======
-	/*
-	 * Must copy all values since restoring internal settings may overwrite
-	 * localeconv()'s results.  Note that if we were to fail within this
-	 * sequence before reaching "CurrentLocaleConvAllocated = true", we could
-	 * leak some memory --- but not much, so it's not worth agonizing over.
-	 */
-	CurrentLocaleConv = *extlconv;
-	CurrentLocaleConv.decimal_point = decimal_point;
-	CurrentLocaleConv.grouping = grouping;
-	CurrentLocaleConv.thousands_sep = thousands_sep;
-	CurrentLocaleConv.int_curr_symbol = db_encoding_strdup(encoding, extlconv->int_curr_symbol);
-	CurrentLocaleConv.currency_symbol = db_encoding_strdup(encoding, extlconv->currency_symbol);
-	CurrentLocaleConv.mon_decimal_point = db_encoding_strdup(encoding, extlconv->mon_decimal_point);
-	CurrentLocaleConv.mon_grouping = strdup(extlconv->mon_grouping);
-	CurrentLocaleConv.mon_thousands_sep = db_encoding_strdup(encoding, extlconv->mon_thousands_sep);
-	CurrentLocaleConv.negative_sign = db_encoding_strdup(encoding, extlconv->negative_sign);
-	CurrentLocaleConv.positive_sign = db_encoding_strdup(encoding, extlconv->positive_sign);
-	CurrentLocaleConvAllocated = true;
->>>>>>> b5bce6c1
 
 	/* Try to restore internal settings */
 	if (save_lc_monetary)
