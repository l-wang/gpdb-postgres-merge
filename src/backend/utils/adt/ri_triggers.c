/* ----------
 * ri_triggers.c
 *
 *	Generic trigger procedures for referential integrity constraint
 *	checks.
 *
 *	Note about memory management: the private hashtables kept here live
 *	across query and transaction boundaries, in fact they live as long as
 *	the backend does.  This works because the hashtable structures
 *	themselves are allocated by dynahash.c in its permanent DynaHashCxt,
 *	and the SPI plans they point to are saved using SPI_saveplan().
 *	There is not currently any provision for throwing away a no-longer-needed
 *	plan --- consider improving this someday.
 *
 *
 * Portions Copyright (c) 1996-2009, PostgreSQL Global Development Group
 *
 * $PostgreSQL: pgsql/src/backend/utils/adt/ri_triggers.c,v 1.116 2009/12/09 21:57:51 tgl Exp $
 *
 * ----------
 */


/* ----------
 * Internal TODO:
 *
 *		Add MATCH PARTIAL logic.
 * ----------
 */

#include "postgres.h"

#include "access/xact.h"
#include "catalog/pg_constraint.h"
#include "catalog/pg_operator.h"
#include "catalog/pg_type.h"
#include "commands/trigger.h"
#include "executor/spi.h"
#include "parser/parse_coerce.h"
#include "parser/parse_relation.h"
#include "miscadmin.h"
#include "utils/acl.h"
#include "utils/builtins.h"
#include "utils/fmgroids.h"
#include "utils/guc.h"
#include "utils/lsyscache.h"
#include "utils/memutils.h"
#include "utils/snapmgr.h"
#include "utils/syscache.h"
#include "utils/tqual.h"


/* ----------
 * Local definitions
 * ----------
 */

#define RI_MAX_NUMKEYS					INDEX_MAX_KEYS

#define RI_INIT_QUERYHASHSIZE			128

#define RI_KEYS_ALL_NULL				0
#define RI_KEYS_SOME_NULL				1
#define RI_KEYS_NONE_NULL				2

/* queryno values must be distinct for the convenience of ri_PerformCheck */
#define RI_PLAN_CHECK_LOOKUPPK_NOCOLS	1
#define RI_PLAN_CHECK_LOOKUPPK			2
#define RI_PLAN_CASCADE_DEL_DODELETE	3
#define RI_PLAN_CASCADE_UPD_DOUPDATE	4
#define RI_PLAN_NOACTION_DEL_CHECKREF	5
#define RI_PLAN_NOACTION_UPD_CHECKREF	6
#define RI_PLAN_RESTRICT_DEL_CHECKREF	7
#define RI_PLAN_RESTRICT_UPD_CHECKREF	8
#define RI_PLAN_SETNULL_DEL_DOUPDATE	9
#define RI_PLAN_SETNULL_UPD_DOUPDATE	10

#define MAX_QUOTED_NAME_LEN  (NAMEDATALEN*2+3)
#define MAX_QUOTED_REL_NAME_LEN  (MAX_QUOTED_NAME_LEN*2)

#define RIAttName(rel, attnum)	NameStr(*attnumAttName(rel, attnum))
#define RIAttType(rel, attnum)	attnumTypeId(rel, attnum)

#define RI_TRIGTYPE_INSERT 1
#define RI_TRIGTYPE_UPDATE 2
#define RI_TRIGTYPE_INUP   3
#define RI_TRIGTYPE_DELETE 4

#define RI_KEYPAIR_FK_IDX	0
#define RI_KEYPAIR_PK_IDX	1


/* ----------
 * RI_ConstraintInfo
 *
 *	Information extracted from an FK pg_constraint entry.
 * ----------
 */
typedef struct RI_ConstraintInfo
{
	Oid			constraint_id;	/* OID of pg_constraint entry */
	NameData	conname;		/* name of the FK constraint */
	Oid			pk_relid;		/* referenced relation */
	Oid			fk_relid;		/* referencing relation */
	char		confupdtype;	/* foreign key's ON UPDATE action */
	char		confdeltype;	/* foreign key's ON DELETE action */
	char		confmatchtype;	/* foreign key's match type */
	int			nkeys;			/* number of key columns */
	int16		pk_attnums[RI_MAX_NUMKEYS];		/* attnums of referenced cols */
	int16		fk_attnums[RI_MAX_NUMKEYS];		/* attnums of referencing cols */
	Oid			pf_eq_oprs[RI_MAX_NUMKEYS];		/* equality operators (PK =
												 * FK) */
	Oid			pp_eq_oprs[RI_MAX_NUMKEYS];		/* equality operators (PK =
												 * PK) */
	Oid			ff_eq_oprs[RI_MAX_NUMKEYS];		/* equality operators (FK =
												 * FK) */
} RI_ConstraintInfo;


/* ----------
 * RI_QueryKey
 *
 *	The key identifying a prepared SPI plan in our query hashtable
 * ----------
 */
typedef struct RI_QueryKey
{
	char		constr_type;
	Oid			constr_id;
	int32		constr_queryno;
	Oid			fk_relid;
	Oid			pk_relid;
	int32		nkeypairs;
	int16		keypair[RI_MAX_NUMKEYS][2];
} RI_QueryKey;


/* ----------
 * RI_QueryHashEntry
 * ----------
 */
typedef struct RI_QueryHashEntry
{
	RI_QueryKey key;
	SPIPlanPtr	plan;
} RI_QueryHashEntry;


/* ----------
 * RI_CompareKey
 *
 *	The key identifying an entry showing how to compare two values
 * ----------
 */
typedef struct RI_CompareKey
{
	Oid			eq_opr;			/* the equality operator to apply */
	Oid			typeid;			/* the data type to apply it to */
} RI_CompareKey;


/* ----------
 * RI_CompareHashEntry
 * ----------
 */
typedef struct RI_CompareHashEntry
{
	RI_CompareKey key;
	bool		valid;			/* successfully initialized? */
	FmgrInfo	eq_opr_finfo;	/* call info for equality fn */
	FmgrInfo	cast_func_finfo;	/* in case we must coerce input */
} RI_CompareHashEntry;


/* ----------
 * Local data
 * ----------
 */
static HTAB *ri_query_cache = NULL;
static HTAB *ri_compare_cache = NULL;


/* ----------
 * Local function prototypes
 * ----------
 */
static void quoteOneName(char *buffer, const char *name);
static void quoteRelationName(char *buffer, Relation rel);
static void ri_GenerateQual(StringInfo buf,
				const char *sep,
				const char *leftop, Oid leftoptype,
				Oid opoid,
				const char *rightop, Oid rightoptype);
static void ri_add_cast_to(StringInfo buf, Oid typid);
static int ri_NullCheck(Relation rel, HeapTuple tup,
			 RI_QueryKey *key, int pairidx);
static void ri_BuildQueryKeyFull(RI_QueryKey *key,
					 const RI_ConstraintInfo *riinfo,
					 int32 constr_queryno);
static void ri_BuildQueryKeyPkCheck(RI_QueryKey *key,
						const RI_ConstraintInfo *riinfo,
						int32 constr_queryno);
static bool ri_KeysEqual(Relation rel, HeapTuple oldtup, HeapTuple newtup,
			 const RI_ConstraintInfo *riinfo, bool rel_is_pk);
static bool ri_AllKeysUnequal(Relation rel, HeapTuple oldtup, HeapTuple newtup,
				  const RI_ConstraintInfo *riinfo, bool rel_is_pk);
static bool ri_OneKeyEqual(Relation rel, int column,
			   HeapTuple oldtup, HeapTuple newtup,
			   const RI_ConstraintInfo *riinfo, bool rel_is_pk);
static bool ri_AttributesEqual(Oid eq_opr, Oid typeid,
				   Datum oldvalue, Datum newvalue);
static bool ri_Check_Pk_Match(Relation pk_rel, Relation fk_rel,
				  HeapTuple old_row,
				  const RI_ConstraintInfo *riinfo);

static void ri_InitHashTables(void);
static SPIPlanPtr ri_FetchPreparedPlan(RI_QueryKey *key);
static void ri_HashPreparedPlan(RI_QueryKey *key, SPIPlanPtr plan);
static RI_CompareHashEntry *ri_HashCompareOp(Oid eq_opr, Oid typeid);

static void ri_CheckTrigger(FunctionCallInfo fcinfo, const char *funcname,
				int tgkind);
static void ri_FetchConstraintInfo(RI_ConstraintInfo *riinfo,
					   Trigger *trigger, Relation trig_rel, bool rel_is_pk);
static SPIPlanPtr ri_PlanCheck(const char *querystr, int nargs, Oid *argtypes,
			 RI_QueryKey *qkey, Relation fk_rel, Relation pk_rel,
			 bool cache_plan);
static bool ri_PerformCheck(RI_QueryKey *qkey, SPIPlanPtr qplan,
				Relation fk_rel, Relation pk_rel,
				HeapTuple old_tuple, HeapTuple new_tuple,
				bool detectNewRows,
				int expect_OK, const char *constrname);
static void ri_ExtractValues(RI_QueryKey *qkey, int key_idx,
				 Relation rel, HeapTuple tuple,
				 Datum *vals, char *nulls);
static void ri_ReportViolation(RI_QueryKey *qkey, const char *constrname,
				   Relation pk_rel, Relation fk_rel,
				   HeapTuple violator, TupleDesc tupdesc,
				   bool spi_err);


/* ----------
 * RI_FKey_check -
 *
 *	Check foreign key existence (combined for INSERT and UPDATE).
 * ----------
 */
static Datum
RI_FKey_check(PG_FUNCTION_ARGS)
{
	TriggerData *trigdata = (TriggerData *) fcinfo->context;
	RI_ConstraintInfo riinfo;
	Relation	fk_rel;
	Relation	pk_rel;
	HeapTuple	new_row;
	HeapTuple	old_row;
	Buffer		new_row_buf;
	RI_QueryKey qkey;
	SPIPlanPtr	qplan;
	int			i;

	/*
	 * Check that this is a valid trigger call on the right time and event.
	 */
	ri_CheckTrigger(fcinfo, "RI_FKey_check", RI_TRIGTYPE_INUP);

	/*
	 * Get arguments.
	 */
	ri_FetchConstraintInfo(&riinfo,
						 trigdata->tg_trigger, trigdata->tg_relation, false);

	if (TRIGGER_FIRED_BY_UPDATE(trigdata->tg_event))
	{
		old_row = trigdata->tg_trigtuple;
		new_row = trigdata->tg_newtuple;
		new_row_buf = trigdata->tg_newtuplebuf;
	}
	else
	{
		old_row = NULL;
		new_row = trigdata->tg_trigtuple;
		new_row_buf = trigdata->tg_trigtuplebuf;
	}

	/*
	 * We should not even consider checking the row if it is no longer valid,
	 * since it was either deleted (so the deferred check should be skipped)
	 * or updated (in which case only the latest version of the row should be
	 * checked).  Test its liveness according to SnapshotSelf.
	 *
	 * NOTE: The normal coding rule is that one must acquire the buffer
	 * content lock to call HeapTupleSatisfiesVisibility.  We can skip that
	 * here because we know that AfterTriggerExecute just fetched the tuple
	 * successfully, so there cannot be a VACUUM compaction in progress on the
	 * page (either heap_fetch would have waited for the VACUUM, or the
	 * VACUUM's LockBufferForCleanup would be waiting for us to drop pin). And
	 * since this is a row inserted by our open transaction, no one else can
	 * be entitled to change its xmin/xmax.
	 */
	Assert(new_row_buf != InvalidBuffer);
	if (!HeapTupleSatisfiesVisibility( /* relation = ??? */ NULL, new_row, SnapshotSelf, new_row_buf))
		return PointerGetDatum(NULL);

	/*
	 * Get the relation descriptors of the FK and PK tables.
	 *
	 * pk_rel is opened in RowShareLock mode since that's what our eventual
	 * SELECT FOR SHARE will get on it.
	 */
	fk_rel = trigdata->tg_relation;
	pk_rel = heap_open(riinfo.pk_relid, RowShareLock);

	/* ----------
	 * SQL3 11.9 <referential constraint definition>
	 *	General rules 2) a):
	 *		If Rf and Rt are empty (no columns to compare given)
	 *		constraint is true if 0 < (SELECT COUNT(*) FROM T)
	 *
	 *	Note: The special case that no columns are given cannot
	 *		occur up to now in Postgres, it's just there for
	 *		future enhancements.
	 * ----------
	 */
	if (riinfo.nkeys == 0)
	{
		ri_BuildQueryKeyFull(&qkey, &riinfo, RI_PLAN_CHECK_LOOKUPPK_NOCOLS);

		if (SPI_connect() != SPI_OK_CONNECT)
			elog(ERROR, "SPI_connect failed");

		if ((qplan = ri_FetchPreparedPlan(&qkey)) == NULL)
		{
			char		querystr[MAX_QUOTED_REL_NAME_LEN + 100];
			char		pkrelname[MAX_QUOTED_REL_NAME_LEN];

			/* ---------
			 * The query string built is
			 *	SELECT 1 FROM ONLY <pktable>
			 * ----------
			 */
			quoteRelationName(pkrelname, pk_rel);
			snprintf(querystr, sizeof(querystr),
					 "SELECT 1 FROM ONLY %s x FOR SHARE OF x",
					 pkrelname);

			/* Prepare and save the plan */
			qplan = ri_PlanCheck(querystr, 0, NULL,
								 &qkey, fk_rel, pk_rel, true);
		}

		/*
		 * Execute the plan
		 */
		ri_PerformCheck(&qkey, qplan,
						fk_rel, pk_rel,
						NULL, NULL,
						false,
						SPI_OK_SELECT,
						NameStr(riinfo.conname));

		if (SPI_finish() != SPI_OK_FINISH)
			elog(ERROR, "SPI_finish failed");

		heap_close(pk_rel, RowShareLock);

		return PointerGetDatum(NULL);
	}

	if (riinfo.confmatchtype == FKCONSTR_MATCH_PARTIAL)
		ereport(ERROR,
				(errcode(ERRCODE_FEATURE_NOT_SUPPORTED),
				 errmsg("MATCH PARTIAL not yet implemented")));

	ri_BuildQueryKeyFull(&qkey, &riinfo, RI_PLAN_CHECK_LOOKUPPK);

	switch (ri_NullCheck(fk_rel, new_row, &qkey, RI_KEYPAIR_FK_IDX))
	{
		case RI_KEYS_ALL_NULL:

			/*
			 * No check - if NULLs are allowed at all is already checked by
			 * NOT NULL constraint.
			 *
			 * This is true for MATCH FULL, MATCH PARTIAL, and MATCH
			 * <unspecified>
			 */
			heap_close(pk_rel, RowShareLock);
			return PointerGetDatum(NULL);

		case RI_KEYS_SOME_NULL:

			/*
			 * This is the only case that differs between the three kinds of
			 * MATCH.
			 */
			switch (riinfo.confmatchtype)
			{
				case FKCONSTR_MATCH_FULL:

					/*
					 * Not allowed - MATCH FULL says either all or none of the
					 * attributes can be NULLs
					 */
					ereport(ERROR,
							(errcode(ERRCODE_FOREIGN_KEY_VIOLATION),
							 errmsg("insert or update on table \"%s\" violates foreign key constraint \"%s\"",
							  RelationGetRelationName(trigdata->tg_relation),
									NameStr(riinfo.conname)),
							 errdetail("MATCH FULL does not allow mixing of null and nonnull key values.")));
					heap_close(pk_rel, RowShareLock);
					return PointerGetDatum(NULL);

				case FKCONSTR_MATCH_UNSPECIFIED:

					/*
					 * MATCH <unspecified> - if ANY column is null, we have a
					 * match.
					 */
					heap_close(pk_rel, RowShareLock);
					return PointerGetDatum(NULL);

				case FKCONSTR_MATCH_PARTIAL:

					/*
					 * MATCH PARTIAL - all non-null columns must match. (not
					 * implemented, can be done by modifying the query below
					 * to only include non-null columns, or by writing a
					 * special version here)
					 */
					ereport(ERROR,
							(errcode(ERRCODE_FEATURE_NOT_SUPPORTED),
							 errmsg("MATCH PARTIAL not yet implemented")));
					heap_close(pk_rel, RowShareLock);
					return PointerGetDatum(NULL);
			}

		case RI_KEYS_NONE_NULL:

			/*
			 * Have a full qualified key - continue below for all three kinds
			 * of MATCH.
			 */
			break;
	}

	if (SPI_connect() != SPI_OK_CONNECT)
		elog(ERROR, "SPI_connect failed");

	/*
	 * Fetch or prepare a saved plan for the real check
	 */
	if ((qplan = ri_FetchPreparedPlan(&qkey)) == NULL)
	{
		StringInfoData querybuf;
		char		pkrelname[MAX_QUOTED_REL_NAME_LEN];
		char		attname[MAX_QUOTED_NAME_LEN];
		char		paramname[16];
		const char *querysep;
		Oid			queryoids[RI_MAX_NUMKEYS];

		/* ----------
		 * The query string built is
		 *	SELECT 1 FROM ONLY <pktable> WHERE pkatt1 = $1 [AND ...] FOR SHARE
		 * The type id's for the $ parameters are those of the
		 * corresponding FK attributes.
		 * ----------
		 */
		initStringInfo(&querybuf);
		quoteRelationName(pkrelname, pk_rel);
		appendStringInfo(&querybuf, "SELECT 1 FROM ONLY %s x", pkrelname);
		querysep = "WHERE";
		for (i = 0; i < riinfo.nkeys; i++)
		{
			Oid			pk_type = RIAttType(pk_rel, riinfo.pk_attnums[i]);
			Oid			fk_type = RIAttType(fk_rel, riinfo.fk_attnums[i]);

			quoteOneName(attname,
						 RIAttName(pk_rel, riinfo.pk_attnums[i]));
			sprintf(paramname, "$%d", i + 1);
			ri_GenerateQual(&querybuf, querysep,
							attname, pk_type,
							riinfo.pf_eq_oprs[i],
							paramname, fk_type);
			querysep = "AND";
			queryoids[i] = fk_type;
		}
		appendStringInfo(&querybuf, " FOR SHARE OF x");

		/* Prepare and save the plan */
		qplan = ri_PlanCheck(querybuf.data, riinfo.nkeys, queryoids,
							 &qkey, fk_rel, pk_rel, true);
	}

	/*
	 * Now check that foreign key exists in PK table
	 */
	ri_PerformCheck(&qkey, qplan,
					fk_rel, pk_rel,
					NULL, new_row,
					false,
					SPI_OK_SELECT,
					NameStr(riinfo.conname));

	if (SPI_finish() != SPI_OK_FINISH)
		elog(ERROR, "SPI_finish failed");

	heap_close(pk_rel, RowShareLock);

	return PointerGetDatum(NULL);
}


/* ----------
 * RI_FKey_check_ins -
 *
 *	Check foreign key existence at insert event on FK table.
 * ----------
 */
Datum
RI_FKey_check_ins(PG_FUNCTION_ARGS)
{
	return RI_FKey_check(fcinfo);
}


/* ----------
 * RI_FKey_check_upd -
 *
 *	Check foreign key existence at update event on FK table.
 * ----------
 */
Datum
RI_FKey_check_upd(PG_FUNCTION_ARGS)
{
	return RI_FKey_check(fcinfo);
}


/* ----------
 * ri_Check_Pk_Match
 *
 * Check for matching value of old pk row in current state for
 * noaction triggers. Returns false if no row was found and a fk row
 * could potentially be referencing this row, true otherwise.
 * ----------
 */
static bool
ri_Check_Pk_Match(Relation pk_rel, Relation fk_rel,
				  HeapTuple old_row,
				  const RI_ConstraintInfo *riinfo)
{
	SPIPlanPtr	qplan;
	RI_QueryKey qkey;
	int			i;
	bool		result;

	ri_BuildQueryKeyPkCheck(&qkey, riinfo, RI_PLAN_CHECK_LOOKUPPK);

	switch (ri_NullCheck(pk_rel, old_row, &qkey, RI_KEYPAIR_PK_IDX))
	{
		case RI_KEYS_ALL_NULL:

			/*
			 * No check - nothing could have been referencing this row anyway.
			 */
			return true;

		case RI_KEYS_SOME_NULL:

			/*
			 * This is the only case that differs between the three kinds of
			 * MATCH.
			 */
			switch (riinfo->confmatchtype)
			{
				case FKCONSTR_MATCH_FULL:
				case FKCONSTR_MATCH_UNSPECIFIED:

					/*
					 * MATCH <unspecified>/FULL  - if ANY column is null, we
					 * can't be matching to this row already.
					 */
					return true;

				case FKCONSTR_MATCH_PARTIAL:

					/*
					 * MATCH PARTIAL - all non-null columns must match. (not
					 * implemented, can be done by modifying the query below
					 * to only include non-null columns, or by writing a
					 * special version here)
					 */
					ereport(ERROR,
							(errcode(ERRCODE_FEATURE_NOT_SUPPORTED),
							 errmsg("MATCH PARTIAL not yet implemented")));
					break;
			}

		case RI_KEYS_NONE_NULL:

			/*
			 * Have a full qualified key - continue below for all three kinds
			 * of MATCH.
			 */
			break;
	}

	if (SPI_connect() != SPI_OK_CONNECT)
		elog(ERROR, "SPI_connect failed");

	/*
	 * Fetch or prepare a saved plan for the real check
	 */
	if ((qplan = ri_FetchPreparedPlan(&qkey)) == NULL)
	{
		StringInfoData querybuf;
		char		pkrelname[MAX_QUOTED_REL_NAME_LEN];
		char		attname[MAX_QUOTED_NAME_LEN];
		char		paramname[16];
		const char *querysep;
		Oid			queryoids[RI_MAX_NUMKEYS];

		/* ----------
		 * The query string built is
		 *	SELECT 1 FROM ONLY <pktable> WHERE pkatt1 = $1 [AND ...] FOR SHARE
		 * The type id's for the $ parameters are those of the
		 * PK attributes themselves.
		 * ----------
		 */
		initStringInfo(&querybuf);
		quoteRelationName(pkrelname, pk_rel);
		appendStringInfo(&querybuf, "SELECT 1 FROM ONLY %s x", pkrelname);
		querysep = "WHERE";
		for (i = 0; i < riinfo->nkeys; i++)
		{
			Oid			pk_type = RIAttType(pk_rel, riinfo->pk_attnums[i]);

			quoteOneName(attname,
						 RIAttName(pk_rel, riinfo->pk_attnums[i]));
			sprintf(paramname, "$%d", i + 1);
			ri_GenerateQual(&querybuf, querysep,
							attname, pk_type,
							riinfo->pp_eq_oprs[i],
							paramname, pk_type);
			querysep = "AND";
			queryoids[i] = pk_type;
		}
		appendStringInfo(&querybuf, " FOR SHARE OF x");

		/* Prepare and save the plan */
		qplan = ri_PlanCheck(querybuf.data, riinfo->nkeys, queryoids,
							 &qkey, fk_rel, pk_rel, true);
	}

	/*
	 * We have a plan now. Run it.
	 */
	result = ri_PerformCheck(&qkey, qplan,
							 fk_rel, pk_rel,
							 old_row, NULL,
							 true,		/* treat like update */
							 SPI_OK_SELECT, NULL);

	if (SPI_finish() != SPI_OK_FINISH)
		elog(ERROR, "SPI_finish failed");

	return result;
}


/* ----------
 * RI_FKey_noaction_del -
 *
 *	Give an error and roll back the current transaction if the
 *	delete has resulted in a violation of the given referential
 *	integrity constraint.
 * ----------
 */
Datum
RI_FKey_noaction_del(PG_FUNCTION_ARGS)
{
	TriggerData *trigdata = (TriggerData *) fcinfo->context;
	RI_ConstraintInfo riinfo;
	Relation	fk_rel;
	Relation	pk_rel;
	HeapTuple	old_row;
	RI_QueryKey qkey;
	SPIPlanPtr	qplan;
	int			i;

	/*
	 * Check that this is a valid trigger call on the right time and event.
	 */
	ri_CheckTrigger(fcinfo, "RI_FKey_noaction_del", RI_TRIGTYPE_DELETE);

	/*
	 * Get arguments.
	 */
	ri_FetchConstraintInfo(&riinfo,
						   trigdata->tg_trigger, trigdata->tg_relation, true);

	/*
	 * Nothing to do if no column names to compare given
	 */
	if (riinfo.nkeys == 0)
		return PointerGetDatum(NULL);

	/*
	 * Get the relation descriptors of the FK and PK tables and the old tuple.
	 *
	 * fk_rel is opened in RowShareLock mode since that's what our eventual
	 * SELECT FOR SHARE will get on it.
	 */
	fk_rel = heap_open(riinfo.fk_relid, RowShareLock);
	pk_rel = trigdata->tg_relation;
	old_row = trigdata->tg_trigtuple;

	if (ri_Check_Pk_Match(pk_rel, fk_rel, old_row, &riinfo))
	{
		/*
		 * There's either another row, or no row could match this one.  In
		 * either case, we don't need to do the check.
		 */
		heap_close(fk_rel, RowShareLock);
		return PointerGetDatum(NULL);
	}

	switch (riinfo.confmatchtype)
	{
			/* ----------
			 * SQL3 11.9 <referential constraint definition>
			 *	Gereral rules 6) a) iv):
			 *		MATCH <unspecified> or MATCH FULL
			 *			... ON DELETE CASCADE
			 * ----------
			 */
		case FKCONSTR_MATCH_UNSPECIFIED:
		case FKCONSTR_MATCH_FULL:
			ri_BuildQueryKeyFull(&qkey, &riinfo,
								 RI_PLAN_NOACTION_DEL_CHECKREF);

			switch (ri_NullCheck(pk_rel, old_row, &qkey, RI_KEYPAIR_PK_IDX))
			{
				case RI_KEYS_ALL_NULL:
				case RI_KEYS_SOME_NULL:

					/*
					 * No check - MATCH FULL means there cannot be any
					 * reference to old key if it contains NULL
					 */
					heap_close(fk_rel, RowShareLock);
					return PointerGetDatum(NULL);

				case RI_KEYS_NONE_NULL:

					/*
					 * Have a full qualified key - continue below
					 */
					break;
			}

			if (SPI_connect() != SPI_OK_CONNECT)
				elog(ERROR, "SPI_connect failed");

			/*
			 * Fetch or prepare a saved plan for the restrict delete lookup if
			 * foreign references exist
			 */
			if ((qplan = ri_FetchPreparedPlan(&qkey)) == NULL)
			{
				StringInfoData querybuf;
				char		fkrelname[MAX_QUOTED_REL_NAME_LEN];
				char		attname[MAX_QUOTED_NAME_LEN];
				char		paramname[16];
				const char *querysep;
				Oid			queryoids[RI_MAX_NUMKEYS];

				/* ----------
				 * The query string built is
				 *	SELECT 1 FROM ONLY <fktable> WHERE $1 = fkatt1 [AND ...]
				 * The type id's for the $ parameters are those of the
				 * corresponding PK attributes.
				 * ----------
				 */
				initStringInfo(&querybuf);
				quoteRelationName(fkrelname, fk_rel);
				appendStringInfo(&querybuf, "SELECT 1 FROM ONLY %s x",
								 fkrelname);
				querysep = "WHERE";
				for (i = 0; i < riinfo.nkeys; i++)
				{
					Oid			pk_type = RIAttType(pk_rel, riinfo.pk_attnums[i]);
					Oid			fk_type = RIAttType(fk_rel, riinfo.fk_attnums[i]);

					quoteOneName(attname,
								 RIAttName(fk_rel, riinfo.fk_attnums[i]));
					sprintf(paramname, "$%d", i + 1);
					ri_GenerateQual(&querybuf, querysep,
									paramname, pk_type,
									riinfo.pf_eq_oprs[i],
									attname, fk_type);
					querysep = "AND";
					queryoids[i] = pk_type;
				}
				appendStringInfo(&querybuf, " FOR SHARE OF x");

				/* Prepare and save the plan */
				qplan = ri_PlanCheck(querybuf.data, riinfo.nkeys, queryoids,
									 &qkey, fk_rel, pk_rel, true);
			}

			/*
			 * We have a plan now. Run it to check for existing references.
			 */
			ri_PerformCheck(&qkey, qplan,
							fk_rel, pk_rel,
							old_row, NULL,
							true,		/* must detect new rows */
							SPI_OK_SELECT,
							NameStr(riinfo.conname));

			if (SPI_finish() != SPI_OK_FINISH)
				elog(ERROR, "SPI_finish failed");

			heap_close(fk_rel, RowShareLock);

			return PointerGetDatum(NULL);

			/*
			 * Handle MATCH PARTIAL restrict delete.
			 */
		case FKCONSTR_MATCH_PARTIAL:
			ereport(ERROR,
					(errcode(ERRCODE_FEATURE_NOT_SUPPORTED),
					 errmsg("MATCH PARTIAL not yet implemented")));
			return PointerGetDatum(NULL);
	}

	/*
	 * Never reached
	 */
	elog(ERROR, "invalid confmatchtype");
	return PointerGetDatum(NULL);
}


/* ----------
 * RI_FKey_noaction_upd -
 *
 *	Give an error and roll back the current transaction if the
 *	update has resulted in a violation of the given referential
 *	integrity constraint.
 * ----------
 */
Datum
RI_FKey_noaction_upd(PG_FUNCTION_ARGS)
{
	TriggerData *trigdata = (TriggerData *) fcinfo->context;
	RI_ConstraintInfo riinfo;
	Relation	fk_rel;
	Relation	pk_rel;
	HeapTuple	new_row;
	HeapTuple	old_row;
	RI_QueryKey qkey;
	SPIPlanPtr	qplan;
	int			i;

	/*
	 * Check that this is a valid trigger call on the right time and event.
	 */
	ri_CheckTrigger(fcinfo, "RI_FKey_noaction_upd", RI_TRIGTYPE_UPDATE);

	/*
	 * Get arguments.
	 */
	ri_FetchConstraintInfo(&riinfo,
						   trigdata->tg_trigger, trigdata->tg_relation, true);

	/*
	 * Nothing to do if no column names to compare given
	 */
	if (riinfo.nkeys == 0)
		return PointerGetDatum(NULL);

	/*
	 * Get the relation descriptors of the FK and PK tables and the new and
	 * old tuple.
	 *
	 * fk_rel is opened in RowShareLock mode since that's what our eventual
	 * SELECT FOR SHARE will get on it.
	 */
	fk_rel = heap_open(riinfo.fk_relid, RowShareLock);
	pk_rel = trigdata->tg_relation;
	new_row = trigdata->tg_newtuple;
	old_row = trigdata->tg_trigtuple;

	switch (riinfo.confmatchtype)
	{
			/* ----------
			 * SQL3 11.9 <referential constraint definition>
			 *	Gereral rules 6) a) iv):
			 *		MATCH <unspecified> or MATCH FULL
			 *			... ON DELETE CASCADE
			 * ----------
			 */
		case FKCONSTR_MATCH_UNSPECIFIED:
		case FKCONSTR_MATCH_FULL:
			ri_BuildQueryKeyFull(&qkey, &riinfo,
								 RI_PLAN_NOACTION_UPD_CHECKREF);

			switch (ri_NullCheck(pk_rel, old_row, &qkey, RI_KEYPAIR_PK_IDX))
			{
				case RI_KEYS_ALL_NULL:
				case RI_KEYS_SOME_NULL:

					/*
					 * No check - MATCH FULL means there cannot be any
					 * reference to old key if it contains NULL
					 */
					heap_close(fk_rel, RowShareLock);
					return PointerGetDatum(NULL);

				case RI_KEYS_NONE_NULL:

					/*
					 * Have a full qualified key - continue below
					 */
					break;
			}

			/*
			 * No need to check anything if old and new keys are equal
			 */
			if (ri_KeysEqual(pk_rel, old_row, new_row, &riinfo, true))
			{
				heap_close(fk_rel, RowShareLock);
				return PointerGetDatum(NULL);
			}

			if (ri_Check_Pk_Match(pk_rel, fk_rel, old_row, &riinfo))
			{
				/*
				 * There's either another row, or no row could match this one.
				 * In either case, we don't need to do the check.
				 */
				heap_close(fk_rel, RowShareLock);
				return PointerGetDatum(NULL);
			}

			if (SPI_connect() != SPI_OK_CONNECT)
				elog(ERROR, "SPI_connect failed");

			/*
			 * Fetch or prepare a saved plan for the noaction update lookup if
			 * foreign references exist
			 */
			if ((qplan = ri_FetchPreparedPlan(&qkey)) == NULL)
			{
				StringInfoData querybuf;
				char		fkrelname[MAX_QUOTED_REL_NAME_LEN];
				char		attname[MAX_QUOTED_NAME_LEN];
				char		paramname[16];
				const char *querysep;
				Oid			queryoids[RI_MAX_NUMKEYS];

				/* ----------
				 * The query string built is
				 *	SELECT 1 FROM ONLY <fktable> WHERE $1 = fkatt1 [AND ...]
				 * The type id's for the $ parameters are those of the
				 * corresponding PK attributes.
				 * ----------
				 */
				initStringInfo(&querybuf);
				quoteRelationName(fkrelname, fk_rel);
				appendStringInfo(&querybuf, "SELECT 1 FROM ONLY %s x",
								 fkrelname);
				querysep = "WHERE";
				for (i = 0; i < riinfo.nkeys; i++)
				{
					Oid			pk_type = RIAttType(pk_rel, riinfo.pk_attnums[i]);
					Oid			fk_type = RIAttType(fk_rel, riinfo.fk_attnums[i]);

					quoteOneName(attname,
								 RIAttName(fk_rel, riinfo.fk_attnums[i]));
					sprintf(paramname, "$%d", i + 1);
					ri_GenerateQual(&querybuf, querysep,
									paramname, pk_type,
									riinfo.pf_eq_oprs[i],
									attname, fk_type);
					querysep = "AND";
					queryoids[i] = pk_type;
				}
				appendStringInfo(&querybuf, " FOR SHARE OF x");

				/* Prepare and save the plan */
				qplan = ri_PlanCheck(querybuf.data, riinfo.nkeys, queryoids,
									 &qkey, fk_rel, pk_rel, true);
			}

			/*
			 * We have a plan now. Run it to check for existing references.
			 */
			ri_PerformCheck(&qkey, qplan,
							fk_rel, pk_rel,
							old_row, NULL,
							true,		/* must detect new rows */
							SPI_OK_SELECT,
							NameStr(riinfo.conname));

			if (SPI_finish() != SPI_OK_FINISH)
				elog(ERROR, "SPI_finish failed");

			heap_close(fk_rel, RowShareLock);

			return PointerGetDatum(NULL);

			/*
			 * Handle MATCH PARTIAL noaction update.
			 */
		case FKCONSTR_MATCH_PARTIAL:
			ereport(ERROR,
					(errcode(ERRCODE_FEATURE_NOT_SUPPORTED),
					 errmsg("MATCH PARTIAL not yet implemented")));
			return PointerGetDatum(NULL);
	}

	/*
	 * Never reached
	 */
	elog(ERROR, "invalid confmatchtype");
	return PointerGetDatum(NULL);
}


/* ----------
 * RI_FKey_cascade_del -
 *
 *	Cascaded delete foreign key references at delete event on PK table.
 * ----------
 */
Datum
RI_FKey_cascade_del(PG_FUNCTION_ARGS)
{
	TriggerData *trigdata = (TriggerData *) fcinfo->context;
	RI_ConstraintInfo riinfo;
	Relation	fk_rel;
	Relation	pk_rel;
	HeapTuple	old_row;
	RI_QueryKey qkey;
	SPIPlanPtr	qplan;
	int			i;

	/*
	 * Check that this is a valid trigger call on the right time and event.
	 */
	ri_CheckTrigger(fcinfo, "RI_FKey_cascade_del", RI_TRIGTYPE_DELETE);

	/*
	 * Get arguments.
	 */
	ri_FetchConstraintInfo(&riinfo,
						   trigdata->tg_trigger, trigdata->tg_relation, true);

	/*
	 * Nothing to do if no column names to compare given
	 */
	if (riinfo.nkeys == 0)
		return PointerGetDatum(NULL);

	/*
	 * Get the relation descriptors of the FK and PK tables and the old tuple.
	 *
	 * fk_rel is opened in RowExclusiveLock mode since that's what our
	 * eventual DELETE will get on it.
	 */
	fk_rel = heap_open(riinfo.fk_relid, RowExclusiveLock);
	pk_rel = trigdata->tg_relation;
	old_row = trigdata->tg_trigtuple;

	switch (riinfo.confmatchtype)
	{
			/* ----------
			 * SQL3 11.9 <referential constraint definition>
			 *	Gereral rules 6) a) i):
			 *		MATCH <unspecified> or MATCH FULL
			 *			... ON DELETE CASCADE
			 * ----------
			 */
		case FKCONSTR_MATCH_UNSPECIFIED:
		case FKCONSTR_MATCH_FULL:
			ri_BuildQueryKeyFull(&qkey, &riinfo,
								 RI_PLAN_CASCADE_DEL_DODELETE);

			switch (ri_NullCheck(pk_rel, old_row, &qkey, RI_KEYPAIR_PK_IDX))
			{
				case RI_KEYS_ALL_NULL:
				case RI_KEYS_SOME_NULL:

					/*
					 * No check - MATCH FULL means there cannot be any
					 * reference to old key if it contains NULL
					 */
					heap_close(fk_rel, RowExclusiveLock);
					return PointerGetDatum(NULL);

				case RI_KEYS_NONE_NULL:

					/*
					 * Have a full qualified key - continue below
					 */
					break;
			}

			if (SPI_connect() != SPI_OK_CONNECT)
				elog(ERROR, "SPI_connect failed");

			/*
			 * Fetch or prepare a saved plan for the cascaded delete
			 */
			if ((qplan = ri_FetchPreparedPlan(&qkey)) == NULL)
			{
				StringInfoData querybuf;
				char		fkrelname[MAX_QUOTED_REL_NAME_LEN];
				char		attname[MAX_QUOTED_NAME_LEN];
				char		paramname[16];
				const char *querysep;
				Oid			queryoids[RI_MAX_NUMKEYS];

				/* ----------
				 * The query string built is
				 *	DELETE FROM ONLY <fktable> WHERE $1 = fkatt1 [AND ...]
				 * The type id's for the $ parameters are those of the
				 * corresponding PK attributes.
				 * ----------
				 */
				initStringInfo(&querybuf);
				quoteRelationName(fkrelname, fk_rel);
				appendStringInfo(&querybuf, "DELETE FROM ONLY %s", fkrelname);
				querysep = "WHERE";
				for (i = 0; i < riinfo.nkeys; i++)
				{
					Oid			pk_type = RIAttType(pk_rel, riinfo.pk_attnums[i]);
					Oid			fk_type = RIAttType(fk_rel, riinfo.fk_attnums[i]);

					quoteOneName(attname,
								 RIAttName(fk_rel, riinfo.fk_attnums[i]));
					sprintf(paramname, "$%d", i + 1);
					ri_GenerateQual(&querybuf, querysep,
									paramname, pk_type,
									riinfo.pf_eq_oprs[i],
									attname, fk_type);
					querysep = "AND";
					queryoids[i] = pk_type;
				}

				/* Prepare and save the plan */
				qplan = ri_PlanCheck(querybuf.data, riinfo.nkeys, queryoids,
									 &qkey, fk_rel, pk_rel, true);
			}

			/*
			 * We have a plan now. Build up the arguments from the key values
			 * in the deleted PK tuple and delete the referencing rows
			 */
			ri_PerformCheck(&qkey, qplan,
							fk_rel, pk_rel,
							old_row, NULL,
							true,		/* must detect new rows */
							SPI_OK_DELETE,
							NameStr(riinfo.conname));

			if (SPI_finish() != SPI_OK_FINISH)
				elog(ERROR, "SPI_finish failed");

			heap_close(fk_rel, RowExclusiveLock);

			return PointerGetDatum(NULL);

			/*
			 * Handle MATCH PARTIAL cascaded delete.
			 */
		case FKCONSTR_MATCH_PARTIAL:
			ereport(ERROR,
					(errcode(ERRCODE_FEATURE_NOT_SUPPORTED),
					 errmsg("MATCH PARTIAL not yet implemented")));
			return PointerGetDatum(NULL);
	}

	/*
	 * Never reached
	 */
	elog(ERROR, "invalid confmatchtype");
	return PointerGetDatum(NULL);
}


/* ----------
 * RI_FKey_cascade_upd -
 *
 *	Cascaded update/delete foreign key references at update event on PK table.
 * ----------
 */
Datum
RI_FKey_cascade_upd(PG_FUNCTION_ARGS)
{
	TriggerData *trigdata = (TriggerData *) fcinfo->context;
	RI_ConstraintInfo riinfo;
	Relation	fk_rel;
	Relation	pk_rel;
	HeapTuple	new_row;
	HeapTuple	old_row;
	RI_QueryKey qkey;
	SPIPlanPtr	qplan;
	int			i;
	int			j;

	/*
	 * Check that this is a valid trigger call on the right time and event.
	 */
	ri_CheckTrigger(fcinfo, "RI_FKey_cascade_upd", RI_TRIGTYPE_UPDATE);

	/*
	 * Get arguments.
	 */
	ri_FetchConstraintInfo(&riinfo,
						   trigdata->tg_trigger, trigdata->tg_relation, true);

	/*
	 * Nothing to do if no column names to compare given
	 */
	if (riinfo.nkeys == 0)
		return PointerGetDatum(NULL);

	/*
	 * Get the relation descriptors of the FK and PK tables and the new and
	 * old tuple.
	 *
	 * fk_rel is opened in RowExclusiveLock mode since that's what our
	 * eventual UPDATE will get on it.
	 */
	fk_rel = heap_open(riinfo.fk_relid, RowExclusiveLock);
	pk_rel = trigdata->tg_relation;
	new_row = trigdata->tg_newtuple;
	old_row = trigdata->tg_trigtuple;

	switch (riinfo.confmatchtype)
	{
			/* ----------
			 * SQL3 11.9 <referential constraint definition>
			 *	Gereral rules 7) a) i):
			 *		MATCH <unspecified> or MATCH FULL
			 *			... ON UPDATE CASCADE
			 * ----------
			 */
		case FKCONSTR_MATCH_UNSPECIFIED:
		case FKCONSTR_MATCH_FULL:
			ri_BuildQueryKeyFull(&qkey, &riinfo,
								 RI_PLAN_CASCADE_UPD_DOUPDATE);

			switch (ri_NullCheck(pk_rel, old_row, &qkey, RI_KEYPAIR_PK_IDX))
			{
				case RI_KEYS_ALL_NULL:
				case RI_KEYS_SOME_NULL:

					/*
					 * No update - MATCH FULL means there cannot be any
					 * reference to old key if it contains NULL
					 */
					heap_close(fk_rel, RowExclusiveLock);
					return PointerGetDatum(NULL);

				case RI_KEYS_NONE_NULL:

					/*
					 * Have a full qualified key - continue below
					 */
					break;
			}

			/*
			 * No need to do anything if old and new keys are equal
			 */
			if (ri_KeysEqual(pk_rel, old_row, new_row, &riinfo, true))
			{
				heap_close(fk_rel, RowExclusiveLock);
				return PointerGetDatum(NULL);
			}

			if (SPI_connect() != SPI_OK_CONNECT)
				elog(ERROR, "SPI_connect failed");

			/*
			 * Fetch or prepare a saved plan for the cascaded update of
			 * foreign references
			 */
			if ((qplan = ri_FetchPreparedPlan(&qkey)) == NULL)
			{
				StringInfoData querybuf;
				StringInfoData qualbuf;
				char		fkrelname[MAX_QUOTED_REL_NAME_LEN];
				char		attname[MAX_QUOTED_NAME_LEN];
				char		paramname[16];
				const char *querysep;
				const char *qualsep;
				Oid			queryoids[RI_MAX_NUMKEYS * 2];

				/* ----------
				 * The query string built is
				 *	UPDATE ONLY <fktable> SET fkatt1 = $1 [, ...]
				 *			WHERE $n = fkatt1 [AND ...]
				 * The type id's for the $ parameters are those of the
				 * corresponding PK attributes.  Note that we are assuming
				 * there is an assignment cast from the PK to the FK type;
				 * else the parser will fail.
				 * ----------
				 */
				initStringInfo(&querybuf);
				initStringInfo(&qualbuf);
				quoteRelationName(fkrelname, fk_rel);
				appendStringInfo(&querybuf, "UPDATE ONLY %s SET", fkrelname);
				querysep = "";
				qualsep = "WHERE";
				for (i = 0, j = riinfo.nkeys; i < riinfo.nkeys; i++, j++)
				{
					Oid			pk_type = RIAttType(pk_rel, riinfo.pk_attnums[i]);
					Oid			fk_type = RIAttType(fk_rel, riinfo.fk_attnums[i]);

					quoteOneName(attname,
								 RIAttName(fk_rel, riinfo.fk_attnums[i]));
					appendStringInfo(&querybuf,
									 "%s %s = $%d",
									 querysep, attname, i + 1);
					sprintf(paramname, "$%d", j + 1);
					ri_GenerateQual(&qualbuf, qualsep,
									paramname, pk_type,
									riinfo.pf_eq_oprs[i],
									attname, fk_type);
					querysep = ",";
					qualsep = "AND";
					queryoids[i] = pk_type;
					queryoids[j] = pk_type;
				}
				appendStringInfoString(&querybuf, qualbuf.data);

				/* Prepare and save the plan */
				qplan = ri_PlanCheck(querybuf.data, riinfo.nkeys * 2, queryoids,
									 &qkey, fk_rel, pk_rel, true);
			}

			/*
			 * We have a plan now. Run it to update the existing references.
			 */
			ri_PerformCheck(&qkey, qplan,
							fk_rel, pk_rel,
							old_row, new_row,
							true,		/* must detect new rows */
							SPI_OK_UPDATE,
							NameStr(riinfo.conname));

			if (SPI_finish() != SPI_OK_FINISH)
				elog(ERROR, "SPI_finish failed");

			heap_close(fk_rel, RowExclusiveLock);

			return PointerGetDatum(NULL);

			/*
			 * Handle MATCH PARTIAL cascade update.
			 */
		case FKCONSTR_MATCH_PARTIAL:
			ereport(ERROR,
					(errcode(ERRCODE_FEATURE_NOT_SUPPORTED),
					 errmsg("MATCH PARTIAL not yet implemented")));
			return PointerGetDatum(NULL);
	}

	/*
	 * Never reached
	 */
	elog(ERROR, "invalid confmatchtype");
	return PointerGetDatum(NULL);
}


/* ----------
 * RI_FKey_restrict_del -
 *
 *	Restrict delete from PK table to rows unreferenced by foreign key.
 *
 *	SQL3 intends that this referential action occur BEFORE the
 *	update is performed, rather than after.  This appears to be
 *	the only difference between "NO ACTION" and "RESTRICT".
 *
 *	For now, however, we treat "RESTRICT" and "NO ACTION" as
 *	equivalent.
 * ----------
 */
Datum
RI_FKey_restrict_del(PG_FUNCTION_ARGS)
{
	TriggerData *trigdata = (TriggerData *) fcinfo->context;
	RI_ConstraintInfo riinfo;
	Relation	fk_rel;
	Relation	pk_rel;
	HeapTuple	old_row;
	RI_QueryKey qkey;
	SPIPlanPtr	qplan;
	int			i;

	/*
	 * Check that this is a valid trigger call on the right time and event.
	 */
	ri_CheckTrigger(fcinfo, "RI_FKey_restrict_del", RI_TRIGTYPE_DELETE);

	/*
	 * Get arguments.
	 */
	ri_FetchConstraintInfo(&riinfo,
						   trigdata->tg_trigger, trigdata->tg_relation, true);

	/*
	 * Nothing to do if no column names to compare given
	 */
	if (riinfo.nkeys == 0)
		return PointerGetDatum(NULL);

	/*
	 * Get the relation descriptors of the FK and PK tables and the old tuple.
	 *
	 * fk_rel is opened in RowShareLock mode since that's what our eventual
	 * SELECT FOR SHARE will get on it.
	 */
	fk_rel = heap_open(riinfo.fk_relid, RowShareLock);
	pk_rel = trigdata->tg_relation;
	old_row = trigdata->tg_trigtuple;

	switch (riinfo.confmatchtype)
	{
			/* ----------
			 * SQL3 11.9 <referential constraint definition>
			 *	Gereral rules 6) a) iv):
			 *		MATCH <unspecified> or MATCH FULL
			 *			... ON DELETE CASCADE
			 * ----------
			 */
		case FKCONSTR_MATCH_UNSPECIFIED:
		case FKCONSTR_MATCH_FULL:
			ri_BuildQueryKeyFull(&qkey, &riinfo,
								 RI_PLAN_RESTRICT_DEL_CHECKREF);

			switch (ri_NullCheck(pk_rel, old_row, &qkey, RI_KEYPAIR_PK_IDX))
			{
				case RI_KEYS_ALL_NULL:
				case RI_KEYS_SOME_NULL:

					/*
					 * No check - MATCH FULL means there cannot be any
					 * reference to old key if it contains NULL
					 */
					heap_close(fk_rel, RowShareLock);
					return PointerGetDatum(NULL);

				case RI_KEYS_NONE_NULL:

					/*
					 * Have a full qualified key - continue below
					 */
					break;
			}

			if (SPI_connect() != SPI_OK_CONNECT)
				elog(ERROR, "SPI_connect failed");

			/*
			 * Fetch or prepare a saved plan for the restrict delete lookup if
			 * foreign references exist
			 */
			if ((qplan = ri_FetchPreparedPlan(&qkey)) == NULL)
			{
				StringInfoData querybuf;
				char		fkrelname[MAX_QUOTED_REL_NAME_LEN];
				char		attname[MAX_QUOTED_NAME_LEN];
				char		paramname[16];
				const char *querysep;
				Oid			queryoids[RI_MAX_NUMKEYS];

				/* ----------
				 * The query string built is
				 *	SELECT 1 FROM ONLY <fktable> WHERE $1 = fkatt1 [AND ...]
				 * The type id's for the $ parameters are those of the
				 * corresponding PK attributes.
				 * ----------
				 */
				initStringInfo(&querybuf);
				quoteRelationName(fkrelname, fk_rel);
				appendStringInfo(&querybuf, "SELECT 1 FROM ONLY %s x",
								 fkrelname);
				querysep = "WHERE";
				for (i = 0; i < riinfo.nkeys; i++)
				{
					Oid			pk_type = RIAttType(pk_rel, riinfo.pk_attnums[i]);
					Oid			fk_type = RIAttType(fk_rel, riinfo.fk_attnums[i]);

					quoteOneName(attname,
								 RIAttName(fk_rel, riinfo.fk_attnums[i]));
					sprintf(paramname, "$%d", i + 1);
					ri_GenerateQual(&querybuf, querysep,
									paramname, pk_type,
									riinfo.pf_eq_oprs[i],
									attname, fk_type);
					querysep = "AND";
					queryoids[i] = pk_type;
				}
				appendStringInfo(&querybuf, " FOR SHARE OF x");

				/* Prepare and save the plan */
				qplan = ri_PlanCheck(querybuf.data, riinfo.nkeys, queryoids,
									 &qkey, fk_rel, pk_rel, true);
			}

			/*
			 * We have a plan now. Run it to check for existing references.
			 */
			ri_PerformCheck(&qkey, qplan,
							fk_rel, pk_rel,
							old_row, NULL,
							true,		/* must detect new rows */
							SPI_OK_SELECT,
							NameStr(riinfo.conname));

			if (SPI_finish() != SPI_OK_FINISH)
				elog(ERROR, "SPI_finish failed");

			heap_close(fk_rel, RowShareLock);

			return PointerGetDatum(NULL);

			/*
			 * Handle MATCH PARTIAL restrict delete.
			 */
		case FKCONSTR_MATCH_PARTIAL:
			ereport(ERROR,
					(errcode(ERRCODE_FEATURE_NOT_SUPPORTED),
					 errmsg("MATCH PARTIAL not yet implemented")));
			return PointerGetDatum(NULL);
	}

	/*
	 * Never reached
	 */
	elog(ERROR, "invalid confmatchtype");
	return PointerGetDatum(NULL);
}


/* ----------
 * RI_FKey_restrict_upd -
 *
 *	Restrict update of PK to rows unreferenced by foreign key.
 *
 *	SQL3 intends that this referential action occur BEFORE the
 *	update is performed, rather than after.  This appears to be
 *	the only difference between "NO ACTION" and "RESTRICT".
 *
 *	For now, however, we treat "RESTRICT" and "NO ACTION" as
 *	equivalent.
 * ----------
 */
Datum
RI_FKey_restrict_upd(PG_FUNCTION_ARGS)
{
	TriggerData *trigdata = (TriggerData *) fcinfo->context;
	RI_ConstraintInfo riinfo;
	Relation	fk_rel;
	Relation	pk_rel;
	HeapTuple	new_row;
	HeapTuple	old_row;
	RI_QueryKey qkey;
	SPIPlanPtr	qplan;
	int			i;

	/*
	 * Check that this is a valid trigger call on the right time and event.
	 */
	ri_CheckTrigger(fcinfo, "RI_FKey_restrict_upd", RI_TRIGTYPE_UPDATE);

	/*
	 * Get arguments.
	 */
	ri_FetchConstraintInfo(&riinfo,
						   trigdata->tg_trigger, trigdata->tg_relation, true);

	/*
	 * Nothing to do if no column names to compare given
	 */
	if (riinfo.nkeys == 0)
		return PointerGetDatum(NULL);

	/*
	 * Get the relation descriptors of the FK and PK tables and the new and
	 * old tuple.
	 *
	 * fk_rel is opened in RowShareLock mode since that's what our eventual
	 * SELECT FOR SHARE will get on it.
	 */
	fk_rel = heap_open(riinfo.fk_relid, RowShareLock);
	pk_rel = trigdata->tg_relation;
	new_row = trigdata->tg_newtuple;
	old_row = trigdata->tg_trigtuple;

	switch (riinfo.confmatchtype)
	{
			/* ----------
			 * SQL3 11.9 <referential constraint definition>
			 *	Gereral rules 6) a) iv):
			 *		MATCH <unspecified> or MATCH FULL
			 *			... ON DELETE CASCADE
			 * ----------
			 */
		case FKCONSTR_MATCH_UNSPECIFIED:
		case FKCONSTR_MATCH_FULL:
			ri_BuildQueryKeyFull(&qkey, &riinfo,
								 RI_PLAN_RESTRICT_UPD_CHECKREF);

			switch (ri_NullCheck(pk_rel, old_row, &qkey, RI_KEYPAIR_PK_IDX))
			{
				case RI_KEYS_ALL_NULL:
				case RI_KEYS_SOME_NULL:

					/*
					 * No check - MATCH FULL means there cannot be any
					 * reference to old key if it contains NULL
					 */
					heap_close(fk_rel, RowShareLock);
					return PointerGetDatum(NULL);

				case RI_KEYS_NONE_NULL:

					/*
					 * Have a full qualified key - continue below
					 */
					break;
			}

			/*
			 * No need to check anything if old and new keys are equal
			 */
			if (ri_KeysEqual(pk_rel, old_row, new_row, &riinfo, true))
			{
				heap_close(fk_rel, RowShareLock);
				return PointerGetDatum(NULL);
			}

			if (SPI_connect() != SPI_OK_CONNECT)
				elog(ERROR, "SPI_connect failed");

			/*
			 * Fetch or prepare a saved plan for the restrict update lookup if
			 * foreign references exist
			 */
			if ((qplan = ri_FetchPreparedPlan(&qkey)) == NULL)
			{
				StringInfoData querybuf;
				char		fkrelname[MAX_QUOTED_REL_NAME_LEN];
				char		attname[MAX_QUOTED_NAME_LEN];
				char		paramname[16];
				const char *querysep;
				Oid			queryoids[RI_MAX_NUMKEYS];

				/* ----------
				 * The query string built is
				 *	SELECT 1 FROM ONLY <fktable> WHERE $1 = fkatt1 [AND ...]
				 * The type id's for the $ parameters are those of the
				 * corresponding PK attributes.
				 * ----------
				 */
				initStringInfo(&querybuf);
				quoteRelationName(fkrelname, fk_rel);
				appendStringInfo(&querybuf, "SELECT 1 FROM ONLY %s x",
								 fkrelname);
				querysep = "WHERE";
				for (i = 0; i < riinfo.nkeys; i++)
				{
					Oid			pk_type = RIAttType(pk_rel, riinfo.pk_attnums[i]);
					Oid			fk_type = RIAttType(fk_rel, riinfo.fk_attnums[i]);

					quoteOneName(attname,
								 RIAttName(fk_rel, riinfo.fk_attnums[i]));
					sprintf(paramname, "$%d", i + 1);
					ri_GenerateQual(&querybuf, querysep,
									paramname, pk_type,
									riinfo.pf_eq_oprs[i],
									attname, fk_type);
					querysep = "AND";
					queryoids[i] = pk_type;
				}
				appendStringInfo(&querybuf, " FOR SHARE OF x");

				/* Prepare and save the plan */
				qplan = ri_PlanCheck(querybuf.data, riinfo.nkeys, queryoids,
									 &qkey, fk_rel, pk_rel, true);
			}

			/*
			 * We have a plan now. Run it to check for existing references.
			 */
			ri_PerformCheck(&qkey, qplan,
							fk_rel, pk_rel,
							old_row, NULL,
							true,		/* must detect new rows */
							SPI_OK_SELECT,
							NameStr(riinfo.conname));

			if (SPI_finish() != SPI_OK_FINISH)
				elog(ERROR, "SPI_finish failed");

			heap_close(fk_rel, RowShareLock);

			return PointerGetDatum(NULL);

			/*
			 * Handle MATCH PARTIAL restrict update.
			 */
		case FKCONSTR_MATCH_PARTIAL:
			ereport(ERROR,
					(errcode(ERRCODE_FEATURE_NOT_SUPPORTED),
					 errmsg("MATCH PARTIAL not yet implemented")));
			return PointerGetDatum(NULL);
	}

	/*
	 * Never reached
	 */
	elog(ERROR, "invalid confmatchtype");
	return PointerGetDatum(NULL);
}


/* ----------
 * RI_FKey_setnull_del -
 *
 *	Set foreign key references to NULL values at delete event on PK table.
 * ----------
 */
Datum
RI_FKey_setnull_del(PG_FUNCTION_ARGS)
{
	TriggerData *trigdata = (TriggerData *) fcinfo->context;
	RI_ConstraintInfo riinfo;
	Relation	fk_rel;
	Relation	pk_rel;
	HeapTuple	old_row;
	RI_QueryKey qkey;
	SPIPlanPtr	qplan;
	int			i;

	/*
	 * Check that this is a valid trigger call on the right time and event.
	 */
	ri_CheckTrigger(fcinfo, "RI_FKey_setnull_del", RI_TRIGTYPE_DELETE);

	/*
	 * Get arguments.
	 */
	ri_FetchConstraintInfo(&riinfo,
						   trigdata->tg_trigger, trigdata->tg_relation, true);

	/*
	 * Nothing to do if no column names to compare given
	 */
	if (riinfo.nkeys == 0)
		return PointerGetDatum(NULL);

	/*
	 * Get the relation descriptors of the FK and PK tables and the old tuple.
	 *
	 * fk_rel is opened in RowExclusiveLock mode since that's what our
	 * eventual UPDATE will get on it.
	 */
	fk_rel = heap_open(riinfo.fk_relid, RowExclusiveLock);
	pk_rel = trigdata->tg_relation;
	old_row = trigdata->tg_trigtuple;

	switch (riinfo.confmatchtype)
	{
			/* ----------
			 * SQL3 11.9 <referential constraint definition>
			 *	Gereral rules 6) a) ii):
			 *		MATCH <UNSPECIFIED> or MATCH FULL
			 *			... ON DELETE SET NULL
			 * ----------
			 */
		case FKCONSTR_MATCH_UNSPECIFIED:
		case FKCONSTR_MATCH_FULL:
			ri_BuildQueryKeyFull(&qkey, &riinfo,
								 RI_PLAN_SETNULL_DEL_DOUPDATE);

			switch (ri_NullCheck(pk_rel, old_row, &qkey, RI_KEYPAIR_PK_IDX))
			{
				case RI_KEYS_ALL_NULL:
				case RI_KEYS_SOME_NULL:

					/*
					 * No update - MATCH FULL means there cannot be any
					 * reference to old key if it contains NULL
					 */
					heap_close(fk_rel, RowExclusiveLock);
					return PointerGetDatum(NULL);

				case RI_KEYS_NONE_NULL:

					/*
					 * Have a full qualified key - continue below
					 */
					break;
			}

			if (SPI_connect() != SPI_OK_CONNECT)
				elog(ERROR, "SPI_connect failed");

			/*
			 * Fetch or prepare a saved plan for the set null delete operation
			 */
			if ((qplan = ri_FetchPreparedPlan(&qkey)) == NULL)
			{
				StringInfoData querybuf;
				StringInfoData qualbuf;
				char		fkrelname[MAX_QUOTED_REL_NAME_LEN];
				char		attname[MAX_QUOTED_NAME_LEN];
				char		paramname[16];
				const char *querysep;
				const char *qualsep;
				Oid			queryoids[RI_MAX_NUMKEYS];

				/* ----------
				 * The query string built is
				 *	UPDATE ONLY <fktable> SET fkatt1 = NULL [, ...]
				 *			WHERE $1 = fkatt1 [AND ...]
				 * The type id's for the $ parameters are those of the
				 * corresponding PK attributes.
				 * ----------
				 */
				initStringInfo(&querybuf);
				initStringInfo(&qualbuf);
				quoteRelationName(fkrelname, fk_rel);
				appendStringInfo(&querybuf, "UPDATE ONLY %s SET", fkrelname);
				querysep = "";
				qualsep = "WHERE";
				for (i = 0; i < riinfo.nkeys; i++)
				{
					Oid			pk_type = RIAttType(pk_rel, riinfo.pk_attnums[i]);
					Oid			fk_type = RIAttType(fk_rel, riinfo.fk_attnums[i]);

					quoteOneName(attname,
								 RIAttName(fk_rel, riinfo.fk_attnums[i]));
					appendStringInfo(&querybuf,
									 "%s %s = NULL",
									 querysep, attname);
					sprintf(paramname, "$%d", i + 1);
					ri_GenerateQual(&qualbuf, qualsep,
									paramname, pk_type,
									riinfo.pf_eq_oprs[i],
									attname, fk_type);
					querysep = ",";
					qualsep = "AND";
					queryoids[i] = pk_type;
				}
				appendStringInfoString(&querybuf, qualbuf.data);

				/* Prepare and save the plan */
				qplan = ri_PlanCheck(querybuf.data, riinfo.nkeys, queryoids,
									 &qkey, fk_rel, pk_rel, true);
			}

			/*
			 * We have a plan now. Run it to check for existing references.
			 */
			ri_PerformCheck(&qkey, qplan,
							fk_rel, pk_rel,
							old_row, NULL,
							true,		/* must detect new rows */
							SPI_OK_UPDATE,
							NameStr(riinfo.conname));

			if (SPI_finish() != SPI_OK_FINISH)
				elog(ERROR, "SPI_finish failed");

			heap_close(fk_rel, RowExclusiveLock);

			return PointerGetDatum(NULL);

			/*
			 * Handle MATCH PARTIAL set null delete.
			 */
		case FKCONSTR_MATCH_PARTIAL:
			ereport(ERROR,
					(errcode(ERRCODE_FEATURE_NOT_SUPPORTED),
					 errmsg("MATCH PARTIAL not yet implemented")));
			return PointerGetDatum(NULL);
	}

	/*
	 * Never reached
	 */
	elog(ERROR, "invalid confmatchtype");
	return PointerGetDatum(NULL);
}


/* ----------
 * RI_FKey_setnull_upd -
 *
 *	Set foreign key references to NULL at update event on PK table.
 * ----------
 */
Datum
RI_FKey_setnull_upd(PG_FUNCTION_ARGS)
{
	TriggerData *trigdata = (TriggerData *) fcinfo->context;
	RI_ConstraintInfo riinfo;
	Relation	fk_rel;
	Relation	pk_rel;
	HeapTuple	new_row;
	HeapTuple	old_row;
	RI_QueryKey qkey;
	SPIPlanPtr	qplan;
	int			i;
	bool		use_cached_query;

	/*
	 * Check that this is a valid trigger call on the right time and event.
	 */
	ri_CheckTrigger(fcinfo, "RI_FKey_setnull_upd", RI_TRIGTYPE_UPDATE);

	/*
	 * Get arguments.
	 */
	ri_FetchConstraintInfo(&riinfo,
						   trigdata->tg_trigger, trigdata->tg_relation, true);

	/*
	 * Nothing to do if no column names to compare given
	 */
	if (riinfo.nkeys == 0)
		return PointerGetDatum(NULL);

	/*
	 * Get the relation descriptors of the FK and PK tables and the old tuple.
	 *
	 * fk_rel is opened in RowExclusiveLock mode since that's what our
	 * eventual UPDATE will get on it.
	 */
	fk_rel = heap_open(riinfo.fk_relid, RowExclusiveLock);
	pk_rel = trigdata->tg_relation;
	new_row = trigdata->tg_newtuple;
	old_row = trigdata->tg_trigtuple;

	switch (riinfo.confmatchtype)
	{
			/* ----------
			 * SQL3 11.9 <referential constraint definition>
			 *	Gereral rules 7) a) ii) 2):
			 *		MATCH FULL
			 *			... ON UPDATE SET NULL
			 * ----------
			 */
		case FKCONSTR_MATCH_UNSPECIFIED:
		case FKCONSTR_MATCH_FULL:
			ri_BuildQueryKeyFull(&qkey, &riinfo,
								 RI_PLAN_SETNULL_UPD_DOUPDATE);

			switch (ri_NullCheck(pk_rel, old_row, &qkey, RI_KEYPAIR_PK_IDX))
			{
				case RI_KEYS_ALL_NULL:
				case RI_KEYS_SOME_NULL:

					/*
					 * No update - MATCH FULL means there cannot be any
					 * reference to old key if it contains NULL
					 */
					heap_close(fk_rel, RowExclusiveLock);
					return PointerGetDatum(NULL);

				case RI_KEYS_NONE_NULL:

					/*
					 * Have a full qualified key - continue below
					 */
					break;
			}

			/*
			 * No need to do anything if old and new keys are equal
			 */
			if (ri_KeysEqual(pk_rel, old_row, new_row, &riinfo, true))
			{
				heap_close(fk_rel, RowExclusiveLock);
				return PointerGetDatum(NULL);
			}

			if (SPI_connect() != SPI_OK_CONNECT)
				elog(ERROR, "SPI_connect failed");

			/*
			 * "MATCH <unspecified>" only changes columns corresponding to the
			 * referenced columns that have changed in pk_rel.	This means the
			 * "SET attrn=NULL [, attrn=NULL]" string will be change as well.
			 * In this case, we need to build a temporary plan rather than use
			 * our cached plan, unless the update happens to change all
			 * columns in the key.	Fortunately, for the most common case of a
			 * single-column foreign key, this will be true.
			 *
			 * In case you're wondering, the inequality check works because we
			 * know that the old key value has no NULLs (see above).
			 */

			use_cached_query = (riinfo.confmatchtype == FKCONSTR_MATCH_FULL) ||
				ri_AllKeysUnequal(pk_rel, old_row, new_row,
								  &riinfo, true);

			/*
			 * Fetch or prepare a saved plan for the set null update operation
			 * if possible, or build a temporary plan if not.
			 */
			if (!use_cached_query ||
				(qplan = ri_FetchPreparedPlan(&qkey)) == NULL)
			{
				StringInfoData querybuf;
				StringInfoData qualbuf;
				char		fkrelname[MAX_QUOTED_REL_NAME_LEN];
				char		attname[MAX_QUOTED_NAME_LEN];
				char		paramname[16];
				const char *querysep;
				const char *qualsep;
				Oid			queryoids[RI_MAX_NUMKEYS];

				/* ----------
				 * The query string built is
				 *	UPDATE ONLY <fktable> SET fkatt1 = NULL [, ...]
				 *			WHERE $1 = fkatt1 [AND ...]
				 * The type id's for the $ parameters are those of the
				 * corresponding PK attributes.
				 * ----------
				 */
				initStringInfo(&querybuf);
				initStringInfo(&qualbuf);
				quoteRelationName(fkrelname, fk_rel);
				appendStringInfo(&querybuf, "UPDATE ONLY %s SET", fkrelname);
				querysep = "";
				qualsep = "WHERE";
				for (i = 0; i < riinfo.nkeys; i++)
				{
					Oid			pk_type = RIAttType(pk_rel, riinfo.pk_attnums[i]);
					Oid			fk_type = RIAttType(fk_rel, riinfo.fk_attnums[i]);

					quoteOneName(attname,
								 RIAttName(fk_rel, riinfo.fk_attnums[i]));

					/*
					 * MATCH <unspecified> - only change columns corresponding
					 * to changed columns in pk_rel's key
					 */
					if (riinfo.confmatchtype == FKCONSTR_MATCH_FULL ||
						!ri_OneKeyEqual(pk_rel, i, old_row, new_row,
										&riinfo, true))
					{
						appendStringInfo(&querybuf,
										 "%s %s = NULL",
										 querysep, attname);
						querysep = ",";
					}
					sprintf(paramname, "$%d", i + 1);
					ri_GenerateQual(&qualbuf, qualsep,
									paramname, pk_type,
									riinfo.pf_eq_oprs[i],
									attname, fk_type);
					qualsep = "AND";
					queryoids[i] = pk_type;
				}
				appendStringInfoString(&querybuf, qualbuf.data);

				/*
				 * Prepare the plan.  Save it only if we're building the
				 * "standard" plan.
				 */
				qplan = ri_PlanCheck(querybuf.data, riinfo.nkeys, queryoids,
									 &qkey, fk_rel, pk_rel,
									 use_cached_query);
			}

			/*
			 * We have a plan now. Run it to update the existing references.
			 */
			ri_PerformCheck(&qkey, qplan,
							fk_rel, pk_rel,
							old_row, NULL,
							true,		/* must detect new rows */
							SPI_OK_UPDATE,
							NameStr(riinfo.conname));

			if (SPI_finish() != SPI_OK_FINISH)
				elog(ERROR, "SPI_finish failed");

			heap_close(fk_rel, RowExclusiveLock);

			return PointerGetDatum(NULL);

			/*
			 * Handle MATCH PARTIAL set null update.
			 */
		case FKCONSTR_MATCH_PARTIAL:
			ereport(ERROR,
					(errcode(ERRCODE_FEATURE_NOT_SUPPORTED),
					 errmsg("MATCH PARTIAL not yet implemented")));
			return PointerGetDatum(NULL);
	}

	/*
	 * Never reached
	 */
	elog(ERROR, "invalid confmatchtype");
	return PointerGetDatum(NULL);
}


/* ----------
 * RI_FKey_setdefault_del -
 *
 *	Set foreign key references to defaults at delete event on PK table.
 * ----------
 */
Datum
RI_FKey_setdefault_del(PG_FUNCTION_ARGS)
{
	TriggerData *trigdata = (TriggerData *) fcinfo->context;
	RI_ConstraintInfo riinfo;
	Relation	fk_rel;
	Relation	pk_rel;
	HeapTuple	old_row;
	RI_QueryKey qkey;
	SPIPlanPtr	qplan;

	/*
	 * Check that this is a valid trigger call on the right time and event.
	 */
	ri_CheckTrigger(fcinfo, "RI_FKey_setdefault_del", RI_TRIGTYPE_DELETE);

	/*
	 * Get arguments.
	 */
	ri_FetchConstraintInfo(&riinfo,
						   trigdata->tg_trigger, trigdata->tg_relation, true);

	/*
	 * Nothing to do if no column names to compare given
	 */
	if (riinfo.nkeys == 0)
		return PointerGetDatum(NULL);

	/*
	 * Get the relation descriptors of the FK and PK tables and the old tuple.
	 *
	 * fk_rel is opened in RowExclusiveLock mode since that's what our
	 * eventual UPDATE will get on it.
	 */
	fk_rel = heap_open(riinfo.fk_relid, RowExclusiveLock);
	pk_rel = trigdata->tg_relation;
	old_row = trigdata->tg_trigtuple;

	switch (riinfo.confmatchtype)
	{
			/* ----------
			 * SQL3 11.9 <referential constraint definition>
			 *	Gereral rules 6) a) iii):
			 *		MATCH <UNSPECIFIED> or MATCH FULL
			 *			... ON DELETE SET DEFAULT
			 * ----------
			 */
		case FKCONSTR_MATCH_UNSPECIFIED:
		case FKCONSTR_MATCH_FULL:
			ri_BuildQueryKeyFull(&qkey, &riinfo,
								 RI_PLAN_SETNULL_DEL_DOUPDATE);

			switch (ri_NullCheck(pk_rel, old_row, &qkey, RI_KEYPAIR_PK_IDX))
			{
				case RI_KEYS_ALL_NULL:
				case RI_KEYS_SOME_NULL:

					/*
					 * No update - MATCH FULL means there cannot be any
					 * reference to old key if it contains NULL
					 */
					heap_close(fk_rel, RowExclusiveLock);
					return PointerGetDatum(NULL);

				case RI_KEYS_NONE_NULL:

					/*
					 * Have a full qualified key - continue below
					 */
					break;
			}

			if (SPI_connect() != SPI_OK_CONNECT)
				elog(ERROR, "SPI_connect failed");

			/*
			 * Prepare a plan for the set default delete operation.
			 * Unfortunately we need to do it on every invocation because the
			 * default value could potentially change between calls.
			 */
			{
				StringInfoData querybuf;
				StringInfoData qualbuf;
				char		fkrelname[MAX_QUOTED_REL_NAME_LEN];
				char		attname[MAX_QUOTED_NAME_LEN];
				char		paramname[16];
				const char *querysep;
				const char *qualsep;
				Oid			queryoids[RI_MAX_NUMKEYS];
				int			i;

				/* ----------
				 * The query string built is
				 *	UPDATE ONLY <fktable> SET fkatt1 = DEFAULT [, ...]
				 *			WHERE $1 = fkatt1 [AND ...]
				 * The type id's for the $ parameters are those of the
				 * corresponding PK attributes.
				 * ----------
				 */
				initStringInfo(&querybuf);
				initStringInfo(&qualbuf);
				quoteRelationName(fkrelname, fk_rel);
				appendStringInfo(&querybuf, "UPDATE ONLY %s SET", fkrelname);
				querysep = "";
				qualsep = "WHERE";
				for (i = 0; i < riinfo.nkeys; i++)
				{
					Oid			pk_type = RIAttType(pk_rel, riinfo.pk_attnums[i]);
					Oid			fk_type = RIAttType(fk_rel, riinfo.fk_attnums[i]);

					quoteOneName(attname,
								 RIAttName(fk_rel, riinfo.fk_attnums[i]));
					appendStringInfo(&querybuf,
									 "%s %s = DEFAULT",
									 querysep, attname);
					sprintf(paramname, "$%d", i + 1);
					ri_GenerateQual(&qualbuf, qualsep,
									paramname, pk_type,
									riinfo.pf_eq_oprs[i],
									attname, fk_type);
					querysep = ",";
					qualsep = "AND";
					queryoids[i] = pk_type;
				}
				appendStringInfoString(&querybuf, qualbuf.data);

				/* Prepare the plan, don't save it */
				qplan = ri_PlanCheck(querybuf.data, riinfo.nkeys, queryoids,
									 &qkey, fk_rel, pk_rel, false);
			}

			/*
			 * We have a plan now. Run it to update the existing references.
			 */
			ri_PerformCheck(&qkey, qplan,
							fk_rel, pk_rel,
							old_row, NULL,
							true,		/* must detect new rows */
							SPI_OK_UPDATE,
							NameStr(riinfo.conname));

			if (SPI_finish() != SPI_OK_FINISH)
				elog(ERROR, "SPI_finish failed");

			heap_close(fk_rel, RowExclusiveLock);

			/*
			 * In the case we delete the row who's key is equal to the default
			 * values AND a referencing row in the foreign key table exists,
			 * we would just have updated it to the same values. We need to do
			 * another lookup now and in case a reference exists, abort the
			 * operation. That is already implemented in the NO ACTION
			 * trigger.
			 */
			RI_FKey_noaction_del(fcinfo);

			return PointerGetDatum(NULL);

			/*
			 * Handle MATCH PARTIAL set null delete.
			 */
		case FKCONSTR_MATCH_PARTIAL:
			ereport(ERROR,
					(errcode(ERRCODE_FEATURE_NOT_SUPPORTED),
					 errmsg("MATCH PARTIAL not yet implemented")));
			return PointerGetDatum(NULL);
	}

	/*
	 * Never reached
	 */
	elog(ERROR, "invalid confmatchtype");
	return PointerGetDatum(NULL);
}


/* ----------
 * RI_FKey_setdefault_upd -
 *
 *	Set foreign key references to defaults at update event on PK table.
 * ----------
 */
Datum
RI_FKey_setdefault_upd(PG_FUNCTION_ARGS)
{
	TriggerData *trigdata = (TriggerData *) fcinfo->context;
	RI_ConstraintInfo riinfo;
	Relation	fk_rel;
	Relation	pk_rel;
	HeapTuple	new_row;
	HeapTuple	old_row;
	RI_QueryKey qkey;
	SPIPlanPtr	qplan;

	/*
	 * Check that this is a valid trigger call on the right time and event.
	 */
	ri_CheckTrigger(fcinfo, "RI_FKey_setdefault_upd", RI_TRIGTYPE_UPDATE);

	/*
	 * Get arguments.
	 */
	ri_FetchConstraintInfo(&riinfo,
						   trigdata->tg_trigger, trigdata->tg_relation, true);

	/*
	 * Nothing to do if no column names to compare given
	 */
	if (riinfo.nkeys == 0)
		return PointerGetDatum(NULL);

	/*
	 * Get the relation descriptors of the FK and PK tables and the old tuple.
	 *
	 * fk_rel is opened in RowExclusiveLock mode since that's what our
	 * eventual UPDATE will get on it.
	 */
	fk_rel = heap_open(riinfo.fk_relid, RowExclusiveLock);
	pk_rel = trigdata->tg_relation;
	new_row = trigdata->tg_newtuple;
	old_row = trigdata->tg_trigtuple;

	switch (riinfo.confmatchtype)
	{
			/* ----------
			 * SQL3 11.9 <referential constraint definition>
			 *	Gereral rules 7) a) iii):
			 *		MATCH <UNSPECIFIED> or MATCH FULL
			 *			... ON UPDATE SET DEFAULT
			 * ----------
			 */
		case FKCONSTR_MATCH_UNSPECIFIED:
		case FKCONSTR_MATCH_FULL:
			ri_BuildQueryKeyFull(&qkey, &riinfo,
								 RI_PLAN_SETNULL_DEL_DOUPDATE);

			switch (ri_NullCheck(pk_rel, old_row, &qkey, RI_KEYPAIR_PK_IDX))
			{
				case RI_KEYS_ALL_NULL:
				case RI_KEYS_SOME_NULL:

					/*
					 * No update - MATCH FULL means there cannot be any
					 * reference to old key if it contains NULL
					 */
					heap_close(fk_rel, RowExclusiveLock);
					return PointerGetDatum(NULL);

				case RI_KEYS_NONE_NULL:

					/*
					 * Have a full qualified key - continue below
					 */
					break;
			}

			/*
			 * No need to do anything if old and new keys are equal
			 */
			if (ri_KeysEqual(pk_rel, old_row, new_row, &riinfo, true))
			{
				heap_close(fk_rel, RowExclusiveLock);
				return PointerGetDatum(NULL);
			}

			if (SPI_connect() != SPI_OK_CONNECT)
				elog(ERROR, "SPI_connect failed");

			/*
			 * Prepare a plan for the set default delete operation.
			 * Unfortunately we need to do it on every invocation because the
			 * default value could potentially change between calls.
			 */
			{
				StringInfoData querybuf;
				StringInfoData qualbuf;
				char		fkrelname[MAX_QUOTED_REL_NAME_LEN];
				char		attname[MAX_QUOTED_NAME_LEN];
				char		paramname[16];
				const char *querysep;
				const char *qualsep;
				Oid			queryoids[RI_MAX_NUMKEYS];
				int			i;

				/* ----------
				 * The query string built is
				 *	UPDATE ONLY <fktable> SET fkatt1 = DEFAULT [, ...]
				 *			WHERE $1 = fkatt1 [AND ...]
				 * The type id's for the $ parameters are those of the
				 * corresponding PK attributes.
				 * ----------
				 */
				initStringInfo(&querybuf);
				initStringInfo(&qualbuf);
				quoteRelationName(fkrelname, fk_rel);
				appendStringInfo(&querybuf, "UPDATE ONLY %s SET", fkrelname);
				querysep = "";
				qualsep = "WHERE";
				for (i = 0; i < riinfo.nkeys; i++)
				{
					Oid			pk_type = RIAttType(pk_rel, riinfo.pk_attnums[i]);
					Oid			fk_type = RIAttType(fk_rel, riinfo.fk_attnums[i]);

					quoteOneName(attname,
								 RIAttName(fk_rel, riinfo.fk_attnums[i]));

					/*
					 * MATCH <unspecified> - only change columns corresponding
					 * to changed columns in pk_rel's key
					 */
					if (riinfo.confmatchtype == FKCONSTR_MATCH_FULL ||
						!ri_OneKeyEqual(pk_rel, i, old_row, new_row,
										&riinfo, true))
					{
						appendStringInfo(&querybuf,
										 "%s %s = DEFAULT",
										 querysep, attname);
						querysep = ",";
					}
					sprintf(paramname, "$%d", i + 1);
					ri_GenerateQual(&qualbuf, qualsep,
									paramname, pk_type,
									riinfo.pf_eq_oprs[i],
									attname, fk_type);
					qualsep = "AND";
					queryoids[i] = pk_type;
				}
				appendStringInfoString(&querybuf, qualbuf.data);

				/* Prepare the plan, don't save it */
				qplan = ri_PlanCheck(querybuf.data, riinfo.nkeys, queryoids,
									 &qkey, fk_rel, pk_rel, false);
			}

			/*
			 * We have a plan now. Run it to update the existing references.
			 */
			ri_PerformCheck(&qkey, qplan,
							fk_rel, pk_rel,
							old_row, NULL,
							true,		/* must detect new rows */
							SPI_OK_UPDATE,
							NameStr(riinfo.conname));

			if (SPI_finish() != SPI_OK_FINISH)
				elog(ERROR, "SPI_finish failed");

			heap_close(fk_rel, RowExclusiveLock);

			/*
			 * In the case we updated the row who's key was equal to the
			 * default values AND a referencing row in the foreign key table
			 * exists, we would just have updated it to the same values. We
			 * need to do another lookup now and in case a reference exists,
			 * abort the operation. That is already implemented in the NO
			 * ACTION trigger.
			 */
			RI_FKey_noaction_upd(fcinfo);

			return PointerGetDatum(NULL);

			/*
			 * Handle MATCH PARTIAL set null delete.
			 */
		case FKCONSTR_MATCH_PARTIAL:
			ereport(ERROR,
					(errcode(ERRCODE_FEATURE_NOT_SUPPORTED),
					 errmsg("MATCH PARTIAL not yet implemented")));
			return PointerGetDatum(NULL);
	}

	/*
	 * Never reached
	 */
	elog(ERROR, "invalid confmatchtype");
	return PointerGetDatum(NULL);
}


/* ----------
 * RI_FKey_keyequal_upd_pk -
 *
 *	Check if we have a key change on an update to a PK relation. This is
 *	used by the AFTER trigger queue manager to see if it can skip queuing
 *	an instance of an RI trigger.
 * ----------
 */
bool
RI_FKey_keyequal_upd_pk(Trigger *trigger, Relation pk_rel,
						HeapTuple old_row, HeapTuple new_row)
{
	RI_ConstraintInfo riinfo;

	/*
	 * Get arguments.
	 */
	ri_FetchConstraintInfo(&riinfo, trigger, pk_rel, true);

	/*
	 * Nothing to do if no column names to compare given
	 */
	if (riinfo.nkeys == 0)
		return true;

	switch (riinfo.confmatchtype)
	{
		case FKCONSTR_MATCH_UNSPECIFIED:
		case FKCONSTR_MATCH_FULL:
			/* Return true if keys are equal */
			return ri_KeysEqual(pk_rel, old_row, new_row, &riinfo, true);

			/* Handle MATCH PARTIAL set null delete. */
		case FKCONSTR_MATCH_PARTIAL:
			ereport(ERROR,
					(errcode(ERRCODE_FEATURE_NOT_SUPPORTED),
					 errmsg("MATCH PARTIAL not yet implemented")));
			break;
	}

	/* Never reached */
	elog(ERROR, "invalid confmatchtype");
	return false;
}

/* ----------
 * RI_FKey_keyequal_upd_fk -
 *
 *	Check if we have a key change on an update to an FK relation. This is
 *	used by the AFTER trigger queue manager to see if it can skip queuing
 *	an instance of an RI trigger.
 * ----------
 */
bool
RI_FKey_keyequal_upd_fk(Trigger *trigger, Relation fk_rel,
						HeapTuple old_row, HeapTuple new_row)
{
	RI_ConstraintInfo riinfo;

	/*
	 * Get arguments.
	 */
	ri_FetchConstraintInfo(&riinfo, trigger, fk_rel, false);

	/*
	 * Nothing to do if no column names to compare given
	 */
	if (riinfo.nkeys == 0)
		return true;

	switch (riinfo.confmatchtype)
	{
		case FKCONSTR_MATCH_UNSPECIFIED:
		case FKCONSTR_MATCH_FULL:
			/* Return true if keys are equal */
			return ri_KeysEqual(fk_rel, old_row, new_row, &riinfo, false);

			/* Handle MATCH PARTIAL set null delete. */
		case FKCONSTR_MATCH_PARTIAL:
			ereport(ERROR,
					(errcode(ERRCODE_FEATURE_NOT_SUPPORTED),
					 errmsg("MATCH PARTIAL not yet implemented")));
			break;
	}

	/* Never reached */
	elog(ERROR, "invalid confmatchtype");
	return false;
}

/* ----------
 * RI_Initial_Check -
 *
 *	Check an entire table for non-matching values using a single query.
 *	This is not a trigger procedure, but is called during ALTER TABLE
 *	ADD FOREIGN KEY to validate the initial table contents.
 *
 *	We expect that an exclusive lock has been taken on rel and pkrel;
 *	hence, we do not need to lock individual rows for the check.
 *
 *	If the check fails because the current user doesn't have permissions
 *	to read both tables, return false to let our caller know that they will
 *	need to do something else to check the constraint.
 * ----------
 */
bool
RI_Initial_Check(Trigger *trigger, Relation fk_rel, Relation pk_rel)
{
	RI_ConstraintInfo riinfo;
	const char *constrname = trigger->tgname;
	StringInfoData querybuf;
	char		pkrelname[MAX_QUOTED_REL_NAME_LEN];
	char		fkrelname[MAX_QUOTED_REL_NAME_LEN];
	char		pkattname[MAX_QUOTED_NAME_LEN + 3];
	char		fkattname[MAX_QUOTED_NAME_LEN + 3];
	const char *sep;
	int			i;
	int			old_work_mem;
	char		workmembuf[32];
	int			spi_result;
	SPIPlanPtr	qplan;

	/*
	 * Check to make sure current user has enough permissions to do the test
	 * query.  (If not, caller can fall back to the trigger method, which
	 * works because it changes user IDs on the fly.)
	 *
	 * XXX are there any other show-stopper conditions to check?
	 */
	if (pg_class_aclcheck(RelationGetRelid(fk_rel), GetUserId(), ACL_SELECT) != ACLCHECK_OK)
		return false;
	if (pg_class_aclcheck(RelationGetRelid(pk_rel), GetUserId(), ACL_SELECT) != ACLCHECK_OK)
		return false;

	ri_FetchConstraintInfo(&riinfo, trigger, fk_rel, false);

	/*----------
	 * The query string built is:
	 *	SELECT fk.keycols FROM ONLY relname fk
	 *	 LEFT OUTER JOIN ONLY pkrelname pk
	 *	 ON (pk.pkkeycol1=fk.keycol1 [AND ...])
	 *	 WHERE pk.pkkeycol1 IS NULL AND
	 * For MATCH unspecified:
	 *	 (fk.keycol1 IS NOT NULL [AND ...])
	 * For MATCH FULL:
	 *	 (fk.keycol1 IS NOT NULL [OR ...])
	 *----------
	 */
	initStringInfo(&querybuf);
	appendStringInfo(&querybuf, "SELECT ");
	sep = "";
	for (i = 0; i < riinfo.nkeys; i++)
	{
		quoteOneName(fkattname,
					 RIAttName(fk_rel, riinfo.fk_attnums[i]));
		appendStringInfo(&querybuf, "%sfk.%s", sep, fkattname);
		sep = ", ";
	}

	quoteRelationName(pkrelname, pk_rel);
	quoteRelationName(fkrelname, fk_rel);
	appendStringInfo(&querybuf,
					 " FROM ONLY %s fk LEFT OUTER JOIN ONLY %s pk ON",
					 fkrelname, pkrelname);

	strcpy(pkattname, "pk.");
	strcpy(fkattname, "fk.");
	sep = "(";
	for (i = 0; i < riinfo.nkeys; i++)
	{
		Oid			pk_type = RIAttType(pk_rel, riinfo.pk_attnums[i]);
		Oid			fk_type = RIAttType(fk_rel, riinfo.fk_attnums[i]);

		quoteOneName(pkattname + 3,
					 RIAttName(pk_rel, riinfo.pk_attnums[i]));
		quoteOneName(fkattname + 3,
					 RIAttName(fk_rel, riinfo.fk_attnums[i]));
		ri_GenerateQual(&querybuf, sep,
						pkattname, pk_type,
						riinfo.pf_eq_oprs[i],
						fkattname, fk_type);
		sep = "AND";
	}

	/*
	 * It's sufficient to test any one pk attribute for null to detect a join
	 * failure.
	 */
	quoteOneName(pkattname, RIAttName(pk_rel, riinfo.pk_attnums[0]));
	appendStringInfo(&querybuf, ") WHERE pk.%s IS NULL AND (", pkattname);

	sep = "";
	for (i = 0; i < riinfo.nkeys; i++)
	{
		quoteOneName(fkattname, RIAttName(fk_rel, riinfo.fk_attnums[i]));
		appendStringInfo(&querybuf,
						 "%sfk.%s IS NOT NULL",
						 sep, fkattname);
		switch (riinfo.confmatchtype)
		{
			case FKCONSTR_MATCH_UNSPECIFIED:
				sep = " AND ";
				break;
			case FKCONSTR_MATCH_FULL:
				sep = " OR ";
				break;
			case FKCONSTR_MATCH_PARTIAL:
				ereport(ERROR,
						(errcode(ERRCODE_FEATURE_NOT_SUPPORTED),
						 errmsg("MATCH PARTIAL not yet implemented")));
				break;
			default:
				elog(ERROR, "unrecognized match type: %d",
					 riinfo.confmatchtype);
				break;
		}
	}
	appendStringInfo(&querybuf, ")");

	/*
	 * Temporarily increase work_mem so that the check query can be executed
	 * more efficiently.  It seems okay to do this because the query is simple
	 * enough to not use a multiple of work_mem, and one typically would not
	 * have many large foreign-key validations happening concurrently.	So
	 * this seems to meet the criteria for being considered a "maintenance"
	 * operation, and accordingly we use maintenance_work_mem.
	 *
	 * We do the equivalent of "SET LOCAL work_mem" so that transaction abort
	 * will restore the old value if we lose control due to an error.
	 */
	old_work_mem = work_mem;
	snprintf(workmembuf, sizeof(workmembuf), "%d", maintenance_work_mem);
	(void) set_config_option("work_mem", workmembuf,
							 PGC_USERSET, PGC_S_SESSION,
							 GUC_ACTION_LOCAL, true);

	if (SPI_connect() != SPI_OK_CONNECT)
		elog(ERROR, "SPI_connect failed");

	/*
	 * Generate the plan.  We don't need to cache it, and there are no
	 * arguments to the plan.
	 */
	qplan = SPI_prepare(querybuf.data, 0, NULL);

	if (qplan == NULL)
		elog(ERROR, "SPI_prepare returned %d for %s",
			 SPI_result, querybuf.data);

	/*
	 * Run the plan.  For safety we force a current snapshot to be used. (In
	 * serializable mode, this arguably violates serializability, but we
	 * really haven't got much choice.)  We don't need to register the
	 * snapshot, because SPI_execute_snapshot will see to it.  We need at most
	 * one tuple returned, so pass limit = 1.
	 */
	spi_result = SPI_execute_snapshot(qplan,
									  NULL, NULL,
									  GetLatestSnapshot(),
									  InvalidSnapshot,
									  true, false, 1);

	/* Check result */
	if (spi_result != SPI_OK_SELECT)
		elog(ERROR, "SPI_execute_snapshot returned %d", spi_result);

	/* Did we find a tuple violating the constraint? */
	if (SPI_processed > 0)
	{
		HeapTuple	tuple = SPI_tuptable->vals[0];
		TupleDesc	tupdesc = SPI_tuptable->tupdesc;
		RI_QueryKey qkey;

		/*
		 * If it's MATCH FULL, and there are any nulls in the FK keys,
		 * complain about that rather than the lack of a match.  MATCH FULL
		 * disallows partially-null FK rows.
		 */
		if (riinfo.confmatchtype == FKCONSTR_MATCH_FULL)
		{
			bool		isnull = false;

			for (i = 1; i <= riinfo.nkeys; i++)
			{
				(void) SPI_getbinval(tuple, tupdesc, i, &isnull);
				if (isnull)
					break;
			}
			if (isnull)
				ereport(ERROR,
						(errcode(ERRCODE_FOREIGN_KEY_VIOLATION),
						 errmsg("insert or update on table \"%s\" violates foreign key constraint \"%s\"",
								RelationGetRelationName(fk_rel),
								constrname),
						 errdetail("MATCH FULL does not allow mixing of null and nonnull key values.")));
		}

		/*
		 * Although we didn't cache the query, we need to set up a fake query
		 * key to pass to ri_ReportViolation.
		 */
		MemSet(&qkey, 0, sizeof(qkey));
		qkey.constr_queryno = RI_PLAN_CHECK_LOOKUPPK;
		qkey.nkeypairs = riinfo.nkeys;
		for (i = 0; i < riinfo.nkeys; i++)
			qkey.keypair[i][RI_KEYPAIR_FK_IDX] = i + 1;

		ri_ReportViolation(&qkey, constrname,
						   pk_rel, fk_rel,
						   tuple, tupdesc,
						   false);
	}

	if (SPI_finish() != SPI_OK_FINISH)
		elog(ERROR, "SPI_finish failed");

	/*
	 * Restore work_mem for the remainder of the current transaction. This is
	 * another SET LOCAL, so it won't affect the session value.
	 */
	snprintf(workmembuf, sizeof(workmembuf), "%d", old_work_mem);
	(void) set_config_option("work_mem", workmembuf,
							 PGC_USERSET, PGC_S_SESSION,
							 GUC_ACTION_LOCAL, true);

	return true;
}


/* ----------
 * Local functions below
 * ----------
 */


/*
 * quoteOneName --- safely quote a single SQL name
 *
 * buffer must be MAX_QUOTED_NAME_LEN long (includes room for \0)
 */
static void
quoteOneName(char *buffer, const char *name)
{
	/* Rather than trying to be smart, just always quote it. */
	*buffer++ = '"';
	while (*name)
	{
		if (*name == '"')
			*buffer++ = '"';
		*buffer++ = *name++;
	}
	*buffer++ = '"';
	*buffer = '\0';
}

/*
 * quoteRelationName --- safely quote a fully qualified relation name
 *
 * buffer must be MAX_QUOTED_REL_NAME_LEN long (includes room for \0)
 */
static void
quoteRelationName(char *buffer, Relation rel)
{
	quoteOneName(buffer, get_namespace_name(RelationGetNamespace(rel)));
	buffer += strlen(buffer);
	*buffer++ = '.';
	quoteOneName(buffer, RelationGetRelationName(rel));
}

/*
 * ri_GenerateQual --- generate a WHERE clause equating two variables
 *
 * The idea is to append " sep leftop op rightop" to buf.  The complexity
 * comes from needing to be sure that the parser will select the desired
 * operator.  We always name the operator using OPERATOR(schema.op) syntax
 * (readability isn't a big priority here), so as to avoid search-path
 * uncertainties.  We have to emit casts too, if either input isn't already
 * the input type of the operator; else we are at the mercy of the parser's
 * heuristics for ambiguous-operator resolution.
 */
static void
ri_GenerateQual(StringInfo buf,
				const char *sep,
				const char *leftop, Oid leftoptype,
				Oid opoid,
				const char *rightop, Oid rightoptype)
{
	HeapTuple	opertup;
	Form_pg_operator operform;
	char	   *oprname;
	char	   *nspname;

	opertup = SearchSysCache(OPEROID,
							 ObjectIdGetDatum(opoid),
							 0, 0, 0);
	if (!HeapTupleIsValid(opertup))
		elog(ERROR, "cache lookup failed for operator %u", opoid);
	operform = (Form_pg_operator) GETSTRUCT(opertup);
	Assert(operform->oprkind == 'b');
	oprname = NameStr(operform->oprname);

	nspname = get_namespace_name(operform->oprnamespace);

	appendStringInfo(buf, " %s %s", sep, leftop);
	if (leftoptype != operform->oprleft)
		ri_add_cast_to(buf, operform->oprleft);
	appendStringInfo(buf, " OPERATOR(%s.", quote_identifier(nspname));
	appendStringInfoString(buf, oprname);
	appendStringInfo(buf, ") %s", rightop);
	if (rightoptype != operform->oprright)
		ri_add_cast_to(buf, operform->oprright);

	ReleaseSysCache(opertup);
}

/*
 * Add a cast specification to buf.  We spell out the type name the hard way,
 * intentionally not using format_type_be().  This is to avoid corner cases
 * for CHARACTER, BIT, and perhaps other types, where specifying the type
 * using SQL-standard syntax results in undesirable data truncation.  By
 * doing it this way we can be certain that the cast will have default (-1)
 * target typmod.
 */
static void
ri_add_cast_to(StringInfo buf, Oid typid)
{
	HeapTuple	typetup;
	Form_pg_type typform;
	char	   *typname;
	char	   *nspname;

	typetup = SearchSysCache(TYPEOID,
							 ObjectIdGetDatum(typid),
							 0, 0, 0);
	if (!HeapTupleIsValid(typetup))
		elog(ERROR, "cache lookup failed for type %u", typid);
	typform = (Form_pg_type) GETSTRUCT(typetup);

	typname = NameStr(typform->typname);
	nspname = get_namespace_name(typform->typnamespace);

	appendStringInfo(buf, "::%s.%s",
					 quote_identifier(nspname), quote_identifier(typname));

	ReleaseSysCache(typetup);
}

/* ----------
 * ri_BuildQueryKeyFull -
 *
 *	Build up a new hashtable key for a prepared SPI plan of a
 *	constraint trigger of MATCH FULL.
 *
 *		key: output argument, *key is filled in based on the other arguments
 *		riinfo: info from pg_constraint entry
 *		constr_queryno: an internal number of the query inside the proc
 *
 *	At least for MATCH FULL this builds a unique key per plan.
 * ----------
 */
static void
ri_BuildQueryKeyFull(RI_QueryKey *key, const RI_ConstraintInfo *riinfo,
					 int32 constr_queryno)
{
	int			i;

	MemSet(key, 0, sizeof(RI_QueryKey));
	key->constr_type = FKCONSTR_MATCH_FULL;
	key->constr_id = riinfo->constraint_id;
	key->constr_queryno = constr_queryno;
	key->fk_relid = riinfo->fk_relid;
	key->pk_relid = riinfo->pk_relid;
	key->nkeypairs = riinfo->nkeys;
	for (i = 0; i < riinfo->nkeys; i++)
	{
		key->keypair[i][RI_KEYPAIR_FK_IDX] = riinfo->fk_attnums[i];
		key->keypair[i][RI_KEYPAIR_PK_IDX] = riinfo->pk_attnums[i];
	}
}

/*
 * Check that RI trigger function was called in expected context
 */
static void
ri_CheckTrigger(FunctionCallInfo fcinfo, const char *funcname, int tgkind)
{
	TriggerData *trigdata = (TriggerData *) fcinfo->context;

	if (!CALLED_AS_TRIGGER(fcinfo))
		ereport(ERROR,
				(errcode(ERRCODE_E_R_I_E_TRIGGER_PROTOCOL_VIOLATED),
				 errmsg("function \"%s\" was not called by trigger manager", funcname)));

	/*
	 * Check proper event
	 */
	if (!TRIGGER_FIRED_AFTER(trigdata->tg_event) ||
		!TRIGGER_FIRED_FOR_ROW(trigdata->tg_event))
		ereport(ERROR,
				(errcode(ERRCODE_E_R_I_E_TRIGGER_PROTOCOL_VIOLATED),
			   errmsg("function \"%s\" must be fired AFTER ROW", funcname)));

	switch (tgkind)
	{
		case RI_TRIGTYPE_INSERT:
			if (!TRIGGER_FIRED_BY_INSERT(trigdata->tg_event))
				ereport(ERROR,
						(errcode(ERRCODE_E_R_I_E_TRIGGER_PROTOCOL_VIOLATED),
						 errmsg("function \"%s\" must be fired for INSERT", funcname)));
			break;
		case RI_TRIGTYPE_UPDATE:
			if (!TRIGGER_FIRED_BY_UPDATE(trigdata->tg_event))
				ereport(ERROR,
						(errcode(ERRCODE_E_R_I_E_TRIGGER_PROTOCOL_VIOLATED),
						 errmsg("function \"%s\" must be fired for UPDATE", funcname)));
			break;
		case RI_TRIGTYPE_INUP:
			if (!TRIGGER_FIRED_BY_INSERT(trigdata->tg_event) &&
				!TRIGGER_FIRED_BY_UPDATE(trigdata->tg_event))
				ereport(ERROR,
						(errcode(ERRCODE_E_R_I_E_TRIGGER_PROTOCOL_VIOLATED),
				 errmsg("function \"%s\" must be fired for INSERT or UPDATE",
						funcname)));
			break;
		case RI_TRIGTYPE_DELETE:
			if (!TRIGGER_FIRED_BY_DELETE(trigdata->tg_event))
				ereport(ERROR,
						(errcode(ERRCODE_E_R_I_E_TRIGGER_PROTOCOL_VIOLATED),
						 errmsg("function \"%s\" must be fired for DELETE", funcname)));
			break;
	}
}


/*
 * Fetch the pg_constraint entry for the FK constraint, and fill *riinfo
 */
static void
ri_FetchConstraintInfo(RI_ConstraintInfo *riinfo,
					   Trigger *trigger, Relation trig_rel, bool rel_is_pk)
{
	Oid			constraintOid = trigger->tgconstraint;
	HeapTuple	tup;
	Form_pg_constraint conForm;
	Datum		adatum;
	bool		isNull;
	ArrayType  *arr;
	int			numkeys;

	/*
	 * Check that the FK constraint's OID is available; it might not be if
	 * we've been invoked via an ordinary trigger or an old-style "constraint
	 * trigger".
	 */
	if (!OidIsValid(constraintOid))
		ereport(ERROR,
				(errcode(ERRCODE_INVALID_OBJECT_DEFINITION),
		  errmsg("no pg_constraint entry for trigger \"%s\" on table \"%s\"",
				 trigger->tgname, RelationGetRelationName(trig_rel)),
				 errhint("Remove this referential integrity trigger and its mates, then do ALTER TABLE ADD CONSTRAINT.")));

	/* OK, fetch the tuple */
	tup = SearchSysCache(CONSTROID,
						 ObjectIdGetDatum(constraintOid),
						 0, 0, 0);
	if (!HeapTupleIsValid(tup)) /* should not happen */
		elog(ERROR, "cache lookup failed for constraint %u", constraintOid);
	conForm = (Form_pg_constraint) GETSTRUCT(tup);

	/* Do some easy cross-checks against the trigger call data */
	if (rel_is_pk)
	{
		if (conForm->contype != CONSTRAINT_FOREIGN ||
			conForm->conrelid != trigger->tgconstrrelid ||
			conForm->confrelid != RelationGetRelid(trig_rel))
			elog(ERROR, "wrong pg_constraint entry for trigger \"%s\" on table \"%s\"",
				 trigger->tgname, RelationGetRelationName(trig_rel));
	}
	else
	{
		if (conForm->contype != CONSTRAINT_FOREIGN ||
			conForm->conrelid != RelationGetRelid(trig_rel) ||
			conForm->confrelid != trigger->tgconstrrelid)
			elog(ERROR, "wrong pg_constraint entry for trigger \"%s\" on table \"%s\"",
				 trigger->tgname, RelationGetRelationName(trig_rel));
	}

	/* And extract data */
	riinfo->constraint_id = constraintOid;
	memcpy(&riinfo->conname, &conForm->conname, sizeof(NameData));
	riinfo->pk_relid = conForm->confrelid;
	riinfo->fk_relid = conForm->conrelid;
	riinfo->confupdtype = conForm->confupdtype;
	riinfo->confdeltype = conForm->confdeltype;
	riinfo->confmatchtype = conForm->confmatchtype;

	/*
	 * We expect the arrays to be 1-D arrays of the right types; verify that.
	 * We don't need to use deconstruct_array() since the array data is just
	 * going to look like a C array of values.
	 */
	adatum = SysCacheGetAttr(CONSTROID, tup,
							 Anum_pg_constraint_conkey, &isNull);
	if (isNull)
		elog(ERROR, "null conkey for constraint %u", constraintOid);
	arr = DatumGetArrayTypeP(adatum);	/* ensure not toasted */
	numkeys = ARR_DIMS(arr)[0];
	if (ARR_NDIM(arr) != 1 ||
		numkeys < 0 ||
		numkeys > RI_MAX_NUMKEYS ||
		ARR_HASNULL(arr) ||
		ARR_ELEMTYPE(arr) != INT2OID)
		elog(ERROR, "conkey is not a 1-D smallint array");
	riinfo->nkeys = numkeys;
	memcpy(riinfo->fk_attnums, ARR_DATA_PTR(arr), numkeys * sizeof(int16));
	if ((Pointer) arr != DatumGetPointer(adatum))
		pfree(arr);				/* free de-toasted copy, if any */

	adatum = SysCacheGetAttr(CONSTROID, tup,
							 Anum_pg_constraint_confkey, &isNull);
	if (isNull)
		elog(ERROR, "null confkey for constraint %u", constraintOid);
	arr = DatumGetArrayTypeP(adatum);	/* ensure not toasted */
	numkeys = ARR_DIMS(arr)[0];
	if (ARR_NDIM(arr) != 1 ||
		numkeys != riinfo->nkeys ||
		numkeys > RI_MAX_NUMKEYS ||
		ARR_HASNULL(arr) ||
		ARR_ELEMTYPE(arr) != INT2OID)
		elog(ERROR, "confkey is not a 1-D smallint array");
	memcpy(riinfo->pk_attnums, ARR_DATA_PTR(arr), numkeys * sizeof(int16));
	if ((Pointer) arr != DatumGetPointer(adatum))
		pfree(arr);				/* free de-toasted copy, if any */

	adatum = SysCacheGetAttr(CONSTROID, tup,
							 Anum_pg_constraint_conpfeqop, &isNull);
	if (isNull)
		elog(ERROR, "null conpfeqop for constraint %u", constraintOid);
	arr = DatumGetArrayTypeP(adatum);	/* ensure not toasted */
	numkeys = ARR_DIMS(arr)[0];
	if (ARR_NDIM(arr) != 1 ||
		numkeys != riinfo->nkeys ||
		numkeys > RI_MAX_NUMKEYS ||
		ARR_HASNULL(arr) ||
		ARR_ELEMTYPE(arr) != OIDOID)
		elog(ERROR, "conpfeqop is not a 1-D Oid array");
	memcpy(riinfo->pf_eq_oprs, ARR_DATA_PTR(arr), numkeys * sizeof(Oid));
	if ((Pointer) arr != DatumGetPointer(adatum))
		pfree(arr);				/* free de-toasted copy, if any */

	adatum = SysCacheGetAttr(CONSTROID, tup,
							 Anum_pg_constraint_conppeqop, &isNull);
	if (isNull)
		elog(ERROR, "null conppeqop for constraint %u", constraintOid);
	arr = DatumGetArrayTypeP(adatum);	/* ensure not toasted */
	numkeys = ARR_DIMS(arr)[0];
	if (ARR_NDIM(arr) != 1 ||
		numkeys != riinfo->nkeys ||
		numkeys > RI_MAX_NUMKEYS ||
		ARR_HASNULL(arr) ||
		ARR_ELEMTYPE(arr) != OIDOID)
		elog(ERROR, "conppeqop is not a 1-D Oid array");
	memcpy(riinfo->pp_eq_oprs, ARR_DATA_PTR(arr), numkeys * sizeof(Oid));
	if ((Pointer) arr != DatumGetPointer(adatum))
		pfree(arr);				/* free de-toasted copy, if any */

	adatum = SysCacheGetAttr(CONSTROID, tup,
							 Anum_pg_constraint_conffeqop, &isNull);
	if (isNull)
		elog(ERROR, "null conffeqop for constraint %u", constraintOid);
	arr = DatumGetArrayTypeP(adatum);	/* ensure not toasted */
	numkeys = ARR_DIMS(arr)[0];
	if (ARR_NDIM(arr) != 1 ||
		numkeys != riinfo->nkeys ||
		numkeys > RI_MAX_NUMKEYS ||
		ARR_HASNULL(arr) ||
		ARR_ELEMTYPE(arr) != OIDOID)
		elog(ERROR, "conffeqop is not a 1-D Oid array");
	memcpy(riinfo->ff_eq_oprs, ARR_DATA_PTR(arr), numkeys * sizeof(Oid));
	if ((Pointer) arr != DatumGetPointer(adatum))
		pfree(arr);				/* free de-toasted copy, if any */

	ReleaseSysCache(tup);
}


/*
 * Prepare execution plan for a query to enforce an RI restriction
 *
 * If cache_plan is true, the plan is saved into our plan hashtable
 * so that we don't need to plan it again.
 */
static SPIPlanPtr
ri_PlanCheck(const char *querystr, int nargs, Oid *argtypes,
			 RI_QueryKey *qkey, Relation fk_rel, Relation pk_rel,
			 bool cache_plan)
{
	SPIPlanPtr	qplan;
	Relation	query_rel;
	Oid			save_userid;
	int			save_sec_context;

	/*
	 * The query is always run against the FK table except when this is an
	 * update/insert trigger on the FK table itself - either
	 * RI_PLAN_CHECK_LOOKUPPK or RI_PLAN_CHECK_LOOKUPPK_NOCOLS
	 */
	if (qkey->constr_queryno == RI_PLAN_CHECK_LOOKUPPK ||
		qkey->constr_queryno == RI_PLAN_CHECK_LOOKUPPK_NOCOLS)
		query_rel = pk_rel;
	else
		query_rel = fk_rel;

	/* Switch to proper UID to perform check as */
	GetUserIdAndSecContext(&save_userid, &save_sec_context);
	SetUserIdAndSecContext(RelationGetForm(query_rel)->relowner,
						   save_sec_context | SECURITY_LOCAL_USERID_CHANGE);

	/* Create the plan */
	qplan = SPI_prepare(querystr, nargs, argtypes);

	if (qplan == NULL)
		elog(ERROR, "SPI_prepare returned %d for %s", SPI_result, querystr);

	/* Restore UID and security context */
	SetUserIdAndSecContext(save_userid, save_sec_context);

	/* Save the plan if requested */
	if (cache_plan)
	{
		qplan = SPI_saveplan(qplan);
		ri_HashPreparedPlan(qkey, qplan);
	}

	return qplan;
}

/*
 * Perform a query to enforce an RI restriction
 */
static bool
ri_PerformCheck(RI_QueryKey *qkey, SPIPlanPtr qplan,
				Relation fk_rel, Relation pk_rel,
				HeapTuple old_tuple, HeapTuple new_tuple,
				bool detectNewRows,
				int expect_OK, const char *constrname)
{
	Relation	query_rel,
				source_rel;
	int			key_idx;
	Snapshot	test_snapshot;
	Snapshot	crosscheck_snapshot;
	int			limit;
	int			spi_result;
	Oid			save_userid;
	int			save_sec_context;
	Datum		vals[RI_MAX_NUMKEYS * 2];
	char		nulls[RI_MAX_NUMKEYS * 2];

	/*
	 * The query is always run against the FK table except when this is an
	 * update/insert trigger on the FK table itself - either
	 * RI_PLAN_CHECK_LOOKUPPK or RI_PLAN_CHECK_LOOKUPPK_NOCOLS
	 */
	if (qkey->constr_queryno == RI_PLAN_CHECK_LOOKUPPK ||
		qkey->constr_queryno == RI_PLAN_CHECK_LOOKUPPK_NOCOLS)
		query_rel = pk_rel;
	else
		query_rel = fk_rel;

	/*
	 * The values for the query are taken from the table on which the trigger
	 * is called - it is normally the other one with respect to query_rel. An
	 * exception is ri_Check_Pk_Match(), which uses the PK table for both (the
	 * case when constrname == NULL)
	 */
	if (qkey->constr_queryno == RI_PLAN_CHECK_LOOKUPPK && constrname != NULL)
	{
		source_rel = fk_rel;
		key_idx = RI_KEYPAIR_FK_IDX;
	}
	else
	{
		source_rel = pk_rel;
		key_idx = RI_KEYPAIR_PK_IDX;
	}

	/* Extract the parameters to be passed into the query */
	if (new_tuple)
	{
		ri_ExtractValues(qkey, key_idx, source_rel, new_tuple,
						 vals, nulls);
		if (old_tuple)
			ri_ExtractValues(qkey, key_idx, source_rel, old_tuple,
							 vals + qkey->nkeypairs, nulls + qkey->nkeypairs);
	}
	else
	{
		ri_ExtractValues(qkey, key_idx, source_rel, old_tuple,
						 vals, nulls);
	}

	/*
	 * In READ COMMITTED mode, we just need to use an up-to-date regular
	 * snapshot, and we will see all rows that could be interesting. But in
	 * SERIALIZABLE mode, we can't change the transaction snapshot. If the
	 * caller passes detectNewRows == false then it's okay to do the query
	 * with the transaction snapshot; otherwise we use a current snapshot, and
	 * tell the executor to error out if it finds any rows under the current
	 * snapshot that wouldn't be visible per the transaction snapshot.  Note
	 * that SPI_execute_snapshot will register the snapshots, so we don't need
	 * to bother here.
	 */
	if (IsXactIsoLevelSerializable && detectNewRows)
	{
		CommandCounterIncrement();		/* be sure all my own work is visible */
		test_snapshot = GetLatestSnapshot();
		crosscheck_snapshot = GetTransactionSnapshot();
	}
	else
	{
		/* the default SPI behavior is okay */
		test_snapshot = InvalidSnapshot;
		crosscheck_snapshot = InvalidSnapshot;
	}

	/*
	 * If this is a select query (e.g., for a 'no action' or 'restrict'
	 * trigger), we only need to see if there is a single row in the table,
	 * matching the key.  Otherwise, limit = 0 - because we want the query to
	 * affect ALL the matching rows.
	 */
	limit = (expect_OK == SPI_OK_SELECT) ? 1 : 0;

	/* Switch to proper UID to perform check as */
	GetUserIdAndSecContext(&save_userid, &save_sec_context);
	SetUserIdAndSecContext(RelationGetForm(query_rel)->relowner,
						   save_sec_context | SECURITY_LOCAL_USERID_CHANGE);

	/* Finally we can run the query. */
	spi_result = SPI_execute_snapshot(qplan,
									  vals, nulls,
									  test_snapshot, crosscheck_snapshot,
									  false, false, limit);

	/* Restore UID and security context */
	SetUserIdAndSecContext(save_userid, save_sec_context);

	/* Check result */
	if (spi_result < 0)
		elog(ERROR, "SPI_execute_snapshot returned %d", spi_result);

	if (expect_OK >= 0 && spi_result != expect_OK)
		ri_ReportViolation(qkey, constrname ? constrname : "",
						   pk_rel, fk_rel,
						   new_tuple ? new_tuple : old_tuple,
						   NULL,
						   true);

	/* XXX wouldn't it be clearer to do this part at the caller? */
	if (constrname && expect_OK == SPI_OK_SELECT &&
	(SPI_processed == 0) == (qkey->constr_queryno == RI_PLAN_CHECK_LOOKUPPK))
		ri_ReportViolation(qkey, constrname,
						   pk_rel, fk_rel,
						   new_tuple ? new_tuple : old_tuple,
						   NULL,
						   false);

	return SPI_processed != 0;
}

/*
 * Extract fields from a tuple into Datum/nulls arrays
 */
static void
ri_ExtractValues(RI_QueryKey *qkey, int key_idx,
				 Relation rel, HeapTuple tuple,
				 Datum *vals, char *nulls)
{
	int			i;
	bool		isnull;

	for (i = 0; i < qkey->nkeypairs; i++)
	{
		vals[i] = SPI_getbinval(tuple, rel->rd_att,
								qkey->keypair[i][key_idx],
								&isnull);
		nulls[i] = isnull ? 'n' : ' ';
	}
}

/*
 * Produce an error report
 *
 * If the failed constraint was on insert/update to the FK table,
 * we want the key names and values extracted from there, and the error
 * message to look like 'key blah is not present in PK'.
 * Otherwise, the attr names and values come from the PK table and the
 * message looks like 'key blah is still referenced from FK'.
 */
static void
ri_ReportViolation(RI_QueryKey *qkey, const char *constrname,
				   Relation pk_rel, Relation fk_rel,
				   HeapTuple violator, TupleDesc tupdesc,
				   bool spi_err)
{
	StringInfoData key_names;
	StringInfoData key_values;
	bool		onfk;
	int			idx,
				key_idx;

	if (spi_err)
		ereport(ERROR,
				(errcode(ERRCODE_INTERNAL_ERROR),
				 errmsg("referential integrity query on \"%s\" from constraint \"%s\" on \"%s\" gave unexpected result",
						RelationGetRelationName(pk_rel),
						constrname,
						RelationGetRelationName(fk_rel)),
				 errhint("This is most likely due to a rule having rewritten the query.")));

	/*
	 * Determine which relation to complain about.	If tupdesc wasn't passed
	 * by caller, assume the violator tuple came from there.
	 */
	onfk = (qkey->constr_queryno == RI_PLAN_CHECK_LOOKUPPK);
	if (onfk)
	{
		key_idx = RI_KEYPAIR_FK_IDX;
		if (tupdesc == NULL)
			tupdesc = fk_rel->rd_att;
	}
	else
	{
		key_idx = RI_KEYPAIR_PK_IDX;
		if (tupdesc == NULL)
			tupdesc = pk_rel->rd_att;
	}

	/*
	 * Special case - if there are no keys at all, this is a 'no column'
	 * constraint - no need to try to extract the values, and the message in
	 * this case looks different.
	 */
	if (qkey->nkeypairs == 0)
	{
		ereport(ERROR,
				(errcode(ERRCODE_FOREIGN_KEY_VIOLATION),
				 errmsg("insert or update on table \"%s\" violates foreign key constraint \"%s\"",
						RelationGetRelationName(fk_rel), constrname),
				 errdetail("No rows were found in \"%s\".",
						   RelationGetRelationName(pk_rel))));
	}

	/* Get printable versions of the keys involved */
	initStringInfo(&key_names);
	initStringInfo(&key_values);
	for (idx = 0; idx < qkey->nkeypairs; idx++)
	{
		int			fnum = qkey->keypair[idx][key_idx];
		char	   *name,
				   *val;

		name = SPI_fname(tupdesc, fnum);
		val = SPI_getvalue(violator, tupdesc, fnum);
		if (!val)
			val = "null";

		if (idx > 0)
		{
			appendStringInfoString(&key_names, ", ");
			appendStringInfoString(&key_values, ", ");
		}
		appendStringInfoString(&key_names, name);
		appendStringInfoString(&key_values, val);
	}

	if (onfk)
		ereport(ERROR,
				(errcode(ERRCODE_FOREIGN_KEY_VIOLATION),
				 errmsg("insert or update on table \"%s\" violates foreign key constraint \"%s\"",
						RelationGetRelationName(fk_rel), constrname),
				 errdetail("Key (%s)=(%s) is not present in table \"%s\".",
						   key_names.data, key_values.data,
						   RelationGetRelationName(pk_rel))));
	else
		ereport(ERROR,
				(errcode(ERRCODE_FOREIGN_KEY_VIOLATION),
				 errmsg("update or delete on table \"%s\" violates foreign key constraint \"%s\" on table \"%s\"",
						RelationGetRelationName(pk_rel),
						constrname, RelationGetRelationName(fk_rel)),
			errdetail("Key (%s)=(%s) is still referenced from table \"%s\".",
					  key_names.data, key_values.data,
					  RelationGetRelationName(fk_rel))));
}

/* ----------
 * ri_BuildQueryKeyPkCheck -
 *
 *	Build up a new hashtable key for a prepared SPI plan of a
 *	check for PK rows in noaction triggers.
 *
 *		key: output argument, *key is filled in based on the other arguments
 *		riinfo: info from pg_constraint entry
 *		constr_queryno: an internal number of the query inside the proc
 *
 *	At least for MATCH FULL this builds a unique key per plan.
 * ----------
 */
static void
ri_BuildQueryKeyPkCheck(RI_QueryKey *key, const RI_ConstraintInfo *riinfo,
						int32 constr_queryno)
{
	int			i;

	MemSet(key, 0, sizeof(RI_QueryKey));
	key->constr_type = FKCONSTR_MATCH_FULL;
	key->constr_id = riinfo->constraint_id;
	key->constr_queryno = constr_queryno;
	key->fk_relid = InvalidOid;
	key->pk_relid = riinfo->pk_relid;
	key->nkeypairs = riinfo->nkeys;
	for (i = 0; i < riinfo->nkeys; i++)
	{
		key->keypair[i][RI_KEYPAIR_FK_IDX] = 0;
		key->keypair[i][RI_KEYPAIR_PK_IDX] = riinfo->pk_attnums[i];
	}
}


/* ----------
 * ri_NullCheck -
 *
 *	Determine the NULL state of all key values in a tuple
 *
 *	Returns one of RI_KEYS_ALL_NULL, RI_KEYS_NONE_NULL or RI_KEYS_SOME_NULL.
 * ----------
 */
static int
ri_NullCheck(Relation rel, HeapTuple tup, RI_QueryKey *key, int pairidx)
{
	int			i;
	bool		isnull;
	bool		allnull = true;
	bool		nonenull = true;

	for (i = 0; i < key->nkeypairs; i++)
	{
		isnull = false;
		SPI_getbinval(tup, rel->rd_att, key->keypair[i][pairidx], &isnull);
		if (isnull)
			nonenull = false;
		else
			allnull = false;
	}

	if (allnull)
		return RI_KEYS_ALL_NULL;

	if (nonenull)
		return RI_KEYS_NONE_NULL;

	return RI_KEYS_SOME_NULL;
}


/* ----------
 * ri_InitHashTables -
 *
 *	Initialize our internal hash tables for prepared
 *	query plans and comparison operators.
 * ----------
 */
static void
ri_InitHashTables(void)
{
	HASHCTL		ctl;

	memset(&ctl, 0, sizeof(ctl));
	ctl.keysize = sizeof(RI_QueryKey);
	ctl.entrysize = sizeof(RI_QueryHashEntry);
	ctl.hash = tag_hash;
	ri_query_cache = hash_create("RI query cache", RI_INIT_QUERYHASHSIZE,
								 &ctl, HASH_ELEM | HASH_FUNCTION);

	memset(&ctl, 0, sizeof(ctl));
	ctl.keysize = sizeof(RI_CompareKey);
	ctl.entrysize = sizeof(RI_CompareHashEntry);
	ctl.hash = tag_hash;
	ri_compare_cache = hash_create("RI compare cache", RI_INIT_QUERYHASHSIZE,
								   &ctl, HASH_ELEM | HASH_FUNCTION);
}


/* ----------
 * ri_FetchPreparedPlan -
 *
 *	Lookup for a query key in our private hash table of prepared
 *	and saved SPI execution plans. Return the plan if found or NULL.
 * ----------
 */
static SPIPlanPtr
ri_FetchPreparedPlan(RI_QueryKey *key)
{
	RI_QueryHashEntry *entry;
	SPIPlanPtr	plan;

	/*
	 * On the first call initialize the hashtable
	 */
	if (!ri_query_cache)
		ri_InitHashTables();

	/*
	 * Lookup for the key
	 */
	entry = (RI_QueryHashEntry *) hash_search(ri_query_cache,
											  (void *) key,
											  HASH_FIND, NULL);
	if (entry == NULL)
		return NULL;

	/*
	 * Check whether the plan is still valid.  If it isn't, we don't want to
	 * simply rely on plancache.c to regenerate it; rather we should start
	 * from scratch and rebuild the query text too.  This is to cover cases
	 * such as table/column renames.  We depend on the plancache machinery to
	 * detect possible invalidations, though.
	 *
	 * CAUTION: this check is only trustworthy if the caller has already
	 * locked both FK and PK rels.
	 */
	plan = entry->plan;
	if (plan && SPI_plan_is_valid(plan))
		return plan;

	/*
	 * Otherwise we might as well flush the cached plan now, to free a little
	 * memory space before we make a new one.
	 */
	entry->plan = NULL;
	if (plan)
		SPI_freeplan(plan);

	return NULL;
}


/* ----------
 * ri_HashPreparedPlan -
 *
 *	Add another plan to our private SPI query plan hashtable.
 * ----------
 */
static void
ri_HashPreparedPlan(RI_QueryKey *key, SPIPlanPtr plan)
{
	RI_QueryHashEntry *entry;
	bool		found;

	/*
	 * On the first call initialize the hashtable
	 */
	if (!ri_query_cache)
		ri_InitHashTables();

	/*
	 * Add the new plan.  We might be overwriting an entry previously found
	 * invalid by ri_FetchPreparedPlan.
	 */
	entry = (RI_QueryHashEntry *) hash_search(ri_query_cache,
											  (void *) key,
											  HASH_ENTER, &found);
	Assert(!found || entry->plan == NULL);
	entry->plan = plan;
}


/* ----------
 * ri_KeysEqual -
 *
 *	Check if all key values in OLD and NEW are equal.
 * ----------
 */
static bool
ri_KeysEqual(Relation rel, HeapTuple oldtup, HeapTuple newtup,
			 const RI_ConstraintInfo *riinfo, bool rel_is_pk)
{
	TupleDesc	tupdesc = RelationGetDescr(rel);
	const int16 *attnums;
	const Oid  *eq_oprs;
	int			i;

	if (rel_is_pk)
	{
		attnums = riinfo->pk_attnums;
		eq_oprs = riinfo->pp_eq_oprs;
	}
	else
	{
		attnums = riinfo->fk_attnums;
		eq_oprs = riinfo->ff_eq_oprs;
	}

	for (i = 0; i < riinfo->nkeys; i++)
	{
		Datum		oldvalue;
		Datum		newvalue;
		bool		isnull;

		/*
		 * Get one attribute's oldvalue. If it is NULL - they're not equal.
		 */
		oldvalue = SPI_getbinval(oldtup, tupdesc, attnums[i], &isnull);
		if (isnull)
			return false;

		/*
		 * Get one attribute's newvalue. If it is NULL - they're not equal.
		 */
		newvalue = SPI_getbinval(newtup, tupdesc, attnums[i], &isnull);
		if (isnull)
			return false;

		/*
		 * Compare them with the appropriate equality operator.
		 */
		if (!ri_AttributesEqual(eq_oprs[i], RIAttType(rel, attnums[i]),
								oldvalue, newvalue))
			return false;
	}

	return true;
}


/* ----------
 * ri_AllKeysUnequal -
 *
 *	Check if all key values in OLD and NEW are not equal.
 * ----------
 */
static bool
ri_AllKeysUnequal(Relation rel, HeapTuple oldtup, HeapTuple newtup,
				  const RI_ConstraintInfo *riinfo, bool rel_is_pk)
{
	TupleDesc	tupdesc = RelationGetDescr(rel);
	const int16 *attnums;
	const Oid  *eq_oprs;
	int			i;

	if (rel_is_pk)
	{
		attnums = riinfo->pk_attnums;
		eq_oprs = riinfo->pp_eq_oprs;
	}
	else
	{
		attnums = riinfo->fk_attnums;
		eq_oprs = riinfo->ff_eq_oprs;
	}

	for (i = 0; i < riinfo->nkeys; i++)
	{
		Datum		oldvalue;
		Datum		newvalue;
		bool		isnull;

		/*
		 * Get one attribute's oldvalue. If it is NULL - they're not equal.
		 */
		oldvalue = SPI_getbinval(oldtup, tupdesc, attnums[i], &isnull);
		if (isnull)
			continue;

		/*
		 * Get one attribute's newvalue. If it is NULL - they're not equal.
		 */
		newvalue = SPI_getbinval(newtup, tupdesc, attnums[i], &isnull);
		if (isnull)
			continue;

		/*
		 * Compare them with the appropriate equality operator.
		 */
		if (ri_AttributesEqual(eq_oprs[i], RIAttType(rel, attnums[i]),
							   oldvalue, newvalue))
			return false;		/* found two equal items */
	}

	return true;
}


/* ----------
 * ri_OneKeyEqual -
 *
 *	Check if one key value in OLD and NEW is equal.  Note column is indexed
 *	from zero.
 *
 *	ri_KeysEqual could call this but would run a bit slower.  For
 *	now, let's duplicate the code.
 * ----------
 */
static bool
ri_OneKeyEqual(Relation rel, int column, HeapTuple oldtup, HeapTuple newtup,
			   const RI_ConstraintInfo *riinfo, bool rel_is_pk)
{
	TupleDesc	tupdesc = RelationGetDescr(rel);
	const int16 *attnums;
	const Oid  *eq_oprs;
	Datum		oldvalue;
	Datum		newvalue;
	bool		isnull;

	if (rel_is_pk)
	{
		attnums = riinfo->pk_attnums;
		eq_oprs = riinfo->pp_eq_oprs;
	}
	else
	{
		attnums = riinfo->fk_attnums;
		eq_oprs = riinfo->ff_eq_oprs;
	}

	/*
	 * Get one attribute's oldvalue. If it is NULL - they're not equal.
	 */
	oldvalue = SPI_getbinval(oldtup, tupdesc, attnums[column], &isnull);
	if (isnull)
		return false;

	/*
	 * Get one attribute's newvalue. If it is NULL - they're not equal.
	 */
	newvalue = SPI_getbinval(newtup, tupdesc, attnums[column], &isnull);
	if (isnull)
		return false;

	/*
	 * Compare them with the appropriate equality operator.
	 */
	if (!ri_AttributesEqual(eq_oprs[column], RIAttType(rel, attnums[column]),
							oldvalue, newvalue))
		return false;

	return true;
}

/* ----------
 * ri_AttributesEqual -
 *
 *	Call the appropriate equality comparison operator for two values.
 *
 *	NB: we have already checked that neither value is null.
 * ----------
 */
static bool
ri_AttributesEqual(Oid eq_opr, Oid typeid,
				   Datum oldvalue, Datum newvalue)
{
	RI_CompareHashEntry *entry = ri_HashCompareOp(eq_opr, typeid);

	/* Do we need to cast the values? */
	if (OidIsValid(entry->cast_func_finfo.fn_oid))
	{
		oldvalue = FunctionCall3(&entry->cast_func_finfo,
								 oldvalue,
								 Int32GetDatum(-1),		/* typmod */
								 BoolGetDatum(false));	/* implicit coercion */
		newvalue = FunctionCall3(&entry->cast_func_finfo,
								 newvalue,
								 Int32GetDatum(-1),		/* typmod */
								 BoolGetDatum(false));	/* implicit coercion */
	}

	/* Apply the comparison operator */
	return DatumGetBool(FunctionCall2(&entry->eq_opr_finfo,
									  oldvalue, newvalue));
}

/* ----------
 * ri_HashCompareOp -
 *
 *	See if we know how to compare two values, and create a new hash entry
 *	if not.
 * ----------
 */
static RI_CompareHashEntry *
ri_HashCompareOp(Oid eq_opr, Oid typeid)
{
	RI_CompareKey key;
	RI_CompareHashEntry *entry;
	bool		found;

	/*
	 * On the first call initialize the hashtable
	 */
	if (!ri_compare_cache)
		ri_InitHashTables();

	/*
	 * Find or create a hash entry.  Note we're assuming RI_CompareKey
	 * contains no struct padding.
	 */
	key.eq_opr = eq_opr;
	key.typeid = typeid;
	entry = (RI_CompareHashEntry *) hash_search(ri_compare_cache,
												(void *) &key,
												HASH_ENTER, &found);
	if (!found)
		entry->valid = false;

	/*
	 * If not already initialized, do so.  Since we'll keep this hash entry
	 * for the life of the backend, put any subsidiary info for the function
	 * cache structs into TopMemoryContext.
	 */
	if (!entry->valid)
	{
		Oid			lefttype,
					righttype,
					castfunc;
		CoercionPathType pathtype;

		/* We always need to know how to call the equality operator */
		fmgr_info_cxt(get_opcode(eq_opr), &entry->eq_opr_finfo,
					  TopMemoryContext);

		/*
		 * If we chose to use a cast from FK to PK type, we may have to apply
		 * the cast function to get to the operator's input type.
		 *
		 * XXX eventually it would be good to support array-coercion cases
		 * here and in ri_AttributesEqual().  At the moment there is no point
		 * because cases involving nonidentical array types will be rejected
		 * at constraint creation time.
		 *
		 * XXX perhaps also consider supporting CoerceViaIO?  No need at the
		 * moment since that will never be generated for implicit coercions.
		 */
		op_input_types(eq_opr, &lefttype, &righttype);
		Assert(lefttype == righttype);
		if (typeid == lefttype)
			castfunc = InvalidOid;		/* simplest case */
		else
		{
			pathtype = find_coercion_pathway(lefttype, typeid,
											 COERCION_IMPLICIT,
											 &castfunc);
			if (pathtype != COERCION_PATH_FUNC &&
				pathtype != COERCION_PATH_RELABELTYPE)
			{
				/*
				 * The declared input type of the eq_opr might be a
				 * polymorphic type such as ANYARRAY or ANYENUM, or other
				 * special cases such as RECORD; find_coercion_pathway
				 * currently doesn't subsume these special cases.
				 */
<<<<<<< HEAD
				if (!IsBinaryCoercible(typeid, lefttype))
=======
				if (!IsPolymorphicType(lefttype) &&
					!IsBinaryCoercible(typeid, lefttype))
>>>>>>> 78a09145
					elog(ERROR, "no conversion function from %s to %s",
						 format_type_be(typeid),
						 format_type_be(lefttype));
			}
		}
		if (OidIsValid(castfunc))
			fmgr_info_cxt(castfunc, &entry->cast_func_finfo,
						  TopMemoryContext);
		else
			entry->cast_func_finfo.fn_oid = InvalidOid;
		entry->valid = true;
	}

	return entry;
}


/*
 * Given a trigger function OID, determine whether it is an RI trigger,
 * and if so whether it is attached to PK or FK relation.
 */
int
RI_FKey_trigger_type(Oid tgfoid)
{
	switch (tgfoid)
	{
		case F_RI_FKEY_CASCADE_DEL:
		case F_RI_FKEY_CASCADE_UPD:
		case F_RI_FKEY_RESTRICT_DEL:
		case F_RI_FKEY_RESTRICT_UPD:
		case F_RI_FKEY_SETNULL_DEL:
		case F_RI_FKEY_SETNULL_UPD:
		case F_RI_FKEY_SETDEFAULT_DEL:
		case F_RI_FKEY_SETDEFAULT_UPD:
		case F_RI_FKEY_NOACTION_DEL:
		case F_RI_FKEY_NOACTION_UPD:
			return RI_TRIGGER_PK;

		case F_RI_FKEY_CHECK_INS:
		case F_RI_FKEY_CHECK_UPD:
			return RI_TRIGGER_FK;
	}

	return RI_TRIGGER_NONE;
}<|MERGE_RESOLUTION|>--- conflicted
+++ resolved
@@ -3969,12 +3969,7 @@
 				 * special cases such as RECORD; find_coercion_pathway
 				 * currently doesn't subsume these special cases.
 				 */
-<<<<<<< HEAD
 				if (!IsBinaryCoercible(typeid, lefttype))
-=======
-				if (!IsPolymorphicType(lefttype) &&
-					!IsBinaryCoercible(typeid, lefttype))
->>>>>>> 78a09145
 					elog(ERROR, "no conversion function from %s to %s",
 						 format_type_be(typeid),
 						 format_type_be(lefttype));
