--- conflicted
+++ resolved
@@ -2699,6 +2699,29 @@
 }
 
 /*
+ * get_type_category_preferred
+ *
+ *		Given the type OID, fetch its category and preferred-type status.
+ *		Throws error on failure.
+ */
+void
+get_type_category_preferred(Oid typid, char *typcategory, bool *typispreferred)
+{
+	HeapTuple	tp;
+	Form_pg_type typtup;
+
+	tp = SearchSysCache(TYPEOID,
+						ObjectIdGetDatum(typid),
+						0, 0, 0);
+	if (!HeapTupleIsValid(tp))
+		elog(ERROR, "cache lookup failed for type %u", typid);
+	typtup = (Form_pg_type) GETSTRUCT(tp);
+	*typcategory = typtup->typcategory;
+	*typispreferred = typtup->typispreferred;
+	ReleaseSysCache(tp);
+}
+
+/*
  * get_typ_typrelid
  *
  *		Given the type OID, get the typrelid (InvalidOid if not a complex
@@ -3603,38 +3626,8 @@
 }
 
 /*
-<<<<<<< HEAD
  * check_constraint_exists
  *	  Is there a check constraint with the given oid
-=======
- * get_type_category_preferred
- *
- *		Given the type OID, fetch its category and preferred-type status.
- *		Throws error on failure.
- */
-void
-get_type_category_preferred(Oid typid, char *typcategory, bool *typispreferred)
-{
-	HeapTuple	tp;
-	Form_pg_type typtup;
-
-	tp = SearchSysCache(TYPEOID,
-						ObjectIdGetDatum(typid),
-						0, 0, 0);
-	if (!HeapTupleIsValid(tp))
-		elog(ERROR, "cache lookup failed for type %u", typid);
-	typtup = (Form_pg_type) GETSTRUCT(tp);
-	*typcategory = typtup->typcategory;
-	*typispreferred = typtup->typispreferred;
-	ReleaseSysCache(tp);
-}
-
-/*
- * get_typ_typrelid
- *
- *		Given the type OID, get the typrelid (InvalidOid if not a complex
- *		type).
->>>>>>> 49f001d8
  */
 bool
 check_constraint_exists(Oid oidCheckconstraint)
