--- conflicted
+++ resolved
@@ -45,6 +45,7 @@
 #include "catalog/pg_attrdef.h"
 #include "catalog/pg_authid.h"
 #include "catalog/pg_auth_members.h"
+#include "catalog/pg_auth_time_constraint.h"
 #include "catalog/pg_constraint.h"
 #include "catalog/pg_database.h"
 #include "catalog/pg_namespace.h"
@@ -53,10 +54,7 @@
 #include "catalog/pg_proc.h"
 #include "catalog/pg_rewrite.h"
 #include "catalog/pg_tablespace.h"
-<<<<<<< HEAD
 #include "catalog/pg_trigger.h"
-=======
->>>>>>> 78a09145
 #include "catalog/pg_type.h"
 #include "commands/trigger.h"
 #include "miscadmin.h"
@@ -92,11 +90,7 @@
  */
 #define RELCACHE_INIT_FILENAME	"pg_internal.init"
 
-<<<<<<< HEAD
-#define RELCACHE_INIT_FILEMAGIC		0x773264	/* version ID value */
-=======
-#define RELCACHE_INIT_FILEMAGIC		0x573265	/* version ID value */
->>>>>>> 78a09145
+#define RELCACHE_INIT_FILEMAGIC		0x773265	/* version ID value */
 
 /*
  *		hardcoded tuple descriptors.  see include/catalog/pg_attribute.h
@@ -106,11 +100,9 @@
 static const FormData_pg_attribute Desc_pg_proc[Natts_pg_proc] = {Schema_pg_proc};
 static const FormData_pg_attribute Desc_pg_type[Natts_pg_type] = {Schema_pg_type};
 static const FormData_pg_attribute Desc_pg_database[Natts_pg_database] = {Schema_pg_database};
-<<<<<<< HEAD
 static const FormData_pg_attribute Desc_pg_authid[Natts_pg_authid] = {Schema_pg_authid};
 static const FormData_pg_attribute Desc_pg_auth_members[Natts_pg_auth_members] = {Schema_pg_auth_members};
-=======
->>>>>>> 78a09145
+static const FormData_pg_attribute Desc_pg_auth_time_constraint_members[Natts_pg_auth_time_constraint] = {Schema_pg_auth_time_constraint};
 static const FormData_pg_attribute Desc_pg_index[Natts_pg_index] = {Schema_pg_index};
 
 /*
@@ -135,11 +127,7 @@
 
 /*
  * This flag is false until we have prepared the critical relcache entries
-<<<<<<< HEAD
  * for shared catalogs (which are the tables needed for login).
-=======
- * for shared catalogs (specifically, pg_database and its indexes).
->>>>>>> 78a09145
  */
 bool		criticalSharedRelcachesBuilt = false;
 
@@ -243,12 +231,8 @@
 static void RelationBuildTupleDesc(Relation relation);
 static Relation RelationBuildDesc(Oid targetRelId, bool insertIt);
 static void RelationInitPhysicalAddr(Relation relation);
-<<<<<<< HEAD
 static void RelationInitAppendOnlyInfo(Relation relation);
 static void load_critical_index(Oid indexoid, Oid heapoid);
-=======
-static void load_critical_index(Oid indexoid);
->>>>>>> 78a09145
 static TupleDesc GetPgClassDescriptor(void);
 static TupleDesc GetPgIndexDescriptor(void);
 static void AttrDefaultFetch(Relation relation);
@@ -1430,14 +1414,9 @@
  *		quite a lot since we only need to work for a few basic system
  *		catalogs.
  *
-<<<<<<< HEAD
  * formrdesc is currently used for: pg_database, pg_authid, pg_auth_members,
- * pg_class, pg_attribute, pg_proc, and pg_type
+ * pg_auth_time_constraint, pg_class, pg_attribute, pg_proc, and pg_type
  * (see RelationCacheInitializePhase2/3).
-=======
- * formrdesc is currently used for: pg_database, pg_class, pg_attribute,
- * pg_proc, and pg_type (see RelationCacheInitializePhase2/3).
->>>>>>> 78a09145
  *
  * Note that these catalogs can't have constraints (except attnotnull),
  * default values, rules, or triggers, since we don't cope with any of that.
@@ -1488,15 +1467,9 @@
 	 * initialize relation tuple form
 	 *
 	 * The data we insert here is pretty incomplete/bogus, but it'll serve to
-<<<<<<< HEAD
 	 * get us launched.  RelationCacheInitializePhase2() will read the real
 	 * data from pg_class and replace what we've done here.  Note in particular
 	 * that relowner is left as zero; this cues RelationCacheInitializePhase2
-=======
-	 * get us launched.  RelationCacheInitializePhase3() will read the real
-	 * data from pg_class and replace what we've done here.  Note in particular
-	 * that relowner is left as zero; this cues RelationCacheInitializePhase3
->>>>>>> 78a09145
 	 * that the real data isn't there yet.
 	 */
 	relation->rd_rel = (Form_pg_class) palloc0(CLASS_TUPLE_SIZE);
@@ -2653,11 +2626,9 @@
 	switch (relid)
 	{
 		case DatabaseRelationId:
-<<<<<<< HEAD
 		case AuthIdRelationId:
 		case AuthMemRelationId:
-=======
->>>>>>> 78a09145
+		case AuthTimeConstraintRelationId:
 		case RelationRelationId:
 		case AttributeRelationId:
 		case ProcedureRelationId:
@@ -2875,7 +2846,6 @@
 /*
  *		RelationCacheInitializePhase2
  *
-<<<<<<< HEAD
  *		This is called to prepare for access to shared catalogs during startup.
  *		We must at least set up nailed reldescs for pg_database, pg_authid,
  *		and pg_auth_members.  Ideally we'd like to have reldescs for their
@@ -2883,14 +2853,6 @@
  *		relcache init file.  If that's missing or broken, just make phony
  *		entries for the catalogs themselves.  RelationCacheInitializePhase3
  *		will clean up as needed.
-=======
- *		This is called to prepare for access to pg_database during startup.
- *		We must at least set up a nailed reldesc for pg_database.  Ideally
- *		we'd like to have reldescs for its indexes, too.  We attempt to
- *		load this information from the shared relcache init file.  If that's
- *		missing or broken, just make a phony entry for pg_database.
- *		RelationCacheInitializePhase3 will clean up as needed.
->>>>>>> 78a09145
  */
 void
 RelationCacheInitializePhase2(void)
@@ -2898,12 +2860,8 @@
 	MemoryContext oldcxt;
 
 	/*
-<<<<<<< HEAD
 	 * In bootstrap mode, the shared catalogs aren't there yet anyway, so do
 	 * nothing.
-=======
-	 * In bootstrap mode, pg_database isn't there yet anyway, so do nothing.
->>>>>>> 78a09145
 	 */
 	if (IsBootstrapProcessingMode())
 		return;
@@ -2914,31 +2872,22 @@
 	oldcxt = MemoryContextSwitchTo(CacheMemoryContext);
 
 	/*
-<<<<<<< HEAD
 	 * Try to load the shared relcache cache file.	If unsuccessful, bootstrap
 	 * the cache with pre-made descriptors for the critical shared catalogs.
 	 */
 	if (!load_relcache_init_file(true))
 	{
-		formrdesc("pg_database", PG_DATABASE_RELTYPE_OID, true,
-				  true, Natts_pg_database, Desc_pg_database);
-		formrdesc("pg_authid", PG_AUTHID_RELTYPE_OID, true,
-				  true, Natts_pg_authid, Desc_pg_authid);
-		formrdesc("pg_auth_members", PG_AUTH_MEMBERS_RELTYPE_OID, true,
-				  false, Natts_pg_auth_members, Desc_pg_auth_members);
-
-#define NUM_CRITICAL_SHARED_RELS	3	/* fix if you change list above */
-=======
-	 * Try to load the shared relcache cache file.  If unsuccessful,
-	 * bootstrap the cache with a pre-made descriptor for pg_database.
-	 */
-	if (!load_relcache_init_file(true))
-	{
 		formrdesc("pg_database", DatabaseRelation_Rowtype_Id, true,
 				  true, Natts_pg_database, Desc_pg_database);
-
-#define NUM_CRITICAL_SHARED_RELS	1	/* fix if you change list above */
->>>>>>> 78a09145
+		formrdesc("pg_authid", AuthIdRelation_Rowtype_Id, true,
+				  true, Natts_pg_authid, Desc_pg_authid);
+		formrdesc("pg_auth_members", AuthMemRelation_Rowtype_Id, true,
+				  false, Natts_pg_auth_members, Desc_pg_auth_members);
+		formrdesc("pg_auth_time_constraint", AuthTimeConstraint_Rowtype_Id,
+				  true, false, Natts_pg_auth_time_constraint,
+				  Desc_pg_auth_time_constraint_members);
+
+#define NUM_CRITICAL_SHARED_RELS	4	/* fix if you change list above */
 	}
 
 	MemoryContextSwitchTo(oldcxt);
@@ -2965,7 +2914,6 @@
 	RelIdCacheEnt *idhentry;
 	MemoryContext oldcxt;
 	bool		needNewCacheFile = !criticalSharedRelcachesBuilt;
-<<<<<<< HEAD
 
 	/*
 	 * Relation cache initialization or any sort of heap access is
@@ -2973,8 +2921,6 @@
 	 */
 	if (!IsBootstrapProcessingMode() && RecoveryInProgress())
 		elog(ERROR, "relation cache initialization during recovery or non-bootstrap processes.");
-=======
->>>>>>> 78a09145
 
 	/*
 	 * switch to cache memory context
@@ -2982,33 +2928,15 @@
 	oldcxt = MemoryContextSwitchTo(CacheMemoryContext);
 
 	/*
-<<<<<<< HEAD
 	 * Try to load the local relcache cache file.  If unsuccessful, bootstrap
 	 * the cache with pre-made descriptors for the critical "nailed-in" system
 	 * catalogs.
-=======
-	 * Try to load the local relcache cache file.  If unsuccessful,
-	 * bootstrap the cache with pre-made descriptors for the critical
-	 * "nailed-in" system catalogs.
->>>>>>> 78a09145
 	 */
 	if (IsBootstrapProcessingMode() ||
 		!load_relcache_init_file(false))
 	{
 		needNewCacheFile = true;
 
-<<<<<<< HEAD
-		formrdesc("pg_class", PG_CLASS_RELTYPE_OID, false,
-				  true, Natts_pg_class, Desc_pg_class);
-		formrdesc("pg_attribute", PG_ATTRIBUTE_RELTYPE_OID, false,
-				  false, Natts_pg_attribute, Desc_pg_attribute);
-		formrdesc("pg_proc", PG_PROC_RELTYPE_OID, false,
-				  true, Natts_pg_proc, Desc_pg_proc);
-		formrdesc("pg_type", PG_TYPE_RELTYPE_OID, false,
-				  true, Natts_pg_type, Desc_pg_type);
-
-#define NUM_CRITICAL_LOCAL_RELS 4		/* fix if you change list above */
-=======
 		formrdesc("pg_class", RelationRelation_Rowtype_Id, false,
 				  true, Natts_pg_class, Desc_pg_class);
 		formrdesc("pg_attribute", AttributeRelation_Rowtype_Id, false,
@@ -3018,8 +2946,7 @@
 		formrdesc("pg_type", TypeRelation_Rowtype_Id, false,
 				  true, Natts_pg_type, Desc_pg_type);
 
-#define NUM_CRITICAL_LOCAL_RELS	4	/* fix if you change list above */
->>>>>>> 78a09145
+#define NUM_CRITICAL_LOCAL_RELS 4		/* fix if you change list above */
 	}
 
 	MemoryContextSwitchTo(oldcxt);
@@ -3055,7 +2982,6 @@
 	 */
 	if (!criticalRelcachesBuilt)
 	{
-<<<<<<< HEAD
 		load_critical_index(ClassOidIndexId,
 							RelationRelationId);
 		load_critical_index(AttributeRelidNumIndexId,
@@ -3076,19 +3002,6 @@
 							TriggerRelationId);
 
 #define NUM_CRITICAL_LOCAL_INDEXES	9	/* fix if you change list above */
-=======
-		load_critical_index(ClassOidIndexId);
-		load_critical_index(AttributeRelidNumIndexId);
-		load_critical_index(IndexRelidIndexId);
-		load_critical_index(OpclassOidIndexId);
-		load_critical_index(AccessMethodStrategyIndexId);
-		load_critical_index(AccessMethodProcedureIndexId);
-		load_critical_index(OperatorOidIndexId);
-		load_critical_index(RewriteRelRulenameIndexId);
-		load_critical_index(TriggerRelidNameIndexId);
-
-#define NUM_CRITICAL_LOCAL_INDEXES	9		/* fix if you change list above */
->>>>>>> 78a09145
 
 		criticalRelcachesBuilt = true;
 	}
@@ -3096,13 +3009,14 @@
 	/*
 	 * Process critical shared indexes too.
 	 *
-<<<<<<< HEAD
 	 * DatabaseNameIndexId isn't critical for relcache loading, but rather for
 	 * initial lookup of MyDatabaseId, without which we'll never find any
 	 * non-shared catalogs at all.	Autovacuum calls InitPostgres with a
 	 * database OID, so it instead depends on DatabaseOidIndexId.  We also
 	 * need to nail up some indexes on pg_authid and pg_auth_members for use
 	 * during client authentication.
+	 *
+	 * GPDB: pg_auth_time_constraint is added to the above list.
 	 */
 	if (!criticalSharedRelcachesBuilt)
 	{
@@ -3116,21 +3030,10 @@
 							AuthIdRelationId);
 		load_critical_index(AuthMemMemRoleIndexId,
 							AuthMemRelationId);
-
-#define NUM_CRITICAL_SHARED_INDEXES 5	/* fix if you change list above */
-=======
-	 * DatabaseNameIndexId isn't critical for relcache loading, but rather
-	 * for initial lookup of MyDatabaseId, without which we'll never find
-	 * any non-shared catalogs at all.  Autovacuum calls InitPostgres with
-	 * a database OID, so it instead depends on DatabaseOidIndexId.
-	 */
-	if (!criticalSharedRelcachesBuilt)
-	{
-		load_critical_index(DatabaseNameIndexId);
-		load_critical_index(DatabaseOidIndexId);
-
-#define NUM_CRITICAL_SHARED_INDEXES	2		/* fix if you change list above */
->>>>>>> 78a09145
+		load_critical_index(AuthTimeConstraintAuthIdIndexId,
+							AuthTimeConstraintRelationId);
+
+#define NUM_CRITICAL_SHARED_INDEXES 6	/* fix if you change list above */
 
 		criticalSharedRelcachesBuilt = true;
 	}
@@ -3269,7 +3172,6 @@
 
 /*
  * Load one critical system index into the relcache
-<<<<<<< HEAD
  *
  * indexoid is the OID of the target index, heapoid is the OID of the catalog
  * it belongs to.
@@ -3288,25 +3190,12 @@
 	LockRelationOid(heapoid, AccessShareLock);
 	LockRelationOid(indexoid, AccessShareLock);
 	ird = RelationBuildDesc(indexoid, true);
-=======
- */
-static void
-load_critical_index(Oid indexoid)
-{
-	Relation	ird;
-
-	LockRelationOid(indexoid, AccessShareLock);
-	ird = RelationBuildDesc(indexoid, NULL);
->>>>>>> 78a09145
 	if (ird == NULL)
 		elog(PANIC, "could not open critical system index %u", indexoid);
 	ird->rd_isnailed = true;
 	ird->rd_refcnt = 1;
 	UnlockRelationOid(indexoid, AccessShareLock);
-<<<<<<< HEAD
 	UnlockRelationOid(heapoid, AccessShareLock);
-=======
->>>>>>> 78a09145
 }
 
 /*
@@ -3595,14 +3484,9 @@
 		result = insert_ordered_oid(result, index->indexrelid);
 
 		/* Check to see if it is a unique, non-partial btree index on OID */
-<<<<<<< HEAD
 		if (IndexIsValid(index) &&
 			index->indnatts == 1 &&
-			index->indisunique &&
-=======
-		if (index->indnatts == 1 &&
 			index->indisunique && index->indimmediate &&
->>>>>>> 78a09145
 			index->indkey.values[0] == ObjectIdAttributeNumber &&
 			index->indclass.values[0] == OID_BTREE_OPS_OID &&
 			heap_attisnull(htup, Anum_pg_index_indpred))
@@ -4107,12 +3991,9 @@
  *			  relation descriptors using sequential scans and write 'em to
  *			  the initialization file for use by subsequent backends.
  *
-<<<<<<< HEAD
-=======
  *		As of Postgres 8.5, there is one local initialization file in each
  *		database, plus one shared initialization file for shared catalogs.
  *
->>>>>>> 78a09145
  *		We could dispense with the initialization files and just build the
  *		critical reldescs the hard way on every backend startup, but that
  *		slows down backend startup noticeably.
@@ -4458,10 +4339,6 @@
 			nailed_indexes != NUM_CRITICAL_LOCAL_INDEXES)
 			goto read_failed;
 	}
-<<<<<<< HEAD
-
-=======
->>>>>>> 78a09145
 
 	/*
 	 * OK, all appears well.
@@ -4716,7 +4593,6 @@
  * changed one or more of the relation cache entries that are kept in the
  * local init file.
  *
-<<<<<<< HEAD
  * To be safe against concurrent inspection or rewriting of the init file,
  * we must take RelCacheInitLock, then remove the old init file, then send
  * the SI messages that include relcache inval for such relations, and then
@@ -4733,21 +4609,6 @@
  * We take the lock and do the unlink in RelationCacheInitFilePreInvalidate,
  * then release the lock in RelationCacheInitFilePostInvalidate.  Caller must
  * send any pending SI messages between those calls.
-=======
- * We actually need to remove the init file twice: once just before sending
- * the SI messages that include relcache inval for such relations, and once
- * just after sending them.  The unlink before ensures that a backend that's
- * currently starting cannot read the now-obsolete init file and then miss
- * the SI messages that will force it to update its relcache entries.  (This
- * works because the backend startup sequence gets into the PGPROC array before
- * trying to load the init file.)  The unlink after is to synchronize with a
- * backend that may currently be trying to write an init file based on data
- * that we've just rendered invalid.  Such a backend will see the SI messages,
- * but we can't leave the init file sitting around to fool later backends.
- *
- * Ignore any failure to unlink the file, since it might not be there if
- * no backend has been started since the last removal.
->>>>>>> 78a09145
  *
  * Notice this deals only with the local init file, not the shared init file.
  * The reason is that there can never be a "significant" change to the
@@ -4791,29 +4652,18 @@
 /*
  * Remove the init files during postmaster startup.
  *
-<<<<<<< HEAD
- * We used to keep the init files across restarts, but that is unsafe even in simple
- * crash-recovery cases as there are windows for the init files to become out-of-sync
- * with the database. So now we just remove them during startup and expect the
- * first backend launch to rebuild them. Of course, this has to happen in each
- * database of the cluster.
-=======
  * We used to keep the init files across restarts, but that is unsafe in PITR
  * scenarios, and even in simple crash-recovery cases there are windows for
  * the init files to become out-of-sync with the database.  So now we just
  * remove them during startup and expect the first backend launch to rebuild
  * them.  Of course, this has to happen in each database of the cluster.
->>>>>>> 78a09145
  */
 void
 RelationCacheInitFileRemove(void)
 {
-<<<<<<< HEAD
-=======
 	const char *tblspcdir = "pg_tblspc";
 	DIR		   *dir;
 	struct dirent *de;
->>>>>>> 78a09145
 	char		path[MAXPGPATH];
 
 	/*
@@ -4826,8 +4676,6 @@
 
 	/* Scan everything in the default tablespace */
 	RelationCacheInitFileRemoveInDir("base");
-<<<<<<< HEAD
-=======
 
 	/* Scan the tablespace link directory to find non-default tablespaces */
 	dir = AllocateDir(tblspcdir);
@@ -4850,7 +4698,6 @@
 	}
 
 	FreeDir(dir);
->>>>>>> 78a09145
 }
 
 /* Process one per-tablespace directory for RelationCacheInitFileRemove */
