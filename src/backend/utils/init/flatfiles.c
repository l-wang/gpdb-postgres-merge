--- conflicted
+++ resolved
@@ -20,11 +20,7 @@
  * a way that this is OK.
  *
  *
-<<<<<<< HEAD
  * Portions Copyright (c) 1996-2008, PostgreSQL Global Development Group
-=======
- * Portions Copyright (c) 1996-2007, PostgreSQL Global Development Group
->>>>>>> 29dccf5f
  * Portions Copyright (c) 1994, Regents of the University of California
  *
  * $PostgreSQL: pgsql/src/backend/utils/init/flatfiles.c,v 1.24 2007/01/05 22:19:43 momjian Exp $
