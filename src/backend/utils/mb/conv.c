--- conflicted
+++ resolved
@@ -2,19 +2,11 @@
  *
  *	  Utility functions for conversion procs.
  *
-<<<<<<< HEAD
- * Portions Copyright (c) 1996-2010, PostgreSQL Global Development Group
- * Portions Copyright (c) 1994, Regents of the University of California
- *
- * IDENTIFICATION
- *	  $PostgreSQL: pgsql/src/backend/utils/mb/conv.c,v 1.68 2010/01/02 16:57:56 momjian Exp $
-=======
  * Portions Copyright (c) 1996-2009, PostgreSQL Global Development Group
  * Portions Copyright (c) 1994, Regents of the University of California
  *
  * IDENTIFICATION
  *	  $PostgreSQL: pgsql/src/backend/utils/mb/conv.c,v 1.67 2009/01/01 17:23:51 momjian Exp $
->>>>>>> b0a6ad70
  *
  *-------------------------------------------------------------------------
  */
