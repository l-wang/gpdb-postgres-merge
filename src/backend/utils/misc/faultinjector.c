/*-------------------------------------------------------------------------
 *
 * faultinjector.c
 *	  GP Fault Injectors are used for Greenplum internal testing only.
 * 
 * Fault injectors are used for fine control during testing. They allow a
 * developer to create deterministic tests for scenarios that are hard to
 * reproduce. This is done by programming actions at certain key areas to
 * suspend, skip, or even panic the process. Fault injectors are set in shared
 * memory so they are accessible to all segment processes.
 *
 * Portions Copyright (c) 2009-2010 Greenplum Inc
 * Portions Copyright (c) 2012-Present Pivotal Software, Inc.
 *
 *
 * IDENTIFICATION
 *	    src/backend/utils/misc/faultinjector.c
 *
 *-------------------------------------------------------------------------
 */

#include "postgres.h"

#include <signal.h>
<<<<<<< HEAD
#ifdef HAVE_SYS_RESOURCE_H
#include <sys/resource.h>
#endif

=======
>>>>>>> b22544fb
#include "access/xact.h"
#include "cdb/cdbutil.h"
#include "libpq/libpq.h"
#include "libpq/pqformat.h"
#include "postmaster/autovacuum.h"
#include "postmaster/bgwriter.h"
#include "storage/spin.h"
#include "storage/shmem.h"
#include "utils/faultinjector.h"
#include "utils/hsearch.h"
#include "miscadmin.h"

/*
 * internal include
 */
#include "faultinjector_warnings.h"

#ifdef FAULT_INJECTOR

/*
 * gettext() can't be used in a static initializer... This breaks nls builds.
 * So, to work around this issue, I've made _() be a no-op.
 */
#undef _
#define _(x) x

typedef struct FaultInjectorShmem_s {
	slock_t		lock;
	
	int			faultInjectorSlots;	
		/* number of fault injection set */
	
	HTAB		*hash;
} FaultInjectorShmem_s;

bool am_faulthandler = false;

static	FaultInjectorShmem_s *faultInjectorShmem = NULL;

static void FiLockAcquire(void);
static void FiLockRelease(void);

static FaultInjectorEntry_s* FaultInjector_LookupHashEntry(
								const char* faultName);

static FaultInjectorEntry_s* FaultInjector_InsertHashEntry(
								const char* faultName,
								bool	*exists);

static int FaultInjector_NewHashEntry(
								FaultInjectorEntry_s	*entry);

static int FaultInjector_MarkEntryAsResume(
								FaultInjectorEntry_s	*entry);

static bool FaultInjector_RemoveHashEntry(
								const char* faultName);

static int FaultInjector_SetFaultInjection(FaultInjectorEntry_s *entry);

static FaultInjectorType_e FaultInjectorTypeStringToEnum(const char *faultType);

static DDLStatement_e FaultInjectorDDLStringToEnum(const char *ddlString);

/* Arrays to map between enum values and strings */
const char*
FaultInjectorTypeEnumToString[] = {
#define FI_TYPE(id, str) str,
#include "utils/faultinjector_lists.h"
#undef FI_TYPE
};

const char*
FaultInjectorDDLEnumToString[] = {
#define FI_DDL_STATEMENT(id, str) str,
#include "utils/faultinjector_lists.h"
#undef FI_DDL_STATEMENT
};

const char*
FaultInjectorStateEnumToString[] = {
#define FI_STATE(id, str) str,
#include "utils/faultinjector_lists.h"
#undef FI_STATE
};

static FaultInjectorType_e
FaultInjectorTypeStringToEnum(const char* faultTypeString)
{
	FaultInjectorType_e	faultTypeEnum = FaultInjectorTypeMax;
	int	ii;
	
	for (ii=FaultInjectorTypeNotSpecified+1; ii < FaultInjectorTypeMax; ii++)
	{
		if (strcmp(FaultInjectorTypeEnumToString[ii], faultTypeString) == 0)
		{
			faultTypeEnum = ii;
			break;
		}
	}
	return faultTypeEnum;
}

static DDLStatement_e
FaultInjectorDDLStringToEnum(const char* ddlString)
{
	DDLStatement_e	ddlEnum = DDLMax;
	int	ii;
	
	for (ii=DDLNotSpecified; ii < DDLMax; ii++)
	{
		if (strcmp(FaultInjectorDDLEnumToString[ii], ddlString) == 0)
		{
			ddlEnum = ii;
			break;
		}
	}
	return ddlEnum;
}

static void
FiLockAcquire(void)
{	
	SpinLockAcquire(&faultInjectorShmem->lock);
}

static void
FiLockRelease(void)
{	
	SpinLockRelease(&faultInjectorShmem->lock);
}


void InjectFaultInit(void)
{
	warnings_init();
}


/****************************************************************
 * FAULT INJECTOR routines
 ****************************************************************/
Size
FaultInjector_ShmemSize(void)
{
	Size	size;
	
	size = hash_estimate_size(
							  (Size)FAULTINJECTOR_MAX_SLOTS, 
							  sizeof(FaultInjectorEntry_s));
	
	size = add_size(size, sizeof(FaultInjectorShmem_s));
	
	return size;	
}

/*
 * Hash table contains fault injection that are set on the system waiting to be injected.
 * FaultInjector identifier is the key in the hash table.
 * Hash table in shared memory is initialized only on primary and mirror segment. 
 * It is not initialized on master host.
 */
void
FaultInjector_ShmemInit(void)
{
	HASHCTL	hash_ctl;
	bool	foundPtr;
	
	faultInjectorShmem = (FaultInjectorShmem_s *) ShmemInitStruct("fault injector",
																  sizeof(FaultInjectorShmem_s),
																  &foundPtr);
	
	if (faultInjectorShmem == NULL) {
		ereport(ERROR,
				(errcode(ERRCODE_OUT_OF_MEMORY),
				 (errmsg("not enough shared memory for fault injector"))));
	}	
	
	if (! foundPtr) 
	{
		MemSet(faultInjectorShmem, 0, sizeof(FaultInjectorShmem_s));
	}	
	
	SpinLockInit(&faultInjectorShmem->lock);
	
	faultInjectorShmem->faultInjectorSlots = 0;
	
	MemSet(&hash_ctl, 0, sizeof(hash_ctl));
	hash_ctl.keysize = FAULT_NAME_MAX_LENGTH;
	hash_ctl.entrysize = sizeof(FaultInjectorEntry_s);
	hash_ctl.hash = string_hash;
	
	faultInjectorShmem->hash = ShmemInitHash("fault injector hash",
								   FAULTINJECTOR_MAX_SLOTS,
								   FAULTINJECTOR_MAX_SLOTS,
								   &hash_ctl,
								   HASH_ELEM | HASH_FUNCTION);
	
	if (faultInjectorShmem->hash == NULL) {
		ereport(ERROR, 
				(errcode(ERRCODE_OUT_OF_MEMORY),
				 (errmsg("not enough shared memory for fault injector"))));
	}
	
	return;						  
}

FaultInjectorType_e
FaultInjector_InjectFaultIfSet(
							   const char*				 faultName,
							   DDLStatement_e			 ddlStatement,
							   const char*				 databaseName,
							   const char*				 tableName)
{

	FaultInjectorEntry_s   *entryShared, localEntry,
						   *entryLocal = &localEntry;
	char					databaseNameLocal[NAMEDATALEN];
	char					tableNameLocal[NAMEDATALEN];
	int						ii = 0;
	int cnt = 3600;
	FaultInjectorType_e retvalue = FaultInjectorTypeNotSpecified;

	if (strlen(faultName) >= sizeof(localEntry.faultName))
		elog(ERROR, "fault name too long: '%s'", faultName);
	if (strcmp(faultName, FaultInjectorNameAll) == 0)
		elog(ERROR, "invalid fault name '%s'", faultName);
	if (strlen(databaseName) >= NAMEDATALEN)
		elog(ERROR, "database name too long:'%s'", databaseName);
	if (strlen(tableName) >= NAMEDATALEN)
		elog(ERROR, "table name too long: '%s'", tableName);

	/*
	 * Auto-vacuum worker and launcher process, may run at unpredictable times
	 * while running tests. So, skip setting any faults for auto-vacuum
	 * launcher or worker. If anytime in future need to test these processes
	 * using fault injector framework, this restriction needs to be lifted and
	 * some other mechanism needs to be placed to avoid flaky failures.
	 */
	if (IsAutoVacuumLauncherProcess() ||
		(IsAutoVacuumWorkerProcess() &&
		 !(0 == strcmp("vacuum_update_dat_frozen_xid", faultName) ||
			 0 == strcmp("auto_vac_worker_before_do_autovacuum", faultName))))
		return FaultInjectorTypeNotSpecified;

	/*
	 * Return immediately if no fault has been injected ever.  It is
	 * important to not touch the spinlock, especially if this is the
	 * postmaster process.  If one of the backend processes dies while
	 * holding the spin lock, and postmaster comes here before resetting
	 * the shared memory, it waits without holder process and eventually
	 * goes into PANIC.  Also this saves a few cycles to acquire the spin
	 * lock and look into the shared hash table.
	 *
	 * Although this is a race condition without lock, a false negative is
	 * ok given this framework is purely for dev/testing.
	 */
	if (faultInjectorShmem->faultInjectorSlots == 0)
		return FaultInjectorTypeNotSpecified;

	snprintf(databaseNameLocal, sizeof(databaseNameLocal), "%s", databaseName);
	snprintf(tableNameLocal, sizeof(tableNameLocal), "%s", tableName);

	FiLockAcquire();

	entryShared = FaultInjector_LookupHashEntry(faultName);

	do
	{
		if (entryShared == NULL)
			/* fault injection is not set */
			break;

		if (entryShared->ddlStatement != ddlStatement)
			/* fault injection is not set for the specified DDL */
			break;

		if (strcmp(entryShared->databaseName, databaseNameLocal) != 0)
			/* fault injection is not set for the specified database name */
			break;
	
		if (strcmp(entryShared->tableName, tableNameLocal) != 0)
			/* fault injection is not set for the specified table name */
			break;

		if (entryShared->faultInjectorState == FaultInjectorStateCompleted ||
			entryShared->faultInjectorState == FaultInjectorStateFailed) {
			/* fault injection was already executed */
			break;
		}

		entryShared->numTimesTriggered++;

		if (entryShared->numTimesTriggered < entryShared->startOccurrence)
		{
			break;
		}

		/* Update the injection fault entry in hash table */
		entryShared->faultInjectorState = FaultInjectorStateTriggered;

		/* Mark fault injector to completed */
		if (entryShared->endOccurrence != INFINITE_END_OCCURRENCE &&
			entryShared->numTimesTriggered >= entryShared->endOccurrence)
			entryShared->faultInjectorState = FaultInjectorStateCompleted;

		memcpy(entryLocal, entryShared, sizeof(FaultInjectorEntry_s));
		retvalue = entryLocal->faultInjectorType;
	} while (0);

	FiLockRelease();

	if (retvalue == FaultInjectorTypeNotSpecified)
		return FaultInjectorTypeNotSpecified;

	/* Inject fault */
	switch (entryLocal->faultInjectorType) {
		case FaultInjectorTypeNotSpecified:
			
			break;

		case FaultInjectorTypeSleep:
			ereport(LOG,
					(errcode(ERRCODE_FAULT_INJECT),
					 errmsg("fault triggered, fault name:'%s' fault type:'%s' ",
							entryLocal->faultName,
							FaultInjectorTypeEnumToString[entryLocal->faultInjectorType])));	
			
			pg_usleep(entryLocal->extraArg * 1000000L);
			break;

		case FaultInjectorTypeFatal:
			/*
			 * Sometimes Fatal is upgraded to Panic (e.g. when it is called in
			 * critical section or when it is called during QD prepare
			 * handling).  We should avoid core file generation for this
			 * scenario, just like what we do for the FaultInjectorTypePanic
			 * case.  Even FATAL is not upgraded to PANIC the process will quit
			 * soon, it does not affect subsequent code.
			 */
			AvoidCorefileGeneration();
			ereport(FATAL, 
					(errcode(ERRCODE_FAULT_INJECT),
					 errmsg("fault triggered, fault name:'%s' fault type:'%s' ",
							entryLocal->faultName,
							FaultInjectorTypeEnumToString[entryLocal->faultInjectorType])));
			break;

		case FaultInjectorTypePanic:
<<<<<<< HEAD
			/*
			 * Avoid core file generation for this PANIC. It helps to avoid
			 * filling up disks during tests and also saves time.
			 */
#if defined(HAVE_GETRLIMIT) && defined(RLIMIT_CORE)
			;struct rlimit lim;
			getrlimit(RLIMIT_CORE, &lim);
			lim.rlim_cur = 0;
			if (setrlimit(RLIMIT_CORE, &lim) != 0)
			{
				int			save_errno = errno;

				elog(NOTICE,
					 "setrlimit failed for RLIMIT_CORE soft limit to zero. errno: %d (%m).",
					 save_errno);
			}
#endif
=======
			AvoidCorefileGeneration();
>>>>>>> b22544fb
			ereport(PANIC, 
					(errcode(ERRCODE_FAULT_INJECT),
					 errmsg("fault triggered, fault name:'%s' fault type:'%s' ",
							entryLocal->faultName,
							FaultInjectorTypeEnumToString[entryLocal->faultInjectorType])));	

			break;

		case FaultInjectorTypeError:
			ereport(ERROR, 
					(errcode(ERRCODE_FAULT_INJECT),
					 errmsg("fault triggered, fault name:'%s' fault type:'%s' ",
							entryLocal->faultName,
							FaultInjectorTypeEnumToString[entryLocal->faultInjectorType])));	
			break;

		case FaultInjectorTypeInfiniteLoop:
			ereport(LOG, 
					(errcode(ERRCODE_FAULT_INJECT),
					 errmsg("fault triggered, fault name:'%s' fault type:'%s' ",
							entryLocal->faultName,
							FaultInjectorTypeEnumToString[entryLocal->faultInjectorType])));

			for (ii=0;
				 ii < cnt && FaultInjector_LookupHashEntry(entryLocal->faultName);
				 ii++)
			{
				pg_usleep(1000000L); // sleep for 1 sec (1 sec * 3600 = 1 hour)
				CHECK_FOR_INTERRUPTS();
			}
			break;
			
		case FaultInjectorTypeSuspend:
		{
			FaultInjectorEntry_s	*entry;
			
			ereport(LOG, 
					(errcode(ERRCODE_FAULT_INJECT),
					 errmsg("fault triggered, fault name:'%s' fault type:'%s' ",
							entryLocal->faultName,
							FaultInjectorTypeEnumToString[entryLocal->faultInjectorType])));	
			
			while ((entry = FaultInjector_LookupHashEntry(entryLocal->faultName)) != NULL &&
				   entry->faultInjectorType != FaultInjectorTypeResume)
			{
				pg_usleep(1000000L);  // 1 sec
			}

			if (entry != NULL)
			{
				ereport(LOG, 
						(errcode(ERRCODE_FAULT_INJECT),
						 errmsg("fault triggered, fault name:'%s' fault type:'%s' ",
							entryLocal->faultName,
							FaultInjectorTypeEnumToString[entry->faultInjectorType])));	
			}
			else
			{
				ereport(LOG, 
						(errcode(ERRCODE_FAULT_INJECT),
						 errmsg("fault 'NULL', fault name:'%s'  ",
								entryLocal->faultName)));

				/*
				 * Since the entry is gone already, we should NOT update
				 * the entry below.  (There could be other places in this
				 * function that are under the same situation, but I'm too
				 * tired to look for them...)
				 */
				return entryLocal->faultInjectorType;
			}
			break;
		}

		case FaultInjectorTypeSkip:
			ereport(LOG, 
					(errcode(ERRCODE_FAULT_INJECT),
					 errmsg("fault triggered, fault name:'%s' fault type:'%s' ",
							entryLocal->faultName,
							FaultInjectorTypeEnumToString[entryLocal->faultInjectorType])));							
			break;

		case FaultInjectorTypeResume:
			break;
			
		case FaultInjectorTypeSegv:
		{
<<<<<<< HEAD
			/*
			 * Avoid core file generation for this PANIC. It helps to avoid
			 * filling up disks during tests and also saves time.
			 */
#if defined(HAVE_GETRLIMIT) && defined(RLIMIT_CORE)
			struct rlimit lim;
			getrlimit(RLIMIT_CORE, &lim);
			lim.rlim_cur = 0;
			if (setrlimit(RLIMIT_CORE, &lim) != 0)
			{
				int			save_errno = errno;

				elog(NOTICE,
					 "setrlimit failed for RLIMIT_CORE soft limit to zero. errno: %d (%m).",
					 save_errno);
			}
#endif

=======
			AvoidCorefileGeneration();
>>>>>>> b22544fb
			*(volatile int *) 0 = 1234;
			break;
		}
		
		case FaultInjectorTypeInterrupt:
		{
			/*
			 * The place where this type of fault is injected must have
			 * has HOLD_INTERRUPTS() .. RESUME_INTERRUPTS() around it, otherwise
			 * the interrupt could be handled inside the fault injector itself
			 */
			ereport(LOG,
					(errcode(ERRCODE_FAULT_INJECT),
					 errmsg("fault triggered, fault name:'%s' fault type:'%s' ",
							entryLocal->faultName,
							FaultInjectorTypeEnumToString[entryLocal->faultInjectorType])));

			InterruptPending = true;
			QueryCancelPending = true;
			break;
		}

		case FaultInjectorTypeFinishPending:
		{
			ereport(LOG,
					(errcode(ERRCODE_FAULT_INJECT),
					 errmsg("fault triggered, fault name:'%s' fault type:'%s' ",
							entryLocal->faultName,
							FaultInjectorTypeEnumToString[entryLocal->faultInjectorType])));
			QueryFinishPending = true;
			break;
		}

		default:
			
			ereport(LOG, 
					(errcode(ERRCODE_FAULT_INJECT),
					 errmsg("unexpected error, fault triggered, fault name:'%s' fault type:'%s' ",
							entryLocal->faultName,
							FaultInjectorTypeEnumToString[entryLocal->faultInjectorType])));	
			
			Assert(0);
			break;
	}
		
	return (entryLocal->faultInjectorType);
}

/*
 * lookup if fault injection is set
 */
static FaultInjectorEntry_s*
FaultInjector_LookupHashEntry(
							  const char* faultName)
{
	FaultInjectorEntry_s	*entry;
	
	Assert(faultInjectorShmem->hash != NULL);
	entry = (FaultInjectorEntry_s *) hash_search(
												  faultInjectorShmem->hash, 
												  (void *) faultName, // key
												  HASH_FIND, 
												  NULL);
	
	if (entry == NULL) {
		ereport(DEBUG5,
				(errmsg("FaultInjector_LookupHashEntry() could not find fault injection hash entry:'%s' ",
						faultName)));
	} 
	
	return entry;
}

/*
 * insert fault injection in hash table 
 */ 
static FaultInjectorEntry_s*
FaultInjector_InsertHashEntry(
							const char* faultName,
							bool	*exists)
{
	
	bool					foundPtr;
	FaultInjectorEntry_s	*entry;

	Assert(faultInjectorShmem->hash != NULL);
	entry = (FaultInjectorEntry_s *) hash_search(
												  faultInjectorShmem->hash, 
												  (void *) faultName, // key
												  HASH_ENTER_NULL,
												  &foundPtr);

	if (entry == NULL) {
		*exists = false;
		return entry;
	} 
	
	elog(DEBUG1, "FaultInjector_InsertHashEntry() entry_key:%s",
		 entry->faultName);
	
	if (foundPtr) {
		*exists = true;
	} else {
		*exists = false;
	}

	return entry;
}

/*
 * 
 */
static bool
FaultInjector_RemoveHashEntry(
							  const char* faultName)
{	
	
	FaultInjectorEntry_s	*entry;
	bool					isRemoved = false;
	
	Assert(faultInjectorShmem->hash != NULL);
	entry = (FaultInjectorEntry_s *) hash_search(
												  faultInjectorShmem->hash, 
												  (void *) faultName, // key
												  HASH_REMOVE, 
												  NULL);
	
	if (entry) 
	{
		ereport(LOG, 
				(errmsg("fault removed, fault name:'%s' fault type:'%s' ",
						entry->faultName,
						FaultInjectorTypeEnumToString[entry->faultInjectorType])));

		isRemoved = true;
	}
	
	return isRemoved;			
}

/*
 *
 */
static int 
FaultInjector_NewHashEntry(
						   FaultInjectorEntry_s	*entry)
{
	
	FaultInjectorEntry_s	*entryLocal=NULL;
	bool					exists;
	int						status = STATUS_OK;

	FiLockAcquire();

	if ((faultInjectorShmem->faultInjectorSlots + 1) >= FAULTINJECTOR_MAX_SLOTS) {
		FiLockRelease();
		status = STATUS_ERROR;
		ereport(WARNING,
				(errmsg("cannot insert fault injection, no slots available"),
				 errdetail("Fault name:'%s' fault type:'%s'",
						   entry->faultName,
						   FaultInjectorTypeEnumToString[entry->faultInjectorType])));
		snprintf(entry->bufOutput, sizeof(entry->bufOutput), 
				 "could not insert fault injection, max slots:'%d' reached",
				 FAULTINJECTOR_MAX_SLOTS);
		
		goto exit;
	}

	entryLocal = FaultInjector_InsertHashEntry(entry->faultName, &exists);
		
	if (entryLocal == NULL) {
		FiLockRelease();
		status = STATUS_ERROR;
		ereport(WARNING,
				(errmsg("cannot insert fault injection entry into table, no memory"),
				 errdetail("Fault name:'%s' fault type:'%s'",
						   entry->faultName,
						   FaultInjectorTypeEnumToString[entry->faultInjectorType])));
		snprintf(entry->bufOutput, sizeof(entry->bufOutput), 
				 "could not insert fault injection, no memory");
		
		goto exit;
	}
		
	if (exists) {
		FiLockRelease();
		status = STATUS_ERROR;
		ereport(WARNING,
				(errmsg("cannot insert fault injection entry into table, entry already exists"),
				 errdetail("Fault name:'%s' fault type:'%s' ",
						   entry->faultName,
						   FaultInjectorTypeEnumToString[entry->faultInjectorType])));
		snprintf(entry->bufOutput, sizeof(entry->bufOutput), 
				 "could not insert fault injection, entry already exists");
		
		goto exit;
	}
		
	entryLocal->faultInjectorType = entry->faultInjectorType;
	strlcpy(entryLocal->faultName, entry->faultName, sizeof(entryLocal->faultName));

	entryLocal->extraArg = entry->extraArg;
	entryLocal->ddlStatement = entry->ddlStatement;
	
	entryLocal->startOccurrence = entry->startOccurrence;
	entryLocal->endOccurrence = entry->endOccurrence;

	entryLocal->numTimesTriggered = 0;
	strcpy(entryLocal->databaseName, entry->databaseName);
	strcpy(entryLocal->tableName, entry->tableName);
		
	entryLocal->faultInjectorState = FaultInjectorStateWaiting;

	faultInjectorShmem->faultInjectorSlots++;
		
	FiLockRelease();
	
	elog(DEBUG1, "FaultInjector_NewHashEntry(): '%s'", entry->faultName);
	
exit:
		
	return status;			
}

/*
 * update hash entry with state 
 */		
static int 
FaultInjector_MarkEntryAsResume(
							FaultInjectorEntry_s	*entry)
{
	
	FaultInjectorEntry_s	*entryLocal;
	int						status = STATUS_OK;

	Assert(entry->faultInjectorType == FaultInjectorTypeResume);

	FiLockAcquire();

	entryLocal = FaultInjector_LookupHashEntry(entry->faultName);
	
	if (entryLocal == NULL)
	{
		FiLockRelease();
		status = STATUS_ERROR;
		ereport(WARNING,
				(errmsg("cannot update fault injection hash entry with fault injection status, no entry found"),
				 errdetail("Fault name:'%s' fault type:'%s'",
						   entry->faultName,
						   FaultInjectorTypeEnumToString[entry->faultInjectorType])));
		goto exit;
	}

	if (entryLocal->faultInjectorType != FaultInjectorTypeSuspend)
	{
		FiLockRelease();
		ereport(ERROR, 
				(errcode(ERRCODE_FAULT_INJECT),
				 errmsg("only suspend fault can be resumed")));	
	}

	entryLocal->faultInjectorType = FaultInjectorTypeResume;
	
	FiLockRelease();
	
	ereport(DEBUG1,
			(errmsg("LOG(fault injector): update fault injection hash entry identifier:'%s' state:'%s'",
					entry->faultName,
					FaultInjectorStateEnumToString[entryLocal->faultInjectorState])));
	
exit:	
	
	return status;			
}

/*
 * Inject fault according to its type.
 */
static int
FaultInjector_SetFaultInjection(
						   FaultInjectorEntry_s	*entry)
{
	int		status = STATUS_OK;
	bool	isRemoved = false;
	
	switch (entry->faultInjectorType) {
		case FaultInjectorTypeReset:
		{
			HASH_SEQ_STATUS			hash_status;
			FaultInjectorEntry_s	*entryLocal;
			
			if (strcmp(entry->faultName, FaultInjectorNameAll) == 0)
			{
				hash_seq_init(&hash_status, faultInjectorShmem->hash);
				
				FiLockAcquire();
				
				while ((entryLocal = (FaultInjectorEntry_s *) hash_seq_search(&hash_status)) != NULL) {
					isRemoved = FaultInjector_RemoveHashEntry(entryLocal->faultName);
					if (isRemoved == true) {
						faultInjectorShmem->faultInjectorSlots--;
					}					
				}
				FiLockRelease();
				Assert(faultInjectorShmem->faultInjectorSlots == 0);
			}
			else
			{
				FiLockAcquire();
				isRemoved = FaultInjector_RemoveHashEntry(entry->faultName);
				if (isRemoved == true) {
					faultInjectorShmem->faultInjectorSlots--;
				}
				FiLockRelease();
			}
				
			if (isRemoved == false)
				ereport(DEBUG1,
						(errmsg("LOG(fault injector): could not remove fault injection from hash identifier:'%s'",
								entry->faultName)));
			
			break;
		}

		case FaultInjectorTypeWaitUntilTriggered:
		{
			FaultInjectorEntry_s	*entryLocal;
			int retry_count = 3000; /* 10 minutes */

			while ((entryLocal = FaultInjector_LookupHashEntry(entry->faultName)) != NULL &&
				   entryLocal->faultInjectorState != FaultInjectorStateCompleted &&
				   entryLocal->numTimesTriggered - entryLocal->startOccurrence < entry->extraArg - 1)
			{
				pg_usleep(200000);  /* 0.2 sec */
				retry_count--;
				if (!retry_count)
				{
					ereport(ERROR,
							(errcode(ERRCODE_FAULT_INJECT),
							 errmsg("fault not triggered, fault name:'%s' fault type:'%s' ",
									entryLocal->faultName,
									FaultInjectorTypeEnumToString[entry->faultInjectorType]),
							 errdetail("Timed-out as 10 minutes max wait happens until triggered.")));
				}
			}

			if (entryLocal != NULL)
			{
				ereport(LOG,
						(errcode(ERRCODE_FAULT_INJECT),
						 errmsg("fault triggered %d times, fault name:'%s' fault type:'%s' ",
							entryLocal->numTimesTriggered,
							entryLocal->faultName,
							FaultInjectorTypeEnumToString[entry->faultInjectorType])));
				status = STATUS_OK;
			}
			else
			{
				ereport(ERROR,
						(errcode(ERRCODE_FAULT_INJECT),
						 errmsg("fault not set, fault name:'%s'  ",
								entry->faultName)));
			}
			break;
		}

		case FaultInjectorTypeStatus:
		{	
			FaultInjectorEntry_s	*entryLocal;
			int                     length;

			if (faultInjectorShmem->hash == NULL)
			{
				status = STATUS_ERROR;
				break;
			}
			length = snprintf(entry->bufOutput, sizeof(entry->bufOutput), "Success: ");

			entryLocal = FaultInjector_LookupHashEntry(entry->faultName);
			if (entryLocal)
			{
				length = snprintf(
					(entry->bufOutput + length),
					sizeof(entry->bufOutput) - length,
					"fault name:'%s' "
					"fault type:'%s' "
					"ddl statement:'%s' "
					"database name:'%s' "
					"table name:'%s' "
					"start occurrence:'%d' "
					"end occurrence:'%d' "
					"extra arg:'%d' "
					"fault injection state:'%s'  "
					"num times hit:'%d' \n",
					entryLocal->faultName,
					FaultInjectorTypeEnumToString[entryLocal->faultInjectorType],
					FaultInjectorDDLEnumToString[entryLocal->ddlStatement],
					entryLocal->databaseName,
					entryLocal->tableName,
					entryLocal->startOccurrence,
					entryLocal->endOccurrence,
					entryLocal->extraArg,
					FaultInjectorStateEnumToString[entryLocal->faultInjectorState],
					entryLocal->numTimesTriggered);
			}
			else
			{
				length = snprintf(entry->bufOutput, sizeof(entry->bufOutput),
								  "Failure: fault name:'%s' not set",
								  entry->faultName);
			}
			elog(LOG, "%s", entry->bufOutput);
			if (length > sizeof(entry->bufOutput))
				elog(LOG, "fault status truncated from %d to %zu characters",
					 length, sizeof(entry->bufOutput));
			break;
		}
		case FaultInjectorTypeResume:
		{
			ereport(LOG, 
					(errcode(ERRCODE_FAULT_INJECT),
					 errmsg("fault triggered, fault name:'%s' fault type:'%s' ",
							entry->faultName,
							FaultInjectorTypeEnumToString[entry->faultInjectorType])));	
			
			FaultInjector_MarkEntryAsResume(entry);
			
			break;
		}
		default: 
			
			status = FaultInjector_NewHashEntry(entry);
			break;
	}
	return status;
}

void
HandleFaultMessage(const char* msg)
{
	char name[NAMEDATALEN];
	char type[NAMEDATALEN];
	char ddl[NAMEDATALEN];
	char db[NAMEDATALEN];
	char table[NAMEDATALEN];
	int start;
	int end;
	int extra;
	char *result;
	int len;

	if (sscanf(msg, "faultname=%s type=%s ddl=%s db=%s table=%s "
			   "start=%d end=%d extra=%d",
			   name, type, ddl, db, table, &start, &end, &extra) != 8)
		elog(ERROR, "invalid fault message: %s", msg);
	/* The value '#' means not specified. */
	if (ddl[0] == '#')
		ddl[0] = '\0';
	if (db[0] == '#')
		db[0] = '\0';
	if (table[0] == '#')
		table[0] = '\0';

	result = InjectFault(name, type, ddl, db, table, start, end, extra);
	len = strlen(result);

	StringInfoData buf;
	pq_beginmessage(&buf, 'T');
	pq_sendint(&buf, Natts_fault_message_response, 2);

	pq_sendstring(&buf, "status");
	pq_sendint(&buf, 0, 4);		/* table oid */
	pq_sendint(&buf, Anum_fault_message_response_status, 2);		/* attnum */
	pq_sendint(&buf, TEXTOID, 4);		/* type oid */
	pq_sendint(&buf, -1, 2);	/* typlen */
	pq_sendint(&buf, -1, 4);		/* typmod */
	pq_sendint(&buf, 0, 2);		/* format code */
	pq_endmessage(&buf);

	/* Send a DataRow message */
	pq_beginmessage(&buf, 'D');
	pq_sendint(&buf, Natts_fault_message_response, 2);		/* # of columns */

	pq_sendint(&buf, len, 4);
	pq_sendbytes(&buf, result, len);
	pq_endmessage(&buf);
	EndCommand(GPCONN_TYPE_FAULT, DestRemote);
	pq_flush();
}

char *
InjectFault(char *faultName, char *type, char *ddlStatement, char *databaseName,
			char *tableName, int startOccurrence, int endOccurrence, int extraArg)
{
	StringInfo buf = makeStringInfo();
	FaultInjectorEntry_s faultEntry;

	elog(DEBUG1, "injecting fault: name %s, type %s, DDL %s, db %s, table %s, startOccurrence %d, endOccurrence %d, extraArg %d",
		 faultName, type, ddlStatement, databaseName, tableName,
		 startOccurrence, endOccurrence, extraArg );

	faultEntry.faultInjectorType = FaultInjectorTypeStringToEnum(type);
	faultEntry.ddlStatement = FaultInjectorDDLStringToEnum(ddlStatement);
	faultEntry.extraArg = extraArg;
	faultEntry.startOccurrence = startOccurrence;
	faultEntry.endOccurrence = endOccurrence;

	/*
	 * Validations:
	 *
	 */
	if (strlcpy(faultEntry.faultName, faultName, sizeof(faultEntry.faultName)) >=
		sizeof(faultEntry.faultName))
		ereport(ERROR,
				(errcode(ERRCODE_PROTOCOL_VIOLATION),
				 errmsg("fault name too long: '%s'", faultName),
				 errdetail("Fault name should be no more than %d characters.",
						   FAULT_NAME_MAX_LENGTH-1)));

	if (faultEntry.faultInjectorType == FaultInjectorTypeMax)
		ereport(ERROR,
				(errcode(ERRCODE_PROTOCOL_VIOLATION),
				 errmsg("could not recognize fault type '%s'", type)));

	/* Special fault name "all" is only used to reset all faults */
	if (faultEntry.faultInjectorType != FaultInjectorTypeReset &&
		strcmp(faultEntry.faultName, FaultInjectorNameAll) == 0)
		ereport(ERROR,
				(errcode(ERRCODE_PROTOCOL_VIOLATION),
				 errmsg("invalid fault name '%s'", faultName)));

	if (faultEntry.faultInjectorType == FaultInjectorTypeSleep)
	{
		if (extraArg < 0 || extraArg > 7200)
			ereport(ERROR,
					(errcode(ERRCODE_PROTOCOL_VIOLATION),
					 errmsg("invalid sleep time, allowed range [0, 7200 sec]")));
	}

	if (faultEntry.ddlStatement == DDLMax)
		ereport(ERROR,
				(errcode(ERRCODE_PROTOCOL_VIOLATION),
				 errmsg("could not recognize DDL statement")));

	if (strlcpy(faultEntry.databaseName, databaseName,
				sizeof(faultEntry.databaseName)) >=
		sizeof(faultEntry.databaseName))
		ereport(ERROR,
				(errcode(ERRCODE_PROTOCOL_VIOLATION),
				 errmsg("database name too long: '%s'", databaseName),
				 errdetail("Database name should be no more than %d characters.",
						   NAMEDATALEN-1)));

	if (strlcpy(faultEntry.tableName, tableName, sizeof(faultEntry.tableName)) >=
		sizeof(faultEntry.tableName))
		ereport(ERROR,
				(errcode(ERRCODE_PROTOCOL_VIOLATION),
				 errmsg("table name too long: '%s'", tableName),
				 errdetail("Table name should be no more than %d characters.",
						   NAMEDATALEN-1)));

	if (startOccurrence < 1 || startOccurrence > 1000)
		ereport(ERROR,
				(errcode(ERRCODE_PROTOCOL_VIOLATION),
				 errmsg("invalid start occurrence number, allowed range [1, 1000]")));


	if (endOccurrence != INFINITE_END_OCCURRENCE && endOccurrence < startOccurrence)
		ereport(ERROR,
				(errcode(ERRCODE_PROTOCOL_VIOLATION),
				 errmsg("invalid end occurrence number, allowed range [startOccurrence, ] or -1")));


	/*
	 * Warnings:
	 *
	 */
	emit_warnings(faultEntry);


	if (FaultInjector_SetFaultInjection(&faultEntry) == STATUS_OK)
	{
		if (faultEntry.faultInjectorType == FaultInjectorTypeStatus)
			appendStringInfo(buf, "%s", faultEntry.bufOutput);
		else
		{
			appendStringInfo(buf, "Success:");
			elog(LOG, "injected fault '%s' type '%s'", faultName, type);
		}
	}
	else
		appendStringInfo(buf, "Failure: %s", faultEntry.bufOutput);

	return buf->data;
}
#endif<|MERGE_RESOLUTION|>--- conflicted
+++ resolved
@@ -22,13 +22,7 @@
 #include "postgres.h"
 
 #include <signal.h>
-<<<<<<< HEAD
-#ifdef HAVE_SYS_RESOURCE_H
-#include <sys/resource.h>
-#endif
-
-=======
->>>>>>> b22544fb
+
 #include "access/xact.h"
 #include "cdb/cdbutil.h"
 #include "libpq/libpq.h"
@@ -378,27 +372,7 @@
 			break;
 
 		case FaultInjectorTypePanic:
-<<<<<<< HEAD
-			/*
-			 * Avoid core file generation for this PANIC. It helps to avoid
-			 * filling up disks during tests and also saves time.
-			 */
-#if defined(HAVE_GETRLIMIT) && defined(RLIMIT_CORE)
-			;struct rlimit lim;
-			getrlimit(RLIMIT_CORE, &lim);
-			lim.rlim_cur = 0;
-			if (setrlimit(RLIMIT_CORE, &lim) != 0)
-			{
-				int			save_errno = errno;
-
-				elog(NOTICE,
-					 "setrlimit failed for RLIMIT_CORE soft limit to zero. errno: %d (%m).",
-					 save_errno);
-			}
-#endif
-=======
 			AvoidCorefileGeneration();
->>>>>>> b22544fb
 			ereport(PANIC, 
 					(errcode(ERRCODE_FAULT_INJECT),
 					 errmsg("fault triggered, fault name:'%s' fault type:'%s' ",
@@ -486,28 +460,7 @@
 			
 		case FaultInjectorTypeSegv:
 		{
-<<<<<<< HEAD
-			/*
-			 * Avoid core file generation for this PANIC. It helps to avoid
-			 * filling up disks during tests and also saves time.
-			 */
-#if defined(HAVE_GETRLIMIT) && defined(RLIMIT_CORE)
-			struct rlimit lim;
-			getrlimit(RLIMIT_CORE, &lim);
-			lim.rlim_cur = 0;
-			if (setrlimit(RLIMIT_CORE, &lim) != 0)
-			{
-				int			save_errno = errno;
-
-				elog(NOTICE,
-					 "setrlimit failed for RLIMIT_CORE soft limit to zero. errno: %d (%m).",
-					 save_errno);
-			}
-#endif
-
-=======
 			AvoidCorefileGeneration();
->>>>>>> b22544fb
 			*(volatile int *) 0 = 1234;
 			break;
 		}
