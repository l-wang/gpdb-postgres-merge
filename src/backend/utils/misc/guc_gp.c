--- conflicted
+++ resolved
@@ -264,21 +264,10 @@
 bool		gp_enable_predicate_propagation = false;
 bool		gp_enable_minmax_optimization = true;
 bool		gp_enable_multiphase_agg = true;
-<<<<<<< HEAD
 bool		gp_enable_preunique = true;
 bool		gp_eager_preunique = false;
-bool		gp_hashagg_streambottom = true;
 bool		gp_enable_agg_distinct = true;
 bool		gp_enable_dqa_pruning = true;
-bool		gp_eager_dqa_pruning = false;
-bool		gp_eager_one_phase_agg = false;
-bool		gp_eager_two_phase_agg = false;
-=======
-bool		gp_enable_preunique = TRUE;
-bool		gp_eager_preunique = FALSE;
-bool		gp_enable_agg_distinct = true;
-bool		gp_enable_dqa_pruning = true;
->>>>>>> 3dd207d9
 bool		gp_dynamic_partition_pruning = true;
 bool		gp_log_dynamic_partition_pruning = false;
 bool		gp_cte_sharing = false;
@@ -542,18 +531,6 @@
 	{NULL, 0}
 };
 
-<<<<<<< HEAD
-static const struct config_enum_entry gp_gpperfmon_log_alert_level[] = {
-	{"none", GPPERFMON_LOG_ALERT_LEVEL_NONE},
-	{"warning", GPPERFMON_LOG_ALERT_LEVEL_WARNING},
-	{"error", GPPERFMON_LOG_ALERT_LEVEL_ERROR},
-	{"fatal", GPPERFMON_LOG_ALERT_LEVEL_FATAL},
-	{"panic", GPPERFMON_LOG_ALERT_LEVEL_PANIC},
-	{NULL, 0}
-};
-
-=======
->>>>>>> 3dd207d9
 static const struct config_enum_entry optimizer_join_order_options[] = {
 	{"query", JOIN_ORDER_IN_QUERY},
 	{"greedy", JOIN_ORDER_GREEDY_SEARCH},
@@ -785,43 +762,10 @@
 	},
 
 	{
-<<<<<<< HEAD
-		{"gp_hashagg_streambottom", PGC_USERSET, QUERY_TUNING_METHOD,
-			gettext_noop("Stream the bottom stage of two stage hashagg"),
-			gettext_noop("Avoid spilling at the bottom stage of two stage hashagg"),
-			GUC_NO_SHOW_ALL | GUC_NOT_IN_SAMPLE
-		},
-		&gp_hashagg_streambottom,
-=======
-		{"gp_enable_mk_sort", PGC_USERSET, QUERY_TUNING_METHOD,
-			gettext_noop("Enable multi-key sort."),
-			gettext_noop("A faster sort."),
-			GUC_NO_SHOW_ALL | GUC_NOT_IN_SAMPLE
-
-		},
-		&gp_enable_mk_sort,
->>>>>>> 3dd207d9
-		true,
-		NULL, NULL, NULL
-	},
-
-<<<<<<< HEAD
-=======
-
-#ifdef USE_ASSERT_CHECKING
-	{
-		{"gp_mk_sort_check", PGC_USERSET, QUERY_TUNING_METHOD,
-			gettext_noop("Extensive check mk_sort"),
-			gettext_noop("Expensive debug checking"),
-			GUC_NO_SHOW_ALL | GUC_NOT_IN_SAMPLE
-		},
-		&gp_mk_sort_check,
-		false,
-		NULL, NULL, NULL
-	},
-#endif
-
->>>>>>> 3dd207d9
+		true,
+		NULL, NULL, NULL
+	},
+
 	{
 		{"gp_enable_motion_deadlock_sanity", PGC_USERSET, DEVELOPER_OPTIONS,
 			gettext_noop("Enable verbose check at planning time."),
