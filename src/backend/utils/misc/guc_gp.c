--- conflicted
+++ resolved
@@ -1091,20 +1091,6 @@
 	},
 
 	{
-<<<<<<< HEAD
-		{"gp_fts_transition_parallel", PGC_POSTMASTER, GP_ARRAY_TUNING,
-			gettext_noop("Activate parallel segment transition."),
-			NULL,
-			GUC_NO_SHOW_ALL | GUC_NOT_IN_SAMPLE
-		},
-		&gp_fts_transition_parallel,
-		true,
-		NULL, NULL, NULL
-	},
-
-	{
-=======
->>>>>>> 30271024
 		{"gp_debug_pgproc", PGC_POSTMASTER, DEVELOPER_OPTIONS,
 			gettext_noop("Print debug info relevant to PGPROC."),
 			NULL /* long description */ ,
@@ -3811,46 +3797,14 @@
 	},
 
 	{
-<<<<<<< HEAD
-		{"gp_fts_probe_threadcount", PGC_POSTMASTER, GP_ARRAY_TUNING,
-			gettext_noop("Use this number of threads for probing the segments."),
-			gettext_noop("The number of threads to create at each probe interval expiration."),
-			GUC_NOT_IN_SAMPLE
-		},
-		&gp_fts_probe_threadcount,
-		16, 1, 128,
-		NULL, NULL, NULL
-	},
-
-	{
-		{"gp_fts_transition_retries", PGC_POSTMASTER, GP_ARRAY_TUNING,
-			gettext_noop("The number of retries for FTS to request a segment state transition."),
-			NULL,
-			GUC_NOT_IN_SAMPLE | GUC_NO_SHOW_ALL
-		},
-		&gp_fts_transition_retries,
-		5, 1, 100,
-		NULL, NULL, NULL
-	},
-
-	{
-		{"gp_fts_transition_timeout", PGC_POSTMASTER, GP_ARRAY_TUNING,
-			gettext_noop("Timeout (in seconds) for FTS to request a segment state transition."),
-			NULL,
-			GUC_NOT_IN_SAMPLE | GUC_NO_SHOW_ALL | GUC_UNIT_S
-		},
-		&gp_fts_transition_timeout,
-		3600, 1, 36000,
-		NULL, NULL, NULL
-=======
 		{"gp_fts_mark_mirror_down_grace_period", PGC_SIGHUP, GP_ARRAY_TUNING,
 			gettext_noop("Time (in seconds) allowed to mirror after disconnection, to reconnect before being marked as down in configuration by FTS."),
 			gettext_noop("Used by the fts-probe process."),
 			GUC_UNIT_S
 		},
 		&gp_fts_mark_mirror_down_grace_period,
-		30, 0, 3600, NULL, NULL
->>>>>>> 30271024
+		30, 0, 3600,
+		NULL, NULL, NULL
 	},
 
 	{
