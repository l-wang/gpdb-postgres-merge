/*-------------------------------------------------------------------------
 *
 * portalmem.c
 *	  backend portal memory management
 *
 * Portals are objects representing the execution state of a query.
 * This module provides memory management services for portals, but it
 * doesn't actually run the executor for them.
 *
 *
 * Portions Copyright (c) 2006-2009, Greenplum inc
 * Portions Copyright (c) 2012-Present Pivotal Software, Inc.
 * Portions Copyright (c) 1996-2019, PostgreSQL Global Development Group
 * Portions Copyright (c) 1994, Regents of the University of California
 *
 * IDENTIFICATION
 *	  src/backend/utils/mmgr/portalmem.c
 *
 *-------------------------------------------------------------------------
 */
#include "postgres.h"

#include "access/xact.h"
#include "catalog/pg_type.h"
#include "commands/portalcmds.h"
#include "miscadmin.h"
#include "storage/ipc.h"
#include "utils/builtins.h"
#include "utils/memutils.h"
#include "utils/snapmgr.h"
#include "utils/timestamp.h"

#include "cdb/ml_ipc.h"
#include "utils/resource_manager.h"
#include "utils/resscheduler.h"

/*
 * Estimate of the maximum number of open portals a user would have,
 * used in initially sizing the PortalHashTable in EnablePortalManager().
 * Since the hash table can expand, there's no need to make this overly
 * generous, and keeping it small avoids unnecessary overhead in the
 * hash_seq_search() calls executed during transaction end.
 */
#define PORTALS_PER_USER	   16


/* ----------------
 *		Global state
 * ----------------
 */

#define MAX_PORTALNAME_LEN		NAMEDATALEN

typedef struct portalhashent
{
	char		portalname[MAX_PORTALNAME_LEN];
	Portal		portal;
} PortalHashEnt;

static HTAB *PortalHashTable = NULL;

#define PortalHashTableLookup(NAME, PORTAL) \
do { \
	PortalHashEnt *hentry; \
	\
	hentry = (PortalHashEnt *) hash_search(PortalHashTable, \
										   (NAME), HASH_FIND, NULL); \
	if (hentry) \
		PORTAL = hentry->portal; \
	else \
		PORTAL = NULL; \
} while(0)

#define PortalHashTableInsert(PORTAL, NAME) \
do { \
	PortalHashEnt *hentry; bool found; \
	\
	hentry = (PortalHashEnt *) hash_search(PortalHashTable, \
										   (NAME), HASH_ENTER, &found); \
	if (found) \
		elog(ERROR, "duplicate portal name"); \
	hentry->portal = PORTAL; \
	/* To avoid duplicate storage, make PORTAL->name point to htab entry */ \
	PORTAL->name = hentry->portalname; \
} while(0)

#define PortalHashTableDelete(PORTAL) \
do { \
	PortalHashEnt *hentry; \
	\
	hentry = (PortalHashEnt *) hash_search(PortalHashTable, \
										   PORTAL->name, HASH_REMOVE, NULL); \
	if (hentry == NULL) \
		elog(WARNING, "trying to delete portal name that does not exist"); \
} while(0)

static MemoryContext TopPortalContext = NULL;


/* ----------------------------------------------------------------
 *				   public portal interface functions
 * ----------------------------------------------------------------
 */

/*
 * EnablePortalManager
 *		Enables the portal management module at backend startup.
 */
void
EnablePortalManager(void)
{
	HASHCTL		ctl;

	Assert(TopPortalContext == NULL);

	TopPortalContext = AllocSetContextCreate(TopMemoryContext,
											 "TopPortalContext",
											 ALLOCSET_DEFAULT_SIZES);

	ctl.keysize = MAX_PORTALNAME_LEN;
	ctl.entrysize = sizeof(PortalHashEnt);

	/*
	 * use PORTALS_PER_USER as a guess of how many hash table entries to
	 * create, initially
	 */
	PortalHashTable = hash_create("Portal hash", PORTALS_PER_USER,
								  &ctl, HASH_ELEM);
}

/*
 * GetPortalByName
 *		Returns a portal given a portal name, or NULL if name not found.
 */
Portal
GetPortalByName(const char *name)
{
	Portal		portal;

	if (PointerIsValid(name))
		PortalHashTableLookup(name, portal);
	else
		portal = NULL;

	return portal;
}

/*
 * PortalGetPrimaryStmt
 *		Get the "primary" stmt within a portal, ie, the one marked canSetTag.
 *
 * Returns NULL if no such stmt.  If multiple PlannedStmt structs within the
 * portal are marked canSetTag, returns the first one.  Neither of these
 * cases should occur in present usages of this function.
 */
PlannedStmt *
PortalGetPrimaryStmt(Portal portal)
{
	ListCell   *lc;

	foreach(lc, portal->stmts)
	{
		PlannedStmt *stmt = lfirst_node(PlannedStmt, lc);

		if (stmt->canSetTag)
			return stmt;
	}
	return NULL;
}

/*
 * CreatePortal
 *		Returns a new portal given a name.
 *
 * allowDup: if true, automatically drop any pre-existing portal of the
 * same name (if false, an error is raised).
 *
 * dupSilent: if true, don't even emit a WARNING.
 */
Portal
CreatePortal(const char *name, bool allowDup, bool dupSilent)
{
	Portal		portal;

	AssertArg(PointerIsValid(name));

	portal = GetPortalByName(name);
	if (PortalIsValid(portal))
	{
		if (!allowDup)
			ereport(ERROR,
					(errcode(ERRCODE_DUPLICATE_CURSOR),
					 errmsg("cursor \"%s\" already exists", name)));
		if (!dupSilent && Gp_role != GP_ROLE_EXECUTE)
			ereport(WARNING,
					(errcode(ERRCODE_DUPLICATE_CURSOR),
					 errmsg("closing existing cursor \"%s\"",
							name)));
		PortalDrop(portal, false);
	}

	/* make new portal structure */
	portal = (Portal) MemoryContextAllocZero(TopPortalContext, sizeof *portal);

	/* initialize portal context; typically it won't store much */
	portal->portalContext = AllocSetContextCreate(TopPortalContext,
												  "PortalContext",
												  ALLOCSET_SMALL_SIZES);

	/* create a resource owner for the portal */
	portal->resowner = ResourceOwnerCreate(CurTransactionResourceOwner,
										   "Portal");

	/* initialize portal fields that don't start off zero */
	portal->status = PORTAL_NEW;
	portal->cleanup = PortalCleanup;
	portal->createSubid = GetCurrentSubTransactionId();
	portal->activeSubid = portal->createSubid;
	portal->strategy = PORTAL_MULTI_QUERY;
	portal->cursorOptions = CURSOR_OPT_NO_SCROLL;
	portal->atStart = true;
	portal->atEnd = true;		/* disallow fetches until query is set */
	portal->visible = true;
	portal->creation_time = GetCurrentStatementStartTimestamp();

	/* set portal id and queue id if have enabled resource scheduling */
	if (Gp_role == GP_ROLE_DISPATCH && IsResQueueEnabled())
	{
		portal->portalId = ResCreatePortalId(name);
		portal->queueId = GetResQueueId();
	}
	portal->is_extended_query = false; /* default value */

	/* put portal in table (sets portal->name) */
	PortalHashTableInsert(portal, name);

<<<<<<< HEAD
	/* reuse portal->name copy */
	MemoryContextSetIdentifier(portal->portalContext, portal->name);

	/* Setup gpmon. Siva - should this be moved elsewhere? */
	gpmon_init();
	/* End Gpmon */

=======
>>>>>>> 3dd207d9
	return portal;
}

/*
 * CreateNewPortal
 *		Create a new portal, assigning it a random nonconflicting name.
 */
Portal
CreateNewPortal(void)
{
	static unsigned int unnamed_portal_count = 0;

	char		portalname[MAX_PORTALNAME_LEN];

	/* Select a nonconflicting name */
	for (;;)
	{
		unnamed_portal_count++;
		sprintf(portalname, "<unnamed portal %u>", unnamed_portal_count);
		if (GetPortalByName(portalname) == NULL)
			break;
	}

	return CreatePortal(portalname, false, false);
}

/*
 * PortalDefineQuery
 *		A simple subroutine to establish a portal's query.
 *
 * Notes: as of PG 8.4 (this part backported to GPDB already), caller MUST supply a sourceText string; it is not
 * allowed anymore to pass NULL.  (If you really don't have source text,
 * you can pass a constant string, perhaps "(query not available)".)
 *
 * commandTag shall be NULL if and only if the original query string
 * (before rewriting) was an empty string.  Also, the passed commandTag must
 * be a pointer to a constant string, since it is not copied.
 *
 * If cplan is provided, then it is a cached plan containing the stmts, and
 * the caller must have done GetCachedPlan(), causing a refcount increment.
 * The refcount will be released when the portal is destroyed.
 *
 * If cplan is NULL, then it is the caller's responsibility to ensure that
 * the passed plan trees have adequate lifetime.  Typically this is done by
 * copying them into the portal's context.
 *
 * The caller is also responsible for ensuring that the passed prepStmtName
 * (if not NULL) and sourceText have adequate lifetime.
 *
 * NB: this function mustn't do much beyond storing the passed values; in
 * particular don't do anything that risks elog(ERROR).  If that were to
 * happen here before storing the cplan reference, we'd leak the plancache
 * refcount that the caller is trying to hand off to us.
 */
void
PortalDefineQuery(Portal portal,
				  const char *prepStmtName,
				  const char *sourceText,
				  NodeTag	  sourceTag,
				  const char *commandTag,
				  List *stmts,
				  CachedPlan *cplan)
{
	AssertArg(PortalIsValid(portal));
	AssertState(portal->status == PORTAL_NEW);

	AssertArg(sourceText != NULL);
	AssertArg(commandTag != NULL || stmts == NIL);

	portal->prepStmtName = prepStmtName;
	portal->sourceText = sourceText;
	portal->sourceTag = sourceTag;
	portal->commandTag = commandTag;
	portal->stmts = stmts;
	portal->cplan = cplan;
	portal->status = PORTAL_DEFINED;
}

/*
 * PortalReleaseCachedPlan
 *		Release a portal's reference to its cached plan, if any.
 */
static void
PortalReleaseCachedPlan(Portal portal)
{
	if (portal->cplan)
	{
		ReleaseCachedPlan(portal->cplan, false);
		portal->cplan = NULL;

		/*
		 * We must also clear portal->stmts which is now a dangling reference
		 * to the cached plan's plan list.  This protects any code that might
		 * try to examine the Portal later.
		 */
		portal->stmts = NIL;
	}
}

/*
 * PortalCreateHoldStore
 *		Create the tuplestore for a portal.
 */
void
PortalCreateHoldStore(Portal portal)
{
	MemoryContext oldcxt;

	Assert(portal->holdContext == NULL);
	Assert(portal->holdStore == NULL);
	Assert(portal->holdSnapshot == NULL);

	/*
	 * Create the memory context that is used for storage of the tuple set.
	 * Note this is NOT a child of the portal's portalContext.
	 */
	portal->holdContext =
		AllocSetContextCreate(TopPortalContext,
							  "PortalHoldContext",
							  ALLOCSET_DEFAULT_SIZES);

	/*
	 * Create the tuple store, selecting cross-transaction temp files, and
	 * enabling random access only if cursor requires scrolling.
	 *
	 * XXX: Should maintenance_work_mem be used for the portal size?
	 */
	oldcxt = MemoryContextSwitchTo(portal->holdContext);

	portal->holdStore =
		tuplestore_begin_heap(portal->cursorOptions & CURSOR_OPT_SCROLL,
							  true, work_mem);

	MemoryContextSwitchTo(oldcxt);
}

/*
 * PinPortal
 *		Protect a portal from dropping.
 *
 * A pinned portal is still unpinned and dropped at transaction or
 * subtransaction abort.
 */
void
PinPortal(Portal portal)
{
	if (portal->portalPinned)
		elog(ERROR, "portal already pinned");

	portal->portalPinned = true;
}

void
UnpinPortal(Portal portal)
{
	if (!portal->portalPinned)
		elog(ERROR, "portal not pinned");

	portal->portalPinned = false;
}

/*
 * MarkPortalActive
 *		Transition a portal from READY to ACTIVE state.
 *
 * NOTE: never set portal->status = PORTAL_ACTIVE directly; call this instead.
 */
void
MarkPortalActive(Portal portal)
{
	/* For safety, this is a runtime test not just an Assert */
	if (portal->status != PORTAL_READY)
		ereport(ERROR,
				(errcode(ERRCODE_OBJECT_NOT_IN_PREREQUISITE_STATE),
				 errmsg("portal \"%s\" cannot be run", portal->name)));
	/* Perform the state transition */
	portal->status = PORTAL_ACTIVE;
	portal->activeSubid = GetCurrentSubTransactionId();
}

/*
 * MarkPortalDone
 *		Transition a portal from ACTIVE to DONE state.
 *
 * NOTE: never set portal->status = PORTAL_DONE directly; call this instead.
 */
void
MarkPortalDone(Portal portal)
{
	/* Perform the state transition */
	Assert(portal->status == PORTAL_ACTIVE);
	portal->status = PORTAL_DONE;

	/*
	 * Allow portalcmds.c to clean up the state it knows about.  We might as
	 * well do that now, since the portal can't be executed any more.
	 *
	 * In some cases involving execution of a ROLLBACK command in an already
	 * aborted transaction, this is necessary, or we'd reach AtCleanup_Portals
	 * with the cleanup hook still unexecuted.
	 */
	if (PointerIsValid(portal->cleanup))
	{
		portal->cleanup(portal);
		portal->cleanup = NULL;
	}
}

/*
 * MarkPortalFailed
 *		Transition a portal into FAILED state.
 *
 * NOTE: never set portal->status = PORTAL_FAILED directly; call this instead.
 */
void
MarkPortalFailed(Portal portal)
{
	/* Perform the state transition */
	Assert(portal->status != PORTAL_DONE);
	portal->status = PORTAL_FAILED;

	/*
	 * Allow portalcmds.c to clean up the state it knows about.  We might as
	 * well do that now, since the portal can't be executed any more.
	 *
	 * In some cases involving cleanup of an already aborted transaction, this
	 * is necessary, or we'd reach AtCleanup_Portals with the cleanup hook
	 * still unexecuted.
	 */
	if (PointerIsValid(portal->cleanup))
	{
		portal->cleanup(portal);
		portal->cleanup = NULL;
	}
}

/*
 * PortalDrop
 *		Destroy the portal.
 */
void
PortalDrop(Portal portal, bool isTopCommit)
{
	AssertArg(PortalIsValid(portal));

	/*
	 * Don't allow dropping a pinned portal, it's still needed by whoever
	 * pinned it.
	 */
	if (portal->portalPinned)
		ereport(ERROR,
				(errcode(ERRCODE_INVALID_CURSOR_STATE),
				 errmsg("cannot drop pinned portal \"%s\"", portal->name)));

	/*
	 * Not sure if the PORTAL_ACTIVE case can validly happen or not...
	 */
	if (portal->status == PORTAL_ACTIVE)
		ereport(ERROR,
				(errcode(ERRCODE_INVALID_CURSOR_STATE),
				 errmsg("cannot drop active portal \"%s\"", portal->name)));

	/*
	 * Allow portalcmds.c to clean up the state it knows about, in particular
	 * shutting down the executor if still active.  This step potentially runs
	 * user-defined code so failure has to be expected.  It's the cleanup
	 * hook's responsibility to not try to do that more than once, in the case
	 * that failure occurs and then we come back to drop the portal again
	 * during transaction abort.
	 *
	 * Note: in most paths of control, this will have been done already in
	 * MarkPortalDone or MarkPortalFailed.  We're just making sure.
	 */
	if (PointerIsValid(portal->cleanup))
	{
		portal->cleanup(portal);
		portal->cleanup = NULL;
	}

	/*
	 * Remove portal from hash table.  Because we do this here, we will not
	 * come back to try to remove the portal again if there's any error in the
	 * subsequent steps.  Better to leak a little memory than to get into an
	 * infinite error-recovery loop.
	 */
	PortalHashTableDelete(portal);

	if (IsResQueueLockedForPortal(portal))
	{
		ResUnLockPortal(portal);
	}

	/* drop cached plan reference, if any */
	PortalReleaseCachedPlan(portal);

	/*
	 * If portal has a snapshot protecting its data, release that.  This needs
	 * a little care since the registration will be attached to the portal's
	 * resowner; if the portal failed, we will already have released the
	 * resowner (and the snapshot) during transaction abort.
	 */
	if (portal->holdSnapshot)
	{
		if (portal->resowner)
			UnregisterSnapshotFromOwner(portal->holdSnapshot,
										portal->resowner);
		portal->holdSnapshot = NULL;
	}

	/*
	 * Release any resources still attached to the portal.  There are several
	 * cases being covered here:
	 *
	 * Top transaction commit (indicated by isTopCommit): normally we should
	 * do nothing here and let the regular end-of-transaction resource
	 * releasing mechanism handle these resources too.  However, if we have a
	 * FAILED portal (eg, a cursor that got an error), we'd better clean up
	 * its resources to avoid resource-leakage warning messages.
	 *
	 * Sub transaction commit: never comes here at all, since we don't kill
	 * any portals in AtSubCommit_Portals().
	 *
	 * Main or sub transaction abort: we will do nothing here because
	 * portal->resowner was already set NULL; the resources were already
	 * cleaned up in transaction abort.
	 *
	 * Ordinary portal drop: must release resources.  However, if the portal
	 * is not FAILED then we do not release its locks.  The locks become the
	 * responsibility of the transaction's ResourceOwner (since it is the
	 * parent of the portal's owner) and will be released when the transaction
	 * eventually ends.
	 */
	if (portal->resowner &&
		(!isTopCommit || portal->status == PORTAL_FAILED))
	{
		bool		isCommit = (portal->status != PORTAL_FAILED);

		ResourceOwnerRelease(portal->resowner,
							 RESOURCE_RELEASE_BEFORE_LOCKS,
							 isCommit, false);
		ResourceOwnerRelease(portal->resowner,
							 RESOURCE_RELEASE_LOCKS,
							 isCommit, false);
		ResourceOwnerRelease(portal->resowner,
							 RESOURCE_RELEASE_AFTER_LOCKS,
							 isCommit, false);
		ResourceOwnerDelete(portal->resowner);
	}
	portal->resowner = NULL;

	/*
	 * Delete tuplestore if present.  We should do this even under error
	 * conditions; since the tuplestore would have been using cross-
	 * transaction storage, its temp files need to be explicitly deleted.
	 */
	if (portal->holdStore)
	{
		MemoryContext oldcontext;

		oldcontext = MemoryContextSwitchTo(portal->holdContext);
		tuplestore_end(portal->holdStore);
		MemoryContextSwitchTo(oldcontext);
		portal->holdStore = NULL;
	}

	/* delete tuplestore storage, if any */
	if (portal->holdContext)
		MemoryContextDelete(portal->holdContext);

	/* release subsidiary storage */
	MemoryContextDelete(portal->portalContext);

	/* release portal struct (it's in TopPortalContext) */
	pfree(portal);
}

/*
 * Delete all declared cursors.
 *
 * Used by commands: CLOSE ALL, DISCARD ALL
 */
void
PortalHashTableDeleteAll(void)
{
	HASH_SEQ_STATUS status;
	PortalHashEnt *hentry;

	if (PortalHashTable == NULL)
		return;

	hash_seq_init(&status, PortalHashTable);
	while ((hentry = hash_seq_search(&status)) != NULL)
	{
		Portal		portal = hentry->portal;

		/* Can't close the active portal (the one running the command) */
		if (portal->status == PORTAL_ACTIVE)
			continue;

		PortalDrop(portal, false);

		/* Restart the iteration in case that led to other drops */
		hash_seq_term(&status);
		hash_seq_init(&status, PortalHashTable);
	}
}

/*
 * "Hold" a portal.  Prepare it for access by later transactions.
 */
static void
HoldPortal(Portal portal)
{
	/*
	 * Note that PersistHoldablePortal() must release all resources used by
	 * the portal that are local to the creating transaction.
	 */
	PortalCreateHoldStore(portal);
	PersistHoldablePortal(portal);

	/* drop cached plan reference, if any */
	PortalReleaseCachedPlan(portal);

	/*
	 * Any resources belonging to the portal will be released in the upcoming
	 * transaction-wide cleanup; the portal will no longer have its own
	 * resources.
	 */
	portal->resowner = NULL;

	/*
	 * Having successfully exported the holdable cursor, mark it as not
	 * belonging to this transaction.
	 */
	portal->createSubid = InvalidSubTransactionId;
	portal->activeSubid = InvalidSubTransactionId;
}

/*
 * Pre-commit processing for portals.
 *
 * Holdable cursors created in this transaction need to be converted to
 * materialized form, since we are going to close down the executor and
 * release locks.  Non-holdable portals created in this transaction are
 * simply removed.  Portals remaining from prior transactions should be
 * left untouched.
 *
 * Returns true if any portals changed state (possibly causing user-defined
 * code to be run), false if not.
 */
bool
PreCommit_Portals(bool isPrepare)
{
	bool		result = false;
	HASH_SEQ_STATUS status;
	PortalHashEnt *hentry;

	hash_seq_init(&status, PortalHashTable);

	while ((hentry = (PortalHashEnt *) hash_seq_search(&status)) != NULL)
	{
		Portal		portal = hentry->portal;

		/*
		 * There should be no pinned portals anymore. Complain if someone
		 * leaked one. Auto-held portals are allowed; we assume that whoever
		 * pinned them is managing them.
		 */
		if (portal->portalPinned && !portal->autoHeld)
			elog(ERROR, "cannot commit while a portal is pinned");

		/*
		 * Do not touch active portals --- this can only happen in the case of
		 * a multi-transaction utility command, such as VACUUM, or a commit in
		 * a procedure.
		 *
		 * Note however that any resource owner attached to such a portal is
		 * still going to go away, so don't leave a dangling pointer.  Also
		 * unregister any snapshots held by the portal, mainly to avoid
		 * snapshot leak warnings from ResourceOwnerRelease().
		 */
		if (portal->status == PORTAL_ACTIVE)
		{
			if (portal->holdSnapshot)
			{
				if (portal->resowner)
					UnregisterSnapshotFromOwner(portal->holdSnapshot,
												portal->resowner);
				portal->holdSnapshot = NULL;
			}
			portal->resowner = NULL;
			continue;
		}

		/* Is it a holdable portal created in the current xact? */
		if ((portal->cursorOptions & CURSOR_OPT_HOLD) &&
			portal->createSubid != InvalidSubTransactionId &&
			portal->status == PORTAL_READY)
		{
			/*
			 * We are exiting the transaction that created a holdable cursor.
			 * Instead of dropping the portal, prepare it for access by later
			 * transactions.
			 *
			 * However, if this is PREPARE TRANSACTION rather than COMMIT,
			 * refuse PREPARE, because the semantics seem pretty unclear.
			 */
			if (isPrepare)
				ereport(ERROR,
						(errcode(ERRCODE_FEATURE_NOT_SUPPORTED),
						 errmsg("cannot PREPARE a transaction that has created a cursor WITH HOLD")));

			HoldPortal(portal);

			/* Report we changed state */
			result = true;
		}
		else if (portal->createSubid == InvalidSubTransactionId)
		{
			/*
			 * Do nothing to cursors held over from a previous transaction
			 * (including ones we just froze in a previous cycle of this loop)
			 */
			continue;
		}
		else
		{
			/* Zap all non-holdable portals */
			PortalDrop(portal, true);

			/* Report we changed state */
			result = true;
		}

		/*
		 * After either freezing or dropping a portal, we have to restart the
		 * iteration, because we could have invoked user-defined code that
		 * caused a drop of the next portal in the hash chain.
		 */
		hash_seq_term(&status);
		hash_seq_init(&status, PortalHashTable);
	}

	return result;
}

/*
 * Abort processing for portals.
 *
 * At this point we run the cleanup hook if present, but we can't release the
 * portal's memory until the cleanup call.
 */
void
AtAbort_Portals(void)
{
	HASH_SEQ_STATUS status;
	PortalHashEnt *hentry;

	hash_seq_init(&status, PortalHashTable);

	while ((hentry = (PortalHashEnt *) hash_seq_search(&status)) != NULL)
	{
		Portal		portal = hentry->portal;

		/*
		 * When elog(FATAL) is progress, we need to set the active portal to
		 * failed, so that PortalCleanup() doesn't run the executor shutdown.
		 */
		if (portal->status == PORTAL_ACTIVE && shmem_exit_inprogress)
			MarkPortalFailed(portal);

		if (portal->is_extended_query && portal->queryDesc != NULL)
		{
			Assert(portal->queryDesc->estate != NULL);
			portal->queryDesc->estate->cancelUnfinished = true;
		}

		/*
		 * Do nothing else to cursors held over from a previous transaction.
		 */
		if (portal->createSubid == InvalidSubTransactionId)
			continue;

		/*
		 * Do nothing to auto-held cursors.  This is similar to the case of a
		 * cursor from a previous transaction, but it could also be that the
		 * cursor was auto-held in this transaction, so it wants to live on.
		 */
		if (portal->autoHeld)
			continue;

		/*
		 * GPDB_90_MERGE_FIXME: This was added in commit 7981c342, to prevent
		 * ExecutorEnd from running in failed transactions. That's fine and dandy,
		 * but unfortunately GPDB relies on ExecutorEnd to for some cleanup
		 * work, like terminating the Gang. So we in GPDB, we must run ExecutorEnd.
		 * We really should refactor the resource management in dispatcher and
		 * gangs, e.g. to use ResourceOwners instead. But until that's done,
		 * we cannot skip ExecutorEnd.
		 */
#if 0
		/*
		 * If it was created in the current transaction, we can't do normal
		 * shutdown on a READY portal either; it might refer to objects
		 * created in the failed transaction.  See comments in
		 * AtSubAbort_Portals.
		 */
		if (portal->status == PORTAL_READY)
			MarkPortalFailed(portal);
#endif

		/*
		 * Allow portalcmds.c to clean up the state it knows about, if we
		 * haven't already.
		 */
		if (PointerIsValid(portal->cleanup))
		{
			portal->cleanup(portal);
			portal->cleanup = NULL;
		}

		/* drop cached plan reference, if any */
		PortalReleaseCachedPlan(portal);

		/*
		 * Any resources belonging to the portal will be released in the
		 * upcoming transaction-wide cleanup; they will be gone before we run
		 * PortalDrop.
		 */
		portal->resowner = NULL;

		/*
		 * Although we can't delete the portal data structure proper, we can
		 * release any memory in subsidiary contexts, such as executor state.
		 * The cleanup hook was the last thing that might have needed data
		 * there.  But leave active portals alone.
		 */
		if (portal->status != PORTAL_ACTIVE)
			MemoryContextDeleteChildren(portal->portalContext);
	}
}

/*
 * Post-abort cleanup for portals.
 *
 * Delete all portals not held over from prior transactions.  */
void
AtCleanup_Portals(void)
{
	HASH_SEQ_STATUS status;
	PortalHashEnt *hentry;

	hash_seq_init(&status, PortalHashTable);

	while ((hentry = (PortalHashEnt *) hash_seq_search(&status)) != NULL)
	{
		Portal		portal = hentry->portal;

		/*
		 * Do not touch active portals --- this can only happen in the case of
		 * a multi-transaction command.
		 */
		if (portal->status == PORTAL_ACTIVE)
			continue;

		/*
		 * Do nothing to cursors held over from a previous transaction or
		 * auto-held ones.
		 */
		if (portal->createSubid == InvalidSubTransactionId || portal->autoHeld)
		{
			Assert(portal->status != PORTAL_ACTIVE);
			Assert(portal->resowner == NULL);
			continue;
		}

		/*
		 * If a portal is still pinned, forcibly unpin it. PortalDrop will not
		 * let us drop the portal otherwise. Whoever pinned the portal was
		 * interrupted by the abort too and won't try to use it anymore.
		 */
		if (portal->portalPinned)
			portal->portalPinned = false;

		/*
		 * We had better not call any user-defined code during cleanup, so if
		 * the cleanup hook hasn't been run yet, too bad; we'll just skip it.
		 */
		if (PointerIsValid(portal->cleanup))
		{
			elog(WARNING, "skipping cleanup for portal \"%s\"", portal->name);
			portal->cleanup = NULL;
		}

		/* Zap it. */
		PortalDrop(portal, false);
	}
}

/*
 * Portal-related cleanup when we return to the main loop on error.
 *
 * This is different from the cleanup at transaction abort.  Auto-held portals
 * are cleaned up on error but not on transaction abort.
 */
void
PortalErrorCleanup(void)
{
	HASH_SEQ_STATUS status;
	PortalHashEnt *hentry;

	hash_seq_init(&status, PortalHashTable);

	while ((hentry = (PortalHashEnt *) hash_seq_search(&status)) != NULL)
	{
		Portal		portal = hentry->portal;

		if (portal->autoHeld)
		{
			portal->portalPinned = false;
			PortalDrop(portal, false);
		}
	}
}

/*
 * Pre-subcommit processing for portals.
 *
 * Reassign portals created or used in the current subtransaction to the
 * parent subtransaction.
 */
void
AtSubCommit_Portals(SubTransactionId mySubid,
					SubTransactionId parentSubid,
					ResourceOwner parentXactOwner)
{
	HASH_SEQ_STATUS status;
	PortalHashEnt *hentry;

	hash_seq_init(&status, PortalHashTable);

	while ((hentry = (PortalHashEnt *) hash_seq_search(&status)) != NULL)
	{
		Portal		portal = hentry->portal;

		if (portal->createSubid == mySubid)
		{
			portal->createSubid = parentSubid;
			if (portal->resowner)
				ResourceOwnerNewParent(portal->resowner, parentXactOwner);
		}
		if (portal->activeSubid == mySubid)
			portal->activeSubid = parentSubid;
	}
}

/*
 * Subtransaction abort handling for portals.
 *
 * Deactivate portals created or used during the failed subtransaction.
 * Note that per AtSubCommit_Portals, this will catch portals created/used
 * in descendants of the subtransaction too.
 *
 * We don't destroy any portals here; that's done in AtSubCleanup_Portals.
 */
void
AtSubAbort_Portals(SubTransactionId mySubid,
				   SubTransactionId parentSubid,
				   ResourceOwner myXactOwner,
				   ResourceOwner parentXactOwner)
{
	HASH_SEQ_STATUS status;
	PortalHashEnt *hentry;

	hash_seq_init(&status, PortalHashTable);

	while ((hentry = (PortalHashEnt *) hash_seq_search(&status)) != NULL)
	{
		Portal		portal = hentry->portal;

		/* Was it created in this subtransaction? */
		if (portal->createSubid != mySubid)
		{
			/* No, but maybe it was used in this subtransaction? */
			if (portal->activeSubid == mySubid)
			{
				/* Maintain activeSubid until the portal is removed */
				portal->activeSubid = parentSubid;

				/*
				 * GPDB_96_MERGE_FIXME: We had this different comment here in GPDB.
				 * Does this scenario happen in GPDB for some reason?
				 *
				 * Upper-level portals that failed while running in this
				 * subtransaction must be forced into FAILED state, for the
				 * same reasons discussed below.
				 *
				 * A MarkPortalActive() caller ran an upper-level portal in
				 * this subtransaction and left the portal ACTIVE.  This can't
				 * happen, but force the portal into FAILED state for the same
				 * reasons discussed below.
				 *
				 * We assume we can get away without forcing upper-level READY
				 * portals to fail, even if they were run and then suspended.
				 * In theory a suspended upper-level portal could have
				 * acquired some references to objects that are about to be
				 * destroyed, but there should be sufficient defenses against
				 * such cases: the portal's original query cannot contain such
				 * references, and any references within, say, cached plans of
				 * PL/pgSQL functions are not from active queries and should
				 * be protected by revalidation logic.
				 */
				if (portal->status == PORTAL_ACTIVE)
					MarkPortalFailed(portal);

				/*
				 * Also, if we failed it during the current subtransaction
				 * (either just above, or earlier), reattach its resource
				 * owner to the current subtransaction's resource owner, so
				 * that any resources it still holds will be released while
				 * cleaning up this subtransaction.  This prevents some corner
				 * cases wherein we might get Asserts or worse while cleaning
				 * up objects created during the current subtransaction
				 * (because they're still referenced within this portal).
				 */
				if (portal->status == PORTAL_FAILED && portal->resowner)
				{
					ResourceOwnerNewParent(portal->resowner, myXactOwner);
					portal->resowner = NULL;
				}
			}
			/* Done if it wasn't created in this subtransaction */
			continue;
		}

		/*
		 * Force any live portals of my own subtransaction into FAILED state.
		 * We have to do this because they might refer to objects created or
		 * changed in the failed subtransaction, leading to crashes within
		 * ExecutorEnd when portalcmds.c tries to close down the portal.
		 * Currently, every MarkPortalActive() caller ensures it updates the
		 * portal status again before relinquishing control, so ACTIVE can't
		 * happen here.  If it does happen, dispose the portal like existing
		 * MarkPortalActive() callers would.
		 */
		// GPDB_90_MERGE_FIXME: Not in READY portals. See comment in AtAbort_Portals.
		if (//portal->status == PORTAL_READY ||
			portal->status == PORTAL_ACTIVE)
			MarkPortalFailed(portal);

		/*
		 * Allow portalcmds.c to clean up the state it knows about, if we
		 * haven't already.
		 */
		if (PointerIsValid(portal->cleanup))
		{
			portal->cleanup(portal);
			portal->cleanup = NULL;
		}

		/* drop cached plan reference, if any */
		PortalReleaseCachedPlan(portal);

		/*
		 * Any resources belonging to the portal will be released in the
		 * upcoming transaction-wide cleanup; they will be gone before we run
		 * PortalDrop.
		 */
		portal->resowner = NULL;

		/*
		 * Although we can't delete the portal data structure proper, we can
		 * release any memory in subsidiary contexts, such as executor state.
		 * The cleanup hook was the last thing that might have needed data
		 * there.
		 */
		MemoryContextDeleteChildren(portal->portalContext);
	}
}

/*
 * Post-subabort cleanup for portals.
 *
 * Drop all portals created in the failed subtransaction (but note that
 * we will not drop any that were reassigned to the parent above).
 */
void
AtSubCleanup_Portals(SubTransactionId mySubid)
{
	HASH_SEQ_STATUS status;
	PortalHashEnt *hentry;

	hash_seq_init(&status, PortalHashTable);

	while ((hentry = (PortalHashEnt *) hash_seq_search(&status)) != NULL)
	{
		Portal		portal = hentry->portal;

		if (portal->createSubid != mySubid)
			continue;

		/*
		 * If a portal is still pinned, forcibly unpin it. PortalDrop will not
		 * let us drop the portal otherwise. Whoever pinned the portal was
		 * interrupted by the abort too and won't try to use it anymore.
		 */
		if (portal->portalPinned)
			portal->portalPinned = false;

		/*
		 * We had better not call any user-defined code during cleanup, so if
		 * the cleanup hook hasn't been run yet, too bad; we'll just skip it.
		 */
		if (PointerIsValid(portal->cleanup))
		{
			elog(WARNING, "skipping cleanup for portal \"%s\"", portal->name);
			portal->cleanup = NULL;
		}

		/* Zap it. */
		PortalDrop(portal, false);
	}
}

/*
 * At exit ensure all resource locks get released (holdable cursors).
 */
void
AtExitCleanup_ResPortals(void)
{
	HASH_SEQ_STATUS status;
	PortalHashEnt *hentry;

	if (PortalHashTable == NULL)
		return;

	hash_seq_init(&status, PortalHashTable);

	while ((hentry = (PortalHashEnt *) hash_seq_search(&status)) != NULL)
	{
		Portal		portal = hentry->portal;

		if (IsResQueueLockedForPortal(portal))
			ResUnLockPortal(portal);

	}
}


/*
 * TotalResPortalIncrements --  Calculate increment totals and count of portals
 * for all my portals with a given queueid.
 *
 * Note:
 *	Requires the ResQueueLock to be held before calling.
 *	We are deliberately obscure about the type of totalIncrements as
 *	don't want portal.h to need to include resscheuler.h.
 */
void
TotalResPortalIncrements(int pid, Oid queueid, Cost *totalIncrements, int *num)
{
	HASH_SEQ_STATUS 	status;
	PortalHashEnt		*hentry;
	ResPortalIncrement	*incrementSet;
	ResPortalTag		portalTag;

	int					i;

	/* ensure the total is initialized to zero */
	for (i = 0; i < NUM_RES_LIMIT_TYPES; i++)
		totalIncrements[i] = 0;

	hash_seq_init(&status, PortalHashTable);

	while ((hentry = (PortalHashEnt *) hash_seq_search(&status)) != NULL)
	{
		Portal		portal = hentry->portal;


		if (portal->queueId == queueid)
		{
			/*
			 * Get the increment for this portal, skip if we can't find an
			 * increment, as that portal is uninteresting.
			 */
			MemSet(&portalTag, 0, sizeof(ResPortalTag));
			portalTag.pid = pid;
			portalTag.portalId = portal->portalId;

			incrementSet = ResIncrementFind(&portalTag);
			if (!incrementSet)
				continue;

			/* Count it. */
			(*num)++;

			/* Add its increments to the total. */
			for (i = 0; i < NUM_RES_LIMIT_TYPES; i++)
				totalIncrements[i] += incrementSet->increments[i];
		}
	}
}

/* Find all available cursors */
Datum
pg_cursor(PG_FUNCTION_ARGS)
{
	ReturnSetInfo *rsinfo = (ReturnSetInfo *) fcinfo->resultinfo;
	TupleDesc	tupdesc;
	Tuplestorestate *tupstore;
	MemoryContext per_query_ctx;
	MemoryContext oldcontext;
	HASH_SEQ_STATUS hash_seq;
	PortalHashEnt *hentry;

	/* check to see if caller supports us returning a tuplestore */
	if (rsinfo == NULL || !IsA(rsinfo, ReturnSetInfo))
		ereport(ERROR,
				(errcode(ERRCODE_FEATURE_NOT_SUPPORTED),
				 errmsg("set-valued function called in context that cannot accept a set")));
	if (!(rsinfo->allowedModes & SFRM_Materialize))
		ereport(ERROR,
				(errcode(ERRCODE_FEATURE_NOT_SUPPORTED),
				 errmsg("materialize mode required, but it is not " \
						"allowed in this context")));

	/* need to build tuplestore in query context */
	per_query_ctx = rsinfo->econtext->ecxt_per_query_memory;
	oldcontext = MemoryContextSwitchTo(per_query_ctx);

	/*
	 * build tupdesc for result tuples. This must match the definition of the
	 * pg_cursors view in system_views.sql
	 */
	tupdesc = CreateTemplateTupleDesc(6);
	TupleDescInitEntry(tupdesc, (AttrNumber) 1, "name",
					   TEXTOID, -1, 0);
	TupleDescInitEntry(tupdesc, (AttrNumber) 2, "statement",
					   TEXTOID, -1, 0);
	TupleDescInitEntry(tupdesc, (AttrNumber) 3, "is_holdable",
					   BOOLOID, -1, 0);
	TupleDescInitEntry(tupdesc, (AttrNumber) 4, "is_binary",
					   BOOLOID, -1, 0);
	TupleDescInitEntry(tupdesc, (AttrNumber) 5, "is_scrollable",
					   BOOLOID, -1, 0);
	TupleDescInitEntry(tupdesc, (AttrNumber) 6, "creation_time",
					   TIMESTAMPTZOID, -1, 0);

	/*
	 * We put all the tuples into a tuplestore in one scan of the hashtable.
	 * This avoids any issue of the hashtable possibly changing between calls.
	 */
	tupstore =
		tuplestore_begin_heap(rsinfo->allowedModes & SFRM_Materialize_Random,
							  false, work_mem);

	/* generate junk in short-term context */
	MemoryContextSwitchTo(oldcontext);

	hash_seq_init(&hash_seq, PortalHashTable);
	while ((hentry = hash_seq_search(&hash_seq)) != NULL)
	{
		Portal		portal = hentry->portal;
		Datum		values[6];
		bool		nulls[6];

		/* report only "visible" entries */
		if (!portal->visible)
			continue;

		MemSet(nulls, 0, sizeof(nulls));

		values[0] = CStringGetTextDatum(portal->name);
		values[1] = CStringGetTextDatum(portal->sourceText);
		values[2] = BoolGetDatum(portal->cursorOptions & CURSOR_OPT_HOLD);
		values[3] = BoolGetDatum(portal->cursorOptions & CURSOR_OPT_BINARY);
		values[4] = BoolGetDatum(portal->cursorOptions & CURSOR_OPT_SCROLL);
		values[5] = TimestampTzGetDatum(portal->creation_time);

		tuplestore_putvalues(tupstore, tupdesc, values, nulls);
	}

	/* clean up and return the tuplestore */
	tuplestore_donestoring(tupstore);

	rsinfo->returnMode = SFRM_Materialize;
	rsinfo->setResult = tupstore;
	rsinfo->setDesc = tupdesc;

	return (Datum) 0;
}

bool
ThereAreNoReadyPortals(void)
{
	HASH_SEQ_STATUS status;
	PortalHashEnt *hentry;

	hash_seq_init(&status, PortalHashTable);

	while ((hentry = (PortalHashEnt *) hash_seq_search(&status)) != NULL)
	{
		Portal		portal = hentry->portal;

		if (portal->status == PORTAL_READY)
			return false;
	}

	return true;
}

/*
 * Hold all pinned portals.
 *
 * When initiating a COMMIT or ROLLBACK inside a procedure, this must be
 * called to protect internally-generated cursors from being dropped during
 * the transaction shutdown.  Currently, SPI calls this automatically; PLs
 * that initiate COMMIT or ROLLBACK some other way are on the hook to do it
 * themselves.  (Note that we couldn't do this in, say, AtAbort_Portals
 * because we need to run user-defined code while persisting a portal.
 * It's too late to do that once transaction abort has started.)
 *
 * We protect such portals by converting them to held cursors.  We mark them
 * as "auto-held" so that exception exit knows to clean them up.  (In normal,
 * non-exception code paths, the PL needs to clean such portals itself, since
 * transaction end won't do it anymore; but that should be normal practice
 * anyway.)
 */
void
HoldPinnedPortals(void)
{
	HASH_SEQ_STATUS status;
	PortalHashEnt *hentry;

	hash_seq_init(&status, PortalHashTable);

	while ((hentry = (PortalHashEnt *) hash_seq_search(&status)) != NULL)
	{
		Portal		portal = hentry->portal;

		if (portal->portalPinned && !portal->autoHeld)
		{
			/*
			 * Doing transaction control, especially abort, inside a cursor
			 * loop that is not read-only, for example using UPDATE ...
			 * RETURNING, has weird semantics issues.  Also, this
			 * implementation wouldn't work, because such portals cannot be
			 * held.  (The core grammar enforces that only SELECT statements
			 * can drive a cursor, but for example PL/pgSQL does not restrict
			 * it.)
			 */
			if (portal->strategy != PORTAL_ONE_SELECT)
				ereport(ERROR,
						(errcode(ERRCODE_INVALID_TRANSACTION_TERMINATION),
						 errmsg("cannot perform transaction commands inside a cursor loop that is not read-only")));

			/* Verify it's in a suitable state to be held */
			if (portal->status != PORTAL_READY)
				elog(ERROR, "pinned portal is not ready to be auto-held");

			HoldPortal(portal);
			portal->autoHeld = true;
		}
	}
}<|MERGE_RESOLUTION|>--- conflicted
+++ resolved
@@ -234,16 +234,9 @@
 	/* put portal in table (sets portal->name) */
 	PortalHashTableInsert(portal, name);
 
-<<<<<<< HEAD
 	/* reuse portal->name copy */
 	MemoryContextSetIdentifier(portal->portalContext, portal->name);
 
-	/* Setup gpmon. Siva - should this be moved elsewhere? */
-	gpmon_init();
-	/* End Gpmon */
-
-=======
->>>>>>> 3dd207d9
 	return portal;
 }
 
