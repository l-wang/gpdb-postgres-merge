--- conflicted
+++ resolved
@@ -14,13 +14,7 @@
 
 override CPPFLAGS := -I. -I$(srcdir) $(CPPFLAGS)
 
-<<<<<<< HEAD
 OBJS = logtape.o sharedtuplestore.o sortsupport.o tuplesort.o tuplestore.o
-
-OBJS += tuplestorenew.o
-=======
-OBJS = logtape.o sortsupport.o tuplesort.o tuplestore.o tuplesort_mk.o tuplesort_mkheap.o tuplesort_mkqsort.o
->>>>>>> 11e40e80
 
 tuplesort.o: qsort_tuple.c
 
