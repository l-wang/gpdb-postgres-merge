--- conflicted
+++ resolved
@@ -792,18 +792,8 @@
 	MinimalTuple tuple;
 	MemoryContext oldcxt = MemoryContextSwitchTo(state->context);
 
-<<<<<<< HEAD
 	tuple = heap_form_minimal_tuple(tdesc, values, isnull);
-=======
-	if (!state->mt_bind)
-	{
-		state->mt_bind = create_memtuple_binding(tdesc);
-		Assert(state->mt_bind);
-	}
-
-	MemTuple tuple = memtuple_form(state->mt_bind, values, isnull);
-
->>>>>>> 6740c4de
+
 	USEMEM(state, GetMemoryChunkSpace(tuple));
 
 	tuplestore_puttuple_common(state, (void *) tuple);
