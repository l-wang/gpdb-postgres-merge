--- conflicted
+++ resolved
@@ -574,15 +574,7 @@
 wait_for_postmaster(pgpid_t pm_pid, bool do_checkpoint)
 {
 	int			i;
-<<<<<<< HEAD
-	bool gpdb_master_distributed_mode;
-=======
-	static const char *backend_options = "'-c gp_role=utility'";
-
-	/* if requested wait time is zero, return "still starting up" code */
-	if (wait_seconds <= 0)
-		return PQPING_REJECT;
->>>>>>> 71e50c75
+	bool		gpdb_master_distributed_mode;
 
 	/* check if starting GPDB master in distributed mode */
 	if (strstr(post_opts, "-E"))
