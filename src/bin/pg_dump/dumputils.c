--- conflicted
+++ resolved
@@ -756,21 +756,10 @@
 		{
 			/* table only */
 			CONVERT_PRIV('a', "INSERT");
-<<<<<<< HEAD
 			CONVERT_PRIV('d', "DELETE");
 			CONVERT_PRIV('x', "REFERENCES");
 			CONVERT_PRIV('t', "TRIGGER");
 			CONVERT_PRIV('D', "TRUNCATE");
-=======
-			if (remoteVersion >= 70200)
-			{
-				CONVERT_PRIV('d', "DELETE");
-				CONVERT_PRIV('x', "REFERENCES");
-				CONVERT_PRIV('t', "TRIGGER");
-			}
-			if (remoteVersion >= 80400)
-				CONVERT_PRIV('D', "TRUNCATE");
->>>>>>> 38e93482
 		}
 
 		/* UPDATE */
@@ -793,18 +782,15 @@
 	}
 	else if (strcmp(type, "TABLESPACE") == 0)
 		CONVERT_PRIV('C', "CREATE");
-<<<<<<< HEAD
-	else if (strcmp(type, "PROTOCOL") == 0)
-	{
-		CONVERT_PRIV('r', "SELECT");
-		CONVERT_PRIV('a', "INSERT");
-	}
-=======
 	else if (strcmp(type, "FOREIGN DATA WRAPPER") == 0)
 		CONVERT_PRIV('U', "USAGE");
 	else if (strcmp(type, "SERVER") == 0)
 		CONVERT_PRIV('U', "USAGE");
->>>>>>> 38e93482
+	else if (strcmp(type, "PROTOCOL") == 0)
+	{
+		CONVERT_PRIV('r', "SELECT");
+		CONVERT_PRIV('a', "INSERT");
+	}
 	else
 		abort();
 
