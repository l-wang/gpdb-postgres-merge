--- conflicted
+++ resolved
@@ -268,18 +268,6 @@
 static void dumpDatabase(Archive *AH);
 static void dumpEncoding(Archive *AH);
 static void dumpStdStrings(Archive *AH);
-<<<<<<< HEAD
-static void binary_upgrade_set_type_oids_by_type_oid(Archive *fout,
-								PQExpBuffer upgrade_buffer, Oid pg_type_oid);
-static bool binary_upgrade_set_type_oids_by_rel_oid(Archive *fout,
-								 PQExpBuffer upgrade_buffer, Oid pg_rel_oid);
-static void binary_upgrade_set_pg_class_oids(Archive *fout,
-								 PQExpBuffer upgrade_buffer,
-								 Oid pg_class_oid, bool is_index);
-static void binary_upgrade_extension_member(PQExpBuffer upgrade_buffer,
-								DumpableObject *dobj,
-								const char *objlabel);
-=======
 static void binary_upgrade_set_namespace_oid(PQExpBuffer upgrade_buffer,
 								Oid pg_namespace_oid, char *namespacename);
 static void binary_upgrade_set_type_oids_by_type_oid(
@@ -289,7 +277,6 @@
 								 PQExpBuffer upgrade_buffer, Oid pg_rel_oid);
 static void binary_upgrade_set_pg_class_oids(PQExpBuffer upgrade_buffer,
 								 Oid pg_class_oid, bool is_index);
->>>>>>> cbe3b08b
 static const char *getAttrName(int attrnum, TableInfo *tblInfo);
 static const char *fmtCopyColumnList(const TableInfo *ti);
 static PGresult *ExecuteSqlQueryForSingleRow(Archive *fout, char *query);
@@ -2753,31 +2740,6 @@
 }
 
 static void
-<<<<<<< HEAD
-binary_upgrade_set_type_oids_by_type_oid(Archive *fout,
-										 PQExpBuffer upgrade_buffer,
-										 Oid pg_type_oid)
-{
-	PQExpBuffer upgrade_query = createPQExpBuffer();
-	PGresult   *upgrade_res;
-	Oid			pg_type_array_oid;
-
-	appendPQExpBuffer(upgrade_buffer, "\n-- For binary upgrade, must preserve pg_type oid\n");
-	appendPQExpBuffer(upgrade_buffer,
-	 "SELECT binary_upgrade.set_next_pg_type_oid('%u'::pg_catalog.oid);\n\n",
-					  pg_type_oid);
-
-	/* we only support old >= 8.3 for binary upgrades */
-	appendPQExpBuffer(upgrade_query,
-					  "SELECT typarray "
-					  "FROM pg_catalog.pg_type "
-					  "WHERE pg_type.oid = '%u'::pg_catalog.oid;",
-					  pg_type_oid);
-
-	upgrade_res = ExecuteSqlQueryForSingleRow(fout, upgrade_query->data);
-
-	pg_type_array_oid = atooid(PQgetvalue(upgrade_res, 0, PQfnumber(upgrade_res, "typarray")));
-=======
 binary_upgrade_set_namespace_oid(PQExpBuffer upgrade_buffer,
 								 Oid pg_namespace_oid, char *namespacename)
 {
@@ -2832,22 +2794,16 @@
 	pg_type_array_oid = atooid(PQgetvalue(upgrade_res, 0, PQfnumber(upgrade_res, "typarray")));
 	pg_type_array_nsoid = atooid(PQgetvalue(upgrade_res, 0, PQfnumber(upgrade_res, "typnamespace")));
 	pg_type_array_name = PQgetvalue(upgrade_res, 0, PQfnumber(upgrade_res, "typname"));
->>>>>>> cbe3b08b
 
 	if (OidIsValid(pg_type_array_oid))
 	{
 		appendPQExpBuffer(upgrade_buffer,
 			   "\n-- For binary upgrade, must preserve pg_type array oid\n");
 		appendPQExpBuffer(upgrade_buffer,
-<<<<<<< HEAD
-						  "SELECT binary_upgrade.set_next_array_pg_type_oid('%u'::pg_catalog.oid);\n\n",
-						  pg_type_array_oid);
-=======
 						  "SELECT binary_upgrade.set_next_array_pg_type_oid('%u'::pg_catalog.oid, "
 						  "'%u'::pg_catalog.oid, $$%s$$::text);\n\n",
 						  pg_type_array_oid, pg_type_array_nsoid,
 						  pg_type_array_name);
->>>>>>> cbe3b08b
 	}
 
 	PQclear(upgrade_res);
@@ -2855,15 +2811,6 @@
 }
 
 static bool
-<<<<<<< HEAD
-binary_upgrade_set_type_oids_by_rel_oid(Archive *fout,
-										PQExpBuffer upgrade_buffer,
-										Oid pg_rel_oid)
-{
-	PQExpBuffer upgrade_query = createPQExpBuffer();
-	PGresult   *upgrade_res;
-	Oid			pg_type_oid;
-=======
 binary_upgrade_set_type_oids_by_rel_oid(PQExpBuffer upgrade_buffer,
 										Oid pg_rel_oid)
 {
@@ -2873,26 +2820,10 @@
 	Oid			pg_type_oid;
 	Oid			pg_type_nsoid;
 	char	   *pg_type_name;
->>>>>>> cbe3b08b
 	bool		toast_set = false;
 
 	/* we only support old >= 8.3 for binary upgrades */
 	appendPQExpBuffer(upgrade_query,
-<<<<<<< HEAD
-					  "SELECT c.reltype AS crel, t.reltype AS trel "
-					  "FROM pg_catalog.pg_class c "
-					  "LEFT JOIN pg_catalog.pg_class t ON "
-					  "  (c.reltoastrelid = t.oid) "
-					  "WHERE c.oid = '%u'::pg_catalog.oid;",
-					  pg_rel_oid);
-
-	upgrade_res = ExecuteSqlQueryForSingleRow(fout, upgrade_query->data);
-
-	pg_type_oid = atooid(PQgetvalue(upgrade_res, 0, PQfnumber(upgrade_res, "crel")));
-
-	binary_upgrade_set_type_oids_by_type_oid(fout, upgrade_buffer,
-											 pg_type_oid);
-=======
 					  "SELECT c.reltype AS crel, t.reltype AS trel, "
 					  "       ct.typnamespace, ct.typname, "
 					  "       tt.typnamespace AS trelns, tt.typname AS trelname "
@@ -2923,20 +2854,12 @@
 	pg_type_name = PQgetvalue(upgrade_res, 0, PQfnumber(upgrade_res, "typname"));
 
 	binary_upgrade_set_type_oids_by_type_oid(upgrade_buffer, pg_type_oid, pg_type_nsoid, pg_type_name);
->>>>>>> cbe3b08b
 
 	if (!PQgetisnull(upgrade_res, 0, PQfnumber(upgrade_res, "trel")))
 	{
 		/* Toast tables do not have pg_type array rows */
 		Oid			pg_type_toast_oid = atooid(PQgetvalue(upgrade_res, 0,
 											PQfnumber(upgrade_res, "trel")));
-<<<<<<< HEAD
-
-		appendPQExpBuffer(upgrade_buffer, "\n-- For binary upgrade, must preserve pg_type toast oid\n");
-		appendPQExpBuffer(upgrade_buffer,
-						  "SELECT binary_upgrade.set_next_toast_pg_type_oid('%u'::pg_catalog.oid);\n\n",
-						  pg_type_toast_oid);
-=======
 		Oid			pg_type_toast_nsoid = atooid(PQgetvalue(upgrade_res, 0,
 											PQfnumber(upgrade_res, "trelns")));
 		char	   *pg_type_toast_name = PQgetvalue(upgrade_res, 0, PQfnumber(upgrade_res, "trelname"));
@@ -2946,7 +2869,6 @@
 						  "SELECT binary_upgrade.set_next_toast_pg_type_oid('%u'::pg_catalog.oid, "
 						  "'%u'::pg_catalog.oid, $$%s$$::text);\n\n",
 						  pg_type_toast_oid, pg_type_toast_nsoid, pg_type_toast_name);
->>>>>>> cbe3b08b
 
 		toast_set = true;
 	}
@@ -2958,33 +2880,15 @@
 }
 
 static void
-<<<<<<< HEAD
-binary_upgrade_set_pg_class_oids(Archive *fout,
-								 PQExpBuffer upgrade_buffer, Oid pg_class_oid,
-								 bool is_index)
-{
-	PQExpBuffer upgrade_query = createPQExpBuffer();
-=======
 binary_upgrade_set_pg_class_oids(PQExpBuffer upgrade_buffer, Oid pg_class_oid,
 								 bool is_index)
 {
 	PQExpBuffer upgrade_query = createPQExpBuffer();
 	int			ntups;
->>>>>>> cbe3b08b
 	PGresult   *upgrade_res;
 	Oid			pg_class_reltoastrelid;
 	Oid			pg_class_reltoastidxid;
 
-<<<<<<< HEAD
-	appendPQExpBuffer(upgrade_query,
-					  "SELECT c.reltoastrelid, t.reltoastidxid "
-					  "FROM pg_catalog.pg_class c LEFT JOIN "
-					  "pg_catalog.pg_class t ON (c.reltoastrelid = t.oid) "
-					  "WHERE c.oid = '%u'::pg_catalog.oid;",
-					  pg_class_oid);
-
-	upgrade_res = ExecuteSqlQueryForSingleRow(fout, upgrade_query->data);
-=======
 	Oid			pg_class_relnamespace;
 	char	   *pg_class_relname;
 	Oid			pg_class_reltoastnamespace;
@@ -3020,13 +2924,10 @@
 				  ntups, upgrade_query->data);
 		exit_nicely();
 	}
->>>>>>> cbe3b08b
 
 	pg_class_reltoastrelid = atooid(PQgetvalue(upgrade_res, 0, PQfnumber(upgrade_res, "reltoastrelid")));
 	pg_class_reltoastidxid = atooid(PQgetvalue(upgrade_res, 0, PQfnumber(upgrade_res, "reltoastidxid")));
 
-<<<<<<< HEAD
-=======
 	/* Greenplum specific values */
 	pg_class_relnamespace = atooid(PQgetvalue(upgrade_res, 0, PQfnumber(upgrade_res, "relnamespace")));
 	pg_class_relname = PQgetvalue(upgrade_res, 0, PQfnumber(upgrade_res, "relname"));
@@ -3037,21 +2938,15 @@
 	pg_class_bmoid = atooid(PQgetvalue(upgrade_res, 0, PQfnumber(upgrade_res, "bmoid")));
 	pg_class_bmidxoid = atooid(PQgetvalue(upgrade_res, 0, PQfnumber(upgrade_res, "bmidxoid")));
 
->>>>>>> cbe3b08b
 	appendPQExpBuffer(upgrade_buffer,
 				   "\n-- For binary upgrade, must preserve pg_class oids\n");
 
 	if (!is_index)
 	{
 		appendPQExpBuffer(upgrade_buffer,
-<<<<<<< HEAD
-						  "SELECT binary_upgrade.set_next_heap_pg_class_oid('%u'::pg_catalog.oid);\n",
-						  pg_class_oid);
-=======
 						  "SELECT binary_upgrade.set_next_heap_pg_class_oid('%u'::pg_catalog.oid, "
 						  "'%u'::pg_catalog.oid, $$%s$$::text);\n",
 						  pg_class_oid, pg_class_relnamespace, pg_class_relname);
->>>>>>> cbe3b08b
 		/* only tables have toast tables, not indexes */
 		if (OidIsValid(pg_class_reltoastrelid))
 		{
@@ -3065,21 +2960,6 @@
 			 */
 
 			appendPQExpBuffer(upgrade_buffer,
-<<<<<<< HEAD
-							  "SELECT binary_upgrade.set_next_toast_pg_class_oid('%u'::pg_catalog.oid);\n",
-							  pg_class_reltoastrelid);
-
-			/* every toast table has an index */
-			appendPQExpBuffer(upgrade_buffer,
-							  "SELECT binary_upgrade.set_next_index_pg_class_oid('%u'::pg_catalog.oid);\n",
-							  pg_class_reltoastidxid);
-		}
-	}
-	else
-		appendPQExpBuffer(upgrade_buffer,
-						  "SELECT binary_upgrade.set_next_index_pg_class_oid('%u'::pg_catalog.oid);\n",
-						  pg_class_oid);
-=======
 							  "SELECT binary_upgrade.set_next_toast_pg_class_oid('%u'::pg_catalog.oid, '%u'::pg_catalog.oid, $$%s$$::text);\n",
 							  pg_class_reltoastrelid, pg_class_reltoastnamespace, pg_class_reltoastname);
 
@@ -3107,7 +2987,6 @@
 			binary_upgrade_set_pg_class_oids(upgrade_buffer, pg_class_bmidxoid, true);
 		}
 	}
->>>>>>> cbe3b08b
 
 	appendPQExpBuffer(upgrade_buffer, "\n");
 
@@ -7703,18 +7582,11 @@
 					  fmtId(tyinfo->dobj.name));
 
 	if (binary_upgrade)
-<<<<<<< HEAD
-		binary_upgrade_set_type_oids_by_type_oid(fout, q,
-												 tyinfo->dobj.catId.oid);
-
-	appendPQExpBuffer(q, "CREATE TYPE %s AS ENUM (",
-=======
 		binary_upgrade_set_type_oids_by_type_oid(q, tyinfo->dobj.catId.oid,
 												 tyinfo->dobj.namespace->dobj.catId.oid,
 												 tyinfo->dobj.name);
 
 	appendPQExpBuffer(q, "CREATE TYPE %s AS ENUM (\n",
->>>>>>> cbe3b08b
 					  fmtId(tyinfo->dobj.name));
 
 	if (!binary_upgrade)
@@ -8167,13 +8039,8 @@
 
 	/* We might already have a shell type, but setting pg_type_oid is harmless */
 	if (binary_upgrade)
-<<<<<<< HEAD
-		binary_upgrade_set_type_oids_by_type_oid(fout, q,
-												 tyinfo->dobj.catId.oid);
-=======
 		binary_upgrade_set_type_oids_by_type_oid(q, tyinfo->dobj.catId.oid,
 				tyinfo->dobj.namespace->dobj.catId.oid, tyinfo->dobj.name);
->>>>>>> cbe3b08b
 
 	appendPQExpBuffer(q,
 					  "CREATE TYPE %s (\n"
@@ -8406,13 +8273,8 @@
 	typcollation = atooid(PQgetvalue(res, 0, PQfnumber(res, "typcollation")));
 
 	if (binary_upgrade)
-<<<<<<< HEAD
-		binary_upgrade_set_type_oids_by_type_oid(fout, q,
-												 tyinfo->dobj.catId.oid);
-=======
 		binary_upgrade_set_type_oids_by_type_oid(q, tyinfo->dobj.catId.oid,
 				tyinfo->dobj.namespace->dobj.catId.oid, tyinfo->dobj.name);
->>>>>>> cbe3b08b
 
 	appendPQExpBuffer(q,
 					  "CREATE DOMAIN %s AS %s",
@@ -8584,17 +8446,9 @@
 
 	if (binary_upgrade)
 	{
-<<<<<<< HEAD
-		Oid			typrelid = atooid(PQgetvalue(res, 0, i_typrelid));
-
-		binary_upgrade_set_type_oids_by_type_oid(fout, q,
-												 tyinfo->dobj.catId.oid);
-		binary_upgrade_set_pg_class_oids(fout, q, typrelid, false);
-=======
 		binary_upgrade_set_type_oids_by_type_oid(q, tyinfo->dobj.catId.oid,
 				tyinfo->dobj.namespace->dobj.catId.oid, tyinfo->dobj.name);
 		binary_upgrade_set_pg_class_oids(q, tyinfo->typrelid, false);
->>>>>>> cbe3b08b
 	}
 
 	appendPQExpBuffer(q, "CREATE TYPE %s AS (",
@@ -8857,15 +8711,10 @@
 	 */
 
 	if (binary_upgrade)
-<<<<<<< HEAD
-		binary_upgrade_set_type_oids_by_type_oid(fout, q,
-										   stinfo->baseType->dobj.catId.oid);
-=======
 		binary_upgrade_set_type_oids_by_type_oid(q,
 										   stinfo->baseType->dobj.catId.oid,
 										   stinfo->baseType->dobj.namespace->dobj.catId.oid,
 										   stinfo->baseType->dobj.name);
->>>>>>> cbe3b08b
 
 	appendPQExpBuffer(q, "CREATE TYPE %s;\n",
 					  fmtId(stinfo->dobj.name));
@@ -13288,20 +13137,10 @@
 						  fmtId(tbinfo->dobj.name));
 
 		if (binary_upgrade)
-<<<<<<< HEAD
-			binary_upgrade_set_pg_class_oids(fout, q,
-											 tbinfo->dobj.catId.oid, false);
-
-		appendPQExpBuffer(q, "CREATE VIEW %s", fmtId(tbinfo->dobj.name));
-		if (tbinfo->reloptions && strlen(tbinfo->reloptions) > 0)
-			appendPQExpBuffer(q, " WITH (%s)", tbinfo->reloptions);
-		appendPQExpBuffer(q, " AS\n    %s\n", viewdef);
-=======
 			binary_upgrade_set_pg_class_oids(q, tbinfo->dobj.catId.oid, false);
 
 		appendPQExpBuffer(q, "CREATE VIEW %s AS\n    %s\n",
 						  fmtId(tbinfo->dobj.name), viewdef);
->>>>>>> cbe3b08b
 
 		appendPQExpBuffer(labelq, "VIEW %s",
 						  fmtId(tbinfo->dobj.name));
@@ -13370,10 +13209,6 @@
 						  fmtId(tbinfo->dobj.name));
 
 		if (binary_upgrade)
-<<<<<<< HEAD
-			binary_upgrade_set_pg_class_oids(fout, q,
-											 tbinfo->dobj.catId.oid, false);
-=======
 		{
 			binary_upgrade_set_pg_class_oids(q, tbinfo->dobj.catId.oid, false);
 
@@ -13414,7 +13249,6 @@
 				destroyPQExpBuffer(partquery);
 			}
 		}
->>>>>>> cbe3b08b
 
 		appendPQExpBuffer(q, "CREATE %s%s %s",
 						  tbinfo->relpersistence == RELPERSISTENCE_UNLOGGED ?
@@ -14217,12 +14051,7 @@
 	if (indxinfo->indexconstraint == 0)
 	{
 		if (binary_upgrade)
-<<<<<<< HEAD
-			binary_upgrade_set_pg_class_oids(fout, q,
-											 indxinfo->dobj.catId.oid, true);
-=======
 			binary_upgrade_set_pg_class_oids(q, indxinfo->dobj.catId.oid, true);
->>>>>>> cbe3b08b
 
 		/* Plain secondary index */
 		appendPQExpBuffer(q, "%s;\n", indxinfo->indexdef);
@@ -14640,15 +14469,9 @@
 
 		if (binary_upgrade)
 		{
-<<<<<<< HEAD
-			binary_upgrade_set_pg_class_oids(fout, query,
-											 tbinfo->dobj.catId.oid, false);
-			binary_upgrade_set_type_oids_by_rel_oid(fout, query,
-=======
 			binary_upgrade_set_pg_class_oids(query,
 											 tbinfo->dobj.catId.oid, false);
 			binary_upgrade_set_type_oids_by_rel_oid(query,
->>>>>>> cbe3b08b
 													tbinfo->dobj.catId.oid);
 		}
 
