/*-------------------------------------------------------------------------
 *
 * pg_dump.c
 *	  pg_dump is a utility for dumping out a postgres database
 *	  into a script file.
 *
 * Portions Copyright (c) 2005-2010, Greenplum inc
 * Portions Copyright (c) 2012-Present Pivotal Software, Inc.
 * Portions Copyright (c) 1996-2012, PostgreSQL Global Development Group
 * Portions Copyright (c) 1994, Regents of the University of California
 *
 *	pg_dump will read the system catalogs in a database and dump out a
 *	script that reproduces the schema in terms of SQL that is understood
 *	by PostgreSQL
 *
 *	Note that pg_dump runs in a transaction-snapshot mode transaction,
 *	so it sees a consistent snapshot of the database including system
 *	catalogs. However, it relies in part on various specialized backend
 *	functions like pg_get_indexdef(), and those things tend to run on
 *	SnapshotNow time, ie they look at the currently committed state.  So
 *	it is possible to get 'cache lookup failed' error if someone
 *	performs DDL changes while a dump is happening. The window for this
 *	sort of thing is from the acquisition of the transaction snapshot to
 *	getSchemaData() (when pg_dump acquires AccessShareLock on every
 *	table it intends to dump). It isn't very large, but it can happen.
 *
 *	http://archives.postgresql.org/pgsql-bugs/2010-02/msg00187.php
 *
 * IDENTIFICATION
 *	  src/bin/pg_dump/pg_dump.c
 *
 *-------------------------------------------------------------------------
 */

#include "postgres_fe.h"

#include <unistd.h>
#include <ctype.h>
#ifdef ENABLE_NLS
#include <locale.h>
#endif
#ifdef HAVE_TERMIOS_H
#include <termios.h>
#endif

#include "getopt_long.h"

#include "access/attnum.h"
#include "access/sysattr.h"
#include "access/transam.h"
#include "catalog/pg_cast.h"
#include "catalog/pg_class.h"
#include "catalog/pg_magic_oid.h"
#include "catalog/pg_default_acl.h"
#include "catalog/pg_largeobject.h"
#include "catalog/pg_largeobject_metadata.h"
#include "catalog/pg_proc.h"
#include "catalog/pg_trigger.h"
#include "catalog/pg_type.h"
#include "catalog/gp_policy.h"
#include "libpq/libpq-fs.h"

#include "pg_backup_archiver.h"
#include "pg_backup_db.h"
#include "dumpmem.h"
#include "dumputils.h"

extern char *optarg;
extern int	optind,
			opterr;


typedef struct
{
	const char *descr;			/* comment for an object */
	Oid			classoid;		/* object class (catalog OID) */
	Oid			objoid;			/* object OID */
	int			objsubid;		/* subobject (table column #) */
} CommentItem;

typedef struct
{
	const char *provider;		/* label provider of this security label */
	const char *label;			/* security label for an object */
	Oid			classoid;		/* object class (catalog OID) */
	Oid			objoid;			/* object OID */
	int			objsubid;		/* subobject (table column #) */
} SecLabelItem;

/* global decls */
bool		g_verbose;			/* User wants verbose narration of our
								 * activities. */

/* various user-settable parameters */
bool		schemaOnly;
bool		dataOnly;
int			dumpSections;		/* bitmask of chosen sections */
bool		aclsSkip;
const char *lockWaitTimeout;

/* START MPP ADDITION */
bool		dumpPolicy;
bool		isGPbackend;
int			preDataSchemaOnly;	/* int because getopt_long() */
int			postDataSchemaOnly;

/* END MPP ADDITION */

/* subquery used to convert user ID (eg, datdba) to user name */
static const char *username_subquery;

/*
 * Object inclusion/exclusion lists
 *
 * The string lists record the patterns given by command-line switches,
 * which we then convert to lists of OIDs of matching objects.
 */
static SimpleStringList schema_include_patterns = {NULL, NULL};
static SimpleOidList schema_include_oids = {NULL, NULL};
static SimpleStringList schema_exclude_patterns = {NULL, NULL};
static SimpleOidList schema_exclude_oids = {NULL, NULL};

static SimpleStringList table_include_patterns = {NULL, NULL};
static SimpleOidList table_include_oids = {NULL, NULL};
static SimpleStringList table_exclude_patterns = {NULL, NULL};
static SimpleOidList table_exclude_oids = {NULL, NULL};
static SimpleStringList tabledata_exclude_patterns = {NULL, NULL};
static SimpleOidList tabledata_exclude_oids = {NULL, NULL};

static SimpleStringList relid_string_list = {NULL, NULL};
static SimpleStringList funcid_string_list = {NULL, NULL};
static SimpleOidList function_include_oids = {NULL, NULL};

/*
 * Indicates whether or not SET SESSION AUTHORIZATION statements should be emitted
 * instead of ALTER ... OWNER statements to establish object ownership.
 * Set through the --use-set-session-authorization option.
 */
static int	use_setsessauth = 0;

/* default, if no "inclusion" switches appear, is to dump everything */
static bool include_everything = true;

char		g_opaque_type[10];	/* name for the opaque type */

/* placeholders for the delimiters for comments */
char		g_comment_start[10];
char		g_comment_end[10];

static const CatalogId nilCatalogId = {0, 0};

const char *EXT_PARTITION_NAME_POSTFIX = "_external_partition__";

/* flags for various command-line long options */
static int	binary_upgrade = 0;
static int	disable_dollar_quoting = 0;
static int	dump_inserts = 0;
static int	column_inserts = 0;
static int	no_security_labels = 0;
static int	no_unlogged_table_data = 0;
static int	serializable_deferrable = 0;

/* flag indicating whether or not this GP database supports partitioning */
static bool gp_partitioning_available = false;

/* flag indicating whether or not this GP database supports column encoding */
static bool gp_attribute_encoding_available = false;

static void help(const char *progname);
static void setup_connection(Archive *AH, const char *dumpencoding,
				 char *use_role);
static ArchiveFormat parseArchiveFormat(const char *format, ArchiveMode *mode);
static void expand_schema_name_patterns(Archive *fout,
							SimpleStringList *patterns,
							SimpleOidList *oids);
static void expand_table_name_patterns(Archive *fout,
						   SimpleStringList *patterns,
						   SimpleOidList *oids);
static NamespaceInfo *findNamespace(Archive *fout, Oid nsoid, Oid objoid);
static void dumpTableData(Archive *fout, TableDataInfo *tdinfo);
static void guessConstraintInheritance(TableInfo *tblinfo, int numTables);
static void dumpComment(Archive *fout, const char *target,
			const char *namespace, const char *owner,
			CatalogId catalogId, int subid, DumpId dumpId);
static int findComments(Archive *fout, Oid classoid, Oid objoid,
			 CommentItem **items);
static int	collectComments(Archive *fout, CommentItem **items);
static void dumpSecLabel(Archive *fout, const char *target,
			 const char *namespace, const char *owner,
			 CatalogId catalogId, int subid, DumpId dumpId);
static int findSecLabels(Archive *fout, Oid classoid, Oid objoid,
			  SecLabelItem **items);
static int	collectSecLabels(Archive *fout, SecLabelItem **items);
static void dumpDumpableObject(Archive *fout, DumpableObject *dobj);
static void dumpNamespace(Archive *fout, NamespaceInfo *nspinfo);
static void dumpExtension(Archive *fout, ExtensionInfo *extinfo);
static void dumpType(Archive *fout, TypeInfo *tyinfo);
static void dumpBaseType(Archive *fout, TypeInfo *tyinfo);
static void dumpTypeStorageOptions(Archive *fout, TypeStorageOptions *tstorageoptions);
static void dumpEnumType(Archive *fout, TypeInfo *tyinfo);
static void dumpRangeType(Archive *fout, TypeInfo *tyinfo);
static void dumpDomain(Archive *fout, TypeInfo *tyinfo);
static void dumpCompositeType(Archive *fout, TypeInfo *tyinfo);
static void dumpCompositeTypeColComments(Archive *fout, TypeInfo *tyinfo);
static void dumpShellType(Archive *fout, ShellTypeInfo *stinfo);
static void dumpProcLang(Archive *fout, ProcLangInfo *plang);
static void dumpFunc(Archive *fout, FuncInfo *finfo);
static char *getFuncOwner(Archive *fout, Oid funcOid, const char *templateField);
static void dumpPlTemplateFunc(Archive *fout, Oid funcOid, const char *templateField, PQExpBuffer buffer);
static void dumpCast(Archive *fout, CastInfo *cast);
static void dumpOpr(Archive *fout, OprInfo *oprinfo);
static void dumpOpclass(Archive *fout, OpclassInfo *opcinfo);
static void dumpOpfamily(Archive *fout, OpfamilyInfo *opfinfo);
static void dumpCollation(Archive *fout, CollInfo *convinfo);
static void dumpConversion(Archive *fout, ConvInfo *convinfo);
static void dumpRule(Archive *fout, RuleInfo *rinfo);
static void dumpAgg(Archive *fout, AggInfo *agginfo);
static void dumpExtProtocol(Archive *fout, ExtProtInfo *ptcinfo);
static void dumpTrigger(Archive *fout, TriggerInfo *tginfo);
static void dumpTable(Archive *fout, TableInfo *tbinfo);
static void dumpTableSchema(Archive *fout, TableInfo *tbinfo);
static void dumpAttrDef(Archive *fout, AttrDefInfo *adinfo);
static void dumpSequence(Archive *fout, TableInfo *tbinfo);
static void dumpIndex(Archive *fout, IndxInfo *indxinfo);
static void dumpConstraint(Archive *fout, ConstraintInfo *coninfo);
static void dumpTableConstraintComment(Archive *fout, ConstraintInfo *coninfo);
static void dumpTSParser(Archive *fout, TSParserInfo *prsinfo);
static void dumpTSDictionary(Archive *fout, TSDictInfo *dictinfo);
static void dumpTSTemplate(Archive *fout, TSTemplateInfo *tmplinfo);
static void dumpTSConfig(Archive *fout, TSConfigInfo *cfginfo);
static void dumpForeignDataWrapper(Archive *fout, FdwInfo *fdwinfo);
static void dumpForeignServer(Archive *fout, ForeignServerInfo *srvinfo);
static void dumpUserMappings(Archive *fout,
				 const char *servername, const char *namespace,
				 const char *owner, CatalogId catalogId, DumpId dumpId);
static void dumpDefaultACL(Archive *fout, DefaultACLInfo *daclinfo);

static void dumpACL(Archive *fout, CatalogId objCatId, DumpId objDumpId,
		const char *type, const char *name, const char *subname,
		const char *tag, const char *nspname, const char *owner,
		const char *acls);

static void getDependencies(Archive *fout);
static void getDomainConstraints(Archive *fout, TypeInfo *tyinfo);
static void getTableData(TableInfo *tblinfo, int numTables, bool oids);
static void makeTableDataInfo(TableInfo *tbinfo, bool oids);
static void getTableDataFKConstraints(void);
static char *format_function_arguments(FuncInfo *finfo, char *funcargs,
						  bool is_agg);
static char *format_function_arguments_old(Archive *fout,
							  FuncInfo *finfo, int nallargs,
							  char **allargtypes,
							  char **argmodes,
							  char **argnames);
static char *format_function_signature(Archive *fout,
						  FuncInfo *finfo, bool honor_quotes);
static const char *convertRegProcReference(Archive *fout,
						const char *proc);
static const char *convertOperatorReference(Archive *fout, const char *opr);
static const char *convertTSFunction(Archive *fout, Oid funcOid);
static void selectSourceSchema(Archive *fout, const char *schemaName);
static char *getFormattedTypeName(Archive *fout, Oid oid, OidOptions opts);
static const char *fmtQualifiedId(Archive *fout,
			   const char *schema, const char *id);
static void getBlobs(Archive *fout);
static void dumpBlob(Archive *fout, BlobInfo *binfo);
static int	dumpBlobs(Archive *fout, void *arg);
static void dumpDatabase(Archive *AH);
static void dumpEncoding(Archive *AH);
static void dumpStdStrings(Archive *AH);
static void binary_upgrade_set_namespace_oid(PQExpBuffer upgrade_buffer,
								Oid pg_namespace_oid, char *namespacename);
<<<<<<< HEAD
static void binary_upgrade_set_type_oids_by_type_oid(Archive *fout,
								PQExpBuffer upgrade_buffer, Oid pg_type_oid,
								Oid pg_type_ns_oid, char *pg_type_name);
static bool binary_upgrade_set_type_oids_by_rel_oid(Archive *fout,
								 PQExpBuffer upgrade_buffer, Oid pg_rel_oid);
static void binary_upgrade_set_pg_class_oids(Archive *fout,
								 PQExpBuffer upgrade_buffer,
=======
static void binary_upgrade_set_type_oids_by_type_oid(
								PQExpBuffer upgrade_buffer, Oid pg_type_oid,
								Oid pg_type_ns_oid, char *pg_type_name);
static bool binary_upgrade_set_type_oids_by_rel_oid(
								 PQExpBuffer upgrade_buffer, Oid pg_rel_oid);
static void binary_upgrade_set_pg_class_oids(PQExpBuffer upgrade_buffer,
>>>>>>> 04e39f4a
								 Oid pg_class_oid, bool is_index);
static const char *getAttrName(int attrnum, TableInfo *tblInfo);
static const char *fmtCopyColumnList(const TableInfo *ti);
static PGresult *ExecuteSqlQueryForSingleRow(Archive *fout, char *query);


/* START MPP ADDITION */
static void setExtPartDependency(TableInfo *tblinfo, int numTables);
static char *format_table_function_columns(Archive *fout, FuncInfo *finfo, int nallargs,
							  char **allargtypes,
							  char **argmodes,
							  char **argnames);
static void expand_oid_patterns(SimpleStringList *patterns,
						   SimpleOidList *oids);

static bool is_returns_table_function(int nallargs, char **argmodes);
static bool testGPbackend(Archive *fout);
static bool testPartitioningSupport(Archive *fout);
static bool testAttributeEncodingSupport(Archive *fout);

static char *nextToken(register char **stringp, register const char *delim);
static void addDistributedBy(Archive *fout, PQExpBuffer q, TableInfo *tbinfo, int actual_atts);
static bool isGPDB4300OrLater(Archive *fout);
static bool isGPDB(Archive *fout);
static bool isGPDB5000OrLater(Archive *fout);
static bool isGPDB6000OrLater(Archive *fout);
static void error_unsupported_server_version(Archive *fout) pg_attribute_noreturn();

/* END MPP ADDITION */

/*
 * PostgreSQL's pg_dump supports very old server versions, but in GPDB, we
 * only need to go back to 8.2-derived GPDB versions (4.something?). A lot of
 * that code to deal with old versions has been removed. But in order to not
 * change the formatting of the surrounding code, and to make it more clear
 * when reading a diff against the corresponding PostgreSQL version of
 * pg_dump, calls to this function has been left in place of the removed
 * code.
 *
 * This function should never actually be used, because check that the server
 * version is new enough at the beginning of pg_dump. This is just for
 * documentation purposes, to show were upstream code has been removed, and
 * to avoid those diffs or merge conflicts with upstream.
 */
static void
error_unsupported_server_version(Archive *fout)
{
	write_msg(NULL, "unexpected server version %d\n", fout->remoteVersion);
	exit_nicely(1);
}

/*
 * If GPDB version is 4.3, pg_proc has prodataaccess column.
 */
static bool
isGPDB4300OrLater(Archive *fout)
{
	static int	value = -1;		/* -1 = not known yet, 0 = no, 1 = yes */

	/* Query the server on first call, and cache the result */
	if (value == -1)
	{
		if (isGPbackend)
		{
			const char *query;
			PGresult   *res;

			query = "select attnum from pg_catalog.pg_attribute "
					"where attrelid = 'pg_catalog.pg_proc'::regclass and "
					"attname = 'prodataaccess'";

			res = ExecuteSqlQuery(fout, query, PGRES_TUPLES_OK);

			if (PQntuples(res) == 1)
				value = 1;
			else
				value = 0;

			PQclear(res);
		}
		else
			value = 0;
	}

	return (value == 1) ? true : false;
}

/*
 * Check if we are talking to GPDB
 */
static bool
isGPDB(Archive *fout)
{
	static int	value = -1;		/* -1 = not known yet, 0 = no, 1 = yes */

	/* Query the server on first call, and cache the result */
	if (value == -1)
	{
		const char *query = "select pg_catalog.version()";
		PGresult   *res;
		char	   *ver;

		res = ExecuteSqlQuery(fout, query, PGRES_TUPLES_OK);

		ver = (PQgetvalue(res, 0, 0));
		if (strstr(ver, "Greenplum") != NULL)
			value = 1;
		else
			value = 0;

		PQclear(res);
	}
	return (value == 1) ? true : false;
}


static bool
isGPDB5000OrLater(Archive *fout)
{
	if (!isGPDB(fout))
		return false;		/* Not Greenplum at all. */

	/* GPDB 5 is based on PostgreSQL 8.3 */
	return fout->remoteVersion >= 80300;
}


static bool
isGPDB6000OrLater(Archive *fout)
{
	if (!isGPDB(fout))
		return false;		/* Not Greenplum at all. */

	/* GPDB 6 is based on PostgreSQL 8.4 */
	return fout->remoteVersion >= 80400;
}

int
main(int argc, char **argv)
{
	int			c;
	const char *filename = NULL;
	const char *format = "p";
	const char *dbname = NULL;
	const char *pghost = NULL;
	const char *pgport = NULL;
	const char *username = NULL;
	const char *dumpencoding = NULL;
	bool		oids = false;
	TableInfo  *tblinfo;
	int			numTables;
	DumpableObject **dobjs;
	int			numObjs;
	int			i;
	enum trivalue prompt_password = TRI_DEFAULT;
	int			compressLevel = -1;
	int			plainText = 0;
	int			outputClean = 0;
	int			outputCreateDB = 0;
	bool		outputBlobs = false;
	int			outputNoOwner = 0;
	char	   *outputSuperuser = NULL;
	char	   *use_role = NULL;
	int			my_version;
	int			optindex;
	RestoreOptions *ropt;
	ArchiveFormat archiveFormat = archUnknown;
	ArchiveMode archiveMode;
	Archive    *fout;			/* the script file */

	static int	disable_triggers = 0;
	static int	outputNoTablespaces = 0;
	static int	use_setsessauth = 0;

	/*
	 * The default value for gp_syntax_option depends upon whether or not the
	 * backend is a GP or non-GP backend -- a GP backend defaults to ENABLED.
	 */
	static enum
	{
		GPS_NOT_SPECIFIED, GPS_DISABLED, GPS_ENABLED
	}			gp_syntax_option = GPS_NOT_SPECIFIED;

	static struct option long_options[] = {
		{"binary-upgrade", no_argument, &binary_upgrade, 1},	/* not documented */
		{"data-only", no_argument, NULL, 'a'},
		{"blobs", no_argument, NULL, 'b'},
		{"clean", no_argument, NULL, 'c'},
		{"create", no_argument, NULL, 'C'},
		{"file", required_argument, NULL, 'f'},
		{"format", required_argument, NULL, 'F'},
		{"host", required_argument, NULL, 'h'},
		{"ignore-version", no_argument, NULL, 'i'},
		{"no-reconnect", no_argument, NULL, 'R'},
		{"oids", no_argument, NULL, 'o'},
		{"no-owner", no_argument, NULL, 'O'},
		{"port", required_argument, NULL, 'p'},
		{"schema", required_argument, NULL, 'n'},
		{"exclude-schema", required_argument, NULL, 'N'},
		{"schema-only", no_argument, NULL, 's'},
		{"superuser", required_argument, NULL, 'S'},
		{"table", required_argument, NULL, 't'},
		{"exclude-table", required_argument, NULL, 'T'},
		{"no-password", no_argument, NULL, 'w'},
		{"password", no_argument, NULL, 'W'},
		{"username", required_argument, NULL, 'U'},
		{"verbose", no_argument, NULL, 'v'},
		{"no-privileges", no_argument, NULL, 'x'},
		{"no-acl", no_argument, NULL, 'x'},
		{"compress", required_argument, NULL, 'Z'},
		{"encoding", required_argument, NULL, 'E'},
		{"help", no_argument, NULL, '?'},
		{"version", no_argument, NULL, 'V'},

		/*
		 * the following options don't have an equivalent short option letter
		 */
		{"attribute-inserts", no_argument, &column_inserts, 1},
		{"column-inserts", no_argument, &column_inserts, 1},
		{"disable-dollar-quoting", no_argument, &disable_dollar_quoting, 1},
		{"disable-triggers", no_argument, &disable_triggers, 1},
		{"exclude-table-data", required_argument, NULL, 4},
		{"inserts", no_argument, &dump_inserts, 1},
		{"lock-wait-timeout", required_argument, NULL, 2},
		{"no-tablespaces", no_argument, &outputNoTablespaces, 1},
		{"quote-all-identifiers", no_argument, &quote_all_identifiers, 1},
		{"role", required_argument, NULL, 3},
		{"section", required_argument, NULL, 5},
		{"serializable-deferrable", no_argument, &serializable_deferrable, 1},
		{"use-set-session-authorization", no_argument, &use_setsessauth, 1},
		{"no-security-labels", no_argument, &no_security_labels, 1},
		{"no-unlogged-table-data", no_argument, &no_unlogged_table_data, 1},

		/* START MPP ADDITION */

		/*
		 * the following are mpp specific, and don't have an equivalent short
		 * option
		 */
		{"gp-syntax", no_argument, NULL, 1000},
		{"no-gp-syntax", no_argument, NULL, 1001},
		{"pre-data-schema-only", no_argument, &preDataSchemaOnly, 1},
		{"post-data-schema-only", no_argument, &postDataSchemaOnly, 1},
		{"function-oids", required_argument, NULL, 1002},
		{"relation-oids", required_argument, NULL, 1003},
		/* END MPP ADDITION */
		{NULL, 0, NULL, 0}
	};

	set_pglocale_pgservice(argv[0], PG_TEXTDOMAIN("pg_dump"));

	g_verbose = false;

	strcpy(g_comment_start, "-- ");
	g_comment_end[0] = '\0';
	strcpy(g_opaque_type, "opaque");

	dataOnly = schemaOnly = false;
	dumpSections = DUMP_UNSECTIONED;
	lockWaitTimeout = NULL;
	preDataSchemaOnly = postDataSchemaOnly = false;

	progname = get_progname(argv[0]);

	/* Set default options based on progname */
	if (strcmp(progname, "pg_backup") == 0)
		format = "c";

	if (argc > 1)
	{
		if (strcmp(argv[1], "--help") == 0 || strcmp(argv[1], "-?") == 0)
		{
			help(progname);
			exit_nicely(0);
		}
		if (strcmp(argv[1], "--version") == 0 || strcmp(argv[1], "-V") == 0)
		{
			puts("pg_dump (PostgreSQL) " PG_VERSION);
			exit_nicely(0);
		}
	}

	while ((c = getopt_long(argc, argv, "abcCE:f:F:h:in:N:oOp:RsS:t:T:uU:vwWxZ:",
							long_options, &optindex)) != -1)
	{
		switch (c)
		{
			case 'a':			/* Dump data only */
				dataOnly = true;
				break;

			case 'b':			/* Dump blobs */
				outputBlobs = true;
				break;

			case 'c':			/* clean (i.e., drop) schema prior to create */
				outputClean = 1;
				break;

			case 'C':			/* Create DB */
				outputCreateDB = 1;
				break;

			case 'E':			/* Dump encoding */
				dumpencoding = optarg;
				break;

			case 'f':
				filename = optarg;
				break;

			case 'F':
				format = optarg;
				break;

			case 'h':			/* server host */
				pghost = optarg;
				break;

			case 'i':
				/* ignored, deprecated option */
				break;

			case 'n':			/* include schema(s) */
				simple_string_list_append(&schema_include_patterns, optarg);
				include_everything = false;
				break;

			case 'N':			/* exclude schema(s) */
				simple_string_list_append(&schema_exclude_patterns, optarg);
				break;

			case 'o':			/* Dump oids */
				oids = true;
				break;

			case 'O':			/* Don't reconnect to match owner */
				outputNoOwner = 1;
				break;

			case 'p':			/* server port */
				pgport = optarg;
				break;

			case 'R':
				/* no-op, still accepted for backwards compatibility */
				break;

			case 's':			/* dump schema only */
				schemaOnly = true;
				break;

			case 'S':			/* Username for superuser in plain text output */
				outputSuperuser = pg_strdup(optarg);
				break;

			case 't':			/* include table(s) */
				simple_string_list_append(&table_include_patterns, optarg);
				include_everything = false;
				break;

			case 'T':			/* exclude table(s) */
				simple_string_list_append(&table_exclude_patterns, optarg);
				break;

			case 'u':
				prompt_password = TRI_YES;
				username = simple_prompt("User name: ", 100, true);
				break;

			case 'U':
				username = optarg;
				break;

			case 'v':			/* verbose */
				g_verbose = true;
				break;

			case 'w':
				prompt_password = TRI_NO;
				break;

			case 'W':
				prompt_password = TRI_YES;
				break;

			case 'x':			/* skip ACL dump */
				aclsSkip = true;
				break;

			case 'Z':			/* Compression Level */
				compressLevel = atoi(optarg);
				break;

			case 0:
				/* This covers the long options. */
				break;

			case 2:				/* lock-wait-timeout */
				lockWaitTimeout = optarg;
				break;

			case 3:				/* SET ROLE */
				use_role = optarg;
				break;

			case 4:				/* exclude table(s) data */
				simple_string_list_append(&tabledata_exclude_patterns, optarg);
				break;

			case 5:				/* section */
				set_dump_section(optarg, &dumpSections);
				break;

			case 1000:				/* gp-syntax */
				if (gp_syntax_option != GPS_NOT_SPECIFIED)
				{
					write_msg(NULL, "options \"--gp-syntax\" and \"--no-gp-syntax\" cannot be used together\n");
					exit(1);
				}
				gp_syntax_option = GPS_ENABLED;
				break;

			case 1001:				/* no-gp-syntax */
				if (gp_syntax_option != GPS_NOT_SPECIFIED)
				{
					write_msg(NULL, "options \"--gp-syntax\" and \"--no-gp-syntax\" cannot be used together\n");
					exit(1);
				}
				gp_syntax_option = GPS_DISABLED;
				break;

			case 1002:
				simple_string_list_append(&funcid_string_list, optarg);
				include_everything = false;
				break;

			case 1003:
				simple_string_list_append(&relid_string_list, optarg);
				include_everything = false;
				break;

			default:
				fprintf(stderr, _("Try \"%s --help\" for more information.\n"), progname);
				exit_nicely(1);
		}
	}

	/* Get database name from command line */
	if (optind < argc)
		dbname = argv[optind++];

	/* Complain if any arguments remain */
	if (optind < argc)
	{
		fprintf(stderr, _("%s: too many command-line arguments (first is \"%s\")\n"),
				progname, argv[optind]);
		fprintf(stderr, _("Try \"%s --help\" for more information.\n"),
				progname);
		exit_nicely(1);
	}

	/* --column-inserts implies --inserts */
	if (column_inserts)
		dump_inserts = 1;

	/* --pre-data-schema-only or --post-data-schema-only implies --schema-only */
	if (preDataSchemaOnly || postDataSchemaOnly)
		schemaOnly = true;

	if (dataOnly && schemaOnly)
		exit_horribly(NULL, "options -s/--schema-only and -a/--data-only cannot be used together\n");

	if (dataOnly && outputClean)
		exit_horribly(NULL, "options -c/--clean and -a/--data-only cannot be used together\n");

	if (dump_inserts && oids)
	{
		write_msg(NULL, "options --inserts/--column-inserts and -o/--oids cannot be used together\n");
		write_msg(NULL, "(The INSERT command cannot set OIDs.)\n");
		exit_nicely(1);
	}

	/* Identify archive format to emit */
	archiveFormat = parseArchiveFormat(format, &archiveMode);

	/* archiveFormat specific setup */
	if (archiveFormat == archNull)
		plainText = 1;

	/* Custom and directory formats are compressed by default, others not */
	if (compressLevel == -1)
	{
		if (archiveFormat == archCustom || archiveFormat == archDirectory)
			compressLevel = Z_DEFAULT_COMPRESSION;
		else
			compressLevel = 0;
	}

	/* Open the output file */
	fout = CreateArchive(filename, archiveFormat, compressLevel, archiveMode);

	/* Register the cleanup hook */
	on_exit_close_archive(fout);

	if (fout == NULL)
		exit_horribly(NULL, "could not open output file \"%s\" for writing\n", filename);

	/* Let the archiver know how noisy to be */
	fout->verbose = g_verbose;

	my_version = parse_version(PG_VERSION);
	if (my_version < 0)
		exit_horribly(NULL, "could not parse version string \"%s\"\n", PG_VERSION);

	/*
	 * We allow the server to be back to 7.0, and up to any minor release of
	 * our own major version.  (See also version check in pg_dumpall.c.)
	 */
	fout->minRemoteVersion = 80200;	/* we can handle back to 8.2 */
	fout->maxRemoteVersion = (my_version / 100) * 100 + 99;

	/*
	 * Open the database using the Archiver, so it knows about it. Errors mean
	 * death.
	 */
	ConnectDatabase(fout, dbname, pghost, pgport, username, prompt_password, binary_upgrade);
	setup_connection(fout, dumpencoding, use_role);

	/*
	 * Determine whether or not we're interacting with a GP backend.
	 */
	isGPbackend = testGPbackend(fout);

	/*
	 * Now that the type of backend is known, determine the gp-syntax option
	 * value and set processing accordingly.
	 */
	switch (gp_syntax_option)
	{
		case GPS_NOT_SPECIFIED:
			dumpPolicy = isGPbackend;
			break;
		case GPS_DISABLED:
			dumpPolicy = false;
			break;
		case GPS_ENABLED:
			dumpPolicy = isGPbackend;
			if (!isGPbackend)
			{
				write_msg(NULL, "Server is not a Greenplum Database instance; --gp-syntax option ignored.\n");
			}
			break;
	}

	/*
	 * Disable security label support if server version < v9.1.x (prevents
	 * access to nonexistent pg_seclabel catalog)
	 */
	if (fout->remoteVersion < 90100)
		no_security_labels = 1;

	/*
	 * Start transaction-snapshot mode transaction to dump consistent data.
	 */
	ExecuteSqlStatement(fout, "BEGIN");
	if (fout->remoteVersion >= 90100)
	{
		if (serializable_deferrable)
			ExecuteSqlStatement(fout,
								"SET TRANSACTION ISOLATION LEVEL "
								"SERIALIZABLE, READ ONLY, DEFERRABLE");
		else
			ExecuteSqlStatement(fout,
								"SET TRANSACTION ISOLATION LEVEL "
								"REPEATABLE READ");
	}
	else
		ExecuteSqlStatement(fout,
							"SET TRANSACTION ISOLATION LEVEL SERIALIZABLE");

	/* Select the appropriate subquery to convert user IDs to names */
	if (fout->remoteVersion >= 80100)
		username_subquery = "SELECT rolname FROM pg_catalog.pg_roles WHERE oid =";
	else
		error_unsupported_server_version(fout);

	/*
	 * Remember whether or not this GP database supports partitioning.
	 */
	gp_partitioning_available = testPartitioningSupport(fout);

	/*
	 * Remember whether or not this GP database supports column encoding.
	 */
	gp_attribute_encoding_available = testAttributeEncodingSupport(fout);

	/* Expand schema selection patterns into OID lists */
	if (schema_include_patterns.head != NULL)
	{
		expand_schema_name_patterns(fout, &schema_include_patterns,
									&schema_include_oids);
		if (schema_include_oids.head == NULL)
			exit_horribly(NULL, "No matching schemas were found\n");
	}
	expand_schema_name_patterns(fout, &schema_exclude_patterns,
								&schema_exclude_oids);
	/* non-matching exclusion patterns aren't an error */

	/* Expand table selection patterns into OID lists */
	if (table_include_patterns.head != NULL)
	{
		expand_table_name_patterns(fout, &table_include_patterns,
								   &table_include_oids);
		if (table_include_oids.head == NULL)
			exit_horribly(NULL, "No matching tables were found\n");
	}
	expand_table_name_patterns(fout, &table_exclude_patterns,
							   &table_exclude_oids);

	expand_table_name_patterns(fout, &tabledata_exclude_patterns,
							   &tabledata_exclude_oids);

	/* non-matching exclusion patterns aren't an error */


	expand_oid_patterns(&relid_string_list, &table_include_oids);
	expand_oid_patterns(&funcid_string_list, &function_include_oids);

	/*
	 * Dumping blobs is now default unless we saw an inclusion switch or -s
	 * ... but even if we did see one of these, -b turns it back on.
	 */
	if (include_everything && !schemaOnly)
		outputBlobs = true;

	/*
	 * Now scan the database and create DumpableObject structs for all the
	 * objects we intend to dump.
	 */
	tblinfo = getSchemaData(fout, &numTables);

	if (fout->remoteVersion < 80400)
		guessConstraintInheritance(tblinfo, numTables);

	if (!schemaOnly)
	{
		getTableData(tblinfo, numTables, oids);
		if (dataOnly)
			getTableDataFKConstraints();
	}

	if (outputBlobs)
		getBlobs(fout);

	/*
	 * Collect dependency data to assist in ordering the objects.
	 */
	getDependencies(fout);

	setExtPartDependency(tblinfo, numTables);

	/*
	 * Sort the objects into a safe dump order (no forward references).
	 *
	 * In 7.3 or later, we can rely on dependency information to help us
	 * determine a safe order, so the initial sort is mostly for cosmetic
	 * purposes: we sort by name to ensure that logically identical schemas
	 * will dump identically.  Before 7.3 we don't have dependencies and we
	 * use OID ordering as an (unreliable) guide to creation order.
	 */
	getDumpableObjects(&dobjs, &numObjs);

	if (fout->remoteVersion >= 70300)
		sortDumpableObjectsByTypeName(dobjs, numObjs);
	else
		error_unsupported_server_version(fout);

	sortDumpableObjects(dobjs, numObjs);

	/*
	 * Create archive TOC entries for all the objects to be dumped, in a safe
	 * order.
	 */

	/* First the special ENCODING and STDSTRINGS entries. */
	dumpEncoding(fout);
	dumpStdStrings(fout);

	/* The database item is always next, unless we don't want it at all */
	if (include_everything && !dataOnly)
		dumpDatabase(fout);

	/* Now the rearrangeable objects. */
	for (i = 0; i < numObjs; i++)
		dumpDumpableObject(fout, dobjs[i]);

	/*
	 * Set up options info to ensure we dump what we want.
	 */
	ropt = NewRestoreOptions();
	ropt->filename = filename;
	ropt->dropSchema = outputClean;
	ropt->dataOnly = dataOnly;
	ropt->schemaOnly = schemaOnly;
	ropt->dumpSections = dumpSections;
	ropt->aclsSkip = aclsSkip;
	ropt->superuser = outputSuperuser;
	ropt->createDB = outputCreateDB;
	ropt->noOwner = outputNoOwner;
	ropt->noTablespace = outputNoTablespaces;
	ropt->disable_triggers = disable_triggers;
	ropt->use_setsessauth = use_setsessauth;

	if (compressLevel == -1)
		ropt->compression = 0;
	else
		ropt->compression = compressLevel;

	ropt->suppressDumpWarnings = true;	/* We've already shown them */

	SetArchiveRestoreOptions(fout, ropt);

	/*
	 * And finally we can do the actual output.
	 *
	 * Note: for non-plain-text output formats, the output file is written
	 * inside CloseArchive().  This is, um, bizarre; but not worth changing
	 * right now.
	 */
	if (plainText)
		RestoreArchive(fout);

	CloseArchive(fout);

	exit_nicely(0);
}


static void
help(const char *progname)
{
	printf(_("%s dumps a database as a text file or to other formats.\n\n"), progname);
	printf(_("Usage:\n"));
	printf(_("  %s [OPTION]... [DBNAME]\n"), progname);

	printf(_("\nGeneral options:\n"));
	printf(_("  -f, --file=FILENAME          output file or directory name\n"));
	printf(_("  -F, --format=c|d|t|p         output file format (custom, directory, tar,\n"
			 "                               plain text (default))\n"));
	printf(_("  -v, --verbose                verbose mode\n"));
	printf(_("  -Z, --compress=0-9           compression level for compressed formats\n"));
	printf(_("  --lock-wait-timeout=TIMEOUT  fail after waiting TIMEOUT for a table lock\n"));
	printf(_("  --help                       show this help, then exit\n"));
	printf(_("  --version                    output version information, then exit\n"));

	printf(_("\nOptions controlling the output content:\n"));
	printf(_("  -a, --data-only              dump only the data, not the schema\n"));
	printf(_("  -b, --blobs                  include large objects in dump\n"));
	printf(_("  -c, --clean                  clean (drop) database objects before recreating\n"));
	printf(_("  -C, --create                 include commands to create database in dump\n"));
	printf(_("  -E, --encoding=ENCODING      dump the data in encoding ENCODING\n"));
	printf(_("  -n, --schema=SCHEMA          dump the named schema(s) only\n"));
	printf(_("  -N, --exclude-schema=SCHEMA  do NOT dump the named schema(s)\n"));
	printf(_("  -o, --oids                   include OIDs in dump\n"));
	printf(_("  -O, --no-owner               skip restoration of object ownership in\n"
			 "                               plain-text format\n"));
	printf(_("  -s, --schema-only            dump only the schema, no data\n"));
	printf(_("  -S, --superuser=NAME         superuser user name to use in plain-text format\n"));
	printf(_("  -t, --table=TABLE            dump the named table(s) only\n"));
	printf(_("  -T, --exclude-table=TABLE    do NOT dump the named table(s)\n"));
	printf(_("  -x, --no-privileges          do not dump privileges (grant/revoke)\n"));
	printf(_("  --binary-upgrade             for use by upgrade utilities only\n"));
	printf(_("  --column-inserts             dump data as INSERT commands with column names\n"));
	printf(_("  --disable-dollar-quoting     disable dollar quoting, use SQL standard quoting\n"));
	printf(_("  --disable-triggers           disable triggers during data-only restore\n"));
	printf(_("  --exclude-table-data=TABLE   do NOT dump data for the named table(s)\n"));
	printf(_("  --inserts                    dump data as INSERT commands, rather than COPY\n"));
	printf(_("  --no-security-labels         do not dump security label assignments\n"));
	printf(_("  --no-tablespaces             do not dump tablespace assignments\n"));
	printf(_("  --no-unlogged-table-data     do not dump unlogged table data\n"));
	printf(_("  --quote-all-identifiers      quote all identifiers, even if not key words\n"));
	printf(_("  --section=SECTION            dump named section (pre-data, data, or post-data)\n"));
	printf(_("  --serializable-deferrable    wait until the dump can run without anomalies\n"));
	printf(_("  --use-set-session-authorization\n"
			 "                               use SET SESSION AUTHORIZATION commands instead of\n"
			 "                               ALTER OWNER commands to set ownership\n"));

	/* START MPP ADDITION */
	printf(_("  --gp-syntax                  dump with Greenplum Database syntax (default if gpdb)\n"));
	printf(_("  --no-gp-syntax               dump without Greenplum Database syntax (default if postgresql)\n"));
	printf(_("  --function-oids              dump only function(s) of given list of oids\n"));
	printf(_("  --relation-oids              dump only relation(s) of given list of oids\n"));
	/* END MPP ADDITION */

	printf(_("\nConnection options:\n"));
	printf(_("  -h, --host=HOSTNAME      database server host or socket directory\n"));
	printf(_("  -p, --port=PORT          database server port number\n"));
	printf(_("  -U, --username=NAME      connect as specified database user\n"));
	printf(_("  -w, --no-password        never prompt for password\n"));
	printf(_("  -W, --password           force password prompt (should happen automatically)\n"));
	printf(_("  --role=ROLENAME          do SET ROLE before dump\n"));

	printf(_("\nIf no database name is supplied, then the PGDATABASE environment\n"
			 "variable value is used.\n\n"));
	printf(_("Report bugs to <bugs@greenplum.org>.\n"));
}

static void
setup_connection(Archive *AH, const char *dumpencoding, char *use_role)
{
	PGconn	   *conn = GetConnection(AH);
	const char *std_strings;

	/* Set the client encoding if requested */
	if (dumpencoding)
	{
		if (PQsetClientEncoding(conn, dumpencoding) < 0)
			exit_horribly(NULL, "invalid client encoding \"%s\" specified\n",
						  dumpencoding);
	}

	/*
	 * Get the active encoding and the standard_conforming_strings setting, so
	 * we know how to escape strings.
	 */
	AH->encoding = PQclientEncoding(conn);

	std_strings = PQparameterStatus(conn, "standard_conforming_strings");
	AH->std_strings = (std_strings && strcmp(std_strings, "on") == 0);

	/* Set the role if requested */
	if (use_role && AH->remoteVersion >= 80100)
	{
		PQExpBuffer query = createPQExpBuffer();

		appendPQExpBuffer(query, "SET ROLE %s", fmtId(use_role));
		ExecuteSqlStatement(AH, query->data);
		destroyPQExpBuffer(query);
	}

	/* Set the datestyle to ISO to ensure the dump's portability */
	ExecuteSqlStatement(AH, "SET DATESTYLE = ISO");

	/* Likewise, avoid using sql_standard intervalstyle */
	if (AH->remoteVersion >= 80400)
		ExecuteSqlStatement(AH, "SET INTERVALSTYLE = POSTGRES");

	/*
	 * If supported, set extra_float_digits so that we can dump float data
	 * exactly (given correctly implemented float I/O code, anyway)
	 */
	if (AH->remoteVersion >= 90000)
		ExecuteSqlStatement(AH, "SET extra_float_digits TO 3");
	else if (AH->remoteVersion >= 70400)
		ExecuteSqlStatement(AH, "SET extra_float_digits TO 2");

	/*
	 * If synchronized scanning is supported, disable it, to prevent
	 * unpredictable changes in row ordering across a dump and reload.
	 */
	if (AH->remoteVersion >= 80300)
		ExecuteSqlStatement(AH, "SET synchronize_seqscans TO off");

	/*
	 * The default for enable_nestloop is off in GPDB. However, many of the queries
	 * that we issue best run with nested loop joins, so enable it.
	 */
	ExecuteSqlStatement(AH, "SET enable_nestloop TO on");

	/*
	 * Disable timeouts if supported.
	 */
	if (AH->remoteVersion >= 70300)
		ExecuteSqlStatement(AH, "SET statement_timeout = 0");

	/*
	 * Quote all identifiers, if requested.
	 */
	if (quote_all_identifiers && AH->remoteVersion >= 90100)
		ExecuteSqlStatement(AH, "SET quote_all_identifiers = true");
}

static ArchiveFormat
parseArchiveFormat(const char *format, ArchiveMode *mode)
{
	ArchiveFormat archiveFormat;

	*mode = archModeWrite;

	if (pg_strcasecmp(format, "a") == 0 || pg_strcasecmp(format, "append") == 0)
	{
		/* This is used by pg_dumpall, and is not documented */
		archiveFormat = archNull;
		*mode = archModeAppend;
	}
	else if (pg_strcasecmp(format, "c") == 0)
		archiveFormat = archCustom;
	else if (pg_strcasecmp(format, "custom") == 0)
		archiveFormat = archCustom;
	else if (pg_strcasecmp(format, "d") == 0)
		archiveFormat = archDirectory;
	else if (pg_strcasecmp(format, "directory") == 0)
		archiveFormat = archDirectory;
	else if (pg_strcasecmp(format, "p") == 0)
		archiveFormat = archNull;
	else if (pg_strcasecmp(format, "plain") == 0)
		archiveFormat = archNull;
	else if (pg_strcasecmp(format, "t") == 0)
		archiveFormat = archTar;
	else if (pg_strcasecmp(format, "tar") == 0)
		archiveFormat = archTar;
	else
		exit_horribly(NULL, "invalid output format \"%s\" specified\n", format);
	return archiveFormat;
}

/*
 * Find the OIDs of all schemas matching the given list of patterns,
 * and append them to the given OID list.
 */
static void
expand_schema_name_patterns(Archive *fout,
							SimpleStringList *patterns,
							SimpleOidList *oids)
{
	PQExpBuffer query;
	PGresult   *res;
	SimpleStringListCell *cell;
	int			i;

	if (patterns->head == NULL)
		return;					/* nothing to do */

	query = createPQExpBuffer();

	/*
	 * We use UNION ALL rather than UNION; this might sometimes result in
	 * duplicate entries in the OID list, but we don't care.
	 */

	for (cell = patterns->head; cell; cell = cell->next)
	{
		if (cell != patterns->head)
			appendPQExpBuffer(query, "UNION ALL\n");
		appendPQExpBuffer(query,
						  "SELECT oid FROM pg_catalog.pg_namespace n\n");
		processSQLNamePattern(GetConnection(fout), query, cell->val, false,
							  false, NULL, "n.nspname", NULL, NULL);
	}

	res = ExecuteSqlQuery(fout, query->data, PGRES_TUPLES_OK);

	for (i = 0; i < PQntuples(res); i++)
	{
		simple_oid_list_append(oids, atooid(PQgetvalue(res, i, 0)));
	}

	PQclear(res);
	destroyPQExpBuffer(query);
}

/*
 * Find the OIDs of all tables matching the given list of patterns,
 * and append them to the given OID list.
 */
static void
expand_table_name_patterns(Archive *fout,
						   SimpleStringList *patterns, SimpleOidList *oids)
{
	PQExpBuffer query;
	PGresult   *res;
	SimpleStringListCell *cell;
	int			i;

	if (patterns->head == NULL)
		return;					/* nothing to do */

	query = createPQExpBuffer();

	/*
	 * We use UNION ALL rather than UNION; this might sometimes result in
	 * duplicate entries in the OID list, but we don't care.
	 */

	for (cell = patterns->head; cell; cell = cell->next)
	{
		if (cell != patterns->head)
			appendPQExpBuffer(query, "UNION ALL\n");
		appendPQExpBuffer(query,
						  "SELECT c.oid"
						  "\nFROM pg_catalog.pg_class c"
		"\n     LEFT JOIN pg_catalog.pg_namespace n ON n.oid = c.relnamespace"
						  "\nWHERE c.relkind in ('%c', '%c', '%c', '%c')\n",
						  RELKIND_RELATION, RELKIND_SEQUENCE, RELKIND_VIEW,
						  RELKIND_FOREIGN_TABLE);
		processSQLNamePattern(GetConnection(fout), query, cell->val, true,
							  false, "n.nspname", "c.relname", NULL,
							  "pg_catalog.pg_table_is_visible(c.oid)");
	}

	res = ExecuteSqlQuery(fout, query->data, PGRES_TUPLES_OK);

	for (i = 0; i < PQntuples(res); i++)
	{
		simple_oid_list_append(oids, atooid(PQgetvalue(res, i, 0)));
	}

	PQclear(res);
	destroyPQExpBuffer(query);
}

/*
 * checkExtensionMembership
 *		Determine whether object is an extension member, and if so,
 *		record an appropriate dependency and set the object's dump flag.
 *
 * It's important to call this for each object that could be an extension
 * member.  Generally, we integrate this with determining the object's
 * to-be-dumped-ness, since extension membership overrides other rules for that.
 *
 * Returns true if object is an extension member, else false.
 */
static bool
checkExtensionMembership(DumpableObject *dobj)
{
	ExtensionInfo *ext = findOwningExtension(dobj->catId);

	if (ext == NULL)
		return false;

	dobj->ext_member = true;

	/* Record dependency so that getDependencies needn't deal with that */
	addObjectDependency(dobj, ext->dobj.dumpId);

	/*
	 * Normally, mark the member object as not to be dumped.  But in binary
	 * upgrades, we still dump the members individually, since the idea is to
	 * exactly reproduce the database contents rather than replace the
	 * extension contents with something different.
	 */
	if (!binary_upgrade)
		dobj->dump = false;
	else
		dobj->dump = ext->dobj.dump;

	return true;
}

/*
 * Parse the OIDs matching the given list of patterns separated by non-digit
 * characters, and append them to the given OID list.
 */
static void
expand_oid_patterns(SimpleStringList *patterns, SimpleOidList *oids)
{
	SimpleStringListCell *cell;

	if (patterns->head == NULL)
		return;					/* nothing to do */

	for (cell = patterns->head; cell; cell = cell->next)
	{
		const char *seperator = ",";
		char *oidstr = pg_strdup(cell->val);
		if (oidstr == NULL)
		{
			write_msg(NULL, "memory allocation failed for function \"expand_oid_patterns\"\n");
			exit_nicely(1);
		}

		char *token = strtok(oidstr, seperator);
		while (token)
		{
			if (strstr(seperator, token) == NULL)
				simple_oid_list_append(oids, atooid(token));

			token = strtok(NULL, seperator);
		}

		free(oidstr);
	}
}

/*
 * selectDumpableNamespace: policy-setting subroutine
 *		Mark a namespace as to be dumped or not
 *
 * Normally, we dump all extensions, or none of them if include_everything
 * is false (i.e., a --schema or --table switch was given).  However, in
 * binary-upgrade mode it's necessary to skip built-in extensions, since we
 * assume those will already be installed in the target database.  We identify
 * such extensions by their having OIDs in the range reserved for initdb.
 */
static void
selectDumpableNamespace(NamespaceInfo *nsinfo)
{
	if (checkExtensionMembership(&nsinfo->dobj))
		return;					/* extension membership overrides all else */

	/*
	 * If specific tables are being dumped, do not dump any complete
	 * namespaces. If specific namespaces are being dumped, dump just those
	 * namespaces. Otherwise, dump all non-system namespaces.
	 */
	if (table_include_oids.head != NULL)
		nsinfo->dobj.dump = false;
	else if (schema_include_oids.head != NULL)
		nsinfo->dobj.dump = simple_oid_list_member(&schema_include_oids,
												   nsinfo->dobj.catId.oid);
	else if (strncmp(nsinfo->dobj.name, "pg_", 3) == 0 ||
			 strcmp(nsinfo->dobj.name, "information_schema") == 0 ||
			 strcmp(nsinfo->dobj.name, "gp_toolkit") == 0)
		nsinfo->dobj.dump = false;
	else
		nsinfo->dobj.dump = true;

	/*
	 * In any case, a namespace can be excluded by an exclusion switch
	 */
	if (nsinfo->dobj.dump &&
		simple_oid_list_member(&schema_exclude_oids,
							   nsinfo->dobj.catId.oid))
		nsinfo->dobj.dump = false;
}

/*
 * selectDumpableTable: policy-setting subroutine
 *		Mark a table as to be dumped or not
 */
static void
selectDumpableTable(TableInfo *tbinfo)
{
	if (checkExtensionMembership(&tbinfo->dobj))
		return;					/* extension membership overrides all else */

	/*
	 * If specific tables are being dumped, dump just those tables; else, dump
	 * according to the parent namespace's dump flag.
	 */
	if (table_include_oids.head != NULL)
		tbinfo->dobj.dump = simple_oid_list_member(&table_include_oids,
												   tbinfo->dobj.catId.oid);
	else
		tbinfo->dobj.dump = tbinfo->dobj.namespace->dobj.dump;

	/*
	 * In any case, a table can be excluded by an exclusion switch
	 */
	if (tbinfo->dobj.dump &&
		simple_oid_list_member(&table_exclude_oids,
							   tbinfo->dobj.catId.oid))
		tbinfo->dobj.dump = false;
}

/*
 * selectDumpableType: policy-setting subroutine
 *		Mark a type as to be dumped or not
 *
 * If it's a table's rowtype or an autogenerated array type, we also apply a
 * special type code to facilitate sorting into the desired order.  (We don't
 * want to consider those to be ordinary types because that would bring tables
 * up into the datatype part of the dump order.)  We still set the object's
 * dump flag; that's not going to cause the dummy type to be dumped, but we
 * need it so that casts involving such types will be dumped correctly -- see
 * dumpCast.  This means the flag should be set the same as for the underlying
 * object (the table or base type).
 */
static void
selectDumpableType(TypeInfo *tyinfo)
{
	/* skip complex types, except for standalone composite types */
	if (OidIsValid(tyinfo->typrelid) &&
			tyinfo->typrelkind != RELKIND_COMPOSITE_TYPE)
	{
		TableInfo  *tytable = findTableByOid(tyinfo->typrelid);

		tyinfo->dobj.objType = DO_DUMMY_TYPE;
		if (tytable != NULL)
			tyinfo->dobj.dump = tytable->dobj.dump;
		else
			tyinfo->dobj.dump = false;
		return;
	}

	/* skip auto-generated array types */
	if (tyinfo->isArray)
	{
		tyinfo->dobj.objType = DO_DUMMY_TYPE;

		/*
		 * Fall through to set the dump flag; we assume that the subsequent
		 * rules will do the same thing as they would for the array's base
		 * type.  (We cannot reliably look up the base type here, since
		 * getTypes may not have processed it yet.)
		 */
	}

	if (checkExtensionMembership(&tyinfo->dobj))
		return;					/* extension membership overrides all else */

	/* dump only types in dumpable namespaces */
	if (!tyinfo->dobj.namespace->dobj.dump)
		tyinfo->dobj.dump = false;

	/* skip undefined placeholder types */
	else if (!tyinfo->isDefined)
		tyinfo->dobj.dump = false;

	/* skip auto-generated array types */
	else if (tyinfo->isArray)
		tyinfo->dobj.dump = false;

	else
		tyinfo->dobj.dump = true;
}


/*
 * selectDumpableCast: policy-setting subroutine
 *		Mark a cast as to be dumped or not
 *
 * Casts do not belong to any particular namespace (since they haven't got
 * names), nor do they have identifiable owners.  To distinguish user-defined
 * casts from built-in ones, we must resort to checking whether the cast's
 * OID is in the range reserved for initdb.
 */
static void
selectDumpableCast(CastInfo *cast)
{
	if (checkExtensionMembership(&cast->dobj))
		return;					/* extension membership overrides all else */

	if (cast->dobj.catId.oid < (Oid) FirstNormalObjectId)
		cast->dobj.dump = false;
	else
		cast->dobj.dump = include_everything;
}

/*
 * selectDumpableProcLang: policy-setting subroutine
 *		Mark a procedural language as to be dumped or not
 *
 * Procedural languages do not belong to any particular namespace.  To
 * identify built-in languages, we must resort to checking whether the
 * language's OID is in the range reserved for initdb.
 */
static void
selectDumpableProcLang(ProcLangInfo *plang)
{
	if (checkExtensionMembership(&plang->dobj))
		return;					/* extension membership overrides all else */

	if (plang->dobj.catId.oid < (Oid) FirstNormalObjectId)
		plang->dobj.dump = false;
	else
		plang->dobj.dump = include_everything;
}

/*
 * selectDumpableExtension: policy-setting subroutine
 *		Mark an extension as to be dumped or not
 *
 * Normally, we dump all extensions, or none of them if include_everything
 * is false (i.e., a --schema or --table switch was given).  However, in
 * binary-upgrade mode it's necessary to skip built-in extensions, since we
 * assume those will already be installed in the target database.  We identify
 * such extensions by their having OIDs in the range reserved for initdb.
 */
static void
selectDumpableExtension(ExtensionInfo *extinfo)
{
	if (binary_upgrade && extinfo->dobj.catId.oid < (Oid) FirstNormalObjectId)
		extinfo->dobj.dump = false;
	else
		extinfo->dobj.dump = include_everything;
}

/*
 * selectDumpableFunction: policy-setting subroutine
 *		Mark a function as to be dumped or not
 */
static void
selectDumpableFunction(FuncInfo *finfo)
{
	/*
	 * If specific functions are being dumped, dump just those functions; else, dump
	 * according to the parent namespace's dump flag if parent namespace is not null;
	 * else, always dump the function.
	 */
	if (function_include_oids.head != NULL)
		finfo->dobj.dump = simple_oid_list_member(&function_include_oids,
												   finfo->dobj.catId.oid);
	else if (finfo->dobj.namespace)
		finfo->dobj.dump = finfo->dobj.namespace->dobj.dump;
	else
		finfo->dobj.dump = true;
}

/*
 * selectDumpableDefaultACL: policy-setting subroutine
 *		Mark a default ACL as to be dumped or not
 *
 * For per-schema default ACLs, dump if the schema is to be dumped.
 * Otherwise dump if we are dumping "everything".  Note that dataOnly
 * and aclsSkip are checked separately.
 */
static void
selectDumpableDefaultACL(DefaultACLInfo *dinfo)
{
	if (dinfo->dobj.namespace)
		dinfo->dobj.dump = dinfo->dobj.namespace->dobj.dump;
	else
		dinfo->dobj.dump = include_everything;
}

/*
 * selectDumpableObject: policy-setting subroutine
 *		Mark a generic dumpable object as to be dumped or not
 *
 * Use this only for object types without a special-case routine above.
 */
static void
selectDumpableObject(DumpableObject *dobj)
{
	if (checkExtensionMembership(dobj))
		return;					/* extension membership overrides all else */

	/*
	 * Default policy is to dump if parent namespace is dumpable, or always
	 * for non-namespace-associated items.
	 */
	if (dobj->namespace)
		dobj->dump = dobj->namespace->dobj.dump;
	else
		dobj->dump = include_everything;
}

/*
 *	Dump a table's contents for loading using the COPY command
 *	- this routine is called by the Archiver when it wants the table
 *	  to be dumped.
 */

static int
dumpTableData_copy(Archive *fout, void *dcontext)
{
	TableDataInfo *tdinfo = (TableDataInfo *) dcontext;
	TableInfo  *tbinfo = tdinfo->tdtable;
	const char *classname = tbinfo->dobj.name;
	const bool	hasoids = tbinfo->hasoids;
	const bool	oids = tdinfo->oids;
	PQExpBuffer q = createPQExpBuffer();
	PGconn	   *conn = GetConnection(fout);
	PGresult   *res;
	int			ret;
	char	   *copybuf;
	const char *column_list;

	if (g_verbose)
		write_msg(NULL, "dumping contents of table %s\n", classname);

	/*
	 * Make sure we are in proper schema.  We will qualify the table name
	 * below anyway (in case its name conflicts with a pg_catalog table); but
	 * this ensures reproducible results in case the table contains regproc,
	 * regclass, etc columns.
	 */
	selectSourceSchema(fout, tbinfo->dobj.namespace->dobj.name);

	/*
	 * If possible, specify the column list explicitly so that we have no
	 * possibility of retrieving data in the wrong column order.  (The default
	 * column ordering of COPY will not be what we want in certain corner
	 * cases involving ADD COLUMN and inheritance.)
	 */
	if (fout->remoteVersion >= 70300)
		column_list = fmtCopyColumnList(tbinfo);
	else
		error_unsupported_server_version(fout);

	if (oids && hasoids)
	{
		appendPQExpBuffer(q, "COPY %s %s WITH OIDS TO stdout IGNORE EXTERNAL PARTITIONS;",
						  fmtQualifiedId(fout,
										 tbinfo->dobj.namespace->dobj.name,
										 classname),
						  column_list);
	}
	else if (tdinfo->filtercond)
	{
		/* Note: this syntax is only supported in 8.2 and up */
		appendPQExpBufferStr(q, "COPY (SELECT ");
		/* klugery to get rid of parens in column list */
		if (strlen(column_list) > 2)
		{
			appendPQExpBufferStr(q, column_list + 1);
			q->data[q->len - 1] = ' ';
		}
		else
			appendPQExpBufferStr(q, "* ");
		appendPQExpBuffer(q, "FROM %s %s) TO stdout;",
						  fmtQualifiedId(fout,
										 tbinfo->dobj.namespace->dobj.name,
										 classname),
						  tdinfo->filtercond);
	}
	else
	{
		appendPQExpBuffer(q, "COPY %s %s TO stdout IGNORE EXTERNAL PARTITIONS;",
						  fmtQualifiedId(fout,
										 tbinfo->dobj.namespace->dobj.name,
										 classname),
						  column_list);
	}
	res = ExecuteSqlQuery(fout, q->data, PGRES_COPY_OUT);
	PQclear(res);

	for (;;)
	{
		ret = PQgetCopyData(conn, &copybuf, 0);

		if (ret < 0)
			break;				/* done or error */

		if (copybuf)
		{
			WriteData(fout, copybuf, ret);
			PQfreemem(copybuf);
		}

		/* ----------
		 * THROTTLE:
		 *
		 * There was considerable discussion in late July, 2000 regarding
		 * slowing down pg_dump when backing up large tables. Users with both
		 * slow & fast (multi-processor) machines experienced performance
		 * degradation when doing a backup.
		 *
		 * Initial attempts based on sleeping for a number of ms for each ms
		 * of work were deemed too complex, then a simple 'sleep in each loop'
		 * implementation was suggested. The latter failed because the loop
		 * was too tight. Finally, the following was implemented:
		 *
		 * If throttle is non-zero, then
		 *		See how long since the last sleep.
		 *		Work out how long to sleep (based on ratio).
		 *		If sleep is more than 100ms, then
		 *			sleep
		 *			reset timer
		 *		EndIf
		 * EndIf
		 *
		 * where the throttle value was the number of ms to sleep per ms of
		 * work. The calculation was done in each loop.
		 *
		 * Most of the hard work is done in the backend, and this solution
		 * still did not work particularly well: on slow machines, the ratio
		 * was 50:1, and on medium paced machines, 1:1, and on fast
		 * multi-processor machines, it had little or no effect, for reasons
		 * that were unclear.
		 *
		 * Further discussion ensued, and the proposal was dropped.
		 *
		 * For those people who want this feature, it can be implemented using
		 * gettimeofday in each loop, calculating the time since last sleep,
		 * multiplying that by the sleep ratio, then if the result is more
		 * than a preset 'minimum sleep time' (say 100ms), call the 'select'
		 * function to sleep for a subsecond period ie.
		 *
		 * select(0, NULL, NULL, NULL, &tvi);
		 *
		 * This will return after the interval specified in the structure tvi.
		 * Finally, call gettimeofday again to save the 'last sleep time'.
		 * ----------
		 */
	}
	archprintf(fout, "\\.\n\n\n");

	if (ret == -2)
	{
		/* copy data transfer failed */
		write_msg(NULL, "Dumping the contents of table \"%s\" failed: PQgetCopyData() failed.\n", classname);
		write_msg(NULL, "Error message from server: %s", PQerrorMessage(conn));
		write_msg(NULL, "The command was: %s\n", q->data);
		exit_nicely(1);
	}

	/* Check command status and return to normal libpq state */
	res = PQgetResult(conn);
	if (PQresultStatus(res) != PGRES_COMMAND_OK)
	{
		write_msg(NULL, "Dumping the contents of table \"%s\" failed: PQgetResult() failed.\n", classname);
		write_msg(NULL, "Error message from server: %s", PQerrorMessage(conn));
		write_msg(NULL, "The command was: %s\n", q->data);
		exit_nicely(1);
	}
	PQclear(res);

	destroyPQExpBuffer(q);
	return 1;
}

/*
 * Dump table data using INSERT commands.
 *
 * Caution: when we restore from an archive file direct to database, the
 * INSERT commands emitted by this function have to be parsed by
 * pg_backup_db.c's ExecuteInsertCommands(), which will not handle comments,
 * E'' strings, or dollar-quoted strings.  So don't emit anything like that.
 */
static int
dumpTableData_insert(Archive *fout, void *dcontext)
{
	TableDataInfo *tdinfo = (TableDataInfo *) dcontext;
	TableInfo  *tbinfo = tdinfo->tdtable;
	const char *classname = tbinfo->dobj.name;
	PQExpBuffer q = createPQExpBuffer();
	PGresult   *res;
	int			tuple;
	int			nfields;
	int			field;

	/*
	 * Make sure we are in proper schema.  We will qualify the table name
	 * below anyway (in case its name conflicts with a pg_catalog table); but
	 * this ensures reproducible results in case the table contains regproc,
	 * regclass, etc columns.
	 */
	selectSourceSchema(fout, tbinfo->dobj.namespace->dobj.name);

	if (fout->remoteVersion >= 70100)
	{
		appendPQExpBuffer(q, "DECLARE _pg_dump_cursor CURSOR FOR "
						  "SELECT * FROM ONLY %s",
						  fmtQualifiedId(fout,
										 tbinfo->dobj.namespace->dobj.name,
										 classname));
	}
	else
	{
		error_unsupported_server_version(fout);
	}
	if (tdinfo->filtercond)
		appendPQExpBuffer(q, " %s", tdinfo->filtercond);

	ExecuteSqlStatement(fout, q->data);

	while (1)
	{
		res = ExecuteSqlQuery(fout, "FETCH 100 FROM _pg_dump_cursor",
							  PGRES_TUPLES_OK);
		nfields = PQnfields(res);
		for (tuple = 0; tuple < PQntuples(res); tuple++)
		{
			archprintf(fout, "INSERT INTO %s ", fmtId(classname));
			if (nfields == 0)
			{
				/* corner case for zero-column table */
				archprintf(fout, "DEFAULT VALUES;\n");
				continue;
			}
			if (column_inserts)
			{
				resetPQExpBuffer(q);
				appendPQExpBuffer(q, "(");
				for (field = 0; field < nfields; field++)
				{
					if (field > 0)
						appendPQExpBuffer(q, ", ");
					appendPQExpBufferStr(q, fmtId(PQfname(res, field)));
				}
				appendPQExpBuffer(q, ") ");
				archputs(q->data, fout);
			}
			archprintf(fout, "VALUES (");
			for (field = 0; field < nfields; field++)
			{
				if (field > 0)
					archprintf(fout, ", ");
				if (PQgetisnull(res, tuple, field))
				{
					archprintf(fout, "NULL");
					continue;
				}

				/* XXX This code is partially duplicated in ruleutils.c */
				switch (PQftype(res, field))
				{
					case INT2OID:
					case INT4OID:
					case INT8OID:
					case OIDOID:
					case FLOAT4OID:
					case FLOAT8OID:
					case NUMERICOID:
						{
							/*
							 * These types are printed without quotes unless
							 * they contain values that aren't accepted by the
							 * scanner unquoted (e.g., 'NaN').	Note that
							 * strtod() and friends might accept NaN, so we
							 * can't use that to test.
							 *
							 * In reality we only need to defend against
							 * infinity and NaN, so we need not get too crazy
							 * about pattern matching here.
							 */
							const char *s = PQgetvalue(res, tuple, field);

							if (strspn(s, "0123456789 +-eE.") == strlen(s))
								archprintf(fout, "%s", s);
							else
								archprintf(fout, "'%s'", s);
						}
						break;

					case BITOID:
					case VARBITOID:
						archprintf(fout, "B'%s'",
								   PQgetvalue(res, tuple, field));
						break;

					case BOOLOID:
						if (strcmp(PQgetvalue(res, tuple, field), "t") == 0)
							archprintf(fout, "true");
						else
							archprintf(fout, "false");
						break;

					default:
						/* All other types are printed as string literals. */
						resetPQExpBuffer(q);
						appendStringLiteralAH(q,
											  PQgetvalue(res, tuple, field),
											  fout);
						archputs(q->data, fout);
						break;
				}
			}
			archprintf(fout, ");\n");
		}

		if (PQntuples(res) <= 0)
		{
			PQclear(res);
			break;
		}
		PQclear(res);
	}

	archprintf(fout, "\n\n");

	ExecuteSqlStatement(fout, "CLOSE _pg_dump_cursor");

	destroyPQExpBuffer(q);
	return 1;
}


/*
 * dumpTableData -
 *	  dump the contents of a single table
 *
 * Actually, this just makes an ArchiveEntry for the table contents.
 */
static void
dumpTableData(Archive *fout, TableDataInfo *tdinfo)
{
	TableInfo  *tbinfo = tdinfo->tdtable;
	PQExpBuffer copyBuf = createPQExpBuffer();
	DataDumperPtr dumpFn;
	char	   *copyStmt;

	if (!dump_inserts)
	{
		/* Dump/restore using COPY */
		dumpFn = dumpTableData_copy;
		/* must use 2 steps here 'cause fmtId is nonreentrant */
		appendPQExpBuffer(copyBuf, "COPY %s ",
						  fmtId(tbinfo->dobj.name));
		appendPQExpBuffer(copyBuf, "%s %sFROM stdin;\n",
						  fmtCopyColumnList(tbinfo),
					  (tdinfo->oids && tbinfo->hasoids) ? "WITH OIDS " : "");
		copyStmt = copyBuf->data;
	}
	else
	{
		/* Restore using INSERT */
		dumpFn = dumpTableData_insert;
		copyStmt = NULL;
	}

	ArchiveEntry(fout, tdinfo->dobj.catId, tdinfo->dobj.dumpId,
				 tbinfo->dobj.name, tbinfo->dobj.namespace->dobj.name,
				 NULL, tbinfo->rolname,
				 false, "TABLE DATA", SECTION_DATA,
				 "", "", copyStmt,
				 tdinfo->dobj.dependencies, tdinfo->dobj.nDeps,
				 dumpFn, tdinfo);

	destroyPQExpBuffer(copyBuf);
}

/*
 * getTableData -
 *	  set up dumpable objects representing the contents of tables
 */
static void
getTableData(TableInfo *tblinfo, int numTables, bool oids)
{
	int			i;

	for (i = 0; i < numTables; i++)
	{
		if (tblinfo[i].dobj.dump)
			makeTableDataInfo(&(tblinfo[i]), oids);
	}
}

/*
 * Make a dumpable object for the data of this specific table
 *
 * Note: we make a TableDataInfo if and only if we are going to dump the
 * table data; the "dump" flag in such objects isn't used.
 */
static void
makeTableDataInfo(TableInfo *tbinfo, bool oids)
{
	TableDataInfo *tdinfo;

	/*
	 * Nothing to do if we already decided to dump the table.  This will
	 * happen for "config" tables.
	 */
	if (tbinfo->dataObj != NULL)
		return;

	/* Skip EXTERNAL TABLEs */
	if (tbinfo->relstorage == RELSTORAGE_EXTERNAL)
		return;
	/* Skip VIEWs (no data to dump) */
	if (tbinfo->relkind == RELKIND_VIEW)
		return;
	/* Skip SEQUENCEs (handled elsewhere) */
	if (tbinfo->relkind == RELKIND_SEQUENCE)
		return;
	/* Skip FOREIGN TABLEs (no data to dump) */
	if (tbinfo->relkind == RELKIND_FOREIGN_TABLE)
		return;

	/* Don't dump data in unlogged tables, if so requested */
	if (tbinfo->relpersistence == RELPERSISTENCE_UNLOGGED &&
		no_unlogged_table_data)
		return;

	/* Check that the data is not explicitly excluded */
	if (simple_oid_list_member(&tabledata_exclude_oids,
							   tbinfo->dobj.catId.oid))
		return;

	/* OK, let's dump it */
	tdinfo = (TableDataInfo *) pg_malloc(sizeof(TableDataInfo));

	tdinfo->dobj.objType = DO_TABLE_DATA;

	/*
	 * Note: use tableoid 0 so that this object won't be mistaken for
	 * something that pg_depend entries apply to.
	 */
	tdinfo->dobj.catId.tableoid = 0;
	tdinfo->dobj.catId.oid = tbinfo->dobj.catId.oid;
	AssignDumpId(&tdinfo->dobj);
	tdinfo->dobj.name = tbinfo->dobj.name;
	tdinfo->dobj.namespace = tbinfo->dobj.namespace;
	tdinfo->tdtable = tbinfo;
	tdinfo->oids = oids;
	tdinfo->filtercond = NULL;	/* might get set later */
	addObjectDependency(&tdinfo->dobj, tbinfo->dobj.dumpId);

	tbinfo->dataObj = tdinfo;
}

/*
 * getTableDataFKConstraints -
 *	  add dump-order dependencies reflecting foreign key constraints
 *
 * This code is executed only in a data-only dump --- in schema+data dumps
 * we handle foreign key issues by not creating the FK constraints until
 * after the data is loaded.  In a data-only dump, however, we want to
 * order the table data objects in such a way that a table's referenced
 * tables are restored first.  (In the presence of circular references or
 * self-references this may be impossible; we'll detect and complain about
 * that during the dependency sorting step.)
 */
static void
getTableDataFKConstraints(void)
{
	DumpableObject **dobjs;
	int			numObjs;
	int			i;

	/* Search through all the dumpable objects for FK constraints */
	getDumpableObjects(&dobjs, &numObjs);
	for (i = 0; i < numObjs; i++)
	{
		if (dobjs[i]->objType == DO_FK_CONSTRAINT)
		{
			ConstraintInfo *cinfo = (ConstraintInfo *) dobjs[i];
			TableInfo  *ftable;

			/* Not interesting unless both tables are to be dumped */
			if (cinfo->contable == NULL ||
				cinfo->contable->dataObj == NULL)
				continue;
			ftable = findTableByOid(cinfo->confrelid);
			if (ftable == NULL ||
				ftable->dataObj == NULL)
				continue;

			/*
			 * Okay, make referencing table's TABLE_DATA object depend on the
			 * referenced table's TABLE_DATA object.
			 */
			addObjectDependency(&cinfo->contable->dataObj->dobj,
								ftable->dataObj->dobj.dumpId);
		}
	}
	free(dobjs);
}


/*
 * guessConstraintInheritance:
 *	In pre-8.4 databases, we can't tell for certain which constraints
 *	are inherited.	We assume a CHECK constraint is inherited if its name
 *	matches the name of any constraint in the parent.  Originally this code
 *	tried to compare the expression texts, but that can fail for various
 *	reasons --- for example, if the parent and child tables are in different
 *	schemas, reverse-listing of function calls may produce different text
 *	(schema-qualified or not) depending on search path.
 *
 *	In 8.4 and up we can rely on the conislocal field to decide which
 *	constraints must be dumped; much safer.
 *
 *	This function assumes all conislocal flags were initialized to TRUE.
 *	It clears the flag on anything that seems to be inherited.
 */
static void
guessConstraintInheritance(TableInfo *tblinfo, int numTables)
{
	int			i,
				j,
				k;

	for (i = 0; i < numTables; i++)
	{
		TableInfo  *tbinfo = &(tblinfo[i]);
		int			numParents;
		TableInfo **parents;
		TableInfo  *parent;

		/* Sequences and views never have parents */
		if (tbinfo->relkind == RELKIND_SEQUENCE ||
			tbinfo->relkind == RELKIND_VIEW)
			continue;

		/* Don't bother computing anything for non-target tables, either */
		if (!tbinfo->dobj.dump)
			continue;

		numParents = tbinfo->numParents;
		parents = tbinfo->parents;

		if (numParents == 0)
			continue;			/* nothing to see here, move along */

		/* scan for inherited CHECK constraints */
		for (j = 0; j < tbinfo->ncheck; j++)
		{
			ConstraintInfo *constr;

			constr = &(tbinfo->checkexprs[j]);

			for (k = 0; k < numParents; k++)
			{
				int			l;

				parent = parents[k];
				for (l = 0; l < parent->ncheck; l++)
				{
					ConstraintInfo *pconstr = &(parent->checkexprs[l]);

					if (strcmp(pconstr->dobj.name, constr->dobj.name) == 0)
					{
						constr->conislocal = false;
						break;
					}
				}
				if (!constr->conislocal)
					break;
			}
		}
	}
}


/*
 * dumpDatabase:
 *	dump the database definition
 */
static void
dumpDatabase(Archive *fout)
{
	PQExpBuffer dbQry = createPQExpBuffer();
	PQExpBuffer delQry = createPQExpBuffer();
	PQExpBuffer creaQry = createPQExpBuffer();
	PGconn	   *conn = GetConnection(fout);
	PGresult   *res;
	int			i_tableoid,
				i_oid,
				i_dba,
				i_encoding,
				i_collate,
				i_ctype,
				i_frozenxid,
				i_tablespace;
	CatalogId	dbCatId;
	DumpId		dbDumpId;
	const char *datname,
			   *dba,
			   *encoding,
			   *collate,
			   *ctype,
			   *tablespace;
	uint32		frozenxid;

	datname = PQdb(conn);

	if (g_verbose)
		write_msg(NULL, "saving database definition\n");

	/* Make sure we are in proper schema */
	selectSourceSchema(fout, "pg_catalog");

	/* Get the database owner and parameters from pg_database */
	if (fout->remoteVersion >= 80400)
	{
		appendPQExpBuffer(dbQry, "SELECT tableoid, oid, "
						  "(%s datdba) AS dba, "
						  "pg_encoding_to_char(encoding) AS encoding, "
						  "datcollate, datctype, datfrozenxid, "
						  "(SELECT spcname FROM pg_tablespace t WHERE t.oid = dattablespace) AS tablespace, "
					  "shobj_description(oid, 'pg_database') AS description "

						  "FROM pg_database "
						  "WHERE datname = ",
						  username_subquery);
		appendStringLiteralAH(dbQry, datname, fout);
	}
	else if (fout->remoteVersion >= 80200)
	{
		appendPQExpBuffer(dbQry, "SELECT tableoid, oid, "
						  "(%s datdba) AS dba, "
						  "pg_encoding_to_char(encoding) AS encoding, "
					   "NULL AS datcollate, NULL AS datctype, datfrozenxid, "
						  "(SELECT spcname FROM pg_tablespace t WHERE t.oid = dattablespace) AS tablespace, "
					  "shobj_description(oid, 'pg_database') AS description "

						  "FROM pg_database "
						  "WHERE datname = ",
						  username_subquery);
		appendStringLiteralAH(dbQry, datname, fout);
	}
	else
	{
		error_unsupported_server_version(fout);
	}

	res = ExecuteSqlQueryForSingleRow(fout, dbQry->data);

	i_tableoid = PQfnumber(res, "tableoid");
	i_oid = PQfnumber(res, "oid");
	i_dba = PQfnumber(res, "dba");
	i_encoding = PQfnumber(res, "encoding");
	i_collate = PQfnumber(res, "datcollate");
	i_ctype = PQfnumber(res, "datctype");
	i_frozenxid = PQfnumber(res, "datfrozenxid");
	i_tablespace = PQfnumber(res, "tablespace");

	dbCatId.tableoid = atooid(PQgetvalue(res, 0, i_tableoid));
	dbCatId.oid = atooid(PQgetvalue(res, 0, i_oid));
	dba = PQgetvalue(res, 0, i_dba);
	encoding = PQgetvalue(res, 0, i_encoding);
	collate = PQgetvalue(res, 0, i_collate);
	ctype = PQgetvalue(res, 0, i_ctype);
	frozenxid = atooid(PQgetvalue(res, 0, i_frozenxid));
	tablespace = PQgetvalue(res, 0, i_tablespace);

	appendPQExpBuffer(creaQry, "CREATE DATABASE %s WITH TEMPLATE = template0",
					  fmtId(datname));
	if (strlen(encoding) > 0)
	{
		appendPQExpBuffer(creaQry, " ENCODING = ");
		appendStringLiteralAH(creaQry, encoding, fout);
	}
	if (strlen(collate) > 0)
	{
		appendPQExpBuffer(creaQry, " LC_COLLATE = ");
		appendStringLiteralAH(creaQry, collate, fout);
	}
	if (strlen(ctype) > 0)
	{
		appendPQExpBuffer(creaQry, " LC_CTYPE = ");
		appendStringLiteralAH(creaQry, ctype, fout);
	}
	if (strlen(tablespace) > 0 && strcmp(tablespace, "pg_default") != 0)
		appendPQExpBuffer(creaQry, " TABLESPACE = %s",
						  fmtId(tablespace));
	appendPQExpBuffer(creaQry, ";\n");

	if (binary_upgrade)
	{
		appendPQExpBuffer(creaQry, "\n-- For binary upgrade, set datfrozenxid.\n");

		appendPQExpBuffer(creaQry, "SET allow_system_table_mods = 'dml';\n");

		appendPQExpBuffer(creaQry, "UPDATE pg_catalog.pg_database\n"
						  "SET datfrozenxid = '%u'\n"
						  "WHERE	datname = ",
						  frozenxid);
		appendStringLiteralAH(creaQry, datname, fout);
		appendPQExpBuffer(creaQry, ";\n");

		appendPQExpBuffer(creaQry, "RESET allow_system_table_mods;\n");
	}

	appendPQExpBuffer(delQry, "DROP DATABASE %s;\n",
					  fmtId(datname));

	dbDumpId = createDumpId();

	ArchiveEntry(fout,
				 dbCatId,		/* catalog ID */
				 dbDumpId,		/* dump ID */
				 datname,		/* Name */
				 NULL,			/* Namespace */
				 NULL,			/* Tablespace */
				 dba,			/* Owner */
				 false,			/* with oids */
				 "DATABASE",	/* Desc */
				 SECTION_PRE_DATA,		/* Section */
				 creaQry->data, /* Create */
				 delQry->data,	/* Del */
				 NULL,			/* Copy */
				 NULL,			/* Deps */
				 0,				/* # Deps */
				 NULL,			/* Dumper */
				 NULL);			/* Dumper Arg */

	/*
	 * pg_largeobject and pg_largeobject_metadata come from the old system
	 * intact, so set their relfrozenxids.
	 */
	if (binary_upgrade)
	{
		PGresult   *lo_res;
		PQExpBuffer loFrozenQry = createPQExpBuffer();
		PQExpBuffer loOutQry = createPQExpBuffer();
		int			i_relfrozenxid;

		/*
		 * pg_largeobject
		 */
		appendPQExpBuffer(loFrozenQry, "SELECT relfrozenxid\n"
						  "FROM pg_catalog.pg_class\n"
						  "WHERE oid = %u;\n",
						  LargeObjectRelationId);

		lo_res = ExecuteSqlQueryForSingleRow(fout, loFrozenQry->data);

		i_relfrozenxid = PQfnumber(lo_res, "relfrozenxid");

		appendPQExpBuffer(loOutQry, "\n-- For binary upgrade, set pg_largeobject.relfrozenxid\n");
		appendPQExpBuffer(loOutQry, "SET allow_system_table_mods = 'dml';\n");
		appendPQExpBuffer(loOutQry, "UPDATE pg_catalog.pg_class\n"
						  "SET relfrozenxid = '%u'\n"
						  "WHERE oid = %u;\n",
						  atoi(PQgetvalue(lo_res, 0, i_relfrozenxid)),
						  LargeObjectRelationId);
		appendPQExpBuffer(loOutQry, "RESET allow_system_table_mods;\n");
		ArchiveEntry(fout, nilCatalogId, createDumpId(),
					 "pg_largeobject", NULL, NULL, "",
					 false, "pg_largeobject", SECTION_PRE_DATA,
					 loOutQry->data, "", NULL,
					 NULL, 0,
					 NULL, NULL);

		PQclear(lo_res);

		/*
		 * pg_largeobject_metadata
		 */
		if (fout->remoteVersion >= 90000)
		{
			resetPQExpBuffer(loFrozenQry);
			resetPQExpBuffer(loOutQry);

			appendPQExpBuffer(loFrozenQry, "SELECT relfrozenxid\n"
							  "FROM pg_catalog.pg_class\n"
							  "WHERE oid = %u;\n",
							  LargeObjectMetadataRelationId);

			lo_res = ExecuteSqlQueryForSingleRow(fout, loFrozenQry->data);

			i_relfrozenxid = PQfnumber(lo_res, "relfrozenxid");

			appendPQExpBuffer(loOutQry, "\n-- For binary upgrade, set pg_largeobject_metadata.relfrozenxid\n");

			appendPQExpBuffer(loOutQry, "SET allow_system_table_mods = 'dml';\n");

			appendPQExpBuffer(loOutQry, "UPDATE pg_catalog.pg_class\n"
							  "SET relfrozenxid = '%u'\n"
							  "WHERE oid = %u;\n",
							  atoi(PQgetvalue(lo_res, 0, i_relfrozenxid)),
							  LargeObjectMetadataRelationId);
			appendPQExpBuffer(loOutQry, "RESET allow_system_table_mods;\n");
			ArchiveEntry(fout, nilCatalogId, createDumpId(),
						 "pg_largeobject_metadata", NULL, NULL, "",
						 false, "pg_largeobject_metadata", SECTION_PRE_DATA,
						 loOutQry->data, "", NULL,
						 NULL, 0,
						 NULL, NULL);

			PQclear(lo_res);
		}

		destroyPQExpBuffer(loFrozenQry);
		destroyPQExpBuffer(loOutQry);
	}

	/* Dump DB comment if any */
	if (fout->remoteVersion >= 80200)
	{
		/*
		 * 8.2 keeps comments on shared objects in a shared table, so we
		 * cannot use the dumpComment used for other database objects.
		 */
		char	   *comment = PQgetvalue(res, 0, PQfnumber(res, "description"));

		if (comment && strlen(comment))
		{
			resetPQExpBuffer(dbQry);

			/*
			 * Generates warning when loaded into a differently-named
			 * database.
			 */
			appendPQExpBuffer(dbQry, "COMMENT ON DATABASE %s IS ", fmtId(datname));
			appendStringLiteralAH(dbQry, comment, fout);
			appendPQExpBuffer(dbQry, ";\n");

			ArchiveEntry(fout, dbCatId, createDumpId(), datname, NULL, NULL,
						 dba, false, "COMMENT", SECTION_NONE,
						 dbQry->data, "", NULL,
						 &dbDumpId, 1, NULL, NULL);
		}
	}
	else
	{
		error_unsupported_server_version(fout);
	}

	PQclear(res);

	/* Dump shared security label. */
	if (!no_security_labels && fout->remoteVersion >= 90200)
	{
		PQExpBuffer seclabelQry = createPQExpBuffer();

		buildShSecLabelQuery(conn, "pg_database", dbCatId.oid, seclabelQry);
		res = ExecuteSqlQuery(fout, seclabelQry->data, PGRES_TUPLES_OK);
		resetPQExpBuffer(seclabelQry);
		emitShSecLabels(conn, res, seclabelQry, "DATABASE", datname);
		if (strlen(seclabelQry->data))
			ArchiveEntry(fout, dbCatId, createDumpId(), datname, NULL, NULL,
						 dba, false, "SECURITY LABEL", SECTION_NONE,
						 seclabelQry->data, "", NULL,
						 &dbDumpId, 1, NULL, NULL);
		destroyPQExpBuffer(seclabelQry);
	}

	destroyPQExpBuffer(dbQry);
	destroyPQExpBuffer(delQry);
	destroyPQExpBuffer(creaQry);
}


/*
 * dumpEncoding: put the correct encoding into the archive
 */
static void
dumpEncoding(Archive *AH)
{
	const char *encname = pg_encoding_to_char(AH->encoding);
	PQExpBuffer qry = createPQExpBuffer();

	if (g_verbose)
		write_msg(NULL, "saving encoding = %s\n", encname);

	appendPQExpBuffer(qry, "SET client_encoding = ");
	appendStringLiteralAH(qry, encname, AH);
	appendPQExpBuffer(qry, ";\n");

	ArchiveEntry(AH, nilCatalogId, createDumpId(),
				 "ENCODING", NULL, NULL, "",
				 false, "ENCODING", SECTION_PRE_DATA,
				 qry->data, "", NULL,
				 NULL, 0,
				 NULL, NULL);

	destroyPQExpBuffer(qry);
}


/*
 * dumpStdStrings: put the correct escape string behavior into the archive
 */
static void
dumpStdStrings(Archive *AH)
{
	const char *stdstrings = AH->std_strings ? "on" : "off";
	PQExpBuffer qry = createPQExpBuffer();

	if (g_verbose)
		write_msg(NULL, "saving standard_conforming_strings = %s\n",
				  stdstrings);

	appendPQExpBuffer(qry, "SET standard_conforming_strings = '%s';\n",
					  stdstrings);

	ArchiveEntry(AH, nilCatalogId, createDumpId(),
				 "STDSTRINGS", NULL, NULL, "",
				 false, "STDSTRINGS", SECTION_PRE_DATA,
				 qry->data, "", NULL,
				 NULL, 0,
				 NULL, NULL);

	destroyPQExpBuffer(qry);
}


/*
 * getBlobs:
 *	Collect schema-level data about large objects
 */
static void
getBlobs(Archive *fout)
{
	PQExpBuffer blobQry = createPQExpBuffer();
	BlobInfo   *binfo;
	DumpableObject *bdata;
	PGresult   *res;
	int			ntups;
	int			i;

	/* Verbose message */
	if (g_verbose)
		write_msg(NULL, "reading large objects\n");

	/* Make sure we are in proper schema */
	selectSourceSchema(fout, "pg_catalog");

	/* Fetch BLOB OIDs, and owner/ACL data if >= 9.0 */
	if (fout->remoteVersion >= 90000)
		appendPQExpBuffer(blobQry,
						  "SELECT oid, (%s lomowner) AS rolname, lomacl"
						  " FROM pg_largeobject_metadata",
						  username_subquery);
	else if (fout->remoteVersion >= 70100)
		appendPQExpBuffer(blobQry,
						  "SELECT DISTINCT loid, NULL::oid, NULL::oid"
						  " FROM pg_largeobject");
	else
		error_unsupported_server_version(fout);

	res = ExecuteSqlQuery(fout, blobQry->data, PGRES_TUPLES_OK);

	ntups = PQntuples(res);
	if (ntups > 0)
	{
		/*
		 * Each large object has its own BLOB archive entry.
		 */
		binfo = (BlobInfo *) pg_malloc(ntups * sizeof(BlobInfo));

		for (i = 0; i < ntups; i++)
		{
			binfo[i].dobj.objType = DO_BLOB;
			binfo[i].dobj.catId.tableoid = LargeObjectRelationId;
			binfo[i].dobj.catId.oid = atooid(PQgetvalue(res, i, 0));
			AssignDumpId(&binfo[i].dobj);

			binfo[i].dobj.name = pg_strdup(PQgetvalue(res, i, 0));
			if (!PQgetisnull(res, i, 1))
				binfo[i].rolname = pg_strdup(PQgetvalue(res, i, 1));
			else
				binfo[i].rolname = "";
			if (!PQgetisnull(res, i, 2))
				binfo[i].blobacl = pg_strdup(PQgetvalue(res, i, 2));
			else
				binfo[i].blobacl = NULL;
		}

		/*
		 * If we have any large objects, a "BLOBS" archive entry is needed.
		 * This is just a placeholder for sorting; it carries no data now.
		 */
		bdata = (DumpableObject *) pg_malloc(sizeof(DumpableObject));
		bdata->objType = DO_BLOB_DATA;
		bdata->catId = nilCatalogId;
		AssignDumpId(bdata);
		bdata->name = pg_strdup("BLOBS");
	}

	PQclear(res);
	destroyPQExpBuffer(blobQry);
}

/*
 * dumpBlob
 *
 * dump the definition (metadata) of the given large object
 */
static void
dumpBlob(Archive *fout, BlobInfo *binfo)
{
	PQExpBuffer cquery = createPQExpBuffer();
	PQExpBuffer dquery = createPQExpBuffer();

	appendPQExpBuffer(cquery,
					  "SELECT pg_catalog.lo_create('%s');\n",
					  binfo->dobj.name);

	appendPQExpBuffer(dquery,
					  "SELECT pg_catalog.lo_unlink('%s');\n",
					  binfo->dobj.name);

	ArchiveEntry(fout, binfo->dobj.catId, binfo->dobj.dumpId,
				 binfo->dobj.name,
				 NULL, NULL,
				 binfo->rolname, false,
				 "BLOB", SECTION_PRE_DATA,
				 cquery->data, dquery->data, NULL,
				 binfo->dobj.dependencies, binfo->dobj.nDeps,
				 NULL, NULL);

	/* set up tag for comment and/or ACL */
	resetPQExpBuffer(cquery);
	appendPQExpBuffer(cquery, "LARGE OBJECT %s", binfo->dobj.name);

	/* Dump comment if any */
	dumpComment(fout, cquery->data,
				NULL, binfo->rolname,
				binfo->dobj.catId, 0, binfo->dobj.dumpId);

	/* Dump security label if any */
	dumpSecLabel(fout, cquery->data,
				 NULL, binfo->rolname,
				 binfo->dobj.catId, 0, binfo->dobj.dumpId);

	/* Dump ACL if any */
	if (binfo->blobacl)
		dumpACL(fout, binfo->dobj.catId, binfo->dobj.dumpId, "LARGE OBJECT",
				binfo->dobj.name, NULL, cquery->data,
				NULL, binfo->rolname, binfo->blobacl);

	destroyPQExpBuffer(cquery);
	destroyPQExpBuffer(dquery);
}

/*
 * dumpBlobs:
 *	dump the data contents of all large objects
 */
static int
dumpBlobs(Archive *fout, void *arg __attribute__((unused)))
{
	const char *blobQry;
	const char *blobFetchQry;
	PGconn	   *conn = GetConnection(fout);
	PGresult   *res;
	char		buf[LOBBUFSIZE];
	int			ntups;
	int			i;
	int			cnt;

	if (g_verbose)
		write_msg(NULL, "saving large objects\n");

	/* Make sure we are in proper schema */
	selectSourceSchema(fout, "pg_catalog");

	/*
	 * Currently, we re-fetch all BLOB OIDs using a cursor.  Consider scanning
	 * the already-in-memory dumpable objects instead...
	 */
	if (fout->remoteVersion >= 90000)
		blobQry = "DECLARE bloboid CURSOR FOR SELECT oid FROM pg_largeobject_metadata";
	else if (fout->remoteVersion >= 70100)
		blobQry = "DECLARE bloboid CURSOR FOR SELECT DISTINCT loid FROM pg_largeobject";
	else
		error_unsupported_server_version(fout);

	ExecuteSqlStatement(fout, blobQry);

	/* Command to fetch from cursor */
	blobFetchQry = "FETCH 1000 IN bloboid";

	do
	{
		/* Do a fetch */
		res = ExecuteSqlQuery(fout, blobFetchQry, PGRES_TUPLES_OK);

		/* Process the tuples, if any */
		ntups = PQntuples(res);
		for (i = 0; i < ntups; i++)
		{
			Oid			blobOid;
			int			loFd;

			blobOid = atooid(PQgetvalue(res, i, 0));
			/* Open the BLOB */
			loFd = lo_open(conn, blobOid, INV_READ);
			if (loFd == -1)
				exit_horribly(NULL, "could not open large object %u: %s",
							  blobOid, PQerrorMessage(conn));

			StartBlob(fout, blobOid);

			/* Now read it in chunks, sending data to archive */
			do
			{
				cnt = lo_read(conn, loFd, buf, LOBBUFSIZE);
				if (cnt < 0)
					exit_horribly(NULL, "error reading large object %u: %s",
								  blobOid, PQerrorMessage(conn));

				WriteData(fout, buf, cnt);
			} while (cnt > 0);

			lo_close(conn, loFd);

			EndBlob(fout, blobOid);
		}

		PQclear(res);
	} while (ntups > 0);

	return 1;
}

static void
binary_upgrade_set_namespace_oid(PQExpBuffer upgrade_buffer,
								 Oid pg_namespace_oid, char *namespacename)
{
	appendPQExpBuffer(upgrade_buffer, "\n-- For binary upgrade, must preserve pg_namespace oid\n");
	appendPQExpBuffer(upgrade_buffer,
	 "SELECT binary_upgrade.set_next_pg_namespace_oid('%u'::pg_catalog.oid, "
													 "$$%s$$::text);\n\n",
					  pg_namespace_oid, namespacename);
}

static void
<<<<<<< HEAD
binary_upgrade_set_type_oids_by_type_oid(Archive *fout,
										 PQExpBuffer upgrade_buffer,
=======
binary_upgrade_set_type_oids_by_type_oid(PQExpBuffer upgrade_buffer,
>>>>>>> 04e39f4a
										 Oid pg_type_oid, Oid pg_type_ns_oid,
										 char *pg_type_name)
{
	PQExpBuffer upgrade_query = createPQExpBuffer();
<<<<<<< HEAD
=======
	int			ntups;
>>>>>>> 04e39f4a
	PGresult   *upgrade_res;
	Oid			pg_type_array_oid;
	Oid			pg_type_array_nsoid;
	char	   *pg_type_array_name;

	appendPQExpBuffer(upgrade_buffer, "\n-- For binary upgrade, must preserve pg_type oid\n");
	appendPQExpBuffer(upgrade_buffer,
	 "SELECT binary_upgrade.set_next_pg_type_oid('%u'::pg_catalog.oid, "
												"'%u'::pg_catalog.oid, "
												"$$%s$$::text);\n\n",
					  pg_type_oid, pg_type_ns_oid, pg_type_name);

	/* we only support old >= 8.3 for binary upgrades */
	appendPQExpBuffer(upgrade_query,
					  "SELECT t.typarray, a.typname, a.typnamespace "
					  "FROM pg_catalog.pg_type t "
					  "     LEFT OUTER JOIN pg_catalog.pg_type a ON (t.typarray = a.oid) "
					  "WHERE t.oid = '%u'::pg_catalog.oid;",
					  pg_type_oid);

<<<<<<< HEAD
	upgrade_res = ExecuteSqlQueryForSingleRow(fout, upgrade_query->data);
=======
	upgrade_res = PQexec(g_conn, upgrade_query->data);
	check_sql_result(upgrade_res, g_conn, upgrade_query->data, PGRES_TUPLES_OK);

	/* Expecting a single result only */
	ntups = PQntuples(upgrade_res);
	if (ntups != 1)
	{
		write_msg(NULL, ngettext("query returned %d row instead of one: %s\n",
							   "query returned %d rows instead of one: %s\n",
								 ntups),
				  ntups, upgrade_query->data);
		exit_nicely();
	}
>>>>>>> 04e39f4a

	pg_type_array_oid = atooid(PQgetvalue(upgrade_res, 0, PQfnumber(upgrade_res, "typarray")));
	pg_type_array_nsoid = atooid(PQgetvalue(upgrade_res, 0, PQfnumber(upgrade_res, "typnamespace")));
	pg_type_array_name = PQgetvalue(upgrade_res, 0, PQfnumber(upgrade_res, "typname"));

	if (OidIsValid(pg_type_array_oid))
	{
		appendPQExpBuffer(upgrade_buffer,
			   "\n-- For binary upgrade, must preserve pg_type array oid\n");
		appendPQExpBuffer(upgrade_buffer,
						  "SELECT binary_upgrade.set_next_array_pg_type_oid('%u'::pg_catalog.oid, "
						  "'%u'::pg_catalog.oid, $$%s$$::text);\n\n",
						  pg_type_array_oid, pg_type_array_nsoid,
						  pg_type_array_name);
	}

	PQclear(upgrade_res);
	destroyPQExpBuffer(upgrade_query);
}

static bool
<<<<<<< HEAD
binary_upgrade_set_type_oids_by_rel_oid(Archive *fout,
										PQExpBuffer upgrade_buffer,
										Oid pg_rel_oid)
{
	PQExpBuffer upgrade_query = createPQExpBuffer();
=======
binary_upgrade_set_type_oids_by_rel_oid(PQExpBuffer upgrade_buffer,
										Oid pg_rel_oid)
{
	PQExpBuffer upgrade_query = createPQExpBuffer();
	int			ntups;
>>>>>>> 04e39f4a
	PGresult   *upgrade_res;
	Oid			pg_type_oid;
	Oid			pg_type_nsoid;
	char	   *pg_type_name;
	bool		toast_set = false;

	/* we only support old >= 8.3 for binary upgrades */
	appendPQExpBuffer(upgrade_query,
					  "SELECT c.reltype AS crel, t.reltype AS trel, "
					  "       ct.typnamespace, ct.typname, "
					  "       tt.typnamespace AS trelns, tt.typname AS trelname "
					  "FROM pg_catalog.pg_class c "
					  "LEFT JOIN pg_catalog.pg_class t ON "
					  "  (c.reltoastrelid = t.oid) "
					  "LEFT JOIN pg_catalog.pg_type ct ON (c.reltype = ct.oid) "
					  "LEFT JOIN pg_catalog.pg_type tt ON (t.reltype = tt.oid) "
					  "WHERE c.oid = '%u'::pg_catalog.oid;",
					  pg_rel_oid);

<<<<<<< HEAD
	upgrade_res = ExecuteSqlQueryForSingleRow(fout, upgrade_query->data);
=======
	upgrade_res = PQexec(g_conn, upgrade_query->data);
	check_sql_result(upgrade_res, g_conn, upgrade_query->data, PGRES_TUPLES_OK);

	/* Expecting a single result only */
	ntups = PQntuples(upgrade_res);
	if (ntups != 1)
	{
		write_msg(NULL, ngettext("query returned %d row instead of one: %s\n",
							   "query returned %d rows instead of one: %s\n",
								 ntups),
				  ntups, upgrade_query->data);
		exit_nicely();
	}
>>>>>>> 04e39f4a

	pg_type_oid = atooid(PQgetvalue(upgrade_res, 0, PQfnumber(upgrade_res, "crel")));
	pg_type_nsoid = atooid(PQgetvalue(upgrade_res, 0, PQfnumber(upgrade_res, "typnamespace")));
	pg_type_name = PQgetvalue(upgrade_res, 0, PQfnumber(upgrade_res, "typname"));

<<<<<<< HEAD
	binary_upgrade_set_type_oids_by_type_oid(fout, upgrade_buffer,
											 pg_type_oid, pg_type_nsoid, pg_type_name);
=======
	binary_upgrade_set_type_oids_by_type_oid(upgrade_buffer, pg_type_oid, pg_type_nsoid, pg_type_name);
>>>>>>> 04e39f4a

	if (!PQgetisnull(upgrade_res, 0, PQfnumber(upgrade_res, "trel")))
	{
		/* Toast tables do not have pg_type array rows */
		Oid			pg_type_toast_oid = atooid(PQgetvalue(upgrade_res, 0,
											PQfnumber(upgrade_res, "trel")));
		Oid			pg_type_toast_nsoid = atooid(PQgetvalue(upgrade_res, 0,
											PQfnumber(upgrade_res, "trelns")));
		char	   *pg_type_toast_name = PQgetvalue(upgrade_res, 0, PQfnumber(upgrade_res, "trelname"));

		appendPQExpBuffer(upgrade_buffer, "\n-- For binary upgrade, must preserve pg_type toast oid\n");
		appendPQExpBuffer(upgrade_buffer,
						  "SELECT binary_upgrade.set_next_toast_pg_type_oid('%u'::pg_catalog.oid, "
						  "'%u'::pg_catalog.oid, $$%s$$::text);\n\n",
						  pg_type_toast_oid, pg_type_toast_nsoid, pg_type_toast_name);

		toast_set = true;
	}

	PQclear(upgrade_res);
	destroyPQExpBuffer(upgrade_query);

	return toast_set;
}

static void
<<<<<<< HEAD
binary_upgrade_set_pg_class_oids(Archive *fout,
								 PQExpBuffer upgrade_buffer, Oid pg_class_oid,
								 bool is_index)
{
	PQExpBuffer upgrade_query = createPQExpBuffer();
=======
binary_upgrade_set_pg_class_oids(PQExpBuffer upgrade_buffer, Oid pg_class_oid,
								 bool is_index)
{
	PQExpBuffer upgrade_query = createPQExpBuffer();
	int			ntups;
>>>>>>> 04e39f4a
	PGresult   *upgrade_res;
	Oid			pg_class_reltoastrelid;
	Oid			pg_class_reltoastidxid;

	Oid			pg_class_relnamespace;
	char	   *pg_class_relname;
	Oid			pg_class_reltoastnamespace;
	char	   *pg_class_reltoastname;
	Oid			pg_class_reltidxnamespace;
	char	   *pg_class_reltidxname;
	Oid			pg_class_bmoid;
	Oid			pg_class_bmidxoid;

	appendPQExpBuffer(upgrade_query,
					  "SELECT c.reltoastrelid, t.relnamespace AS toast_relnamespace, t.relname AS toast_relname, "
					  "       c.relnamespace, c.relname, "
					  "       t.reltoastidxid, ti.relnamespace AS tidx_relnamespace, ti.relname AS tidx_relname, "
					  "       bi.oid AS bmoid, bidx.oid AS bmidxoid "
					  "FROM pg_catalog.pg_class c LEFT JOIN "
					  "pg_catalog.pg_class t ON (c.reltoastrelid = t.oid) "
					  "LEFT JOIN pg_catalog.pg_class ti ON (t.reltoastidxid = ti.oid) "
					  "LEFT OUTER JOIN pg_catalog.pg_class bi ON (bi.relname = 'pg_bm_%u'::text) "
					  "LEFT OUTER JOIN pg_catalog.pg_class bidx ON (bidx.relname = 'pg_bm_%u_index'::text) "
					  "WHERE c.oid = '%u'::pg_catalog.oid;",
					  pg_class_oid, pg_class_oid, pg_class_oid);

<<<<<<< HEAD
	upgrade_res = ExecuteSqlQueryForSingleRow(fout, upgrade_query->data);
=======
	upgrade_res = PQexec(g_conn, upgrade_query->data);
	check_sql_result(upgrade_res, g_conn, upgrade_query->data, PGRES_TUPLES_OK);

	/* Expecting a single result only */
	ntups = PQntuples(upgrade_res);
	if (ntups != 1)
	{
		write_msg(NULL, ngettext("query returned %d row instead of one: %s\n",
							   "query returned %d rows instead of one: %s\n",
								 ntups),
				  ntups, upgrade_query->data);
		exit_nicely();
	}
>>>>>>> 04e39f4a

	pg_class_reltoastrelid = atooid(PQgetvalue(upgrade_res, 0, PQfnumber(upgrade_res, "reltoastrelid")));
	pg_class_reltoastidxid = atooid(PQgetvalue(upgrade_res, 0, PQfnumber(upgrade_res, "reltoastidxid")));

	/* Greenplum specific values */
	pg_class_relnamespace = atooid(PQgetvalue(upgrade_res, 0, PQfnumber(upgrade_res, "relnamespace")));
	pg_class_relname = PQgetvalue(upgrade_res, 0, PQfnumber(upgrade_res, "relname"));
	pg_class_reltoastnamespace = atooid(PQgetvalue(upgrade_res, 0, PQfnumber(upgrade_res, "toast_relnamespace")));
	pg_class_reltoastname = PQgetvalue(upgrade_res, 0, PQfnumber(upgrade_res, "toast_relname"));
	pg_class_reltidxnamespace = atooid(PQgetvalue(upgrade_res, 0, PQfnumber(upgrade_res, "tidx_relnamespace")));
	pg_class_reltidxname = PQgetvalue(upgrade_res, 0, PQfnumber(upgrade_res, "tidx_relname"));
	pg_class_bmoid = atooid(PQgetvalue(upgrade_res, 0, PQfnumber(upgrade_res, "bmoid")));
	pg_class_bmidxoid = atooid(PQgetvalue(upgrade_res, 0, PQfnumber(upgrade_res, "bmidxoid")));

	appendPQExpBuffer(upgrade_buffer,
				   "\n-- For binary upgrade, must preserve pg_class oids\n");

	if (!is_index)
	{
		appendPQExpBuffer(upgrade_buffer,
						  "SELECT binary_upgrade.set_next_heap_pg_class_oid('%u'::pg_catalog.oid, "
						  "'%u'::pg_catalog.oid, $$%s$$::text);\n",
						  pg_class_oid, pg_class_relnamespace, pg_class_relname);
		/* only tables have toast tables, not indexes */
		if (OidIsValid(pg_class_reltoastrelid))
		{
			/*
			 * One complexity is that the table definition might not require
			 * the creation of a TOAST table, and the TOAST table might have
			 * been created long after table creation, when the table was
			 * loaded with wide data.  By setting the TOAST oid we force
			 * creation of the TOAST heap and TOAST index by the backend so we
			 * can cleanly copy the files during binary upgrade.
			 */

			appendPQExpBuffer(upgrade_buffer,
							  "SELECT binary_upgrade.set_next_toast_pg_class_oid('%u'::pg_catalog.oid, '%u'::pg_catalog.oid, $$%s$$::text);\n",
							  pg_class_reltoastrelid, pg_class_reltoastnamespace, pg_class_reltoastname);

			/* every toast table has an index */
			appendPQExpBuffer(upgrade_buffer,
							  "SELECT binary_upgrade.set_next_index_pg_class_oid('%u'::pg_catalog.oid, '%u'::pg_catalog.oid, $$%s$$::text);\n",
							  pg_class_reltoastidxid, pg_class_reltidxnamespace, pg_class_reltidxname);
		}
	}
	else
	{
		appendPQExpBuffer(upgrade_buffer,
						  "SELECT binary_upgrade.set_next_index_pg_class_oid('%u'::pg_catalog.oid, '%u'::pg_catalog.oid, $$%s$$::text);\n",
						  pg_class_oid, pg_class_relnamespace, pg_class_relname);

		/*
		 * If this is a bitmap index, we need to preserve the oid of the aux
		 * heap table pg_bm_<oid> as well.
		 */
		if (OidIsValid(pg_class_bmoid))
		{
<<<<<<< HEAD
			binary_upgrade_set_pg_class_oids(fout, upgrade_buffer, pg_class_bmoid, false);
			binary_upgrade_set_type_oids_by_rel_oid(fout, upgrade_buffer, pg_class_bmoid);

			binary_upgrade_set_pg_class_oids(fout, upgrade_buffer, pg_class_bmidxoid, true);
=======
			binary_upgrade_set_pg_class_oids(upgrade_buffer, pg_class_bmoid, false);
			binary_upgrade_set_type_oids_by_rel_oid(upgrade_buffer, pg_class_bmoid);

			binary_upgrade_set_pg_class_oids(upgrade_buffer, pg_class_bmidxoid, true);
>>>>>>> 04e39f4a
		}
	}

	appendPQExpBuffer(upgrade_buffer, "\n");

	PQclear(upgrade_res);
	destroyPQExpBuffer(upgrade_query);
}

/*
 * If the DumpableObject is a member of an extension, add a suitable
 * ALTER EXTENSION ADD command to the creation commands in upgrade_buffer.
 */
static void
binary_upgrade_extension_member(PQExpBuffer upgrade_buffer,
								DumpableObject *dobj,
								const char *objlabel)
{
	DumpableObject *extobj = NULL;
	int			i;

	if (!dobj->ext_member)
		return;

	/*
	 * Find the parent extension.  We could avoid this search if we wanted to
	 * add a link field to DumpableObject, but the space costs of that would
	 * be considerable.  We assume that member objects could only have a
	 * direct dependency on their own extension, not any others.
	 */
	for (i = 0; i < dobj->nDeps; i++)
	{
		extobj = findObjectByDumpId(dobj->dependencies[i]);
		if (extobj && extobj->objType == DO_EXTENSION)
			break;
		extobj = NULL;
	}
	if (extobj == NULL)
		exit_horribly(NULL, "could not find parent extension for %s", objlabel);

	appendPQExpBuffer(upgrade_buffer,
	  "\n-- For binary upgrade, handle extension membership the hard way\n");
	appendPQExpBuffer(upgrade_buffer, "ALTER EXTENSION %s ADD %s;\n",
					  fmtId(extobj->name),
					  objlabel);
}

/*
 * getNamespaces:
 *	  read all namespaces in the system catalogs and return them in the
 * NamespaceInfo* structure
 *
 *	numNamespaces is set to the number of namespaces read in
 */
NamespaceInfo *
getNamespaces(Archive *fout, int *numNamespaces)
{
	PGresult   *res;
	int			ntups;
	int			i;
	PQExpBuffer query;
	NamespaceInfo *nsinfo;
	int			i_tableoid;
	int			i_oid;
	int			i_nspname;
	int			i_rolname;
	int			i_nspacl;

	query = createPQExpBuffer();

	/* Make sure we are in proper schema */
	selectSourceSchema(fout, "pg_catalog");

	/*
	 * we fetch all namespaces including system ones, so that every object we
	 * read in can be linked to a containing namespace.
	 */
	appendPQExpBuffer(query, "SELECT tableoid, oid, nspname, "
					  "(%s nspowner) AS rolname, "
					  "nspacl FROM pg_namespace",
					  username_subquery);

	res = ExecuteSqlQuery(fout, query->data, PGRES_TUPLES_OK);

	ntups = PQntuples(res);

	nsinfo = (NamespaceInfo *) pg_malloc(ntups * sizeof(NamespaceInfo));

	i_tableoid = PQfnumber(res, "tableoid");
	i_oid = PQfnumber(res, "oid");
	i_nspname = PQfnumber(res, "nspname");
	i_rolname = PQfnumber(res, "rolname");
	i_nspacl = PQfnumber(res, "nspacl");

	for (i = 0; i < ntups; i++)
	{
		nsinfo[i].dobj.objType = DO_NAMESPACE;
		nsinfo[i].dobj.catId.tableoid = atooid(PQgetvalue(res, i, i_tableoid));
		nsinfo[i].dobj.catId.oid = atooid(PQgetvalue(res, i, i_oid));
		AssignDumpId(&nsinfo[i].dobj);
		nsinfo[i].dobj.name = pg_strdup(PQgetvalue(res, i, i_nspname));
		nsinfo[i].rolname = pg_strdup(PQgetvalue(res, i, i_rolname));
		nsinfo[i].nspacl = pg_strdup(PQgetvalue(res, i, i_nspacl));

		/* Decide whether to dump this namespace */
		selectDumpableNamespace(&nsinfo[i]);

		if (strlen(nsinfo[i].rolname) == 0)
			write_msg(NULL, "WARNING: owner of schema \"%s\" appears to be invalid\n",
					  nsinfo[i].dobj.name);
	}

	PQclear(res);
	destroyPQExpBuffer(query);

	*numNamespaces = ntups;

	return nsinfo;
}

/*
 * findNamespace:
 *		given a namespace OID and an object OID, look up the info read by
 *		getNamespaces
 *
 * NB: for pre-7.3 source database, we use object OID to guess whether it's
 * a system object or not.	In 7.3 and later there is no guessing, and we
 * don't use objoid at all.
 */
static NamespaceInfo *
findNamespace(Archive *fout, Oid nsoid, Oid objoid)
{
	NamespaceInfo *nsinfo;

	if (fout->remoteVersion >= 70300)
	{
		nsinfo = findNamespaceByOid(nsoid);
	}
	else
	{
		error_unsupported_server_version(fout);
	}

	if (nsinfo == NULL)
	{
		write_msg(NULL, "schema with OID %u does not exist\n", nsoid);
		exit_nicely(1);
	}

	return nsinfo;
}

/*
 * getExtensions:
 *	  read all extensions in the system catalogs and return them in the
 * ExtensionInfo* structure
 *
 *	numExtensions is set to the number of extensions read in
 */
ExtensionInfo *
getExtensions(Archive *fout, int *numExtensions)
{
	PGresult   *res;
	int			ntups;
	int			i;
	PQExpBuffer query;
	ExtensionInfo *extinfo;
	int			i_tableoid;
	int			i_oid;
	int			i_extname;
	int			i_nspname;
	int			i_extrelocatable;
	int			i_extversion;
	int			i_extconfig;
	int			i_extcondition;

	/*
	 * Before 8.3 (porting from PG 9.1), there are no extensions.
	 */
	if (fout->remoteVersion < 80300)
	{
		*numExtensions = 0;
		return NULL;
	}

	query = createPQExpBuffer();

	/* Make sure we are in proper schema */
	selectSourceSchema(fout, "pg_catalog");

	appendPQExpBuffer(query, "SELECT x.tableoid, x.oid, "
					  "x.extname, n.nspname, x.extrelocatable, x.extversion, x.extconfig, x.extcondition "
					  "FROM pg_extension x "
					  "JOIN pg_namespace n ON n.oid = x.extnamespace");

	res = ExecuteSqlQuery(fout, query->data, PGRES_TUPLES_OK);

	ntups = PQntuples(res);

	extinfo = (ExtensionInfo *) pg_malloc(ntups * sizeof(ExtensionInfo));

	i_tableoid = PQfnumber(res, "tableoid");
	i_oid = PQfnumber(res, "oid");
	i_extname = PQfnumber(res, "extname");
	i_nspname = PQfnumber(res, "nspname");
	i_extrelocatable = PQfnumber(res, "extrelocatable");
	i_extversion = PQfnumber(res, "extversion");
	i_extconfig = PQfnumber(res, "extconfig");
	i_extcondition = PQfnumber(res, "extcondition");

	for (i = 0; i < ntups; i++)
	{
		extinfo[i].dobj.objType = DO_EXTENSION;
		extinfo[i].dobj.catId.tableoid = atooid(PQgetvalue(res, i, i_tableoid));
		extinfo[i].dobj.catId.oid = atooid(PQgetvalue(res, i, i_oid));
		AssignDumpId(&extinfo[i].dobj);
		extinfo[i].dobj.name = pg_strdup(PQgetvalue(res, i, i_extname));
		extinfo[i].namespace = pg_strdup(PQgetvalue(res, i, i_nspname));
		extinfo[i].relocatable = *(PQgetvalue(res, i, i_extrelocatable)) == 't';
		extinfo[i].extversion = pg_strdup(PQgetvalue(res, i, i_extversion));
		extinfo[i].extconfig = pg_strdup(PQgetvalue(res, i, i_extconfig));
		extinfo[i].extcondition = pg_strdup(PQgetvalue(res, i, i_extcondition));

		/* Decide whether we want to dump it */
		selectDumpableExtension(&(extinfo[i]));
	}

	PQclear(res);
	destroyPQExpBuffer(query);

	*numExtensions = ntups;

	return extinfo;
}

/*
 * getTypes:
 *	  read all types in the system catalogs and return them in the
 * TypeInfo* structure
 *
 *	numTypes is set to the number of types read in
 *
 * NB: this must run after getFuncs() because we assume we can do
 * findFuncByOid().
 */
TypeInfo *
getTypes(Archive *fout, int *numTypes)
{
	PGresult   *res;
	int			ntups;
	int			i;
	PQExpBuffer query = createPQExpBuffer();
	TypeInfo   *tyinfo;
	ShellTypeInfo *stinfo;
	int			i_tableoid;
	int			i_oid;
	int			i_typname;
	int			i_typnamespace;
	int			i_rolname;
	int			i_typinput;
	int			i_typoutput;
	int			i_typelem;
	int			i_typrelid;
	int			i_typrelkind;
	int			i_typtype;
	int			i_typisdefined;
	int			i_isarray;

	/*
	 * we include even the built-in types because those may be used as array
	 * elements by user-defined types
	 *
	 * we filter out the built-in types when we dump out the types
	 *
	 * same approach for undefined (shell) types and array types
	 *
	 * Note: as of 8.3 we can reliably detect whether a type is an
	 * auto-generated array type by checking the element type's typarray.
	 * (Before that the test is capable of generating false positives.) We
	 * still check for name beginning with '_', though, so as to avoid the
	 * cost of the subselect probe for all standard types.	This would have to
	 * be revisited if the backend ever allows renaming of array types.
	 */

	/* Make sure we are in proper schema */
	selectSourceSchema(fout, "pg_catalog");

	if (fout->remoteVersion >= 80300)
	{
		appendPQExpBuffer(query, "SELECT tableoid, oid, typname, "
						  "typnamespace, "
						  "(%s typowner) AS rolname, "
						  "typinput::oid AS typinput, "
						  "typoutput::oid AS typoutput, typelem, typrelid, "
						  "CASE WHEN typrelid = 0 THEN ' '::\"char\" "
						  "ELSE (SELECT relkind FROM pg_class WHERE oid = typrelid) END AS typrelkind, "
						  "typtype, typisdefined, "
						  "typname[0] = '_' AND typelem != 0 AND "
						  "(SELECT typarray FROM pg_type te WHERE oid = pg_type.typelem) = oid AS isarray "
						  "FROM pg_type",
						  username_subquery);
	}
	else if (fout->remoteVersion >= 70300)
	{
		appendPQExpBuffer(query, "SELECT tableoid, oid, typname, "
						  "typnamespace, "
						  "(%s typowner) AS rolname, "
						  "typinput::oid AS typinput, "
						  "typoutput::oid AS typoutput, typelem, typrelid, "
						  "CASE WHEN typrelid = 0 THEN ' '::\"char\" "
						  "ELSE (SELECT relkind FROM pg_class WHERE oid = typrelid) END AS typrelkind, "
						  "typtype, typisdefined, "
						  "typname[0] = '_' AND typelem != 0 AS isarray "
						  "FROM pg_type",
						  username_subquery);
	}
	else
	{
		error_unsupported_server_version(fout);
	}

	res = ExecuteSqlQuery(fout, query->data, PGRES_TUPLES_OK);

	ntups = PQntuples(res);

	tyinfo = (TypeInfo *) pg_malloc(ntups * sizeof(TypeInfo));

	i_tableoid = PQfnumber(res, "tableoid");
	i_oid = PQfnumber(res, "oid");
	i_typname = PQfnumber(res, "typname");
	i_typnamespace = PQfnumber(res, "typnamespace");
	i_rolname = PQfnumber(res, "rolname");
	i_typinput = PQfnumber(res, "typinput");
	i_typoutput = PQfnumber(res, "typoutput");
	i_typelem = PQfnumber(res, "typelem");
	i_typrelid = PQfnumber(res, "typrelid");
	i_typrelkind = PQfnumber(res, "typrelkind");
	i_typtype = PQfnumber(res, "typtype");
	i_typisdefined = PQfnumber(res, "typisdefined");
	i_isarray = PQfnumber(res, "isarray");

	for (i = 0; i < ntups; i++)
	{
		tyinfo[i].dobj.objType = DO_TYPE;
		tyinfo[i].dobj.catId.tableoid = atooid(PQgetvalue(res, i, i_tableoid));
		tyinfo[i].dobj.catId.oid = atooid(PQgetvalue(res, i, i_oid));
		AssignDumpId(&tyinfo[i].dobj);
		tyinfo[i].dobj.name = pg_strdup(PQgetvalue(res, i, i_typname));
		tyinfo[i].dobj.namespace =
			findNamespace(fout,
						  atooid(PQgetvalue(res, i, i_typnamespace)),
						  tyinfo[i].dobj.catId.oid);
		tyinfo[i].rolname = pg_strdup(PQgetvalue(res, i, i_rolname));
		tyinfo[i].typelem = atooid(PQgetvalue(res, i, i_typelem));
		tyinfo[i].typrelid = atooid(PQgetvalue(res, i, i_typrelid));
		tyinfo[i].typrelkind = *PQgetvalue(res, i, i_typrelkind);
		tyinfo[i].typtype = *PQgetvalue(res, i, i_typtype);
		tyinfo[i].shellType = NULL;

		if (strcmp(PQgetvalue(res, i, i_typisdefined), "t") == 0)
			tyinfo[i].isDefined = true;
		else
			tyinfo[i].isDefined = false;

		if (strcmp(PQgetvalue(res, i, i_isarray), "t") == 0)
			tyinfo[i].isArray = true;
		else
			tyinfo[i].isArray = false;

		/* Decide whether we want to dump it */
		selectDumpableType(&tyinfo[i]);

		/*
		 * If it's a domain, fetch info about its constraints, if any
		 */
		tyinfo[i].nDomChecks = 0;
		tyinfo[i].domChecks = NULL;
		if (tyinfo[i].dobj.dump && tyinfo[i].typtype == TYPTYPE_DOMAIN)
			getDomainConstraints(fout, &(tyinfo[i]));

		/*
		 * If it's a base type, make a DumpableObject representing a shell
		 * definition of the type.	We will need to dump that ahead of the I/O
		 * functions for the type.	Similarly, range types need a shell
		 * definition in case they have a canonicalize function.
		 *
		 * Note: the shell type doesn't have a catId.  You might think it
		 * should copy the base type's catId, but then it might capture the
		 * pg_depend entries for the type, which we don't want.
		 */
		if (tyinfo[i].dobj.dump && (tyinfo[i].typtype == TYPTYPE_BASE ||
									tyinfo[i].typtype == TYPTYPE_RANGE))
		{
			stinfo = (ShellTypeInfo *) pg_malloc(sizeof(ShellTypeInfo));
			stinfo->dobj.objType = DO_SHELL_TYPE;
			stinfo->dobj.catId = nilCatalogId;
			AssignDumpId(&stinfo->dobj);
			stinfo->dobj.name = pg_strdup(tyinfo[i].dobj.name);
			stinfo->dobj.namespace = tyinfo[i].dobj.namespace;
			stinfo->baseType = &(tyinfo[i]);
			tyinfo[i].shellType = stinfo;

			/*
			 * Initially mark the shell type as not to be dumped.  We'll only
			 * dump it if the I/O or canonicalize functions need to be dumped;
			 * this is taken care of while sorting dependencies.
			 */
			stinfo->dobj.dump = false;
		}

		if (strlen(tyinfo[i].rolname) == 0 && tyinfo[i].isDefined)
			write_msg(NULL, "WARNING: owner of data type \"%s\" appears to be invalid\n",
					  tyinfo[i].dobj.name);
	}

	*numTypes = ntups;

	PQclear(res);

	destroyPQExpBuffer(query);

	return tyinfo;
}



/*
 * getTypeStorageOptions:
 *	  read all types with storage options in the system catalogs and return them in the
 * TypeStorageOptions* structure
 *
 *	numTypes is set to the number of types with storage options read in
 *
 */
TypeStorageOptions *
getTypeStorageOptions(Archive *fout, int *numTypes)
{
	PGresult   *res;
	int			ntups;
	int			i;
	PQExpBuffer query = createPQExpBuffer();
	TypeStorageOptions   *tstorageoptions;
	int			i_oid;
	int			i_typname;
	int			i_typnamespace;
	int			i_typoptions;
	int			i_rolname;

	if (gp_attribute_encoding_available == false)
	{
		numTypes = 0;
		tstorageoptions = (TypeStorageOptions *) pg_malloc(0);
		return tstorageoptions;
	}

	/* Make sure we are in proper schema */
	selectSourceSchema(fout, "pg_catalog");

	/*
	 * The following statement used format_type to resolve an internal name to its equivalent sql name.
	 * The format_type seems to do two things, it translates an internal type name (e.g. bpchar) into its
	 * sql equivalent (e.g. character), and it puts trailing "[]" on a type if it is an array.
	 * For any user defined type (ie. oid > 10000) or any type that might be an array (ie. starts with '_'),
	 * then we will call quote_ident. If the type is a system defined type (i.e. oid <= 10000)
	 * and can not possibly be an array (i.e. does not start with '_'), then call format_type to get the name. The
	 * reason we do not call format_type for arrays is that it will return a '[]' on the end, which can not be used
	 * when dumping the type.
	 */
	appendPQExpBuffer(query, "SELECT "
      " CASE WHEN t.oid > 10000 OR substring(t.typname from 1 for 1) = '_' "
      " THEN  quote_ident(t.typname) "
      " ELSE  pg_catalog.format_type(t.oid, NULL) "
      " END   as typname "
			", t.oid AS oid"
			", t.typnamespace AS typnamespace"
			", (%s typowner) as rolname"
			", array_to_string(a.typoptions, ', ') AS typoptions "
			" FROM pg_type AS t "
			" INNER JOIN pg_catalog.pg_type_encoding a ON a.typid = t.oid"
			" WHERE t.typisdefined = 't'", username_subquery);

	res = ExecuteSqlQuery(fout, query->data, PGRES_TUPLES_OK);

	ntups = PQntuples(res);

	tstorageoptions = (TypeStorageOptions *) pg_malloc(ntups * sizeof(TypeStorageOptions));

	i_typname = PQfnumber(res, "typname");
	i_oid = PQfnumber(res, "oid");
	i_typnamespace = PQfnumber(res, "typnamespace");
	i_typoptions = PQfnumber(res, "typoptions");
	i_rolname = PQfnumber(res, "rolname");

	for (i = 0; i < ntups; i++)
	{
		tstorageoptions[i].dobj.objType = DO_TYPE_STORAGE_OPTIONS;
		AssignDumpId(&tstorageoptions[i].dobj);
		tstorageoptions[i].dobj.name = pg_strdup(PQgetvalue(res, i, i_typname));
		tstorageoptions[i].dobj.catId.oid = atooid(PQgetvalue(res, i, i_oid));
		tstorageoptions[i].dobj.namespace = findNamespace(fout, atooid(PQgetvalue(res, i, i_typnamespace)),tstorageoptions[i].dobj.catId.oid);
		tstorageoptions[i].typoptions = pg_strdup(PQgetvalue(res, i, i_typoptions));
		tstorageoptions[i].rolname = pg_strdup(PQgetvalue(res, i, i_rolname));
	}

	*numTypes = ntups;

	PQclear(res);

	destroyPQExpBuffer(query);

	return tstorageoptions;
}



/*
 * getOperators:
 *	  read all operators in the system catalogs and return them in the
 * OprInfo* structure
 *
 *	numOprs is set to the number of operators read in
 */
OprInfo *
getOperators(Archive *fout, int *numOprs)
{
	PGresult   *res;
	int			ntups;
	int			i;
	PQExpBuffer query = createPQExpBuffer();
	OprInfo    *oprinfo;
	int			i_tableoid;
	int			i_oid;
	int			i_oprname;
	int			i_oprnamespace;
	int			i_rolname;
	int			i_oprkind;
	int			i_oprcode;

	/*
	 * find all operators, including builtin operators; we filter out
	 * system-defined operators at dump-out time.
	 */

	/* Make sure we are in proper schema */
	selectSourceSchema(fout, "pg_catalog");

	if (fout->remoteVersion >= 70300)
	{
		appendPQExpBuffer(query, "SELECT tableoid, oid, oprname, "
						  "oprnamespace, "
						  "(%s oprowner) AS rolname, "
						  "oprkind, "
						  "oprcode::oid AS oprcode "
						  "FROM pg_operator",
						  username_subquery);
	}
	else
	{
		error_unsupported_server_version(fout);
	}

	res = ExecuteSqlQuery(fout, query->data, PGRES_TUPLES_OK);

	ntups = PQntuples(res);
	*numOprs = ntups;

	oprinfo = (OprInfo *) pg_malloc(ntups * sizeof(OprInfo));

	i_tableoid = PQfnumber(res, "tableoid");
	i_oid = PQfnumber(res, "oid");
	i_oprname = PQfnumber(res, "oprname");
	i_oprnamespace = PQfnumber(res, "oprnamespace");
	i_rolname = PQfnumber(res, "rolname");
	i_oprkind = PQfnumber(res, "oprkind");
	i_oprcode = PQfnumber(res, "oprcode");

	for (i = 0; i < ntups; i++)
	{
		oprinfo[i].dobj.objType = DO_OPERATOR;
		oprinfo[i].dobj.catId.tableoid = atooid(PQgetvalue(res, i, i_tableoid));
		oprinfo[i].dobj.catId.oid = atooid(PQgetvalue(res, i, i_oid));
		AssignDumpId(&oprinfo[i].dobj);
		oprinfo[i].dobj.name = pg_strdup(PQgetvalue(res, i, i_oprname));
		oprinfo[i].dobj.namespace =
			findNamespace(fout,
						  atooid(PQgetvalue(res, i, i_oprnamespace)),
						  oprinfo[i].dobj.catId.oid);
		oprinfo[i].rolname = pg_strdup(PQgetvalue(res, i, i_rolname));
		oprinfo[i].oprkind = (PQgetvalue(res, i, i_oprkind))[0];
		oprinfo[i].oprcode = atooid(PQgetvalue(res, i, i_oprcode));

		/* Decide whether we want to dump it */
		selectDumpableObject(&(oprinfo[i].dobj));

		if (strlen(oprinfo[i].rolname) == 0)
			write_msg(NULL, "WARNING: owner of operator \"%s\" appears to be invalid\n",
					  oprinfo[i].dobj.name);
	}

	PQclear(res);

	destroyPQExpBuffer(query);

	return oprinfo;
}

/*
 * getCollations:
 *	  read all collations in the system catalogs and return them in the
 * CollInfo* structure
 *
 *	numCollations is set to the number of collations read in
 */
CollInfo *
getCollations(Archive *fout, int *numCollations)
{
	PGresult   *res;
	int			ntups;
	int			i;
	PQExpBuffer query;
	CollInfo   *collinfo;
	int			i_tableoid;
	int			i_oid;
	int			i_collname;
	int			i_collnamespace;
	int			i_rolname;

	/* Collations didn't exist pre-9.1 */
	if (fout->remoteVersion < 90100)
	{
		*numCollations = 0;
		return NULL;
	}

	query = createPQExpBuffer();

	/*
	 * find all collations, including builtin collations; we filter out
	 * system-defined collations at dump-out time.
	 */

	/* Make sure we are in proper schema */
	selectSourceSchema(fout, "pg_catalog");

	appendPQExpBuffer(query, "SELECT tableoid, oid, collname, "
					  "collnamespace, "
					  "(%s collowner) AS rolname "
					  "FROM pg_collation",
					  username_subquery);

	res = ExecuteSqlQuery(fout, query->data, PGRES_TUPLES_OK);

	ntups = PQntuples(res);
	*numCollations = ntups;

	collinfo = (CollInfo *) pg_malloc(ntups * sizeof(CollInfo));

	i_tableoid = PQfnumber(res, "tableoid");
	i_oid = PQfnumber(res, "oid");
	i_collname = PQfnumber(res, "collname");
	i_collnamespace = PQfnumber(res, "collnamespace");
	i_rolname = PQfnumber(res, "rolname");

	for (i = 0; i < ntups; i++)
	{
		collinfo[i].dobj.objType = DO_COLLATION;
		collinfo[i].dobj.catId.tableoid = atooid(PQgetvalue(res, i, i_tableoid));
		collinfo[i].dobj.catId.oid = atooid(PQgetvalue(res, i, i_oid));
		AssignDumpId(&collinfo[i].dobj);
		collinfo[i].dobj.name = pg_strdup(PQgetvalue(res, i, i_collname));
		collinfo[i].dobj.namespace =
			findNamespace(fout,
						  atooid(PQgetvalue(res, i, i_collnamespace)),
						  collinfo[i].dobj.catId.oid);
		collinfo[i].rolname = pg_strdup(PQgetvalue(res, i, i_rolname));

		/* Decide whether we want to dump it */
		selectDumpableObject(&(collinfo[i].dobj));
	}

	PQclear(res);

	destroyPQExpBuffer(query);

	return collinfo;
}

/*
 * getConversions:
 *	  read all conversions in the system catalogs and return them in the
 * ConvInfo* structure
 *
 *	numConversions is set to the number of conversions read in
 */
ConvInfo *
getConversions(Archive *fout, int *numConversions)
{
	PGresult   *res;
	int			ntups;
	int			i;
	PQExpBuffer query = createPQExpBuffer();
	ConvInfo   *convinfo;
	int			i_tableoid;
	int			i_oid;
	int			i_conname;
	int			i_connamespace;
	int			i_rolname;

	/*
	 * find all conversions, including builtin conversions; we filter out
	 * system-defined conversions at dump-out time.
	 */

	/* Make sure we are in proper schema */
	selectSourceSchema(fout, "pg_catalog");

	appendPQExpBuffer(query, "SELECT tableoid, oid, conname, "
					  "connamespace, "
					  "(%s conowner) AS rolname "
					  "FROM pg_conversion",
					  username_subquery);

	res = ExecuteSqlQuery(fout, query->data, PGRES_TUPLES_OK);

	ntups = PQntuples(res);
	*numConversions = ntups;

	convinfo = (ConvInfo *) pg_malloc(ntups * sizeof(ConvInfo));

	i_tableoid = PQfnumber(res, "tableoid");
	i_oid = PQfnumber(res, "oid");
	i_conname = PQfnumber(res, "conname");
	i_connamespace = PQfnumber(res, "connamespace");
	i_rolname = PQfnumber(res, "rolname");

	for (i = 0; i < ntups; i++)
	{
		convinfo[i].dobj.objType = DO_CONVERSION;
		convinfo[i].dobj.catId.tableoid = atooid(PQgetvalue(res, i, i_tableoid));
		convinfo[i].dobj.catId.oid = atooid(PQgetvalue(res, i, i_oid));
		AssignDumpId(&convinfo[i].dobj);
		convinfo[i].dobj.name = pg_strdup(PQgetvalue(res, i, i_conname));
		convinfo[i].dobj.namespace =
			findNamespace(fout,
						  atooid(PQgetvalue(res, i, i_connamespace)),
						  convinfo[i].dobj.catId.oid);
		convinfo[i].rolname = pg_strdup(PQgetvalue(res, i, i_rolname));

		/* Decide whether we want to dump it */
		selectDumpableObject(&(convinfo[i].dobj));
	}

	PQclear(res);

	destroyPQExpBuffer(query);

	return convinfo;
}

/*
 * getOpclasses:
 *	  read all opclasses in the system catalogs and return them in the
 * OpclassInfo* structure
 *
 *	numOpclasses is set to the number of opclasses read in
 */
OpclassInfo *
getOpclasses(Archive *fout, int *numOpclasses)
{
	PGresult   *res;
	int			ntups;
	int			i;
	PQExpBuffer query = createPQExpBuffer();
	OpclassInfo *opcinfo;
	int			i_tableoid;
	int			i_oid;
	int			i_opcname;
	int			i_opcnamespace;
	int			i_rolname;

	/*
	 * find all opclasses, including builtin opclasses; we filter out
	 * system-defined opclasses at dump-out time.
	 */

	/* Make sure we are in proper schema */
	selectSourceSchema(fout, "pg_catalog");

	if (fout->remoteVersion >= 70300)
	{
		appendPQExpBuffer(query, "SELECT tableoid, oid, opcname, "
						  "opcnamespace, "
						  "(%s opcowner) AS rolname "
						  "FROM pg_opclass",
						  username_subquery);
	}
	else
	{
		error_unsupported_server_version(fout);
	}

	res = ExecuteSqlQuery(fout, query->data, PGRES_TUPLES_OK);

	ntups = PQntuples(res);
	*numOpclasses = ntups;

	opcinfo = (OpclassInfo *) pg_malloc(ntups * sizeof(OpclassInfo));

	i_tableoid = PQfnumber(res, "tableoid");
	i_oid = PQfnumber(res, "oid");
	i_opcname = PQfnumber(res, "opcname");
	i_opcnamespace = PQfnumber(res, "opcnamespace");
	i_rolname = PQfnumber(res, "rolname");

	for (i = 0; i < ntups; i++)
	{
		opcinfo[i].dobj.objType = DO_OPCLASS;
		opcinfo[i].dobj.catId.tableoid = atooid(PQgetvalue(res, i, i_tableoid));
		opcinfo[i].dobj.catId.oid = atooid(PQgetvalue(res, i, i_oid));
		AssignDumpId(&opcinfo[i].dobj);
		opcinfo[i].dobj.name = pg_strdup(PQgetvalue(res, i, i_opcname));
		opcinfo[i].dobj.namespace =
			findNamespace(fout,
						  atooid(PQgetvalue(res, i, i_opcnamespace)),
						  opcinfo[i].dobj.catId.oid);
		opcinfo[i].rolname = pg_strdup(PQgetvalue(res, i, i_rolname));

		/* Decide whether we want to dump it */
		selectDumpableObject(&(opcinfo[i].dobj));

		if (fout->remoteVersion >= 70300)
		{
			if (strlen(opcinfo[i].rolname) == 0)
				write_msg(NULL, "WARNING: owner of operator class \"%s\" appears to be invalid\n",
						  opcinfo[i].dobj.name);
		}
	}

	PQclear(res);

	destroyPQExpBuffer(query);

	return opcinfo;
}

/*
 * getOpfamilies:
 *	  read all opfamilies in the system catalogs and return them in the
 * OpfamilyInfo* structure
 *
 *	numOpfamilies is set to the number of opfamilies read in
 */
OpfamilyInfo *
getOpfamilies(Archive *fout, int *numOpfamilies)
{
	PGresult   *res;
	int			ntups;
	int			i;
	PQExpBuffer query;
	OpfamilyInfo *opfinfo;
	int			i_tableoid;
	int			i_oid;
	int			i_opfname;
	int			i_opfnamespace;
	int			i_rolname;

	/* Before 8.3, there is no separate concept of opfamilies */
	if (fout->remoteVersion < 80300)
	{
		*numOpfamilies = 0;
		return NULL;
	}

	query = createPQExpBuffer();

	/*
	 * find all opfamilies, including builtin opfamilies; we filter out
	 * system-defined opfamilies at dump-out time.
	 */

	/* Make sure we are in proper schema */
	selectSourceSchema(fout, "pg_catalog");

	appendPQExpBuffer(query, "SELECT tableoid, oid, opfname, "
					  "opfnamespace, "
					  "(%s opfowner) AS rolname "
					  "FROM pg_opfamily",
					  username_subquery);

	res = ExecuteSqlQuery(fout, query->data, PGRES_TUPLES_OK);

	ntups = PQntuples(res);
	*numOpfamilies = ntups;

	opfinfo = (OpfamilyInfo *) pg_malloc(ntups * sizeof(OpfamilyInfo));

	i_tableoid = PQfnumber(res, "tableoid");
	i_oid = PQfnumber(res, "oid");
	i_opfname = PQfnumber(res, "opfname");
	i_opfnamespace = PQfnumber(res, "opfnamespace");
	i_rolname = PQfnumber(res, "rolname");

	for (i = 0; i < ntups; i++)
	{
		opfinfo[i].dobj.objType = DO_OPFAMILY;
		opfinfo[i].dobj.catId.tableoid = atooid(PQgetvalue(res, i, i_tableoid));
		opfinfo[i].dobj.catId.oid = atooid(PQgetvalue(res, i, i_oid));
		AssignDumpId(&opfinfo[i].dobj);
		opfinfo[i].dobj.name = pg_strdup(PQgetvalue(res, i, i_opfname));
		opfinfo[i].dobj.namespace =
			findNamespace(fout,
						  atooid(PQgetvalue(res, i, i_opfnamespace)),
						  opfinfo[i].dobj.catId.oid);
		opfinfo[i].rolname = pg_strdup(PQgetvalue(res, i, i_rolname));

		/* Decide whether we want to dump it */
		selectDumpableObject(&(opfinfo[i].dobj));

		if (fout->remoteVersion >= 70300)
		{
			if (strlen(opfinfo[i].rolname) == 0)
				write_msg(NULL, "WARNING: owner of operator family \"%s\" appears to be invalid\n",
						  opfinfo[i].dobj.name);
		}
	}

	PQclear(res);

	destroyPQExpBuffer(query);

	return opfinfo;
}

/*
 * getAggregates:
 *	  read all the user-defined aggregates in the system catalogs and
 * return them in the AggInfo* structure
 *
 * numAggs is set to the number of aggregates read in
 */
AggInfo *
getAggregates(Archive *fout, int *numAggs)
{
	PGresult   *res;
	int			ntups;
	int			i;
	PQExpBuffer query = createPQExpBuffer();
	AggInfo    *agginfo;
	int			i_tableoid;
	int			i_oid;
	int			i_aggname;
	int			i_aggnamespace;
	int			i_pronargs;
	int			i_proargtypes;
	int			i_rolname;
	int			i_aggacl;

	/* Make sure we are in proper schema */
	selectSourceSchema(fout, "pg_catalog");

	/*
	 * Find all user-defined aggregates.  See comment in getFuncs() for the
	 * rationale behind the filtering logic.
	 */

	if (fout->remoteVersion >= 80200)
	{
		appendPQExpBuffer(query, "SELECT tableoid, oid, proname AS aggname, "
						  "pronamespace AS aggnamespace, "
						  "pronargs, proargtypes, "
						  "(%s proowner) AS rolname, "
						  "proacl AS aggacl "
						  "FROM pg_proc p "
						  "WHERE proisagg AND ("
						  "pronamespace != "
						  "(SELECT oid FROM pg_namespace "
						  "WHERE nspname = 'pg_catalog')",
						  username_subquery);
		if (binary_upgrade && fout->remoteVersion >= 90100)
			appendPQExpBuffer(query,
							  " OR EXISTS(SELECT 1 FROM pg_depend WHERE "
							  "classid = 'pg_proc'::regclass AND "
							  "objid = p.oid AND "
							  "refclassid = 'pg_extension'::regclass AND "
							  "deptype = 'e')");
		appendPQExpBuffer(query, ")");
	}
	else
	{
		error_unsupported_server_version(fout);
	}

	res = ExecuteSqlQuery(fout, query->data, PGRES_TUPLES_OK);

	ntups = PQntuples(res);
	*numAggs = ntups;

	agginfo = (AggInfo *) pg_malloc(ntups * sizeof(AggInfo));

	i_tableoid = PQfnumber(res, "tableoid");
	i_oid = PQfnumber(res, "oid");
	i_aggname = PQfnumber(res, "aggname");
	i_aggnamespace = PQfnumber(res, "aggnamespace");
	i_pronargs = PQfnumber(res, "pronargs");
	i_proargtypes = PQfnumber(res, "proargtypes");
	i_rolname = PQfnumber(res, "rolname");
	i_aggacl = PQfnumber(res, "aggacl");

	for (i = 0; i < ntups; i++)
	{
		agginfo[i].aggfn.dobj.objType = DO_AGG;
		agginfo[i].aggfn.dobj.catId.tableoid = atooid(PQgetvalue(res, i, i_tableoid));
		agginfo[i].aggfn.dobj.catId.oid = atooid(PQgetvalue(res, i, i_oid));
		AssignDumpId(&agginfo[i].aggfn.dobj);
		agginfo[i].aggfn.dobj.name = pg_strdup(PQgetvalue(res, i, i_aggname));
		agginfo[i].aggfn.dobj.namespace =
			findNamespace(fout,
						  atooid(PQgetvalue(res, i, i_aggnamespace)),
						  agginfo[i].aggfn.dobj.catId.oid);
		agginfo[i].aggfn.rolname = pg_strdup(PQgetvalue(res, i, i_rolname));
		if (strlen(agginfo[i].aggfn.rolname) == 0)
			write_msg(NULL, "WARNING: owner of aggregate function \"%s\" appears to be invalid\n",
					  agginfo[i].aggfn.dobj.name);
		agginfo[i].aggfn.lang = InvalidOid;		/* not currently interesting */
		agginfo[i].aggfn.prorettype = InvalidOid;		/* not saved */
		agginfo[i].aggfn.proacl = pg_strdup(PQgetvalue(res, i, i_aggacl));
		agginfo[i].aggfn.nargs = atoi(PQgetvalue(res, i, i_pronargs));
		if (agginfo[i].aggfn.nargs == 0)
			agginfo[i].aggfn.argtypes = NULL;
		else
		{
			agginfo[i].aggfn.argtypes = (Oid *) pg_malloc(agginfo[i].aggfn.nargs * sizeof(Oid));
			parseOidArray(PQgetvalue(res, i, i_proargtypes),
						  agginfo[i].aggfn.argtypes,
						  agginfo[i].aggfn.nargs);
		}

		/* Decide whether we want to dump it */
		selectDumpableObject(&(agginfo[i].aggfn.dobj));
	}

	PQclear(res);

	destroyPQExpBuffer(query);

	return agginfo;
}

/*
 * getExtProtocols:
 *	  read all the user-defined protocols in the system catalogs and
 * return them in the ExtProtInfo* structure
 *
 * numExtProtocols is set to the number of protocols read in
 */
/*	Declared in pg_dump.h */
ExtProtInfo *
getExtProtocols(Archive *fout, int *numExtProtocols)
{
	PGresult   *res;
	int			ntups;
	int			i;
	PQExpBuffer query = createPQExpBuffer();
	ExtProtInfo *ptcinfo;
	int			i_oid;
	int			i_tableoid;
	int			i_ptcname;
	int			i_rolname;
	int			i_ptcacl;
	int			i_ptctrusted;
	int 		i_ptcreadid;
	int			i_ptcwriteid;
	int			i_ptcvalidid;

	/* Make sure we are in proper schema */
	selectSourceSchema(fout, "pg_catalog");

	/* find all user-defined external protocol */

	appendPQExpBuffer(query, "SELECT ptc.tableoid as tableoid, "
							 "       ptc.oid as oid, "
							 "       ptc.ptcname as ptcname, "
							 "       ptcreadfn as ptcreadoid, "
							 "       ptcwritefn as ptcwriteoid, "
							 "		 ptcvalidatorfn as ptcvaloid, "
							 "       (%s ptc.ptcowner) as rolname, "
							 "       ptc.ptctrusted as ptctrusted, "
							 "       ptc.ptcacl as ptcacl "
							 "FROM   pg_extprotocol ptc",
									 username_subquery);

	res = ExecuteSqlQuery(fout, query->data, PGRES_TUPLES_OK);

	ntups = PQntuples(res);
	*numExtProtocols = ntups;

	ptcinfo = (ExtProtInfo *) pg_malloc(ntups * sizeof(ExtProtInfo));

	i_tableoid = PQfnumber(res, "tableoid");
	i_oid = PQfnumber(res, "oid");
	i_ptcname = PQfnumber(res, "ptcname");
	i_rolname = PQfnumber(res, "rolname");
	i_ptcacl = PQfnumber(res, "ptcacl");
	i_ptctrusted = PQfnumber(res, "ptctrusted");
	i_ptcreadid = PQfnumber(res, "ptcreadoid");
	i_ptcwriteid = PQfnumber(res, "ptcwriteoid");
	i_ptcvalidid = PQfnumber(res, "ptcvaloid");

	for (i = 0; i < ntups; i++)
	{
		ptcinfo[i].dobj.objType = DO_EXTPROTOCOL;
		ptcinfo[i].dobj.catId.tableoid = atooid(PQgetvalue(res, i, i_tableoid));
		ptcinfo[i].dobj.catId.oid = atooid(PQgetvalue(res, i, i_oid));
		AssignDumpId(&ptcinfo[i].dobj);
		ptcinfo[i].dobj.name = pg_strdup(PQgetvalue(res, i, i_ptcname));
		ptcinfo[i].dobj.namespace = NULL;
		ptcinfo[i].ptcowner = pg_strdup(PQgetvalue(res, i, i_rolname));
		if (strlen(ptcinfo[i].ptcowner) == 0)
			write_msg(NULL, "WARNING: owner of external protocol \"%s\" appears to be invalid\n",
						ptcinfo[i].dobj.name);

		if (PQgetisnull(res, i, i_ptcreadid))
			ptcinfo[i].ptcreadid = InvalidOid;
		else
			ptcinfo[i].ptcreadid = atooid(PQgetvalue(res, i, i_ptcreadid));

		if (PQgetisnull(res, i, i_ptcwriteid))
			ptcinfo[i].ptcwriteid = InvalidOid;
		else
			ptcinfo[i].ptcwriteid = atooid(PQgetvalue(res, i, i_ptcwriteid));

		if (PQgetisnull(res, i, i_ptcvalidid))
			ptcinfo[i].ptcvalidid = InvalidOid;
		else
			ptcinfo[i].ptcvalidid = atooid(PQgetvalue(res, i, i_ptcvalidid));

		ptcinfo[i].ptcacl = pg_strdup(PQgetvalue(res, i, i_ptcacl));
		ptcinfo[i].ptctrusted = *(PQgetvalue(res, i, i_ptctrusted)) == 't';

		/* Decide whether we want to dump it */
		selectDumpableObject(&(ptcinfo[i].dobj));
	}

	PQclear(res);

	destroyPQExpBuffer(query);

	return ptcinfo;
}

/*
 * getFuncs:
 *	  read all the user-defined functions in the system catalogs and
 * return them in the FuncInfo* structure
 *
 * numFuncs is set to the number of functions read in
 */
FuncInfo *
getFuncs(Archive *fout, int *numFuncs)
{
	PGresult   *res;
	int			ntups;
	int			i;
	PQExpBuffer query = createPQExpBuffer();
	FuncInfo   *finfo;
	int			i_tableoid;
	int			i_oid;
	int			i_proname;
	int			i_pronamespace;
	int			i_rolname;
	int			i_prolang;
	int			i_pronargs;
	int			i_proargtypes;
	int			i_prorettype;
	int			i_proacl;

	/* Make sure we are in proper schema */
	selectSourceSchema(fout, "pg_catalog");

	/*
	 * Find all user-defined functions.  Normally we can exclude functions in
	 * pg_catalog, which is worth doing since there are several thousand of
	 * 'em.  However, there are some extensions that create functions in
	 * pg_catalog.	In normal dumps we can still ignore those --- but in
	 * binary-upgrade mode, we must dump the member objects of the extension,
	 * so be sure to fetch any such functions.
	 *
	 * Also, in 9.2 and up, exclude functions that are internally dependent on
	 * something else, since presumably those will be created as a result of
	 * creating the something else.  This currently only acts to suppress
	 * constructor functions for range types.  Note that this is OK only
	 * because the constructors don't have any dependencies the range type
	 * doesn't have; otherwise we might not get creation ordering correct.
	 */

	if (fout->remoteVersion >= 70300)
	{
		appendPQExpBuffer(query,
						  "SELECT tableoid, oid, proname, prolang, "
						  "pronargs, proargtypes, prorettype, proacl, "
						  "pronamespace, "
						  "(%s proowner) AS rolname "
						  "FROM pg_proc p "
						  "WHERE NOT proisagg AND ("
						  "pronamespace != "
						  "(SELECT oid FROM pg_namespace "
						  "WHERE nspname = 'pg_catalog')",
						  username_subquery);
		if (fout->remoteVersion >= 90200)
			appendPQExpBuffer(query,
							  "\n  AND NOT EXISTS (SELECT 1 FROM pg_depend "
							  "WHERE classid = 'pg_proc'::regclass AND "
							  "objid = p.oid AND deptype = 'i')");
		if (binary_upgrade && fout->remoteVersion >= 90100)
			appendPQExpBuffer(query,
							  "\n  OR EXISTS(SELECT 1 FROM pg_depend WHERE "
							  "classid = 'pg_proc'::regclass AND "
							  "objid = p.oid AND "
							  "refclassid = 'pg_extension'::regclass AND "
							  "deptype = 'e')");
		appendPQExpBuffer(query, ")");
	}
	else
	{
		error_unsupported_server_version(fout);
	}

	res = ExecuteSqlQuery(fout, query->data, PGRES_TUPLES_OK);

	ntups = PQntuples(res);

	*numFuncs = ntups;

	finfo = (FuncInfo *) pg_calloc(ntups, sizeof(FuncInfo));

	i_tableoid = PQfnumber(res, "tableoid");
	i_oid = PQfnumber(res, "oid");
	i_proname = PQfnumber(res, "proname");
	i_pronamespace = PQfnumber(res, "pronamespace");
	i_rolname = PQfnumber(res, "rolname");
	i_prolang = PQfnumber(res, "prolang");
	i_pronargs = PQfnumber(res, "pronargs");
	i_proargtypes = PQfnumber(res, "proargtypes");
	i_prorettype = PQfnumber(res, "prorettype");
	i_proacl = PQfnumber(res, "proacl");

	for (i = 0; i < ntups; i++)
	{
		finfo[i].dobj.objType = DO_FUNC;
		finfo[i].dobj.catId.tableoid = atooid(PQgetvalue(res, i, i_tableoid));
		finfo[i].dobj.catId.oid = atooid(PQgetvalue(res, i, i_oid));
		AssignDumpId(&finfo[i].dobj);
		finfo[i].dobj.name = pg_strdup(PQgetvalue(res, i, i_proname));
		finfo[i].dobj.namespace =
			findNamespace(fout,
						  atooid(PQgetvalue(res, i, i_pronamespace)),
						  finfo[i].dobj.catId.oid);
		finfo[i].rolname = pg_strdup(PQgetvalue(res, i, i_rolname));
		finfo[i].lang = atooid(PQgetvalue(res, i, i_prolang));
		finfo[i].prorettype = atooid(PQgetvalue(res, i, i_prorettype));
		finfo[i].proacl = pg_strdup(PQgetvalue(res, i, i_proacl));
		finfo[i].nargs = atoi(PQgetvalue(res, i, i_pronargs));
		if (finfo[i].nargs == 0)
			finfo[i].argtypes = NULL;
		else
		{
			finfo[i].argtypes = (Oid *) pg_malloc(finfo[i].nargs * sizeof(Oid));
			parseOidArray(PQgetvalue(res, i, i_proargtypes),
						  finfo[i].argtypes, finfo[i].nargs);
		}

		/* Decide whether we want to dump it */
		selectDumpableFunction(&finfo[i]);
		selectDumpableObject(&(finfo[i].dobj));

		if (strlen(finfo[i].rolname) == 0)
			write_msg(NULL,
				 "WARNING: owner of function \"%s\" appears to be invalid\n",
					  finfo[i].dobj.name);
	}

	PQclear(res);

	destroyPQExpBuffer(query);

	return finfo;
}

/*
 * getTables
 *	  read all the user-defined tables (no indexes, no catalogs)
 * in the system catalogs return them in the TableInfo* structure
 *
 * numTables is set to the number of tables read in
 */
TableInfo *
getTables(Archive *fout, int *numTables)
{
	PGresult   *res;
	int			ntups;
	int			i;
	PQExpBuffer query = createPQExpBuffer();
	TableInfo  *tblinfo;
	int			i_reltableoid;
	int			i_reloid;
	int			i_relname;
	int			i_relnamespace;
	int			i_relkind;
	int			i_relstorage;
	int			i_relacl;
	int			i_rolname;
	int			i_relchecks;
	int			i_relhastriggers;
	int			i_relhasindex;
	int			i_relhasrules;
	int			i_relhasoids;
	int			i_relfrozenxid;
	int			i_toastoid;
	int			i_toastfrozenxid;
	int			i_relpersistence;
	int			i_owning_tab;
	int			i_owning_col;
	int			i_reltablespace;
	int			i_reloptions;
	int			i_toastreloptions;
	int			i_reloftype;
	int			i_parrelid;
	int			i_parlevel;

	/* Make sure we are in proper schema */
	selectSourceSchema(fout, "pg_catalog");

	/*
	 * Find all the tables and table-like objects.
	 *
	 * We include system catalogs, so that we can work if a user table is
	 * defined to inherit from a system catalog (pretty weird, but...)
	 *
	 * We ignore relations that are not ordinary tables, sequences, views,
	 * composite types, or foreign tables.
	 *
	 * Composite-type table entries won't be dumped as such, but we have to
	 * make a DumpableObject for them so that we can track dependencies of the
	 * composite type (pg_depend entries for columns of the composite type
	 * link to the pg_class entry not the pg_type entry).
	 *
	 * Note: in this phase we should collect only a minimal amount of
	 * information about each table, basically just enough to decide if it is
	 * interesting. We must fetch all tables in this phase because otherwise
	 * we cannot correctly identify inherited columns, owned sequences, etc.
	 */

	if (fout->remoteVersion >= 90100)
	{
		/*
		 * Left join to pick up dependency info linking sequences to their
		 * owning column, if any (note this dependency is AUTO as of 8.2)
		 */
		appendPQExpBuffer(query,
						  "SELECT c.tableoid, c.oid, c.relname, "
						  "c.relacl, c.relkind, c.relstorage, c.relnamespace, "
						  "(%s c.relowner) AS rolname, "
						  "c.relchecks, c.relhastriggers, "
						  "c.relhasindex, c.relhasrules, c.relhasoids, "
						  "c.relfrozenxid, tc.oid AS toid, "
						  "tc.relfrozenxid AS tfrozenxid, "
						  "c.relpersistence, "
						  "CASE WHEN c.reloftype <> 0 THEN c.reloftype::pg_catalog.regtype ELSE NULL END AS reloftype, "
						  "d.refobjid AS owning_tab, "
						  "d.refobjsubid AS owning_col, "
						  "(SELECT spcname FROM pg_tablespace t WHERE t.oid = c.reltablespace) AS reltablespace, "
						"array_to_string(c.reloptions, ', ') AS reloptions, "
						  "array_to_string(array(SELECT 'toast.' || x FROM unnest(tc.reloptions) x), ', ') AS toast_reloptions "
						  ", p.parrelid as parrelid, "
						  " pl.parlevel as parlevel "
						  "FROM pg_class c "
						  "LEFT JOIN pg_depend d ON "
						  "(c.relkind = '%c' AND "
						  "d.classid = c.tableoid AND d.objid = c.oid AND "
						  "d.objsubid = 0 AND "
						  "d.refclassid = c.tableoid AND d.deptype = 'a') "
					   "LEFT JOIN pg_class tc ON (c.reltoastrelid = tc.oid) "
						  "LEFT JOIN pg_partition_rule pr ON c.oid = pr.parchildrelid "
						  "LEFT JOIN pg_partition p ON pr.paroid = p.oid "
						  "LEFT JOIN pg_partition pl ON (c.oid = pl.parrelid AND pl.parlevel = 0)"
						  "WHERE c.relkind in ('%c', '%c', '%c', '%c', '%c') "
						  "AND c.oid NOT IN (SELECT p.parchildrelid FROM pg_partition_rule p LEFT "
						  "JOIN pg_exttable e ON p.parchildrelid=e.reloid WHERE e.reloid IS NULL)"
						  "ORDER BY c.oid",
						  username_subquery,
						  RELKIND_SEQUENCE,
						  RELKIND_RELATION, RELKIND_SEQUENCE,
						  RELKIND_VIEW, RELKIND_COMPOSITE_TYPE,
						  RELKIND_FOREIGN_TABLE);
	}
	else if (fout->remoteVersion >= 90000)
	{
		/*
		 * Left join to pick up dependency info linking sequences to their
		 * owning column, if any (note this dependency is AUTO as of 8.2)
		 */
		appendPQExpBuffer(query,
						  "SELECT c.tableoid, c.oid, c.relname, "
						  "c.relacl, c.relkind, c.relstorage, c.relnamespace, "
						  "(%s c.relowner) AS rolname, "
						  "c.relchecks, c.relhastriggers, "
						  "c.relhasindex, c.relhasrules, c.relhasoids, "
						  "c.relfrozenxid, tc.oid AS toid, "
						  "tc.relfrozenxid AS tfrozenxid, "
						  "'p' AS relpersistence, "
						  "CASE WHEN c.reloftype <> 0 THEN c.reloftype::pg_catalog.regtype ELSE NULL END AS reloftype, "
						  "d.refobjid AS owning_tab, "
						  "d.refobjsubid AS owning_col, "
						  "(SELECT spcname FROM pg_tablespace t WHERE t.oid = c.reltablespace) AS reltablespace, "
						"array_to_string(c.reloptions, ', ') AS reloptions, "
						  "array_to_string(array(SELECT 'toast.' || x FROM unnest(tc.reloptions) x), ', ') AS toast_reloptions "
						  ", p.parrelid as parrelid, "
						  " pl.parlevel as parlevel "
						  "FROM pg_class c "
						  "LEFT JOIN pg_depend d ON "
						  "(c.relkind = '%c' AND "
						  "d.classid = c.tableoid AND d.objid = c.oid AND "
						  "d.objsubid = 0 AND "
						  "d.refclassid = c.tableoid AND d.deptype = 'a') "
					   "LEFT JOIN pg_class tc ON (c.reltoastrelid = tc.oid) "
						  "LEFT JOIN pg_partition_rule pr ON c.oid = pr.parchildrelid "
						  "LEFT JOIN pg_partition p ON pr.paroid = p.oid "
						  "LEFT JOIN pg_partition pl ON (c.oid = pl.parrelid AND pl.parlevel = 0)"
						  "WHERE c.relkind in ('%c', '%c', '%c', '%c') "
						  "AND c.oid NOT IN (SELECT p.parchildrelid FROM pg_partition_rule p LEFT "
						  "JOIN pg_exttable e ON p.parchildrelid=e.reloid WHERE e.reloid IS NULL)"
						  "ORDER BY c.oid",
						  username_subquery,
						  RELKIND_SEQUENCE,
						  RELKIND_RELATION, RELKIND_SEQUENCE,
						  RELKIND_VIEW, RELKIND_COMPOSITE_TYPE);
	}
	else if (fout->remoteVersion >= 80400)
	{
		/*
		 * Left join to pick up dependency info linking sequences to their
		 * owning column, if any (note this dependency is AUTO as of 8.2)
		 */
		appendPQExpBuffer(query,
						  "SELECT c.tableoid, c.oid, c.relname, "
						  "c.relacl, c.relkind, c.relnamespace, "
						  "(%s c.relowner) AS rolname, "
						  "c.relchecks, c.relhastriggers, "
						  "c.relhasindex, c.relhasrules, c.relhasoids, "
						  "c.relfrozenxid, tc.oid AS toid, "
						  "tc.relfrozenxid AS tfrozenxid, "
						  "'p' AS relpersistence, "
						  "NULL AS reloftype, "
						  "d.refobjid AS owning_tab, "
						  "d.refobjsubid AS owning_col, "
						  "(SELECT spcname FROM pg_tablespace t WHERE t.oid = c.reltablespace) AS reltablespace, "
						"array_to_string(c.reloptions, ', ') AS reloptions, "
						  "array_to_string(array(SELECT 'toast.' || x FROM unnest(tc.reloptions) x), ', ') AS toast_reloptions "
						  ", p.parrelid as parrelid, "
						  " pl.parlevel as parlevel "
						  "FROM pg_class c "
						  "LEFT JOIN pg_depend d ON "
						  "(c.relkind = '%c' AND "
						  "d.classid = c.tableoid AND d.objid = c.oid AND "
						  "d.objsubid = 0 AND "
						  "d.refclassid = c.tableoid AND d.deptype = 'a') "
					   "LEFT JOIN pg_class tc ON (c.reltoastrelid = tc.oid) "
						  "LEFT JOIN pg_partition_rule pr ON c.oid = pr.parchildrelid "
						  "LEFT JOIN pg_partition p ON pr.paroid = p.oid "
						  "LEFT JOIN pg_partition pl ON (c.oid = pl.parrelid AND pl.parlevel = 0)"
						  "WHERE c.relkind in ('%c', '%c', '%c', '%c') "
						  "AND c.oid NOT IN (SELECT p.parchildrelid FROM pg_partition_rule p LEFT "
						  "JOIN pg_exttable e ON p.parchildrelid=e.reloid WHERE e.reloid IS NULL)"
						  "ORDER BY c.oid",
						  username_subquery,
						  RELKIND_SEQUENCE,
						  RELKIND_RELATION, RELKIND_SEQUENCE,
						  RELKIND_VIEW, RELKIND_COMPOSITE_TYPE);
	}
	else if (fout->remoteVersion >= 80200)
	{
		/*
		 * Left join to pick up dependency info linking sequences to their
		 * owning column, if any (note this dependency is AUTO as of 8.2)
		 */
		appendPQExpBuffer(query,
						  "SELECT c.tableoid, c.oid, c.relname, "
						  "c.relacl, c.relkind, c.relstorage c.relnamespace, "
						  "(%s c.relowner) AS rolname, "
					  "c.relchecks, (c.reltriggers <> 0) AS relhastriggers, "
						  "c.relhasindex, c.relhasrules, c.relhasoids, "
						  "c.relfrozenxid, tc.oid AS toid, "
						  "tc.relfrozenxid AS tfrozenxid, "
						  "'p' AS relpersistence, "
						  "NULL AS reloftype, "
						  "d.refobjid AS owning_tab, "
						  "d.refobjsubid AS owning_col, "
						  "(SELECT spcname FROM pg_tablespace t WHERE t.oid = c.reltablespace) AS reltablespace, "
						"array_to_string(c.reloptions, ', ') AS reloptions, "
						  "p.parrelid as parrelid, "
						  "pl.parlevel as parlevel, "
						  "NULL AS toast_reloptions "
						  "FROM pg_class c "
						  "LEFT JOIN pg_depend d ON "
						  "(c.relkind = '%c' AND "
						  "d.classid = c.tableoid AND d.objid = c.oid AND "
						  "d.objsubid = 0 AND "
						  "d.refclassid = c.tableoid AND d.deptype = 'a') "
					   "LEFT JOIN pg_class tc ON (c.reltoastrelid = tc.oid) "
						  "LEFT JOIN pg_partition_rule pr ON c.oid = pr.parchildrelid "
						  "LEFT JOIN pg_partition p ON pr.paroid = p.oid "
						  "LEFT JOIN pg_partition pl ON (c.oid = pl.parrelid AND pl.parlevel = 0)"
						  "WHERE relkind in ('%c', '%c', '%c', '%c') %s"
						  "ORDER BY c.oid",
						  username_subquery,
						  RELKIND_SEQUENCE,
						  RELKIND_RELATION, RELKIND_SEQUENCE,
						  RELKIND_VIEW, RELKIND_COMPOSITE_TYPE,
						  fout->remoteVersion >= 80209 ?
						  "AND c.oid NOT IN (select p.parchildrelid from pg_partition_rule p left "
						  "join pg_exttable e on p.parchildrelid=e.reloid where e.reloid is null)" : "");
	}
	else
	{
		error_unsupported_server_version(fout);
	}

	res = ExecuteSqlQuery(fout, query->data, PGRES_TUPLES_OK);

	ntups = PQntuples(res);

	*numTables = ntups;

	/*
	 * Extract data from result and lock dumpable tables.  We do the locking
	 * before anything else, to minimize the window wherein a table could
	 * disappear under us.
	 *
	 * Note that we have to save info about all tables here, even when dumping
	 * only one, because we don't yet know which tables might be inheritance
	 * ancestors of the target table.
	 */
	tblinfo = (TableInfo *) pg_calloc(ntups, sizeof(TableInfo));

	i_reltableoid = PQfnumber(res, "tableoid");
	i_reloid = PQfnumber(res, "oid");
	i_relname = PQfnumber(res, "relname");
	i_relnamespace = PQfnumber(res, "relnamespace");
	i_relacl = PQfnumber(res, "relacl");
	i_relkind = PQfnumber(res, "relkind");
	i_relstorage = PQfnumber(res, "relstorage");
	i_rolname = PQfnumber(res, "rolname");
	i_relchecks = PQfnumber(res, "relchecks");
	i_relhastriggers = PQfnumber(res, "relhastriggers");
	i_relhasindex = PQfnumber(res, "relhasindex");
	i_relhasrules = PQfnumber(res, "relhasrules");
	i_relhasoids = PQfnumber(res, "relhasoids");
	i_relfrozenxid = PQfnumber(res, "relfrozenxid");
	i_toastoid = PQfnumber(res, "toid");
	i_toastfrozenxid = PQfnumber(res, "tfrozenxid");
	i_relpersistence = PQfnumber(res, "relpersistence");
	i_owning_tab = PQfnumber(res, "owning_tab");
	i_owning_col = PQfnumber(res, "owning_col");
	i_reltablespace = PQfnumber(res, "reltablespace");
	i_reloptions = PQfnumber(res, "reloptions");
	i_toastreloptions = PQfnumber(res, "toast_reloptions");
	i_reloftype = PQfnumber(res, "reloftype");
	i_parrelid = PQfnumber(res, "parrelid");
	i_parlevel = PQfnumber(res, "parlevel");

	if (lockWaitTimeout && fout->remoteVersion >= 70300)
	{
		/*
		 * Arrange to fail instead of waiting forever for a table lock.
		 *
		 * NB: this coding assumes that the only queries issued within the
		 * following loop are LOCK TABLEs; else the timeout may be undesirably
		 * applied to other things too.
		 */
		resetPQExpBuffer(query);
		appendPQExpBuffer(query, "SET statement_timeout = ");
		appendStringLiteralConn(query, lockWaitTimeout, GetConnection(fout));
		ExecuteSqlStatement(fout, query->data);
	}

	for (i = 0; i < ntups; i++)
	{
		tblinfo[i].dobj.objType = DO_TABLE;
		tblinfo[i].dobj.catId.tableoid = atooid(PQgetvalue(res, i, i_reltableoid));
		tblinfo[i].dobj.catId.oid = atooid(PQgetvalue(res, i, i_reloid));
		AssignDumpId(&tblinfo[i].dobj);
		tblinfo[i].dobj.name = pg_strdup(PQgetvalue(res, i, i_relname));
		tblinfo[i].dobj.namespace =
			findNamespace(fout,
						  atooid(PQgetvalue(res, i, i_relnamespace)),
						  tblinfo[i].dobj.catId.oid);
		tblinfo[i].rolname = pg_strdup(PQgetvalue(res, i, i_rolname));
		tblinfo[i].relacl = pg_strdup(PQgetvalue(res, i, i_relacl));
		tblinfo[i].relkind = *(PQgetvalue(res, i, i_relkind));
		tblinfo[i].relstorage = *(PQgetvalue(res, i, i_relstorage));
		tblinfo[i].relpersistence = *(PQgetvalue(res, i, i_relpersistence));
		tblinfo[i].hasindex = (strcmp(PQgetvalue(res, i, i_relhasindex), "t") == 0);
		tblinfo[i].hasrules = (strcmp(PQgetvalue(res, i, i_relhasrules), "t") == 0);
		tblinfo[i].hastriggers = (strcmp(PQgetvalue(res, i, i_relhastriggers), "t") == 0);
		tblinfo[i].hasoids = (strcmp(PQgetvalue(res, i, i_relhasoids), "t") == 0);
		tblinfo[i].frozenxid = atooid(PQgetvalue(res, i, i_relfrozenxid));
		tblinfo[i].toast_oid = atooid(PQgetvalue(res, i, i_toastoid));
		tblinfo[i].toast_frozenxid = atooid(PQgetvalue(res, i, i_toastfrozenxid));
		if (PQgetisnull(res, i, i_reloftype))
			tblinfo[i].reloftype = NULL;
		else
			tblinfo[i].reloftype = pg_strdup(PQgetvalue(res, i, i_reloftype));
		tblinfo[i].ncheck = atoi(PQgetvalue(res, i, i_relchecks));
		if (PQgetisnull(res, i, i_owning_tab))
		{
			tblinfo[i].owning_tab = InvalidOid;
			tblinfo[i].owning_col = 0;
		}
		else
		{
			tblinfo[i].owning_tab = atooid(PQgetvalue(res, i, i_owning_tab));
			tblinfo[i].owning_col = atoi(PQgetvalue(res, i, i_owning_col));
		}
		tblinfo[i].reltablespace = pg_strdup(PQgetvalue(res, i, i_reltablespace));
		tblinfo[i].reloptions = pg_strdup(PQgetvalue(res, i, i_reloptions));
		tblinfo[i].toast_reloptions = pg_strdup(PQgetvalue(res, i, i_toastreloptions));
		tblinfo[i].parrelid = atooid(PQgetvalue(res, i, i_parrelid));
		if (tblinfo[i].parrelid != 0)
		{
			/*
			 * Length of tmpStr is bigger than the sum of NAMEDATALEN
			 * and the length of EXT_PARTITION_NAME_POSTFIX
			 */
			char tmpStr[500];
			snprintf(tmpStr, sizeof(tmpStr), "%s%s", tblinfo[i].dobj.name, EXT_PARTITION_NAME_POSTFIX);
			tblinfo[i].dobj.name = pg_strdup(tmpStr);
		}
		if (PQgetisnull(res, i, i_parlevel) ||
			atoi(PQgetvalue(res, i, i_parlevel)) > 0)
			tblinfo[i].parparent = false;
		else
			tblinfo[i].parparent = true;

		/* other fields were zeroed above */

		/*
		 * Decide whether we want to dump this table.
		 */
		if (tblinfo[i].relkind == RELKIND_COMPOSITE_TYPE)
			tblinfo[i].dobj.dump = false;
		else
			selectDumpableTable(&tblinfo[i]);
		tblinfo[i].interesting = tblinfo[i].dobj.dump;

		/*
		 * Read-lock target tables to make sure they aren't DROPPED or altered
		 * in schema before we get around to dumping them.
		 *
		 * Note that we don't explicitly lock parents of the target tables; we
		 * assume our lock on the child is enough to prevent schema
		 * alterations to parent tables.
		 *
		 * NOTE: it'd be kinda nice to lock other relations too, not only
		 * plain tables, but the backend doesn't presently allow that.
		 */
		if (tblinfo[i].dobj.dump && tblinfo[i].relkind == RELKIND_RELATION && tblinfo[i].parrelid == 0)
		{
			resetPQExpBuffer(query);
			appendPQExpBuffer(query,
							  "LOCK TABLE %s IN ACCESS SHARE MODE",
							  fmtQualifiedId(fout,
										tblinfo[i].dobj.namespace->dobj.name,
											 tblinfo[i].dobj.name));
			ExecuteSqlStatement(fout, query->data);
		}

		/* Emit notice if join for owner failed */
		if (strlen(tblinfo[i].rolname) == 0)
			write_msg(NULL, "WARNING: owner of table \"%s\" appears to be invalid\n",
					  tblinfo[i].dobj.name);
	}

	if (lockWaitTimeout && fout->remoteVersion >= 70300)
	{
		ExecuteSqlStatement(fout, "SET statement_timeout = 0");
	}

	PQclear(res);

	destroyPQExpBuffer(query);

	return tblinfo;
}

/*
 * getOwnedSeqs
 *	  identify owned sequences and mark them as dumpable if owning table is
 *
 * We used to do this in getTables(), but it's better to do it after the
 * index used by findTableByOid() has been set up.
 */
void
getOwnedSeqs(Archive *fout, TableInfo tblinfo[], int numTables)
{
	int			i;

	/*
	 * Force sequences that are "owned" by table columns to be dumped whenever
	 * their owning table is being dumped.
	 */
	for (i = 0; i < numTables; i++)
	{
		TableInfo  *seqinfo = &tblinfo[i];
		TableInfo  *owning_tab;

		if (!OidIsValid(seqinfo->owning_tab))
			continue;			/* not an owned sequence */
		if (seqinfo->dobj.dump)
			continue;			/* no need to search */
		owning_tab = findTableByOid(seqinfo->owning_tab);
		if (owning_tab && owning_tab->dobj.dump)
		{
			seqinfo->interesting = true;
			seqinfo->dobj.dump = true;
		}
	}
}

/*
 * getInherits
 *	  read all the inheritance information
 * from the system catalogs return them in the InhInfo* structure
 *
 * numInherits is set to the number of pairs read in
 */
InhInfo *
getInherits(Archive *fout, int *numInherits)
{
	PGresult   *res;
	int			ntups;
	int			i;
	PQExpBuffer query = createPQExpBuffer();
	InhInfo    *inhinfo;

	int			i_inhrelid;
	int			i_inhparent;

	/* Make sure we are in proper schema */
	selectSourceSchema(fout, "pg_catalog");

	/* find all the inheritance information */

	appendPQExpBuffer(query, "SELECT inhrelid, inhparent FROM pg_inherits");

	res = ExecuteSqlQuery(fout, query->data, PGRES_TUPLES_OK);

	ntups = PQntuples(res);

	*numInherits = ntups;

	inhinfo = (InhInfo *) pg_malloc(ntups * sizeof(InhInfo));

	i_inhrelid = PQfnumber(res, "inhrelid");
	i_inhparent = PQfnumber(res, "inhparent");

	for (i = 0; i < ntups; i++)
	{
		inhinfo[i].inhrelid = atooid(PQgetvalue(res, i, i_inhrelid));
		inhinfo[i].inhparent = atooid(PQgetvalue(res, i, i_inhparent));
	}

	PQclear(res);

	destroyPQExpBuffer(query);

	return inhinfo;
}

/*
 * getIndexes
 *	  get information about every index on a dumpable table
 *
 * Note: index data is not returned directly to the caller, but it
 * does get entered into the DumpableObject tables.
 */
void
getIndexes(Archive *fout, TableInfo tblinfo[], int numTables)
{
	int			i,
				j;
	PQExpBuffer query = createPQExpBuffer();
	PGresult   *res;
	IndxInfo   *indxinfo;
	ConstraintInfo *constrinfo;
	int			i_tableoid,
				i_oid,
				i_indexname,
				i_indexdef,
				i_indnkeys,
				i_indkey,
				i_indisclustered,
				i_contype,
				i_conname,
				i_condeferrable,
				i_condeferred,
				i_contableoid,
				i_conoid,
				i_condef,
				i_tablespace,
				i_options;
	int			ntups;

	for (i = 0; i < numTables; i++)
	{
		TableInfo  *tbinfo = &tblinfo[i];

		/* Only plain tables have indexes */
		if (tbinfo->relkind != RELKIND_RELATION || !tbinfo->hasindex)
			continue;

		/* Ignore indexes of tables not to be dumped */
		if (!tbinfo->dobj.dump)
			continue;

		if (g_verbose)
			write_msg(NULL, "reading indexes for table \"%s\"\n",
					  tbinfo->dobj.name);

		/* Make sure we are in proper schema so indexdef is right */
		selectSourceSchema(fout, tbinfo->dobj.namespace->dobj.name);

		/*
		 * The point of the messy-looking outer join is to find a constraint
		 * that is related by an internal dependency link to the index. If we
		 * find one, create a CONSTRAINT entry linked to the INDEX entry.  We
		 * assume an index won't have more than one internal dependency.
		 *
		 * As of 9.0 we don't need to look at pg_depend but can check for a
		 * match to pg_constraint.conindid.  The check on conrelid is
		 * redundant but useful because that column is indexed while conindid
		 * is not.
		 */
		resetPQExpBuffer(query);
		if (fout->remoteVersion >= 90000)
		{
			appendPQExpBuffer(query,
							  "SELECT t.tableoid, t.oid, "
							  "t.relname AS indexname, "
					 "pg_catalog.pg_get_indexdef(i.indexrelid) AS indexdef, "
							  "t.relnatts AS indnkeys, "
							  "i.indkey, i.indisclustered, "
							  "c.contype, c.conname, "
							  "c.condeferrable, c.condeferred, "
							  "c.tableoid AS contableoid, "
							  "c.oid AS conoid, "
				  "pg_catalog.pg_get_constraintdef(c.oid, false) AS condef, "
							  "(SELECT spcname FROM pg_catalog.pg_tablespace s WHERE s.oid = t.reltablespace) AS tablespace, "
							"array_to_string(t.reloptions, ', ') AS options "
							  "FROM pg_catalog.pg_index i "
					  "JOIN pg_catalog.pg_class t ON (t.oid = i.indexrelid) "
							  "LEFT JOIN pg_catalog.pg_constraint c "
							  "ON (i.indrelid = c.conrelid AND "
							  "i.indexrelid = c.conindid AND "
							  "c.contype IN ('p','u','x')) "
							  "WHERE i.indrelid = '%u'::pg_catalog.oid "
							  "ORDER BY indexname",
							  tbinfo->dobj.catId.oid);
		}
		else if (fout->remoteVersion >= 80200)
		{
			appendPQExpBuffer(query,
							  "SELECT t.tableoid, t.oid, "
							  "t.relname AS indexname, "
					 "pg_catalog.pg_get_indexdef(i.indexrelid) AS indexdef, "
							  "t.relnatts AS indnkeys, "
							  "i.indkey, i.indisclustered, "
							  "c.contype, c.conname, "
							  "c.condeferrable, c.condeferred, "
							  "c.tableoid AS contableoid, "
							  "c.oid AS conoid, "
							  "null AS condef, "
							  "(SELECT spcname FROM pg_catalog.pg_tablespace s WHERE s.oid = t.reltablespace) AS tablespace, "
							"array_to_string(t.reloptions, ', ') AS options "
							  "FROM pg_catalog.pg_index i "
					  "JOIN pg_catalog.pg_class t ON (t.oid = i.indexrelid) "
							  "LEFT JOIN pg_catalog.pg_depend d "
							  "ON (d.classid = t.tableoid "
							  "AND d.objid = t.oid "
							  "AND d.deptype = 'i') "
							  "LEFT JOIN pg_catalog.pg_constraint c "
							  "ON (d.refclassid = c.tableoid "
							  "AND d.refobjid = c.oid) "
							  "WHERE i.indrelid = '%u'::pg_catalog.oid "
							  "ORDER BY indexname",
							  tbinfo->dobj.catId.oid);
		}
		else
		{
			error_unsupported_server_version(fout);
		}

		res = ExecuteSqlQuery(fout, query->data, PGRES_TUPLES_OK);

		ntups = PQntuples(res);

		i_tableoid = PQfnumber(res, "tableoid");
		i_oid = PQfnumber(res, "oid");
		i_indexname = PQfnumber(res, "indexname");
		i_indexdef = PQfnumber(res, "indexdef");
		i_indnkeys = PQfnumber(res, "indnkeys");
		i_indkey = PQfnumber(res, "indkey");
		i_indisclustered = PQfnumber(res, "indisclustered");
		i_contype = PQfnumber(res, "contype");
		i_conname = PQfnumber(res, "conname");
		i_condeferrable = PQfnumber(res, "condeferrable");
		i_condeferred = PQfnumber(res, "condeferred");
		i_contableoid = PQfnumber(res, "contableoid");
		i_conoid = PQfnumber(res, "conoid");
		i_condef = PQfnumber(res, "condef");
		i_tablespace = PQfnumber(res, "tablespace");
		i_options = PQfnumber(res, "options");

		indxinfo = (IndxInfo *) pg_malloc(ntups * sizeof(IndxInfo));
		constrinfo = (ConstraintInfo *) pg_malloc(ntups * sizeof(ConstraintInfo));

		for (j = 0; j < ntups; j++)
		{
			char		contype;

			indxinfo[j].dobj.objType = DO_INDEX;
			indxinfo[j].dobj.catId.tableoid = atooid(PQgetvalue(res, j, i_tableoid));
			indxinfo[j].dobj.catId.oid = atooid(PQgetvalue(res, j, i_oid));
			AssignDumpId(&indxinfo[j].dobj);
			indxinfo[j].dobj.name = pg_strdup(PQgetvalue(res, j, i_indexname));
			indxinfo[j].dobj.namespace = tbinfo->dobj.namespace;
			indxinfo[j].indextable = tbinfo;
			indxinfo[j].indexdef = pg_strdup(PQgetvalue(res, j, i_indexdef));
			indxinfo[j].indnkeys = atoi(PQgetvalue(res, j, i_indnkeys));
			indxinfo[j].tablespace = pg_strdup(PQgetvalue(res, j, i_tablespace));
			indxinfo[j].options = pg_strdup(PQgetvalue(res, j, i_options));

			/*
			 * In pre-7.4 releases, indkeys may contain more entries than
			 * indnkeys says (since indnkeys will be 1 for a functional
			 * index).	We don't actually care about this case since we don't
			 * examine indkeys except for indexes associated with PRIMARY and
			 * UNIQUE constraints, which are never functional indexes. But we
			 * have to allocate enough space to keep parseOidArray from
			 * complaining.
			 */
			indxinfo[j].indkeys = (Oid *) pg_malloc(INDEX_MAX_KEYS * sizeof(Oid));
			parseOidArray(PQgetvalue(res, j, i_indkey),
						  indxinfo[j].indkeys, INDEX_MAX_KEYS);
			indxinfo[j].indisclustered = (PQgetvalue(res, j, i_indisclustered)[0] == 't');
			contype = *(PQgetvalue(res, j, i_contype));

			if (contype == 'p' || contype == 'u' || contype == 'x')
			{
				/*
				 * If we found a constraint matching the index, create an
				 * entry for it.
				 *
				 * In a pre-7.3 database, we take this path iff the index was
				 * marked indisprimary.
				 */
				constrinfo[j].dobj.objType = DO_CONSTRAINT;
				constrinfo[j].dobj.catId.tableoid = atooid(PQgetvalue(res, j, i_contableoid));
				constrinfo[j].dobj.catId.oid = atooid(PQgetvalue(res, j, i_conoid));
				AssignDumpId(&constrinfo[j].dobj);
				constrinfo[j].dobj.name = pg_strdup(PQgetvalue(res, j, i_conname));
				constrinfo[j].dobj.namespace = tbinfo->dobj.namespace;
				constrinfo[j].contable = tbinfo;
				constrinfo[j].condomain = NULL;
				constrinfo[j].contype = contype;
				if (contype == 'x')
					constrinfo[j].condef = pg_strdup(PQgetvalue(res, j, i_condef));
				else
					constrinfo[j].condef = NULL;
				constrinfo[j].confrelid = InvalidOid;
				constrinfo[j].conindex = indxinfo[j].dobj.dumpId;
				constrinfo[j].condeferrable = *(PQgetvalue(res, j, i_condeferrable)) == 't';
				constrinfo[j].condeferred = *(PQgetvalue(res, j, i_condeferred)) == 't';
				constrinfo[j].conislocal = true;
				constrinfo[j].separate = true;

				indxinfo[j].indexconstraint = constrinfo[j].dobj.dumpId;

				/* If pre-7.3 DB, better make sure table comes first */
				addObjectDependency(&constrinfo[j].dobj,
									tbinfo->dobj.dumpId);
			}
			else
			{
				/* Plain secondary index */
				indxinfo[j].indexconstraint = 0;
			}
		}

		PQclear(res);
	}

	destroyPQExpBuffer(query);
}

/*
 * getConstraints
 *
 * Get info about constraints on dumpable tables.
 *
 * Currently handles foreign keys only.
 * Unique and primary key constraints are handled with indexes,
 * while check constraints are processed in getTableAttrs().
 */
void
getConstraints(Archive *fout, TableInfo tblinfo[], int numTables)
{
	int			i,
				j;
	ConstraintInfo *constrinfo;
	PQExpBuffer query;
	PGresult   *res;
	int			i_contableoid,
				i_conoid,
				i_conname,
				i_confrelid,
				i_condef;
	int			ntups;

	query = createPQExpBuffer();

	for (i = 0; i < numTables; i++)
	{
		TableInfo  *tbinfo = &tblinfo[i];

		if (!tbinfo->hastriggers || !tbinfo->dobj.dump)
			continue;

		if (g_verbose)
			write_msg(NULL, "reading foreign key constraints for table \"%s\"\n",
					  tbinfo->dobj.name);

		/*
		 * select table schema to ensure constraint expr is qualified if
		 * needed
		 */
		selectSourceSchema(fout, tbinfo->dobj.namespace->dobj.name);

		resetPQExpBuffer(query);
		appendPQExpBuffer(query,
						  "SELECT tableoid, oid, conname, confrelid, "
						  "pg_catalog.pg_get_constraintdef(oid) AS condef "
						  "FROM pg_catalog.pg_constraint "
						  "WHERE conrelid = '%u'::pg_catalog.oid "
						  "AND contype = 'f'",
						  tbinfo->dobj.catId.oid);
		res = ExecuteSqlQuery(fout, query->data, PGRES_TUPLES_OK);

		ntups = PQntuples(res);

		i_contableoid = PQfnumber(res, "tableoid");
		i_conoid = PQfnumber(res, "oid");
		i_conname = PQfnumber(res, "conname");
		i_confrelid = PQfnumber(res, "confrelid");
		i_condef = PQfnumber(res, "condef");

		constrinfo = (ConstraintInfo *) pg_malloc(ntups * sizeof(ConstraintInfo));

		for (j = 0; j < ntups; j++)
		{
			constrinfo[j].dobj.objType = DO_FK_CONSTRAINT;
			constrinfo[j].dobj.catId.tableoid = atooid(PQgetvalue(res, j, i_contableoid));
			constrinfo[j].dobj.catId.oid = atooid(PQgetvalue(res, j, i_conoid));
			AssignDumpId(&constrinfo[j].dobj);
			constrinfo[j].dobj.name = pg_strdup(PQgetvalue(res, j, i_conname));
			constrinfo[j].dobj.namespace = tbinfo->dobj.namespace;
			constrinfo[j].contable = tbinfo;
			constrinfo[j].condomain = NULL;
			constrinfo[j].contype = 'f';
			constrinfo[j].condef = pg_strdup(PQgetvalue(res, j, i_condef));
			constrinfo[j].confrelid = atooid(PQgetvalue(res, j, i_confrelid));
			constrinfo[j].conindex = 0;
			constrinfo[j].condeferrable = false;
			constrinfo[j].condeferred = false;
			constrinfo[j].conislocal = true;
			constrinfo[j].separate = true;
		}

		PQclear(res);
	}

	destroyPQExpBuffer(query);
}

/*
 * getDomainConstraints
 *
 * Get info about constraints on a domain.
 */
static void
getDomainConstraints(Archive *fout, TypeInfo *tyinfo)
{
	int			i;
	ConstraintInfo *constrinfo;
	PQExpBuffer query;
	PGresult   *res;
	int			i_tableoid,
				i_oid,
				i_conname,
				i_consrc;
	int			ntups;


	/*
	 * select appropriate schema to ensure names in constraint are properly
	 * qualified
	 */
	selectSourceSchema(fout, tyinfo->dobj.namespace->dobj.name);

	query = createPQExpBuffer();

	if (fout->remoteVersion >= 90100)
		appendPQExpBuffer(query, "SELECT tableoid, oid, conname, "
						  "pg_catalog.pg_get_constraintdef(oid) AS consrc, "
						  "convalidated "
						  "FROM pg_catalog.pg_constraint "
						  "WHERE contypid = '%u'::pg_catalog.oid "
						  "ORDER BY conname",
						  tyinfo->dobj.catId.oid);

	else if (fout->remoteVersion >= 70400)
		appendPQExpBuffer(query, "SELECT tableoid, oid, conname, "
						  "pg_catalog.pg_get_constraintdef(oid) AS consrc, "
						  "true as convalidated "
						  "FROM pg_catalog.pg_constraint "
						  "WHERE contypid = '%u'::pg_catalog.oid "
						  "ORDER BY conname",
						  tyinfo->dobj.catId.oid);
	else
		error_unsupported_server_version(fout);

	res = ExecuteSqlQuery(fout, query->data, PGRES_TUPLES_OK);

	ntups = PQntuples(res);

	i_tableoid = PQfnumber(res, "tableoid");
	i_oid = PQfnumber(res, "oid");
	i_conname = PQfnumber(res, "conname");
	i_consrc = PQfnumber(res, "consrc");

	constrinfo = (ConstraintInfo *) pg_malloc(ntups * sizeof(ConstraintInfo));

	tyinfo->nDomChecks = ntups;
	tyinfo->domChecks = constrinfo;

	for (i = 0; i < ntups; i++)
	{
		bool		validated = PQgetvalue(res, i, 4)[0] == 't';

		constrinfo[i].dobj.objType = DO_CONSTRAINT;
		constrinfo[i].dobj.catId.tableoid = atooid(PQgetvalue(res, i, i_tableoid));
		constrinfo[i].dobj.catId.oid = atooid(PQgetvalue(res, i, i_oid));
		AssignDumpId(&constrinfo[i].dobj);
		constrinfo[i].dobj.name = pg_strdup(PQgetvalue(res, i, i_conname));
		constrinfo[i].dobj.namespace = tyinfo->dobj.namespace;
		constrinfo[i].contable = NULL;
		constrinfo[i].condomain = tyinfo;
		constrinfo[i].contype = 'c';
		constrinfo[i].condef = pg_strdup(PQgetvalue(res, i, i_consrc));
		constrinfo[i].confrelid = InvalidOid;
		constrinfo[i].conindex = 0;
		constrinfo[i].condeferrable = false;
		constrinfo[i].condeferred = false;
		constrinfo[i].conislocal = true;

		constrinfo[i].separate = !validated;

		/*
		 * Make the domain depend on the constraint, ensuring it won't be
		 * output till any constraint dependencies are OK.	If the constraint
		 * has not been validated, it's going to be dumped after the domain
		 * anyway, so this doesn't matter.
		 */
		if (validated)
			addObjectDependency(&tyinfo->dobj,
								constrinfo[i].dobj.dumpId);
	}

	PQclear(res);

	destroyPQExpBuffer(query);
}

/*
 * getRules
 *	  get basic information about every rule in the system
 *
 * numRules is set to the number of rules read in
 */
RuleInfo *
getRules(Archive *fout, int *numRules)
{
	PGresult   *res;
	int			ntups;
	int			i;
	PQExpBuffer query = createPQExpBuffer();
	RuleInfo   *ruleinfo;
	int			i_tableoid;
	int			i_oid;
	int			i_rulename;
	int			i_ruletable;
	int			i_ev_type;
	int			i_is_instead;
	int			i_ev_enabled;

	/* Make sure we are in proper schema */
	selectSourceSchema(fout, "pg_catalog");

	if (fout->remoteVersion >= 80300)
	{
		appendPQExpBuffer(query, "SELECT "
						  "tableoid, oid, rulename, "
						  "ev_class AS ruletable, ev_type, is_instead, "
						  "ev_enabled "
						  "FROM pg_rewrite "
						  "ORDER BY oid");
	}
	else if (fout->remoteVersion >= 70100)
	{
		appendPQExpBuffer(query, "SELECT "
						  "tableoid, oid, rulename, "
						  "ev_class AS ruletable, ev_type, is_instead, "
						  "'O'::char AS ev_enabled "
						  "FROM pg_rewrite "
						  "ORDER BY oid");
	}
	else
	{
		error_unsupported_server_version(fout);
	}

	res = ExecuteSqlQuery(fout, query->data, PGRES_TUPLES_OK);

	ntups = PQntuples(res);

	*numRules = ntups;

	ruleinfo = (RuleInfo *) pg_malloc(ntups * sizeof(RuleInfo));

	i_tableoid = PQfnumber(res, "tableoid");
	i_oid = PQfnumber(res, "oid");
	i_rulename = PQfnumber(res, "rulename");
	i_ruletable = PQfnumber(res, "ruletable");
	i_ev_type = PQfnumber(res, "ev_type");
	i_is_instead = PQfnumber(res, "is_instead");
	i_ev_enabled = PQfnumber(res, "ev_enabled");

	for (i = 0; i < ntups; i++)
	{
		Oid			ruletableoid;

		ruleinfo[i].dobj.objType = DO_RULE;
		ruleinfo[i].dobj.catId.tableoid = atooid(PQgetvalue(res, i, i_tableoid));
		ruleinfo[i].dobj.catId.oid = atooid(PQgetvalue(res, i, i_oid));
		AssignDumpId(&ruleinfo[i].dobj);
		ruleinfo[i].dobj.name = pg_strdup(PQgetvalue(res, i, i_rulename));
		ruletableoid = atooid(PQgetvalue(res, i, i_ruletable));
		ruleinfo[i].ruletable = findTableByOid(ruletableoid);
		if (ruleinfo[i].ruletable == NULL)
			exit_horribly(NULL, "failed sanity check, parent table OID %u of pg_rewrite entry OID %u not found\n",
						  ruletableoid, ruleinfo[i].dobj.catId.oid);
		ruleinfo[i].dobj.namespace = ruleinfo[i].ruletable->dobj.namespace;
		ruleinfo[i].dobj.dump = ruleinfo[i].ruletable->dobj.dump;
		ruleinfo[i].ev_type = *(PQgetvalue(res, i, i_ev_type));
		ruleinfo[i].is_instead = *(PQgetvalue(res, i, i_is_instead)) == 't';
		ruleinfo[i].ev_enabled = *(PQgetvalue(res, i, i_ev_enabled));
		if (ruleinfo[i].ruletable)
		{
			/*
			 * If the table is a view, force its ON SELECT rule to be sorted
			 * before the view itself --- this ensures that any dependencies
			 * for the rule affect the table's positioning. Other rules are
			 * forced to appear after their table.
			 */
			if (ruleinfo[i].ruletable->relkind == RELKIND_VIEW &&
				ruleinfo[i].ev_type == '1' && ruleinfo[i].is_instead)
			{
				addObjectDependency(&ruleinfo[i].ruletable->dobj,
									ruleinfo[i].dobj.dumpId);
				/* We'll merge the rule into CREATE VIEW, if possible */
				ruleinfo[i].separate = false;
			}
			else
			{
				addObjectDependency(&ruleinfo[i].dobj,
									ruleinfo[i].ruletable->dobj.dumpId);
				ruleinfo[i].separate = true;
			}
		}
		else
			ruleinfo[i].separate = true;
	}

	PQclear(res);

	destroyPQExpBuffer(query);

	return ruleinfo;
}

/*
 * getTriggers
 *	  get information about every trigger on a dumpable table
 *
 * Note: trigger data is not returned directly to the caller, but it
 * does get entered into the DumpableObject tables.
 */
void
getTriggers(Archive *fout, TableInfo tblinfo[], int numTables)
{
	int			i,
				j;
	PQExpBuffer query = createPQExpBuffer();
	PGresult   *res;
	TriggerInfo *tginfo;
	int			i_tableoid,
				i_oid,
				i_tgname,
				i_tgfname,
				i_tgtype,
				i_tgnargs,
				i_tgargs,
				i_tgisconstraint,
				i_tgconstrname,
				i_tgconstrrelid,
				i_tgconstrrelname,
				i_tgenabled,
				i_tgdeferrable,
				i_tginitdeferred,
				i_tgdef;
	int			ntups;

	for (i = 0; i < numTables; i++)
	{
		TableInfo  *tbinfo = &tblinfo[i];

		if (!tbinfo->hastriggers || !tbinfo->dobj.dump)
			continue;

		if (g_verbose)
			write_msg(NULL, "reading triggers for table \"%s\"\n",
					  tbinfo->dobj.name);

		/*
		 * select table schema to ensure regproc name is qualified if needed
		 */
		selectSourceSchema(fout, tbinfo->dobj.namespace->dobj.name);

		resetPQExpBuffer(query);
		if (fout->remoteVersion >= 90000)
		{
			/*
			 * NB: think not to use pretty=true in pg_get_triggerdef.  It
			 * could result in non-forward-compatible dumps of WHEN clauses
			 * due to under-parenthesization.
			 */
			appendPQExpBuffer(query,
							  "SELECT tgname, "
							  "tgfoid::pg_catalog.regproc AS tgfname, "
						"pg_catalog.pg_get_triggerdef(oid, false) AS tgdef, "
							  "tgenabled, tableoid, oid "
							  "FROM pg_catalog.pg_trigger t "
							  "WHERE tgrelid = '%u'::pg_catalog.oid "
							  "AND NOT tgisinternal",
							  tbinfo->dobj.catId.oid);
		}
		else if (fout->remoteVersion >= 80300)
		{
			/*
			 * We ignore triggers that are tied to a foreign-key constraint
			 */
			appendPQExpBuffer(query,
							  "SELECT tgname, "
							  "tgfoid::pg_catalog.regproc AS tgfname, "
							  "tgtype, tgnargs, tgargs, tgenabled, "
							  "tgisconstraint, tgconstrname, tgdeferrable, "
							  "tgconstrrelid, tginitdeferred, tableoid, oid, "
					 "tgconstrrelid::pg_catalog.regclass AS tgconstrrelname "
							  "FROM pg_catalog.pg_trigger t "
							  "WHERE tgrelid = '%u'::pg_catalog.oid "
							  "AND tgconstraint = 0",
							  tbinfo->dobj.catId.oid);
		}
		else if (fout->remoteVersion >= 70300)
		{
			/*
			 * We ignore triggers that are tied to a foreign-key constraint,
			 * but in these versions we have to grovel through pg_constraint
			 * to find out
			 */
			appendPQExpBuffer(query,
							  "SELECT tgname, "
							  "tgfoid::pg_catalog.regproc AS tgfname, "
							  "tgtype, tgnargs, tgargs, tgenabled, "
							  "tgisconstraint, tgconstrname, tgdeferrable, "
							  "tgconstrrelid, tginitdeferred, tableoid, oid, "
					 "tgconstrrelid::pg_catalog.regclass AS tgconstrrelname "
							  "FROM pg_catalog.pg_trigger t "
							  "WHERE tgrelid = '%u'::pg_catalog.oid "
							  "AND (NOT tgisconstraint "
							  " OR NOT EXISTS"
							  "  (SELECT 1 FROM pg_catalog.pg_depend d "
							  "   JOIN pg_catalog.pg_constraint c ON (d.refclassid = c.tableoid AND d.refobjid = c.oid) "
							  "   WHERE d.classid = t.tableoid AND d.objid = t.oid AND d.deptype = 'i' AND c.contype = 'f'))",
							  tbinfo->dobj.catId.oid);
		}
		else
		{
			error_unsupported_server_version(fout);
		}

		res = ExecuteSqlQuery(fout, query->data, PGRES_TUPLES_OK);

		ntups = PQntuples(res);

		i_tableoid = PQfnumber(res, "tableoid");
		i_oid = PQfnumber(res, "oid");
		i_tgname = PQfnumber(res, "tgname");
		i_tgfname = PQfnumber(res, "tgfname");
		i_tgtype = PQfnumber(res, "tgtype");
		i_tgnargs = PQfnumber(res, "tgnargs");
		i_tgargs = PQfnumber(res, "tgargs");
		i_tgisconstraint = PQfnumber(res, "tgisconstraint");
		i_tgconstrname = PQfnumber(res, "tgconstrname");
		i_tgconstrrelid = PQfnumber(res, "tgconstrrelid");
		i_tgconstrrelname = PQfnumber(res, "tgconstrrelname");
		i_tgenabled = PQfnumber(res, "tgenabled");
		i_tgdeferrable = PQfnumber(res, "tgdeferrable");
		i_tginitdeferred = PQfnumber(res, "tginitdeferred");
		i_tgdef = PQfnumber(res, "tgdef");

		tginfo = (TriggerInfo *) pg_malloc(ntups * sizeof(TriggerInfo));

		for (j = 0; j < ntups; j++)
		{
			tginfo[j].dobj.objType = DO_TRIGGER;
			tginfo[j].dobj.catId.tableoid = atooid(PQgetvalue(res, j, i_tableoid));
			tginfo[j].dobj.catId.oid = atooid(PQgetvalue(res, j, i_oid));
			AssignDumpId(&tginfo[j].dobj);
			tginfo[j].dobj.name = pg_strdup(PQgetvalue(res, j, i_tgname));
			tginfo[j].dobj.namespace = tbinfo->dobj.namespace;
			tginfo[j].tgtable = tbinfo;
			tginfo[j].tgenabled = *(PQgetvalue(res, j, i_tgenabled));
			if (i_tgdef >= 0)
			{
				tginfo[j].tgdef = pg_strdup(PQgetvalue(res, j, i_tgdef));

				/* remaining fields are not valid if we have tgdef */
				tginfo[j].tgfname = NULL;
				tginfo[j].tgtype = 0;
				tginfo[j].tgnargs = 0;
				tginfo[j].tgargs = NULL;
				tginfo[j].tgisconstraint = false;
				tginfo[j].tgdeferrable = false;
				tginfo[j].tginitdeferred = false;
				tginfo[j].tgconstrname = NULL;
				tginfo[j].tgconstrrelid = InvalidOid;
				tginfo[j].tgconstrrelname = NULL;
			}
			else
			{
				tginfo[j].tgdef = NULL;

				tginfo[j].tgfname = pg_strdup(PQgetvalue(res, j, i_tgfname));
				tginfo[j].tgtype = atoi(PQgetvalue(res, j, i_tgtype));
				tginfo[j].tgnargs = atoi(PQgetvalue(res, j, i_tgnargs));
				tginfo[j].tgargs = pg_strdup(PQgetvalue(res, j, i_tgargs));
				tginfo[j].tgisconstraint = *(PQgetvalue(res, j, i_tgisconstraint)) == 't';
				tginfo[j].tgdeferrable = *(PQgetvalue(res, j, i_tgdeferrable)) == 't';
				tginfo[j].tginitdeferred = *(PQgetvalue(res, j, i_tginitdeferred)) == 't';

				if (tginfo[j].tgisconstraint)
				{
					tginfo[j].tgconstrname = pg_strdup(PQgetvalue(res, j, i_tgconstrname));
					tginfo[j].tgconstrrelid = atooid(PQgetvalue(res, j, i_tgconstrrelid));
					if (OidIsValid(tginfo[j].tgconstrrelid))
					{
						if (PQgetisnull(res, j, i_tgconstrrelname))
							exit_horribly(NULL, "query produced null referenced table name for foreign key trigger \"%s\" on table \"%s\" (OID of table: %u)\n",
										  tginfo[j].dobj.name,
										  tbinfo->dobj.name,
										  tginfo[j].tgconstrrelid);
						tginfo[j].tgconstrrelname = pg_strdup(PQgetvalue(res, j, i_tgconstrrelname));
					}
					else
						tginfo[j].tgconstrrelname = NULL;
				}
				else
				{
					tginfo[j].tgconstrname = NULL;
					tginfo[j].tgconstrrelid = InvalidOid;
					tginfo[j].tgconstrrelname = NULL;
				}
			}
		}

		PQclear(res);
	}

	destroyPQExpBuffer(query);
}

/*
 * getProcLangs
 *	  get basic information about every procedural language in the system
 *
 * numProcLangs is set to the number of langs read in
 *
 * NB: this must run after getFuncs() because we assume we can do
 * findFuncByOid().
 */
ProcLangInfo *
getProcLangs(Archive *fout, int *numProcLangs)
{
	PGresult   *res;
	int			ntups;
	int			i;
	PQExpBuffer query = createPQExpBuffer();
	ProcLangInfo *planginfo;
	int			i_tableoid;
	int			i_oid;
	int			i_lanname;
	int			i_lanpltrusted;
	int			i_lanplcallfoid;
	int			i_laninline;
	int			i_lanvalidator;
	int			i_lanacl;
	int			i_lanowner;

	/* Make sure we are in proper schema */
	selectSourceSchema(fout, "pg_catalog");

	/*
	 * The laninline column was added in upstream 90000 but was backported to
	 * Greenplum 5, so the check needs to go further back than 90000.
	 */
	if (fout->remoteVersion >= 80300)
	{
		/* pg_language has a laninline column */
		/* pg_language has a lanowner column */
		appendPQExpBuffer(query, "SELECT tableoid, oid, "
						  "lanname, lanpltrusted, lanplcallfoid, "
						  "laninline, lanvalidator, lanacl, "
						  "(%s lanowner) AS lanowner "
						  "FROM pg_language "
						  "WHERE lanispl "
						  "ORDER BY oid",
						  username_subquery);
	}
	else if (fout->remoteVersion >= 80100)
	{
		/* Languages are owned by the bootstrap superuser, OID 10 */
		appendPQExpBuffer(query, "SELECT tableoid, oid, *, "
						  "(%s '10') AS lanowner "
						  "FROM pg_language "
						  "WHERE lanispl "
						  "ORDER BY oid",
						  username_subquery);
	}
	else
	{
		error_unsupported_server_version(fout);
	}

	res = ExecuteSqlQuery(fout, query->data, PGRES_TUPLES_OK);

	ntups = PQntuples(res);

	*numProcLangs = ntups;

	planginfo = (ProcLangInfo *) pg_malloc(ntups * sizeof(ProcLangInfo));

	i_tableoid = PQfnumber(res, "tableoid");
	i_oid = PQfnumber(res, "oid");
	i_lanname = PQfnumber(res, "lanname");
	i_lanpltrusted = PQfnumber(res, "lanpltrusted");
	i_lanplcallfoid = PQfnumber(res, "lanplcallfoid");
	/* these may fail and return -1: */
	i_laninline = PQfnumber(res, "laninline");
	i_lanvalidator = PQfnumber(res, "lanvalidator");
	i_lanacl = PQfnumber(res, "lanacl");
	i_lanowner = PQfnumber(res, "lanowner");

	for (i = 0; i < ntups; i++)
	{
		planginfo[i].dobj.objType = DO_PROCLANG;
		planginfo[i].dobj.catId.tableoid = atooid(PQgetvalue(res, i, i_tableoid));
		planginfo[i].dobj.catId.oid = atooid(PQgetvalue(res, i, i_oid));
		AssignDumpId(&planginfo[i].dobj);

		planginfo[i].dobj.name = pg_strdup(PQgetvalue(res, i, i_lanname));
		planginfo[i].lanpltrusted = *(PQgetvalue(res, i, i_lanpltrusted)) == 't';
		planginfo[i].lanplcallfoid = atooid(PQgetvalue(res, i, i_lanplcallfoid));
		if (i_laninline >= 0)
			planginfo[i].laninline = atooid(PQgetvalue(res, i, i_laninline));
		else
			planginfo[i].laninline = InvalidOid;
		if (i_lanvalidator >= 0)
			planginfo[i].lanvalidator = atooid(PQgetvalue(res, i, i_lanvalidator));
		else
			planginfo[i].lanvalidator = InvalidOid;
		if (i_lanacl >= 0)
			planginfo[i].lanacl = pg_strdup(PQgetvalue(res, i, i_lanacl));
		else
			planginfo[i].lanacl = pg_strdup("{=U}");
		if (i_lanowner >= 0)
			planginfo[i].lanowner = pg_strdup(PQgetvalue(res, i, i_lanowner));
		else
			planginfo[i].lanowner = pg_strdup("");

		/* Decide whether we want to dump it */
		selectDumpableProcLang(&(planginfo[i]));
	}

	PQclear(res);

	destroyPQExpBuffer(query);

	return planginfo;
}

/*
 * getCasts
 *	  get basic information about every cast in the system
 *
 * numCasts is set to the number of casts read in
 */
CastInfo *
getCasts(Archive *fout, int *numCasts)
{
	PGresult   *res;
	int			ntups;
	int			i;
	PQExpBuffer query = createPQExpBuffer();
	CastInfo   *castinfo;
	int			i_tableoid;
	int			i_oid;
	int			i_castsource;
	int			i_casttarget;
	int			i_castfunc;
	int			i_castcontext;
	int			i_castmethod;

	/* Make sure we are in proper schema */
	selectSourceSchema(fout, "pg_catalog");

	if (fout->remoteVersion >= 80400)
	{
		appendPQExpBuffer(query, "SELECT tableoid, oid, "
						  "castsource, casttarget, castfunc, castcontext, "
						  "castmethod "
						  "FROM pg_cast ORDER BY 3,4");
	}
	else if (fout->remoteVersion >= 70300)
	{
		appendPQExpBuffer(query, "SELECT tableoid, oid, "
						  "castsource, casttarget, castfunc, castcontext, "
				"CASE WHEN castfunc = 0 THEN 'b' ELSE 'f' END AS castmethod "
						  "FROM pg_cast ORDER BY 3,4");
	}
	else
	{
		error_unsupported_server_version(fout);
	}

	res = ExecuteSqlQuery(fout, query->data, PGRES_TUPLES_OK);

	ntups = PQntuples(res);

	*numCasts = ntups;

	castinfo = (CastInfo *) pg_malloc(ntups * sizeof(CastInfo));

	i_tableoid = PQfnumber(res, "tableoid");
	i_oid = PQfnumber(res, "oid");
	i_castsource = PQfnumber(res, "castsource");
	i_casttarget = PQfnumber(res, "casttarget");
	i_castfunc = PQfnumber(res, "castfunc");
	i_castcontext = PQfnumber(res, "castcontext");
	i_castmethod = PQfnumber(res, "castmethod");

	for (i = 0; i < ntups; i++)
	{
		PQExpBufferData namebuf;
		TypeInfo   *sTypeInfo;
		TypeInfo   *tTypeInfo;

		castinfo[i].dobj.objType = DO_CAST;
		castinfo[i].dobj.catId.tableoid = atooid(PQgetvalue(res, i, i_tableoid));
		castinfo[i].dobj.catId.oid = atooid(PQgetvalue(res, i, i_oid));
		AssignDumpId(&castinfo[i].dobj);
		castinfo[i].castsource = atooid(PQgetvalue(res, i, i_castsource));
		castinfo[i].casttarget = atooid(PQgetvalue(res, i, i_casttarget));
		castinfo[i].castfunc = atooid(PQgetvalue(res, i, i_castfunc));
		castinfo[i].castcontext = *(PQgetvalue(res, i, i_castcontext));
		castinfo[i].castmethod = *(PQgetvalue(res, i, i_castmethod));

		/*
		 * Try to name cast as concatenation of typnames.  This is only used
		 * for purposes of sorting.  If we fail to find either type, the name
		 * will be an empty string.
		 */
		initPQExpBuffer(&namebuf);
		sTypeInfo = findTypeByOid(castinfo[i].castsource);
		tTypeInfo = findTypeByOid(castinfo[i].casttarget);
		if (sTypeInfo && tTypeInfo)
			appendPQExpBuffer(&namebuf, "%s %s",
							  sTypeInfo->dobj.name, tTypeInfo->dobj.name);
		castinfo[i].dobj.name = namebuf.data;

		if (OidIsValid(castinfo[i].castfunc))
		{
			/*
			 * We need to make a dependency to ensure the function will be
			 * dumped first.  (In 7.3 and later the regular dependency
			 * mechanism will handle this for us.)
			 */
			FuncInfo   *funcInfo;

			funcInfo = findFuncByOid(castinfo[i].castfunc);
			if (funcInfo)
				addObjectDependency(&castinfo[i].dobj,
									funcInfo->dobj.dumpId);
		}

		/* Decide whether we want to dump it */
		selectDumpableCast(&(castinfo[i]));
	}

	PQclear(res);

	destroyPQExpBuffer(query);

	return castinfo;
}

/*
 * getTableAttrs -
 *	  for each interesting table, read info about its attributes
 *	  (names, types, default values, CHECK constraints, etc)
 *
 * This is implemented in a very inefficient way right now, looping
 * through the tblinfo and doing a join per table to find the attrs and their
 * types.  However, because we want type names and so forth to be named
 * relative to the schema of each table, we couldn't do it in just one
 * query.  (Maybe one query per schema?)
 *
 *	modifies tblinfo
 */
void
getTableAttrs(Archive *fout, TableInfo *tblinfo, int numTables)
{
	int			i,
				j;
	PQExpBuffer q = createPQExpBuffer();
	int			i_attnum;
	int			i_attname;
	int			i_atttypname;
	int			i_atttypmod;
	int			i_attstattarget;
	int			i_attstorage;
	int			i_typstorage;
	int			i_attnotnull;
	int			i_atthasdef;
	int			i_attisdropped;
	int			i_attlen;
	int			i_attalign;
	int			i_attislocal;
	int			i_attoptions;
	int			i_attcollation;
	int			i_attfdwoptions;
	int			i_attndims;
	int			i_attbyval;
	int			i_attencoding;
	PGresult   *res;
	int			ntups;
	bool		hasdefaults;

	for (i = 0; i < numTables; i++)
	{
		TableInfo  *tbinfo = &tblinfo[i];

		/* Don't bother to collect info for sequences */
		if (tbinfo->relkind == RELKIND_SEQUENCE)
			continue;

		/* Don't bother with uninteresting tables, either */
		if (!tbinfo->interesting)
			continue;

		/*
		 * Make sure we are in proper schema for this table; this allows
		 * correct retrieval of formatted type names and default exprs
		 */
		selectSourceSchema(fout, tbinfo->dobj.namespace->dobj.name);

		/* find all the user attributes and their types */

		/*
		 * we must read the attribute names in attribute number order! because
		 * we will use the attnum to index into the attnames array later.  We
		 * actually ask to order by "attrelid, attnum" because (at least up to
		 * 7.3) the planner is not smart enough to realize it needn't re-sort
		 * the output of an indexscan on pg_attribute_relid_attnum_index.
		 */
		if (g_verbose)
			write_msg(NULL, "finding the columns and types of table \"%s\"\n",
					  tbinfo->dobj.name);

		resetPQExpBuffer(q);

		if (fout->remoteVersion >= 90200)
		{
			/*
			 * attfdwoptions is new in 9.2.
			 */
			appendPQExpBuffer(q, "SELECT a.attnum, a.attname, a.atttypmod, "
							  "a.attstattarget, a.attstorage, t.typstorage, "
							  "a.attnotnull, a.atthasdef, a.attisdropped, "
							  "a.attlen, a.attalign, a.attislocal, "
				  "pg_catalog.format_type(t.oid,a.atttypmod) AS atttypname, "
						"array_to_string(a.attoptions, ', ') AS attoptions, "
							  "CASE WHEN a.attcollation <> t.typcollation "
						   "THEN a.attcollation ELSE 0 END AS attcollation, "
						   "pg_catalog.array_to_string(e.attoptions, ',') AS attencoding, "
							  "pg_catalog.array_to_string(ARRAY("
							  "SELECT pg_catalog.quote_ident(option_name) || "
							  "' ' || pg_catalog.quote_literal(option_value) "
						"FROM pg_catalog.pg_options_to_table(attfdwoptions) "
							  "ORDER BY option_name"
							  "), E',\n    ') AS attfdwoptions "
			 "FROM pg_catalog.pg_attribute a LEFT JOIN pg_catalog.pg_type t "
							  "ON a.atttypid = t.oid "
							  "LEFT OUTER JOIN pg_catalog.pg_attribute_encoding e ON e.attrelid = a.attrelid AND e.attnum = a.attnum "
							  "WHERE a.attrelid = '%u'::pg_catalog.oid "
							  "AND a.attnum > 0::pg_catalog.int2 "
							  "ORDER BY a.attrelid, a.attnum",
							  tbinfo->dobj.catId.oid);
		}
		else if (fout->remoteVersion >= 90100)
		{
			/*
			 * attcollation is new in 9.1.	Since we only want to dump COLLATE
			 * clauses for attributes whose collation is different from their
			 * type's default, we use a CASE here to suppress uninteresting
			 * attcollations cheaply.
			 */
			appendPQExpBuffer(q, "SELECT a.attnum, a.attname, a.atttypmod, "
							  "a.attstattarget, a.attstorage, t.typstorage, "
							  "a.attnotnull, a.atthasdef, a.attisdropped, "
							  "a.attlen, a.attalign, a.attislocal, "
				  "pg_catalog.format_type(t.oid,a.atttypmod) AS atttypname, "
						"array_to_string(a.attoptions, ', ') AS attoptions, "
							  "CASE WHEN a.attcollation <> t.typcollation "
						   "THEN a.attcollation ELSE 0 END AS attcollation, "
							" %s "
							  "NULL AS attfdwoptions "
			 "FROM pg_catalog.pg_attribute a LEFT JOIN pg_catalog.pg_type t "
							  "ON a.atttypid = t.oid "
							  " %s "
							  "WHERE a.attrelid = '%u'::pg_catalog.oid "
							  "AND a.attnum > 0::pg_catalog.int2 "
							  "ORDER BY a.attrelid, a.attnum",
							  (gp_attribute_encoding_available ?
							   "pg_catalog.array_to_string(e.attoptions, ',') AS attencoding, " : ""),
							  (gp_attribute_encoding_available ?
							   "LEFT OUTER JOIN pg_catalog.pg_attribute_encoding e ON e.attrelid = a.attrelid AND e.attnum = a.attnum " : ""),
							  tbinfo->dobj.catId.oid);
		}
		else if (fout->remoteVersion >= 90000)
		{
			/* attoptions is new in 9.0 */
			appendPQExpBuffer(q, "SELECT a.attnum, a.attname, a.atttypmod, "
							  "a.attstattarget, a.attstorage, t.typstorage, "
							  "a.attnotnull, a.atthasdef, a.attisdropped, "
							  "a.attlen, a.attalign, a.attislocal, "
				  "pg_catalog.format_type(t.oid,a.atttypmod) AS atttypname, "
						"array_to_string(a.attoptions, ', ') AS attoptions, "
							  "0 AS attcollation, "
							  " %s "
							  "NULL AS attfdwoptions "
			 "FROM pg_catalog.pg_attribute a LEFT JOIN pg_catalog.pg_type t "
							  "ON a.atttypid = t.oid "
							  " %s "
							  "WHERE a.attrelid = '%u'::pg_catalog.oid "
							  "AND a.attnum > 0::pg_catalog.int2 "
							  "ORDER BY a.attrelid, a.attnum",
							  (gp_attribute_encoding_available ?
								"pg_catalog.array_to_string(e.attoptions, ',') AS attencoding, " : ""),
							  (gp_attribute_encoding_available ?
								"LEFT OUTER JOIN pg_catalog.pg_attribute_encoding e ON e.attrelid = a.attrelid AND e.attnum = a.attnum " : ""),
							  tbinfo->dobj.catId.oid);
		}
		else if (fout->remoteVersion >= 70300)
		{
			/* need left join here to not fail on dropped columns ... */
			appendPQExpBuffer(q, "SELECT a.attnum, a.attname, a.atttypmod, "
							  "a.attstattarget, a.attstorage, t.typstorage, "
							  "a.attnotnull, a.atthasdef, a.attisdropped, "
							  "a.attlen, a.attalign, a.attislocal, "
							  "a.attndims, a.attbyval, "		/* Added for dropped column reconstruction */
				  "pg_catalog.format_type(t.oid,a.atttypmod) AS atttypname, "
							  "'' AS attoptions, 0 AS attcollation, "
				);
			if (gp_attribute_encoding_available)
				appendPQExpBuffer(q, "pg_catalog.array_to_string(e.attoptions, ',') as attencoding, ");

			appendPQExpBuffer(q, "NULL AS attfdwoptions "
			 "FROM pg_catalog.pg_attribute a LEFT JOIN pg_catalog.pg_type t "
							  "ON a.atttypid = t.oid "
				);
			if (gp_attribute_encoding_available)
				appendPQExpBuffer(q, "	 LEFT OUTER JOIN pg_catalog.pg_attribute_encoding e ON e.attrelid = a.attrelid AND e.attnum = a.attnum ");
			appendPQExpBuffer(q,
							  "WHERE a.attrelid = '%u'::pg_catalog.oid "
							  "AND a.attnum > 0::pg_catalog.int2 "
							  "ORDER BY a.attrelid, a.attnum",
							  tbinfo->dobj.catId.oid);
		}
		else
		{
			error_unsupported_server_version(fout);
		}

		res = ExecuteSqlQuery(fout, q->data, PGRES_TUPLES_OK);

		ntups = PQntuples(res);

		i_attnum = PQfnumber(res, "attnum");
		i_attname = PQfnumber(res, "attname");
		i_atttypname = PQfnumber(res, "atttypname");
		i_atttypmod = PQfnumber(res, "atttypmod");
		i_attstattarget = PQfnumber(res, "attstattarget");
		i_attstorage = PQfnumber(res, "attstorage");
		i_typstorage = PQfnumber(res, "typstorage");
		i_attnotnull = PQfnumber(res, "attnotnull");
		i_atthasdef = PQfnumber(res, "atthasdef");
		i_attisdropped = PQfnumber(res, "attisdropped");
		i_attlen = PQfnumber(res, "attlen");
		i_attalign = PQfnumber(res, "attalign");
		i_attislocal = PQfnumber(res, "attislocal");
		i_attoptions = PQfnumber(res, "attoptions");
		i_attcollation = PQfnumber(res, "attcollation");
		i_attfdwoptions = PQfnumber(res, "attfdwoptions");
		i_attndims = PQfnumber(res, "attndims");
		i_attbyval = PQfnumber(res, "attbyval");
		i_attalign = PQfnumber(res, "attalign");
		i_attencoding = PQfnumber(res, "attencoding");

		/*
		 * attencoding is a Greenplum specific column in the query, make sure
		 * it wasn't missed in a merge with PostgreSQL.
		 */
		if (gp_attribute_encoding_available && i_attencoding < 0)
		{
			write_msg(NULL, "attencoding column required in table attributes query");
			exit_nicely(1);
		}


		tbinfo->numatts = ntups;
		tbinfo->attnames = (char **) pg_malloc(ntups * sizeof(char *));
		tbinfo->atttypnames = (char **) pg_malloc(ntups * sizeof(char *));
		tbinfo->atttypmod = (int *) pg_malloc(ntups * sizeof(int));
		tbinfo->attstattarget = (int *) pg_malloc(ntups * sizeof(int));
		tbinfo->attstorage = (char *) pg_malloc(ntups * sizeof(char));
		tbinfo->typstorage = (char *) pg_malloc(ntups * sizeof(char));
		tbinfo->attisdropped = (bool *) pg_malloc(ntups * sizeof(bool));
		tbinfo->attlen = (int *) pg_malloc(ntups * sizeof(int));
		tbinfo->attalign = (char *) pg_malloc(ntups * sizeof(char));
		tbinfo->attislocal = (bool *) pg_malloc(ntups * sizeof(bool));
		tbinfo->attoptions = (char **) pg_malloc(ntups * sizeof(char *));
		tbinfo->attcollation = (Oid *) pg_malloc(ntups * sizeof(Oid));
		tbinfo->attfdwoptions = (char **) pg_malloc(ntups * sizeof(char *));
		tbinfo->notnull = (bool *) pg_malloc(ntups * sizeof(bool));
		tbinfo->inhNotNull = (bool *) pg_malloc(ntups * sizeof(bool));
		tbinfo->attencoding = (char **) pg_malloc(ntups * sizeof(char *));
		tbinfo->attrdefs = (AttrDefInfo **) pg_malloc(ntups * sizeof(AttrDefInfo *));
		hasdefaults = false;

		for (j = 0; j < ntups; j++)
		{
			if (j + 1 != atoi(PQgetvalue(res, j, i_attnum)))
				exit_horribly(NULL,
							  "invalid column numbering in table \"%s\"\n",
							  tbinfo->dobj.name);
			tbinfo->attnames[j] = pg_strdup(PQgetvalue(res, j, i_attname));
			tbinfo->atttypnames[j] = pg_strdup(PQgetvalue(res, j, i_atttypname));
			tbinfo->atttypmod[j] = atoi(PQgetvalue(res, j, i_atttypmod));
			tbinfo->attstattarget[j] = atoi(PQgetvalue(res, j, i_attstattarget));
			tbinfo->attstorage[j] = *(PQgetvalue(res, j, i_attstorage));
			tbinfo->typstorage[j] = *(PQgetvalue(res, j, i_typstorage));
			tbinfo->attisdropped[j] = (PQgetvalue(res, j, i_attisdropped)[0] == 't');
			tbinfo->attlen[j] = atoi(PQgetvalue(res, j, i_attlen));
			tbinfo->attalign[j] = *(PQgetvalue(res, j, i_attalign));
			tbinfo->attislocal[j] = (PQgetvalue(res, j, i_attislocal)[0] == 't');
			tbinfo->notnull[j] = (PQgetvalue(res, j, i_attnotnull)[0] == 't');
			tbinfo->attoptions[j] = pg_strdup(PQgetvalue(res, j, i_attoptions));
			tbinfo->attcollation[j] = atooid(PQgetvalue(res, j, i_attcollation));
			tbinfo->attfdwoptions[j] = pg_strdup(PQgetvalue(res, j, i_attfdwoptions));
			tbinfo->attrdefs[j] = NULL; /* fix below */
			if (PQgetvalue(res, j, i_atthasdef)[0] == 't')
				hasdefaults = true;

			/* these flags will be set in flagInhAttrs() */
			tbinfo->inhNotNull[j] = false;

			/* column storage attributes */
			if (gp_attribute_encoding_available && !PQgetisnull(res, j, i_attencoding))
				tbinfo->attencoding[j] = pg_strdup(PQgetvalue(res, j, i_attencoding));
			else
				tbinfo->attencoding[j] = NULL;

			/*
			 * External table doesn't support inheritance so ensure that all
			 * attributes are marked as local.  Applicable to partitioned
			 * tables where a partition is exchanged for an external table.
			 */
			if (tbinfo->relstorage == RELSTORAGE_EXTERNAL && tbinfo->attislocal[j])
				tbinfo->attislocal[j] = false;
		}

		PQclear(res);

		/*
		 * Get info about column defaults
		 */
		if (hasdefaults)
		{
			AttrDefInfo *attrdefs;
			int			numDefaults;

			if (g_verbose)
				write_msg(NULL, "finding default expressions of table \"%s\"\n",
						  tbinfo->dobj.name);

			resetPQExpBuffer(q);
			if (fout->remoteVersion >= 70300)
			{
				appendPQExpBuffer(q, "SELECT tableoid, oid, adnum, "
						   "pg_catalog.pg_get_expr(adbin, adrelid) AS adsrc "
								  "FROM pg_catalog.pg_attrdef "
								  "WHERE adrelid = '%u'::pg_catalog.oid",
								  tbinfo->dobj.catId.oid);
			}
			else
			{
				error_unsupported_server_version(fout);
			}

			res = ExecuteSqlQuery(fout, q->data, PGRES_TUPLES_OK);

			numDefaults = PQntuples(res);
			attrdefs = (AttrDefInfo *) pg_malloc(numDefaults * sizeof(AttrDefInfo));

			for (j = 0; j < numDefaults; j++)
			{
				int			adnum;

				adnum = atoi(PQgetvalue(res, j, 2));

				if (adnum <= 0 || adnum > ntups)
					exit_horribly(NULL,
								  "invalid adnum value %d for table \"%s\"\n",
								  adnum, tbinfo->dobj.name);

				/*
				 * dropped columns shouldn't have defaults, but just in case,
				 * ignore 'em
				 */
				if (tbinfo->attisdropped[adnum - 1])
					continue;

				attrdefs[j].dobj.objType = DO_ATTRDEF;
				attrdefs[j].dobj.catId.tableoid = atooid(PQgetvalue(res, j, 0));
				attrdefs[j].dobj.catId.oid = atooid(PQgetvalue(res, j, 1));
				AssignDumpId(&attrdefs[j].dobj);
				attrdefs[j].adtable = tbinfo;
				attrdefs[j].adnum = adnum;
				attrdefs[j].adef_expr = pg_strdup(PQgetvalue(res, j, 3));

				attrdefs[j].dobj.name = pg_strdup(tbinfo->dobj.name);
				attrdefs[j].dobj.namespace = tbinfo->dobj.namespace;

				attrdefs[j].dobj.dump = tbinfo->dobj.dump;

				/*
				 * Defaults on a VIEW must always be dumped as separate ALTER
				 * TABLE commands.	Defaults on regular tables are dumped as
				 * part of the CREATE TABLE if possible, which it won't be if
				 * the column is not going to be emitted explicitly.
				 */
				if (tbinfo->relkind == RELKIND_VIEW)
				{
					attrdefs[j].separate = true;
					/* needed in case pre-7.3 DB: */
					addObjectDependency(&attrdefs[j].dobj,
										tbinfo->dobj.dumpId);
				}
				else if (!shouldPrintColumn(tbinfo, adnum - 1))
				{
					/* column will be suppressed, print default separately */
					attrdefs[j].separate = true;
					/* needed in case pre-7.3 DB: */
					addObjectDependency(&attrdefs[j].dobj,
										tbinfo->dobj.dumpId);
				}
				else
				{
					attrdefs[j].separate = false;

					/*
					 * Mark the default as needing to appear before the table,
					 * so that any dependencies it has must be emitted before
					 * the CREATE TABLE.  If this is not possible, we'll
					 * change to "separate" mode while sorting dependencies.
					 */
					addObjectDependency(&tbinfo->dobj,
										attrdefs[j].dobj.dumpId);
				}

				tbinfo->attrdefs[adnum - 1] = &attrdefs[j];
			}
			PQclear(res);
		}

		/*
		 * Get info about table CHECK constraints
		 */
		if (tbinfo->ncheck > 0)
		{
			ConstraintInfo *constrs;
			int			numConstrs;

			if (g_verbose)
				write_msg(NULL, "finding check constraints for table \"%s\"\n",
						  tbinfo->dobj.name);

			resetPQExpBuffer(q);
			if (fout->remoteVersion >= 90200)
			{
				/*
				 * convalidated is new in 9.2 (actually, it is there in 9.1,
				 * but it wasn't ever false for check constraints until 9.2).
				 */
				appendPQExpBuffer(q, "SELECT tableoid, oid, conname, "
						   "pg_catalog.pg_get_constraintdef(oid) AS consrc, "
								  "conislocal, convalidated "
								  "FROM pg_catalog.pg_constraint "
								  "WHERE conrelid = '%u'::pg_catalog.oid "
								  "   AND contype = 'c' "
								  "ORDER BY conname",
								  tbinfo->dobj.catId.oid);
			}
			else if (fout->remoteVersion >= 80400)
			{
				/* conislocal is new in 8.4 */
				appendPQExpBuffer(q, "SELECT tableoid, oid, conname, "
						   "pg_catalog.pg_get_constraintdef(oid) AS consrc, "
								  "conislocal, true AS convalidated "
								  "FROM pg_catalog.pg_constraint "
								  "WHERE conrelid = '%u'::pg_catalog.oid "
								  "   AND contype = 'c' "
								  "ORDER BY conname",
								  tbinfo->dobj.catId.oid);
			}
			else
			{
				error_unsupported_server_version(fout);
			}

			res = ExecuteSqlQuery(fout, q->data, PGRES_TUPLES_OK);

			numConstrs = PQntuples(res);
			if (numConstrs != tbinfo->ncheck)
			{
				write_msg(NULL, ngettext("expected %d check constraint on table \"%s\" but found %d\n",
										 "expected %d check constraints on table \"%s\" but found %d\n",
										 tbinfo->ncheck),
						  tbinfo->ncheck, tbinfo->dobj.name, numConstrs);
				write_msg(NULL, "(The system catalogs might be corrupted.)\n");
				exit_nicely(1);
			}

			constrs = (ConstraintInfo *) pg_malloc(numConstrs * sizeof(ConstraintInfo));
			tbinfo->checkexprs = constrs;

			for (j = 0; j < numConstrs; j++)
			{
				bool		validated = PQgetvalue(res, j, 5)[0] == 't';

				constrs[j].dobj.objType = DO_CONSTRAINT;
				constrs[j].dobj.catId.tableoid = atooid(PQgetvalue(res, j, 0));
				constrs[j].dobj.catId.oid = atooid(PQgetvalue(res, j, 1));
				AssignDumpId(&constrs[j].dobj);
				constrs[j].dobj.name = pg_strdup(PQgetvalue(res, j, 2));
				constrs[j].dobj.namespace = tbinfo->dobj.namespace;
				constrs[j].contable = tbinfo;
				constrs[j].condomain = NULL;
				constrs[j].contype = 'c';
				constrs[j].condef = pg_strdup(PQgetvalue(res, j, 3));
				constrs[j].confrelid = InvalidOid;
				constrs[j].conindex = 0;
				constrs[j].condeferrable = false;
				constrs[j].condeferred = false;
				constrs[j].conislocal = (PQgetvalue(res, j, 4)[0] == 't');

				/*
				 * An unvalidated constraint needs to be dumped separately, so
				 * that potentially-violating existing data is loaded before
				 * the constraint.
				 */
				constrs[j].separate = !validated;

				constrs[j].dobj.dump = tbinfo->dobj.dump;

				/*
				 * Mark the constraint as needing to appear before the table
				 * --- this is so that any other dependencies of the
				 * constraint will be emitted before we try to create the
				 * table.  If the constraint is to be dumped separately, it
				 * will be dumped after data is loaded anyway, so don't do it.
				 * (There's an automatic dependency in the opposite direction
				 * anyway, so don't need to add one manually here.)
				 */
				if (!constrs[j].separate)
					addObjectDependency(&tbinfo->dobj,
										constrs[j].dobj.dumpId);

				/*
				 * If the constraint is inherited, this will be detected later
				 * (in pre-8.4 databases).	We also detect later if the
				 * constraint must be split out from the table definition.
				 */
			}
			PQclear(res);
		}
	}

	destroyPQExpBuffer(q);
}

/*
 * Test whether a column should be printed as part of table's CREATE TABLE.
 * Column number is zero-based.
 *
 * Normally this is always true, but it's false for dropped columns, as well
 * as those that were inherited without any local definition.  (If we print
 * such a column it will mistakenly get pg_attribute.attislocal set to true.)
 * However, in binary_upgrade mode, we must print all such columns anyway and
 * fix the attislocal/attisdropped state later, so as to keep control of the
 * physical column order.
 *
 * This function exists because there are scattered nonobvious places that
 * must be kept in sync with this decision.
 */
bool
shouldPrintColumn(TableInfo *tbinfo, int colno)
{
	if (binary_upgrade)
		return true;
	return ((tbinfo->attislocal[colno] || tbinfo->relstorage == RELSTORAGE_EXTERNAL) &&
	        !tbinfo->attisdropped[colno]);
}


/*
 * getTSParsers:
 *	  read all text search parsers in the system catalogs and return them
 *	  in the TSParserInfo* structure
 *
 *	numTSParsers is set to the number of parsers read in
 */
TSParserInfo *
getTSParsers(Archive *fout, int *numTSParsers)
{
	PGresult   *res;
	int			ntups;
	int			i;
	PQExpBuffer query;
	TSParserInfo *prsinfo;
	int			i_tableoid;
	int			i_oid;
	int			i_prsname;
	int			i_prsnamespace;
	int			i_prsstart;
	int			i_prstoken;
	int			i_prsend;
	int			i_prsheadline;
	int			i_prslextype;

	/* Before 8.3, there is no built-in text search support */
	if (fout->remoteVersion < 80300)
	{
		*numTSParsers = 0;
		return NULL;
	}

	query = createPQExpBuffer();

	/*
	 * find all text search objects, including builtin ones; we filter out
	 * system-defined objects at dump-out time.
	 */

	/* Make sure we are in proper schema */
	selectSourceSchema(fout, "pg_catalog");

	appendPQExpBuffer(query, "SELECT tableoid, oid, prsname, prsnamespace, "
					  "prsstart::oid, prstoken::oid, "
					  "prsend::oid, prsheadline::oid, prslextype::oid "
					  "FROM pg_ts_parser");

	res = ExecuteSqlQuery(fout, query->data, PGRES_TUPLES_OK);

	ntups = PQntuples(res);
	*numTSParsers = ntups;

	prsinfo = (TSParserInfo *) pg_malloc(ntups * sizeof(TSParserInfo));

	i_tableoid = PQfnumber(res, "tableoid");
	i_oid = PQfnumber(res, "oid");
	i_prsname = PQfnumber(res, "prsname");
	i_prsnamespace = PQfnumber(res, "prsnamespace");
	i_prsstart = PQfnumber(res, "prsstart");
	i_prstoken = PQfnumber(res, "prstoken");
	i_prsend = PQfnumber(res, "prsend");
	i_prsheadline = PQfnumber(res, "prsheadline");
	i_prslextype = PQfnumber(res, "prslextype");

	for (i = 0; i < ntups; i++)
	{
		prsinfo[i].dobj.objType = DO_TSPARSER;
		prsinfo[i].dobj.catId.tableoid = atooid(PQgetvalue(res, i, i_tableoid));
		prsinfo[i].dobj.catId.oid = atooid(PQgetvalue(res, i, i_oid));
		AssignDumpId(&prsinfo[i].dobj);
		prsinfo[i].dobj.name = pg_strdup(PQgetvalue(res, i, i_prsname));
		prsinfo[i].dobj.namespace =
			findNamespace(fout,
						  atooid(PQgetvalue(res, i, i_prsnamespace)),
						  prsinfo[i].dobj.catId.oid);
		prsinfo[i].prsstart = atooid(PQgetvalue(res, i, i_prsstart));
		prsinfo[i].prstoken = atooid(PQgetvalue(res, i, i_prstoken));
		prsinfo[i].prsend = atooid(PQgetvalue(res, i, i_prsend));
		prsinfo[i].prsheadline = atooid(PQgetvalue(res, i, i_prsheadline));
		prsinfo[i].prslextype = atooid(PQgetvalue(res, i, i_prslextype));

		/* Decide whether we want to dump it */
		selectDumpableObject(&(prsinfo[i].dobj));
	}

	PQclear(res);

	destroyPQExpBuffer(query);

	return prsinfo;
}

/*
 * getTSDictionaries:
 *	  read all text search dictionaries in the system catalogs and return them
 *	  in the TSDictInfo* structure
 *
 *	numTSDicts is set to the number of dictionaries read in
 */
TSDictInfo *
getTSDictionaries(Archive *fout, int *numTSDicts)
{
	PGresult   *res;
	int			ntups;
	int			i;
	PQExpBuffer query;
	TSDictInfo *dictinfo;
	int			i_tableoid;
	int			i_oid;
	int			i_dictname;
	int			i_dictnamespace;
	int			i_rolname;
	int			i_dicttemplate;
	int			i_dictinitoption;

	/* Before 8.3, there is no built-in text search support */
	if (fout->remoteVersion < 80300)
	{
		*numTSDicts = 0;
		return NULL;
	}

	query = createPQExpBuffer();

	/* Make sure we are in proper schema */
	selectSourceSchema(fout, "pg_catalog");

	appendPQExpBuffer(query, "SELECT tableoid, oid, dictname, "
					  "dictnamespace, (%s dictowner) AS rolname, "
					  "dicttemplate, dictinitoption "
					  "FROM pg_ts_dict",
					  username_subquery);

	res = ExecuteSqlQuery(fout, query->data, PGRES_TUPLES_OK);

	ntups = PQntuples(res);
	*numTSDicts = ntups;

	dictinfo = (TSDictInfo *) pg_malloc(ntups * sizeof(TSDictInfo));

	i_tableoid = PQfnumber(res, "tableoid");
	i_oid = PQfnumber(res, "oid");
	i_dictname = PQfnumber(res, "dictname");
	i_dictnamespace = PQfnumber(res, "dictnamespace");
	i_rolname = PQfnumber(res, "rolname");
	i_dictinitoption = PQfnumber(res, "dictinitoption");
	i_dicttemplate = PQfnumber(res, "dicttemplate");

	for (i = 0; i < ntups; i++)
	{
		dictinfo[i].dobj.objType = DO_TSDICT;
		dictinfo[i].dobj.catId.tableoid = atooid(PQgetvalue(res, i, i_tableoid));
		dictinfo[i].dobj.catId.oid = atooid(PQgetvalue(res, i, i_oid));
		AssignDumpId(&dictinfo[i].dobj);
		dictinfo[i].dobj.name = pg_strdup(PQgetvalue(res, i, i_dictname));
		dictinfo[i].dobj.namespace =
			findNamespace(fout,
						  atooid(PQgetvalue(res, i, i_dictnamespace)),
						  dictinfo[i].dobj.catId.oid);
		dictinfo[i].rolname = pg_strdup(PQgetvalue(res, i, i_rolname));
		dictinfo[i].dicttemplate = atooid(PQgetvalue(res, i, i_dicttemplate));
		if (PQgetisnull(res, i, i_dictinitoption))
			dictinfo[i].dictinitoption = NULL;
		else
			dictinfo[i].dictinitoption = pg_strdup(PQgetvalue(res, i, i_dictinitoption));

		/* Decide whether we want to dump it */
		selectDumpableObject(&(dictinfo[i].dobj));
	}

	PQclear(res);

	destroyPQExpBuffer(query);

	return dictinfo;
}

/*
 * getTSTemplates:
 *	  read all text search templates in the system catalogs and return them
 *	  in the TSTemplateInfo* structure
 *
 *	numTSTemplates is set to the number of templates read in
 */
TSTemplateInfo *
getTSTemplates(Archive *fout, int *numTSTemplates)
{
	PGresult   *res;
	int			ntups;
	int			i;
	PQExpBuffer query;
	TSTemplateInfo *tmplinfo;
	int			i_tableoid;
	int			i_oid;
	int			i_tmplname;
	int			i_tmplnamespace;
	int			i_tmplinit;
	int			i_tmpllexize;

	/* Before 8.3, there is no built-in text search support */
	if (fout->remoteVersion < 80300)
	{
		*numTSTemplates = 0;
		return NULL;
	}

	query = createPQExpBuffer();

	/* Make sure we are in proper schema */
	selectSourceSchema(fout, "pg_catalog");

	appendPQExpBuffer(query, "SELECT tableoid, oid, tmplname, "
					  "tmplnamespace, tmplinit::oid, tmpllexize::oid "
					  "FROM pg_ts_template");

	res = ExecuteSqlQuery(fout, query->data, PGRES_TUPLES_OK);

	ntups = PQntuples(res);
	*numTSTemplates = ntups;

	tmplinfo = (TSTemplateInfo *) pg_malloc(ntups * sizeof(TSTemplateInfo));

	i_tableoid = PQfnumber(res, "tableoid");
	i_oid = PQfnumber(res, "oid");
	i_tmplname = PQfnumber(res, "tmplname");
	i_tmplnamespace = PQfnumber(res, "tmplnamespace");
	i_tmplinit = PQfnumber(res, "tmplinit");
	i_tmpllexize = PQfnumber(res, "tmpllexize");

	for (i = 0; i < ntups; i++)
	{
		tmplinfo[i].dobj.objType = DO_TSTEMPLATE;
		tmplinfo[i].dobj.catId.tableoid = atooid(PQgetvalue(res, i, i_tableoid));
		tmplinfo[i].dobj.catId.oid = atooid(PQgetvalue(res, i, i_oid));
		AssignDumpId(&tmplinfo[i].dobj);
		tmplinfo[i].dobj.name = pg_strdup(PQgetvalue(res, i, i_tmplname));
		tmplinfo[i].dobj.namespace =
			findNamespace(fout,
						  atooid(PQgetvalue(res, i, i_tmplnamespace)),
						  tmplinfo[i].dobj.catId.oid);
		tmplinfo[i].tmplinit = atooid(PQgetvalue(res, i, i_tmplinit));
		tmplinfo[i].tmpllexize = atooid(PQgetvalue(res, i, i_tmpllexize));

		/* Decide whether we want to dump it */
		selectDumpableObject(&(tmplinfo[i].dobj));
	}

	PQclear(res);

	destroyPQExpBuffer(query);

	return tmplinfo;
}

/*
 * getTSConfigurations:
 *	  read all text search configurations in the system catalogs and return
 *	  them in the TSConfigInfo* structure
 *
 *	numTSConfigs is set to the number of configurations read in
 */
TSConfigInfo *
getTSConfigurations(Archive *fout, int *numTSConfigs)
{
	PGresult   *res;
	int			ntups;
	int			i;
	PQExpBuffer query;
	TSConfigInfo *cfginfo;
	int			i_tableoid;
	int			i_oid;
	int			i_cfgname;
	int			i_cfgnamespace;
	int			i_rolname;
	int			i_cfgparser;

	/* Before 8.3, there is no built-in text search support */
	if (fout->remoteVersion < 80300)
	{
		*numTSConfigs = 0;
		return NULL;
	}

	query = createPQExpBuffer();

	/* Make sure we are in proper schema */
	selectSourceSchema(fout, "pg_catalog");

	appendPQExpBuffer(query, "SELECT tableoid, oid, cfgname, "
					  "cfgnamespace, (%s cfgowner) AS rolname, cfgparser "
					  "FROM pg_ts_config",
					  username_subquery);

	res = ExecuteSqlQuery(fout, query->data, PGRES_TUPLES_OK);

	ntups = PQntuples(res);
	*numTSConfigs = ntups;

	cfginfo = (TSConfigInfo *) pg_malloc(ntups * sizeof(TSConfigInfo));

	i_tableoid = PQfnumber(res, "tableoid");
	i_oid = PQfnumber(res, "oid");
	i_cfgname = PQfnumber(res, "cfgname");
	i_cfgnamespace = PQfnumber(res, "cfgnamespace");
	i_rolname = PQfnumber(res, "rolname");
	i_cfgparser = PQfnumber(res, "cfgparser");

	for (i = 0; i < ntups; i++)
	{
		cfginfo[i].dobj.objType = DO_TSCONFIG;
		cfginfo[i].dobj.catId.tableoid = atooid(PQgetvalue(res, i, i_tableoid));
		cfginfo[i].dobj.catId.oid = atooid(PQgetvalue(res, i, i_oid));
		AssignDumpId(&cfginfo[i].dobj);
		cfginfo[i].dobj.name = pg_strdup(PQgetvalue(res, i, i_cfgname));
		cfginfo[i].dobj.namespace =
			findNamespace(fout,
						  atooid(PQgetvalue(res, i, i_cfgnamespace)),
						  cfginfo[i].dobj.catId.oid);
		cfginfo[i].rolname = pg_strdup(PQgetvalue(res, i, i_rolname));
		cfginfo[i].cfgparser = atooid(PQgetvalue(res, i, i_cfgparser));

		/* Decide whether we want to dump it */
		selectDumpableObject(&(cfginfo[i].dobj));
	}

	PQclear(res);

	destroyPQExpBuffer(query);

	return cfginfo;
}

/*
 * getForeignDataWrappers:
 *	  read all foreign-data wrappers in the system catalogs and return
 *	  them in the FdwInfo* structure
 *
 *	numForeignDataWrappers is set to the number of fdws read in
 */
FdwInfo *
getForeignDataWrappers(Archive *fout, int *numForeignDataWrappers)
{
	PGresult   *res;
	int			ntups;
	int			i;
	PQExpBuffer query = createPQExpBuffer();
	FdwInfo    *fdwinfo;
	int			i_tableoid;
	int			i_oid;
	int			i_fdwname;
	int			i_rolname;
	int			i_fdwhandler;
	int			i_fdwvalidator;
	int			i_fdwacl;
	int			i_fdwoptions;

	/* Before 8.4, there are no foreign-data wrappers */
	if (fout->remoteVersion < 80400)
	{
		*numForeignDataWrappers = 0;
		return NULL;
	}

	/* Make sure we are in proper schema */
	selectSourceSchema(fout, "pg_catalog");

	if (fout->remoteVersion >= 90100)
	{
		appendPQExpBuffer(query, "SELECT tableoid, oid, fdwname, "
						  "(%s fdwowner) AS rolname, "
						  "fdwhandler::pg_catalog.regproc, "
						  "fdwvalidator::pg_catalog.regproc, fdwacl, "
						  "array_to_string(ARRAY("
						  "SELECT quote_ident(option_name) || ' ' || "
						  "quote_literal(option_value) "
						  "FROM pg_options_to_table(fdwoptions) "
						  "ORDER BY option_name"
						  "), E',\n    ') AS fdwoptions "
						  "FROM pg_foreign_data_wrapper",
						  username_subquery);
	}
	else
	{
		appendPQExpBuffer(query, "SELECT tableoid, oid, fdwname, "
						  "(%s fdwowner) AS rolname, "
						  "'-' AS fdwhandler, "
						  "fdwvalidator::pg_catalog.regproc, fdwacl, "
						  "array_to_string(ARRAY("
						  "SELECT quote_ident(option_name) || ' ' || "
						  "quote_literal(option_value) "
						  "FROM pg_options_to_table(fdwoptions) "
						  "ORDER BY option_name"
						  "), E',\n    ') AS fdwoptions "
						  "FROM pg_foreign_data_wrapper",
						  username_subquery);
	}

	res = ExecuteSqlQuery(fout, query->data, PGRES_TUPLES_OK);

	ntups = PQntuples(res);
	*numForeignDataWrappers = ntups;

	fdwinfo = (FdwInfo *) pg_malloc(ntups * sizeof(FdwInfo));

	i_tableoid = PQfnumber(res, "tableoid");
	i_oid = PQfnumber(res, "oid");
	i_fdwname = PQfnumber(res, "fdwname");
	i_rolname = PQfnumber(res, "rolname");
	i_fdwhandler = PQfnumber(res, "fdwhandler");
	i_fdwvalidator = PQfnumber(res, "fdwvalidator");
	i_fdwacl = PQfnumber(res, "fdwacl");
	i_fdwoptions = PQfnumber(res, "fdwoptions");

	for (i = 0; i < ntups; i++)
	{
		fdwinfo[i].dobj.objType = DO_FDW;
		fdwinfo[i].dobj.catId.tableoid = atooid(PQgetvalue(res, i, i_tableoid));
		fdwinfo[i].dobj.catId.oid = atooid(PQgetvalue(res, i, i_oid));
		AssignDumpId(&fdwinfo[i].dobj);
		fdwinfo[i].dobj.name = pg_strdup(PQgetvalue(res, i, i_fdwname));
		fdwinfo[i].dobj.namespace = NULL;
		fdwinfo[i].rolname = pg_strdup(PQgetvalue(res, i, i_rolname));
		fdwinfo[i].fdwhandler = pg_strdup(PQgetvalue(res, i, i_fdwhandler));
		fdwinfo[i].fdwvalidator = pg_strdup(PQgetvalue(res, i, i_fdwvalidator));
		fdwinfo[i].fdwoptions = pg_strdup(PQgetvalue(res, i, i_fdwoptions));
		fdwinfo[i].fdwacl = pg_strdup(PQgetvalue(res, i, i_fdwacl));

		/* Decide whether we want to dump it */
		selectDumpableObject(&(fdwinfo[i].dobj));
	}

	PQclear(res);

	destroyPQExpBuffer(query);

	return fdwinfo;
}

/*
 * getForeignServers:
 *	  read all foreign servers in the system catalogs and return
 *	  them in the ForeignServerInfo * structure
 *
 *	numForeignServers is set to the number of servers read in
 */
ForeignServerInfo *
getForeignServers(Archive *fout, int *numForeignServers)
{
	PGresult   *res;
	int			ntups;
	int			i;
	PQExpBuffer query = createPQExpBuffer();
	ForeignServerInfo *srvinfo;
	int			i_tableoid;
	int			i_oid;
	int			i_srvname;
	int			i_rolname;
	int			i_srvfdw;
	int			i_srvtype;
	int			i_srvversion;
	int			i_srvacl;
	int			i_srvoptions;

	/* Before 8.4, there are no foreign servers */
	if (fout->remoteVersion < 80400)
	{
		*numForeignServers = 0;
		return NULL;
	}

	/* Make sure we are in proper schema */
	selectSourceSchema(fout, "pg_catalog");

	appendPQExpBuffer(query, "SELECT tableoid, oid, srvname, "
					  "(%s srvowner) AS rolname, "
					  "srvfdw, srvtype, srvversion, srvacl,"
					  "array_to_string(ARRAY("
					  "SELECT quote_ident(option_name) || ' ' || "
					  "quote_literal(option_value) "
					  "FROM pg_options_to_table(srvoptions) "
					  "ORDER BY option_name"
					  "), E',\n    ') AS srvoptions "
					  "FROM pg_foreign_server",
					  username_subquery);

	res = ExecuteSqlQuery(fout, query->data, PGRES_TUPLES_OK);

	ntups = PQntuples(res);
	*numForeignServers = ntups;

	srvinfo = (ForeignServerInfo *) pg_malloc(ntups * sizeof(ForeignServerInfo));

	i_tableoid = PQfnumber(res, "tableoid");
	i_oid = PQfnumber(res, "oid");
	i_srvname = PQfnumber(res, "srvname");
	i_rolname = PQfnumber(res, "rolname");
	i_srvfdw = PQfnumber(res, "srvfdw");
	i_srvtype = PQfnumber(res, "srvtype");
	i_srvversion = PQfnumber(res, "srvversion");
	i_srvacl = PQfnumber(res, "srvacl");
	i_srvoptions = PQfnumber(res, "srvoptions");

	for (i = 0; i < ntups; i++)
	{
		srvinfo[i].dobj.objType = DO_FOREIGN_SERVER;
		srvinfo[i].dobj.catId.tableoid = atooid(PQgetvalue(res, i, i_tableoid));
		srvinfo[i].dobj.catId.oid = atooid(PQgetvalue(res, i, i_oid));
		AssignDumpId(&srvinfo[i].dobj);
		srvinfo[i].dobj.name = pg_strdup(PQgetvalue(res, i, i_srvname));
		srvinfo[i].dobj.namespace = NULL;
		srvinfo[i].rolname = pg_strdup(PQgetvalue(res, i, i_rolname));
		srvinfo[i].srvfdw = atooid(PQgetvalue(res, i, i_srvfdw));
		srvinfo[i].srvtype = pg_strdup(PQgetvalue(res, i, i_srvtype));
		srvinfo[i].srvversion = pg_strdup(PQgetvalue(res, i, i_srvversion));
		srvinfo[i].srvoptions = pg_strdup(PQgetvalue(res, i, i_srvoptions));
		srvinfo[i].srvacl = pg_strdup(PQgetvalue(res, i, i_srvacl));

		/* Decide whether we want to dump it */
		selectDumpableObject(&(srvinfo[i].dobj));
	}

	PQclear(res);

	destroyPQExpBuffer(query);

	return srvinfo;
}

/*
 * getDefaultACLs:
 *	  read all default ACL information in the system catalogs and return
 *	  them in the DefaultACLInfo structure
 *
 *	numDefaultACLs is set to the number of ACLs read in
 */
DefaultACLInfo *
getDefaultACLs(Archive *fout, int *numDefaultACLs)
{
	DefaultACLInfo *daclinfo;
	PQExpBuffer query;
	PGresult   *res;
	int			i_oid;
	int			i_tableoid;
	int			i_defaclrole;
	int			i_defaclnamespace;
	int			i_defaclobjtype;
	int			i_defaclacl;
	int			i,
				ntups;

	if (fout->remoteVersion < 90000)
	{
		*numDefaultACLs = 0;
		return NULL;
	}

	query = createPQExpBuffer();

	/* Make sure we are in proper schema */
	selectSourceSchema(fout, "pg_catalog");

	appendPQExpBuffer(query, "SELECT oid, tableoid, "
					  "(%s defaclrole) AS defaclrole, "
					  "defaclnamespace, "
					  "defaclobjtype, "
					  "defaclacl "
					  "FROM pg_default_acl",
					  username_subquery);

	res = ExecuteSqlQuery(fout, query->data, PGRES_TUPLES_OK);

	ntups = PQntuples(res);
	*numDefaultACLs = ntups;

	daclinfo = (DefaultACLInfo *) pg_malloc(ntups * sizeof(DefaultACLInfo));

	i_oid = PQfnumber(res, "oid");
	i_tableoid = PQfnumber(res, "tableoid");
	i_defaclrole = PQfnumber(res, "defaclrole");
	i_defaclnamespace = PQfnumber(res, "defaclnamespace");
	i_defaclobjtype = PQfnumber(res, "defaclobjtype");
	i_defaclacl = PQfnumber(res, "defaclacl");

	for (i = 0; i < ntups; i++)
	{
		Oid			nspid = atooid(PQgetvalue(res, i, i_defaclnamespace));

		daclinfo[i].dobj.objType = DO_DEFAULT_ACL;
		daclinfo[i].dobj.catId.tableoid = atooid(PQgetvalue(res, i, i_tableoid));
		daclinfo[i].dobj.catId.oid = atooid(PQgetvalue(res, i, i_oid));
		AssignDumpId(&daclinfo[i].dobj);
		/* cheesy ... is it worth coming up with a better object name? */
		daclinfo[i].dobj.name = pg_strdup(PQgetvalue(res, i, i_defaclobjtype));

		if (nspid != InvalidOid)
			daclinfo[i].dobj.namespace = findNamespace(fout, nspid,
												 daclinfo[i].dobj.catId.oid);
		else
			daclinfo[i].dobj.namespace = NULL;

		daclinfo[i].defaclrole = pg_strdup(PQgetvalue(res, i, i_defaclrole));
		daclinfo[i].defaclobjtype = *(PQgetvalue(res, i, i_defaclobjtype));
		daclinfo[i].defaclacl = pg_strdup(PQgetvalue(res, i, i_defaclacl));

		/* Decide whether we want to dump it */
		selectDumpableDefaultACL(&(daclinfo[i]));
	}

	PQclear(res);

	destroyPQExpBuffer(query);

	return daclinfo;
}

/*
 * dumpComment --
 *
 * This routine is used to dump any comments associated with the
 * object handed to this routine. The routine takes a constant character
 * string for the target part of the comment-creation command, plus
 * the namespace and owner of the object (for labeling the ArchiveEntry),
 * plus catalog ID and subid which are the lookup key for pg_description,
 * plus the dump ID for the object (for setting a dependency).
 * If a matching pg_description entry is found, it is dumped.
 *
 * Note: although this routine takes a dumpId for dependency purposes,
 * that purpose is just to mark the dependency in the emitted dump file
 * for possible future use by pg_restore.  We do NOT use it for determining
 * ordering of the comment in the dump file, because this routine is called
 * after dependency sorting occurs.  This routine should be called just after
 * calling ArchiveEntry() for the specified object.
 */
static void
dumpComment(Archive *fout, const char *target,
			const char *namespace, const char *owner,
			CatalogId catalogId, int subid, DumpId dumpId)
{
	CommentItem *comments;
	int			ncomments;

	/* Comments are schema not data ... except blob comments are data */
	if (strncmp(target, "LARGE OBJECT ", 13) != 0)
	{
		if (dataOnly)
			return;
	}
	else
	{
		if (schemaOnly)
			return;
	}

	/* Search for comments associated with catalogId, using table */
	ncomments = findComments(fout, catalogId.tableoid, catalogId.oid,
							 &comments);

	/* Is there one matching the subid? */
	while (ncomments > 0)
	{
		if (comments->objsubid == subid)
			break;
		comments++;
		ncomments--;
	}

	/* If a comment exists, build COMMENT ON statement */
	if (ncomments > 0)
	{
		PQExpBuffer query = createPQExpBuffer();

		appendPQExpBuffer(query, "COMMENT ON %s IS ", target);
		appendStringLiteralAH(query, comments->descr, fout);
		appendPQExpBuffer(query, ";\n");

		/*
		 * We mark comments as SECTION_NONE because they really belong in the
		 * same section as their parent, whether that is pre-data or
		 * post-data.
		 */
		ArchiveEntry(fout, nilCatalogId, createDumpId(),
					 target, namespace, NULL, owner,
					 false, "COMMENT", SECTION_NONE,
					 query->data, "", NULL,
					 &(dumpId), 1,
					 NULL, NULL);

		destroyPQExpBuffer(query);
	}
}

/*
 * dumpTableComment --
 *
 * As above, but dump comments for both the specified table (or view)
 * and its columns.
 */
static void
dumpTableComment(Archive *fout, TableInfo *tbinfo,
				 const char *reltypename)
{
	CommentItem *comments;
	int			ncomments;
	PQExpBuffer query;
	PQExpBuffer target;

	/* Comments are SCHEMA not data */
	if (dataOnly)
		return;

	/* Search for comments associated with relation, using table */
	ncomments = findComments(fout,
							 tbinfo->dobj.catId.tableoid,
							 tbinfo->dobj.catId.oid,
							 &comments);

	/* If comments exist, build COMMENT ON statements */
	if (ncomments <= 0)
		return;

	query = createPQExpBuffer();
	target = createPQExpBuffer();

	while (ncomments > 0)
	{
		const char *descr = comments->descr;
		int			objsubid = comments->objsubid;

		if (objsubid == 0)
		{
			resetPQExpBuffer(target);
			appendPQExpBuffer(target, "%s %s.", reltypename,
							  fmtId(tbinfo->dobj.namespace->dobj.name));
			appendPQExpBuffer(target, "%s ", fmtId(tbinfo->dobj.name));

			resetPQExpBuffer(query);
			appendPQExpBuffer(query, "COMMENT ON %s IS ", target->data);
			appendStringLiteralAH(query, descr, fout);
			appendPQExpBuffer(query, ";\n");

			ArchiveEntry(fout, nilCatalogId, createDumpId(),
						 target->data,
						 tbinfo->dobj.namespace->dobj.name,
						 NULL, tbinfo->rolname,
						 false, "COMMENT", SECTION_NONE,
						 query->data, "", NULL,
						 &(tbinfo->dobj.dumpId), 1,
						 NULL, NULL);
		}
		else if (objsubid > 0 && objsubid <= tbinfo->numatts)
		{
			resetPQExpBuffer(target);
			appendPQExpBuffer(target, "COLUMN %s.",
							  fmtId(tbinfo->dobj.name));
			appendPQExpBuffer(target, "%s",
							  fmtId(tbinfo->attnames[objsubid - 1]));

			resetPQExpBuffer(query);
			appendPQExpBuffer(query, "COMMENT ON %s IS ", target->data);
			appendStringLiteralAH(query, descr, fout);
			appendPQExpBuffer(query, ";\n");

			ArchiveEntry(fout, nilCatalogId, createDumpId(),
						 target->data,
						 tbinfo->dobj.namespace->dobj.name,
						 NULL, tbinfo->rolname,
						 false, "COMMENT", SECTION_NONE,
						 query->data, "", NULL,
						 &(tbinfo->dobj.dumpId), 1,
						 NULL, NULL);
		}

		comments++;
		ncomments--;
	}

	destroyPQExpBuffer(query);
	destroyPQExpBuffer(target);
}

/*
 * findComments --
 *
 * Find the comment(s), if any, associated with the given object.  All the
 * objsubid values associated with the given classoid/objoid are found with
 * one search.
 */
static int
findComments(Archive *fout, Oid classoid, Oid objoid,
			 CommentItem **items)
{
	/* static storage for table of comments */
	static CommentItem *comments = NULL;
	static int	ncomments = -1;

	CommentItem *middle = NULL;
	CommentItem *low;
	CommentItem *high;
	int			nmatch;

	/* Get comments if we didn't already */
	if (ncomments < 0)
		ncomments = collectComments(fout, &comments);

	/*
	 * Do binary search to find some item matching the object.
	 */
	low = &comments[0];
	high = &comments[ncomments - 1];
	while (low <= high)
	{
		middle = low + (high - low) / 2;

		if (classoid < middle->classoid)
			high = middle - 1;
		else if (classoid > middle->classoid)
			low = middle + 1;
		else if (objoid < middle->objoid)
			high = middle - 1;
		else if (objoid > middle->objoid)
			low = middle + 1;
		else
			break;				/* found a match */
	}

	if (low > high)				/* no matches */
	{
		*items = NULL;
		return 0;
	}

	/*
	 * Now determine how many items match the object.  The search loop
	 * invariant still holds: only items between low and high inclusive could
	 * match.
	 */
	nmatch = 1;
	while (middle > low)
	{
		if (classoid != middle[-1].classoid ||
			objoid != middle[-1].objoid)
			break;
		middle--;
		nmatch++;
	}

	*items = middle;

	middle += nmatch;
	while (middle <= high)
	{
		if (classoid != middle->classoid ||
			objoid != middle->objoid)
			break;
		middle++;
		nmatch++;
	}

	return nmatch;
}

/*
 * collectComments --
 *
 * Construct a table of all comments available for database objects.
 * We used to do per-object queries for the comments, but it's much faster
 * to pull them all over at once, and on most databases the memory cost
 * isn't high.
 *
 * The table is sorted by classoid/objid/objsubid for speed in lookup.
 */
static int
collectComments(Archive *fout, CommentItem **items)
{
	PGresult   *res;
	PQExpBuffer query;
	int			i_description;
	int			i_classoid;
	int			i_objoid;
	int			i_objsubid;
	int			ntups;
	int			i;
	CommentItem *comments;

	/*
	 * Note we do NOT change source schema here; preserve the caller's
	 * setting, instead.
	 */

	query = createPQExpBuffer();

	if (fout->remoteVersion >= 70300)
	{
		appendPQExpBuffer(query, "SELECT description, classoid, objoid, objsubid "
						  "FROM pg_catalog.pg_description "
						  "ORDER BY classoid, objoid, objsubid");
	}
	else
	{
		error_unsupported_server_version(fout);
	}

	res = ExecuteSqlQuery(fout, query->data, PGRES_TUPLES_OK);

	/* Construct lookup table containing OIDs in numeric form */

	i_description = PQfnumber(res, "description");
	i_classoid = PQfnumber(res, "classoid");
	i_objoid = PQfnumber(res, "objoid");
	i_objsubid = PQfnumber(res, "objsubid");

	ntups = PQntuples(res);

	comments = (CommentItem *) pg_malloc(ntups * sizeof(CommentItem));

	for (i = 0; i < ntups; i++)
	{
		comments[i].descr = PQgetvalue(res, i, i_description);
		comments[i].classoid = atooid(PQgetvalue(res, i, i_classoid));
		comments[i].objoid = atooid(PQgetvalue(res, i, i_objoid));
		comments[i].objsubid = atoi(PQgetvalue(res, i, i_objsubid));
	}

	/* Do NOT free the PGresult since we are keeping pointers into it */
	destroyPQExpBuffer(query);

	*items = comments;
	return ntups;
}

/*
 * dumpDumpableObject
 *
 * This routine and its subsidiaries are responsible for creating
 * ArchiveEntries (TOC objects) for each object to be dumped.
 */
static void
dumpDumpableObject(Archive *fout, DumpableObject *dobj)
{
	switch (dobj->objType)
	{
		case DO_NAMESPACE:
			if (!postDataSchemaOnly)
			dumpNamespace(fout, (NamespaceInfo *) dobj);
			break;
		case DO_EXTENSION:
			dumpExtension(fout, (ExtensionInfo *) dobj);
			break;
		case DO_TYPE:
			if (!postDataSchemaOnly)
			dumpType(fout, (TypeInfo *) dobj);
			break;
		case DO_TYPE_STORAGE_OPTIONS:
			if (!postDataSchemaOnly)
				dumpTypeStorageOptions(fout, (TypeStorageOptions *) dobj);
			break;
		case DO_SHELL_TYPE:
			if (!postDataSchemaOnly)
			dumpShellType(fout, (ShellTypeInfo *) dobj);
			break;
		case DO_FUNC:
			if (!postDataSchemaOnly)
			dumpFunc(fout, (FuncInfo *) dobj);
			break;
		case DO_AGG:
			if (!postDataSchemaOnly)
			dumpAgg(fout, (AggInfo *) dobj);
			break;
		case DO_EXTPROTOCOL:
			if (!postDataSchemaOnly)
			dumpExtProtocol(fout, (ExtProtInfo *) dobj);
			break;
		case DO_OPERATOR:
			if (!postDataSchemaOnly)
			dumpOpr(fout, (OprInfo *) dobj);
			break;
		case DO_OPCLASS:
			if (!postDataSchemaOnly)
			dumpOpclass(fout, (OpclassInfo *) dobj);
			break;
		case DO_OPFAMILY:
			dumpOpfamily(fout, (OpfamilyInfo *) dobj);
			break;
		case DO_COLLATION:
			dumpCollation(fout, (CollInfo *) dobj);
			break;
		case DO_CONVERSION:
			if (!postDataSchemaOnly)
			dumpConversion(fout, (ConvInfo *) dobj);
			break;
		case DO_TABLE:
			if (!postDataSchemaOnly)
			dumpTable(fout, (TableInfo *) dobj);
			break;
		case DO_ATTRDEF:
			if (!postDataSchemaOnly)
			dumpAttrDef(fout, (AttrDefInfo *) dobj);
			break;
		case DO_INDEX:
			if (!preDataSchemaOnly)
			dumpIndex(fout, (IndxInfo *) dobj);
			break;
		case DO_RULE:
			if (!preDataSchemaOnly)
			dumpRule(fout, (RuleInfo *) dobj);
			break;
		case DO_TRIGGER:
			dumpTrigger(fout, (TriggerInfo *) dobj);
			break;
		case DO_CONSTRAINT:
			if (!preDataSchemaOnly)
			dumpConstraint(fout, (ConstraintInfo *) dobj);
			break;
		case DO_FK_CONSTRAINT:
			if (!preDataSchemaOnly)
			dumpConstraint(fout, (ConstraintInfo *) dobj);
			break;
		case DO_PROCLANG:
			if (!postDataSchemaOnly)
			dumpProcLang(fout, (ProcLangInfo *) dobj);
			break;
		case DO_CAST:
			if (!postDataSchemaOnly)
			dumpCast(fout, (CastInfo *) dobj);
			break;
		case DO_TABLE_DATA:
			if (!postDataSchemaOnly)
			dumpTableData(fout, (TableDataInfo *) dobj);
			break;
		case DO_DUMMY_TYPE:
			/* table rowtypes and array types are never dumped separately */
			break;
		case DO_TSPARSER:
			dumpTSParser(fout, (TSParserInfo *) dobj);
			break;
		case DO_TSDICT:
			dumpTSDictionary(fout, (TSDictInfo *) dobj);
			break;
		case DO_TSTEMPLATE:
			dumpTSTemplate(fout, (TSTemplateInfo *) dobj);
			break;
		case DO_TSCONFIG:
			dumpTSConfig(fout, (TSConfigInfo *) dobj);
			break;
		case DO_FDW:
			dumpForeignDataWrapper(fout, (FdwInfo *) dobj);
			break;
		case DO_FOREIGN_SERVER:
			dumpForeignServer(fout, (ForeignServerInfo *) dobj);
			break;
		case DO_DEFAULT_ACL:
			dumpDefaultACL(fout, (DefaultACLInfo *) dobj);
			break;
		case DO_BLOB:
			dumpBlob(fout, (BlobInfo *) dobj);
			break;
		case DO_BLOB_DATA:
			ArchiveEntry(fout, dobj->catId, dobj->dumpId,
						 dobj->name, NULL, NULL, "",
						 false, "BLOBS", SECTION_DATA,
						 "", "", NULL,
						 dobj->dependencies, dobj->nDeps,
						 dumpBlobs, NULL);
			break;
	}
}

/*
 * dumpNamespace
 *	  writes out to fout the queries to recreate a user-defined namespace
 */
static void
dumpNamespace(Archive *fout, NamespaceInfo *nspinfo)
{
	PQExpBuffer q;
	PQExpBuffer delq;
	PQExpBuffer labelq;
	char	   *qnspname;

	/* Skip if not to be dumped */
	if (!nspinfo->dobj.dump || dataOnly)
		return;

	/* don't dump dummy namespace from pre-7.3 source */
	if (strlen(nspinfo->dobj.name) == 0)
		return;

	q = createPQExpBuffer();
	delq = createPQExpBuffer();
	labelq = createPQExpBuffer();

	qnspname = pg_strdup(fmtId(nspinfo->dobj.name));

	appendPQExpBuffer(delq, "DROP SCHEMA %s;\n", qnspname);

	if (binary_upgrade)
		binary_upgrade_set_namespace_oid(q, nspinfo->dobj.catId.oid, qnspname);

	appendPQExpBuffer(q, "CREATE SCHEMA %s;\n", qnspname);

	appendPQExpBuffer(labelq, "SCHEMA %s", qnspname);

	if (binary_upgrade)
		binary_upgrade_extension_member(q, &nspinfo->dobj, labelq->data);

	ArchiveEntry(fout, nspinfo->dobj.catId, nspinfo->dobj.dumpId,
				 nspinfo->dobj.name,
				 NULL, NULL,
				 nspinfo->rolname,
				 false, "SCHEMA", SECTION_PRE_DATA,
				 q->data, delq->data, NULL,
				 nspinfo->dobj.dependencies, nspinfo->dobj.nDeps,
				 NULL, NULL);

	/* Dump Schema Comments and Security Labels */
	dumpComment(fout, labelq->data,
				NULL, nspinfo->rolname,
				nspinfo->dobj.catId, 0, nspinfo->dobj.dumpId);
	dumpSecLabel(fout, labelq->data,
				 NULL, nspinfo->rolname,
				 nspinfo->dobj.catId, 0, nspinfo->dobj.dumpId);

	dumpACL(fout, nspinfo->dobj.catId, nspinfo->dobj.dumpId, "SCHEMA",
			qnspname, NULL, nspinfo->dobj.name, NULL,
			nspinfo->rolname, nspinfo->nspacl);

	free(qnspname);

	destroyPQExpBuffer(q);
	destroyPQExpBuffer(delq);
	destroyPQExpBuffer(labelq);
}

/*
 * dumpExtension
 *	  writes out to fout the queries to recreate an extension
 */
static void
dumpExtension(Archive *fout, ExtensionInfo *extinfo)
{
	PQExpBuffer q;
	PQExpBuffer delq;
	PQExpBuffer labelq;
	char	   *qextname;

	/* Skip if not to be dumped */
	if (!extinfo->dobj.dump || dataOnly)
		return;

	q = createPQExpBuffer();
	delq = createPQExpBuffer();
	labelq = createPQExpBuffer();

	qextname = pg_strdup(fmtId(extinfo->dobj.name));

	appendPQExpBuffer(delq, "DROP EXTENSION %s;\n", qextname);

	if (!binary_upgrade)
	{
		/*
		 * In a regular dump, we use IF NOT EXISTS so that there isn't a
		 * problem if the extension already exists in the target database;
		 * this is essential for installed-by-default extensions such as
		 * plpgsql.
		 *
		 * In binary-upgrade mode, that doesn't work well, so instead we skip
		 * built-in extensions based on their OIDs; see
		 * selectDumpableExtension.
		 */
		appendPQExpBuffer(q, "CREATE EXTENSION IF NOT EXISTS %s WITH SCHEMA %s;\n",
						  qextname, fmtId(extinfo->namespace));
	}
	else
	{
		int			i;
		int			n;

		appendPQExpBuffer(q, "-- For binary upgrade, create an empty extension and insert objects into it\n");
		appendPQExpBuffer(q,
						  "SELECT binary_upgrade.create_empty_extension(");
		appendStringLiteralAH(q, extinfo->dobj.name, fout);
		appendPQExpBuffer(q, ", ");
		appendStringLiteralAH(q, extinfo->namespace, fout);
		appendPQExpBuffer(q, ", ");
		appendPQExpBuffer(q, "%s, ", extinfo->relocatable ? "true" : "false");
		appendStringLiteralAH(q, extinfo->extversion, fout);
		appendPQExpBuffer(q, ", ");

		/*
		 * Note that we're pushing extconfig (an OID array) back into
		 * pg_extension exactly as-is.	This is OK because pg_class OIDs are
		 * preserved in binary upgrade.
		 */
		if (strlen(extinfo->extconfig) > 2)
			appendStringLiteralAH(q, extinfo->extconfig, fout);
		else
			appendPQExpBuffer(q, "NULL");
		appendPQExpBuffer(q, ", ");
		if (strlen(extinfo->extcondition) > 2)
			appendStringLiteralAH(q, extinfo->extcondition, fout);
		else
			appendPQExpBuffer(q, "NULL");
		appendPQExpBuffer(q, ", ");
		appendPQExpBuffer(q, "ARRAY[");
		n = 0;
		for (i = 0; i < extinfo->dobj.nDeps; i++)
		{
			DumpableObject *extobj;

			extobj = findObjectByDumpId(extinfo->dobj.dependencies[i]);
			if (extobj && extobj->objType == DO_EXTENSION)
			{
				if (n++ > 0)
					appendPQExpBuffer(q, ",");
				appendStringLiteralAH(q, extobj->name, fout);
			}
		}
		appendPQExpBuffer(q, "]::pg_catalog.text[]");
		appendPQExpBuffer(q, ");\n");
	}

	appendPQExpBuffer(labelq, "EXTENSION %s", qextname);

	ArchiveEntry(fout, extinfo->dobj.catId, extinfo->dobj.dumpId,
				 extinfo->dobj.name,
				 NULL, NULL,
				 "",
				 false, "EXTENSION", SECTION_PRE_DATA,
				 q->data, delq->data, NULL,
				 extinfo->dobj.dependencies, extinfo->dobj.nDeps,
				 NULL, NULL);

	/* Dump Extension Comments and Security Labels */
	dumpComment(fout, labelq->data,
				NULL, "",
				extinfo->dobj.catId, 0, extinfo->dobj.dumpId);
	dumpSecLabel(fout, labelq->data,
				 NULL, "",
				 extinfo->dobj.catId, 0, extinfo->dobj.dumpId);

	free(qextname);

	destroyPQExpBuffer(q);
	destroyPQExpBuffer(delq);
	destroyPQExpBuffer(labelq);
}

/*
 * dumpType
 *	  writes out to fout the queries to recreate a user-defined type
 */
static void
dumpType(Archive *fout, TypeInfo *tyinfo)
{
	/* Skip if not to be dumped */
	if (!tyinfo->dobj.dump || dataOnly)
		return;

	/* Dump out in proper style */
	if (tyinfo->typtype == TYPTYPE_BASE)
		dumpBaseType(fout, tyinfo);
	else if (tyinfo->typtype == TYPTYPE_DOMAIN)
		dumpDomain(fout, tyinfo);
	else if (tyinfo->typtype == TYPTYPE_COMPOSITE)
		dumpCompositeType(fout, tyinfo);
	else if (tyinfo->typtype == TYPTYPE_ENUM)
		dumpEnumType(fout, tyinfo);
	else if (tyinfo->typtype == TYPTYPE_RANGE)
		dumpRangeType(fout, tyinfo);
	else
		write_msg(NULL, "WARNING: typtype of data type \"%s\" appears to be invalid\n",
				  tyinfo->dobj.name);
}

/*
 * dumpEnumType
 *	  writes out to fout the queries to recreate a user-defined enum type
 */
static void
dumpEnumType(Archive *fout, TypeInfo *tyinfo)
{
	PQExpBuffer q = createPQExpBuffer();
	PQExpBuffer delq = createPQExpBuffer();
	PQExpBuffer labelq = createPQExpBuffer();
	PQExpBuffer query = createPQExpBuffer();
	PGresult   *res;
	int			num,
				i;
	Oid			enum_oid;
	char	   *label;

	/* Set proper schema search path */
	selectSourceSchema(fout, "pg_catalog");

	if (fout->remoteVersion >= 90100)
		appendPQExpBuffer(query, "SELECT oid, enumlabel "
						  "FROM pg_catalog.pg_enum "
						  "WHERE enumtypid = '%u'"
						  "ORDER BY enumsortorder",
						  tyinfo->dobj.catId.oid);
	else
		appendPQExpBuffer(query, "SELECT oid, enumlabel "
						  "FROM pg_catalog.pg_enum "
						  "WHERE enumtypid = '%u'"
						  "ORDER BY oid",
						  tyinfo->dobj.catId.oid);

	res = ExecuteSqlQuery(fout, query->data, PGRES_TUPLES_OK);

	num = PQntuples(res);

	/*
	 * DROP must be fully qualified in case same name appears in pg_catalog.
	 * CASCADE shouldn't be required here as for normal types since the I/O
	 * functions are generic and do not get dropped.
	 */
	appendPQExpBuffer(delq, "DROP TYPE %s.",
					  fmtId(tyinfo->dobj.namespace->dobj.name));
	appendPQExpBuffer(delq, "%s;\n",
					  fmtId(tyinfo->dobj.name));

	if (binary_upgrade)
<<<<<<< HEAD
		binary_upgrade_set_type_oids_by_type_oid(fout, q, tyinfo->dobj.catId.oid,
=======
		binary_upgrade_set_type_oids_by_type_oid(q, tyinfo->dobj.catId.oid,
>>>>>>> 04e39f4a
												 tyinfo->dobj.namespace->dobj.catId.oid,
												 tyinfo->dobj.name);

	appendPQExpBuffer(q, "CREATE TYPE %s AS ENUM (\n",
					  fmtId(tyinfo->dobj.name));

	if (!binary_upgrade)
	{
		for (i = 0; i < num; i++)
		{
			/* Labels with server-assigned oids */
			label = PQgetvalue(res, i, PQfnumber(res, "enumlabel"));
			if (i > 0)
				appendPQExpBuffer(q, ",\n");
			appendPQExpBuffer(q, "    ");
			appendStringLiteralAH(q, label, fout);
		}
	}

	appendPQExpBuffer(q, "\n);\n");

	if (binary_upgrade)
	{
		/* Labels with dump-assigned (preserved) oids */
		for (i = 0; i < num; i++)
		{
			enum_oid = atooid(PQgetvalue(res, i, PQfnumber(res, "oid")));
			label = PQgetvalue(res, i, PQfnumber(res, "enumlabel"));

			if (i == 0)
				appendPQExpBuffer(q, "\n-- For binary upgrade, must preserve pg_enum oids\n");
			appendPQExpBuffer(q,
							  "SELECT binary_upgrade.set_next_pg_enum_oid('%u'::pg_catalog.oid, '%u'::pg_catalog.oid, $$%s$$::text);\n",
							  enum_oid, tyinfo->dobj.catId.oid, label);

			appendPQExpBuffer(q, "ALTER TYPE %s.",
							  fmtId(tyinfo->dobj.namespace->dobj.name));
			appendPQExpBuffer(q, "%s ADD VALUE ",
							  fmtId(tyinfo->dobj.name));
			appendStringLiteralAH(q, label, fout);
			appendPQExpBuffer(q, ";\n\n");
		}
	}

	appendPQExpBuffer(labelq, "TYPE %s", fmtId(tyinfo->dobj.name));

	if (binary_upgrade)
		binary_upgrade_extension_member(q, &tyinfo->dobj, labelq->data);

	ArchiveEntry(fout, tyinfo->dobj.catId, tyinfo->dobj.dumpId,
				 tyinfo->dobj.name,
				 tyinfo->dobj.namespace->dobj.name,
				 NULL,
				 tyinfo->rolname, false,
				 "TYPE", SECTION_PRE_DATA,
				 q->data, delq->data, NULL,
				 tyinfo->dobj.dependencies, tyinfo->dobj.nDeps,
				 NULL, NULL);

	/* Dump Type Comments and Security Labels */
	dumpComment(fout, labelq->data,
				tyinfo->dobj.namespace->dobj.name, tyinfo->rolname,
				tyinfo->dobj.catId, 0, tyinfo->dobj.dumpId);
	dumpSecLabel(fout, labelq->data,
				 tyinfo->dobj.namespace->dobj.name, tyinfo->rolname,
				 tyinfo->dobj.catId, 0, tyinfo->dobj.dumpId);

	PQclear(res);
	destroyPQExpBuffer(q);
	destroyPQExpBuffer(delq);
	destroyPQExpBuffer(labelq);
	destroyPQExpBuffer(query);
}

/*
 * dumpRangeType
 *	  writes out to fout the queries to recreate a user-defined range type
 */
static void
dumpRangeType(Archive *fout, TypeInfo *tyinfo)
{
	PQExpBuffer q = createPQExpBuffer();
	PQExpBuffer delq = createPQExpBuffer();
	PQExpBuffer labelq = createPQExpBuffer();
	PQExpBuffer query = createPQExpBuffer();
	PGresult   *res;
	Oid			collationOid;
	char	   *procname;

	/*
	 * select appropriate schema to ensure names in CREATE are properly
	 * qualified
	 */
	selectSourceSchema(fout, tyinfo->dobj.namespace->dobj.name);

	appendPQExpBuffer(query,
			"SELECT pg_catalog.format_type(rngsubtype, NULL) AS rngsubtype, "
					  "opc.opcname AS opcname, "
					  "(SELECT nspname FROM pg_catalog.pg_namespace nsp "
					  "  WHERE nsp.oid = opc.opcnamespace) AS opcnsp, "
					  "opc.opcdefault, "
					  "CASE WHEN rngcollation = st.typcollation THEN 0 "
					  "     ELSE rngcollation END AS collation, "
					  "rngcanonical, rngsubdiff "
					  "FROM pg_catalog.pg_range r, pg_catalog.pg_type st, "
					  "     pg_catalog.pg_opclass opc "
					  "WHERE st.oid = rngsubtype AND opc.oid = rngsubopc AND "
					  "rngtypid = '%u'",
					  tyinfo->dobj.catId.oid);

	res = ExecuteSqlQueryForSingleRow(fout, query->data);

	/*
	 * DROP must be fully qualified in case same name appears in pg_catalog.
	 * CASCADE shouldn't be required here as for normal types since the I/O
	 * functions are generic and do not get dropped.
	 */
	appendPQExpBuffer(delq, "DROP TYPE %s.",
					  fmtId(tyinfo->dobj.namespace->dobj.name));
	appendPQExpBuffer(delq, "%s;\n",
					  fmtId(tyinfo->dobj.name));

	if (binary_upgrade)
		binary_upgrade_set_type_oids_by_type_oid(fout, q, tyinfo->dobj.catId.oid,
				tyinfo->dobj.namespace->dobj.catId.oid, tyinfo->dobj.name);

	appendPQExpBuffer(q, "CREATE TYPE %s AS RANGE (",
					  fmtId(tyinfo->dobj.name));

	appendPQExpBuffer(q, "\n    subtype = %s",
					  PQgetvalue(res, 0, PQfnumber(res, "rngsubtype")));

	/* print subtype_opclass only if not default for subtype */
	if (PQgetvalue(res, 0, PQfnumber(res, "opcdefault"))[0] != 't')
	{
		char	   *opcname = PQgetvalue(res, 0, PQfnumber(res, "opcname"));
		char	   *nspname = PQgetvalue(res, 0, PQfnumber(res, "opcnsp"));

		/* always schema-qualify, don't try to be smart */
		appendPQExpBuffer(q, ",\n    subtype_opclass = %s.",
						  fmtId(nspname));
		appendPQExpBuffer(q, "%s", fmtId(opcname));
	}

	collationOid = atooid(PQgetvalue(res, 0, PQfnumber(res, "collation")));
	if (OidIsValid(collationOid))
	{
		CollInfo   *coll = findCollationByOid(collationOid);

		if (coll)
		{
			/* always schema-qualify, don't try to be smart */
			appendPQExpBuffer(q, ",\n    collation = %s.",
							  fmtId(coll->dobj.namespace->dobj.name));
			appendPQExpBuffer(q, "%s",
							  fmtId(coll->dobj.name));
		}
	}

	procname = PQgetvalue(res, 0, PQfnumber(res, "rngcanonical"));
	if (strcmp(procname, "-") != 0)
		appendPQExpBuffer(q, ",\n    canonical = %s", procname);

	procname = PQgetvalue(res, 0, PQfnumber(res, "rngsubdiff"));
	if (strcmp(procname, "-") != 0)
		appendPQExpBuffer(q, ",\n    subtype_diff = %s", procname);

	appendPQExpBuffer(q, "\n);\n");

	appendPQExpBuffer(labelq, "TYPE %s", fmtId(tyinfo->dobj.name));

	if (binary_upgrade)
		binary_upgrade_extension_member(q, &tyinfo->dobj, labelq->data);

	ArchiveEntry(fout, tyinfo->dobj.catId, tyinfo->dobj.dumpId,
				 tyinfo->dobj.name,
				 tyinfo->dobj.namespace->dobj.name,
				 NULL,
				 tyinfo->rolname, false,
				 "TYPE", SECTION_PRE_DATA,
				 q->data, delq->data, NULL,
				 tyinfo->dobj.dependencies, tyinfo->dobj.nDeps,
				 NULL, NULL);

	/* Dump Type Comments and Security Labels */
	dumpComment(fout, labelq->data,
				tyinfo->dobj.namespace->dobj.name, tyinfo->rolname,
				tyinfo->dobj.catId, 0, tyinfo->dobj.dumpId);
	dumpSecLabel(fout, labelq->data,
				 tyinfo->dobj.namespace->dobj.name, tyinfo->rolname,
				 tyinfo->dobj.catId, 0, tyinfo->dobj.dumpId);

	PQclear(res);
	destroyPQExpBuffer(q);
	destroyPQExpBuffer(delq);
	destroyPQExpBuffer(labelq);
	destroyPQExpBuffer(query);
}

/*
 * dumpBaseType
 *	  writes out to fout the queries to recreate a user-defined base type
 */
static void
dumpBaseType(Archive *fout, TypeInfo *tyinfo)
{
	PQExpBuffer q = createPQExpBuffer();
	PQExpBuffer delq = createPQExpBuffer();
	PQExpBuffer labelq = createPQExpBuffer();
	PQExpBuffer query = createPQExpBuffer();
	PGresult   *res;
	char	   *typlen;
	char	   *typinput;
	char	   *typoutput;
	char	   *typreceive;
	char	   *typsend;
	char	   *typmodin;
	char	   *typmodout;
	char	   *typanalyze;
	Oid			typreceiveoid;
	Oid			typsendoid;
	Oid			typmodinoid;
	Oid			typmodoutoid;
	Oid			typanalyzeoid;
	char	   *typcategory;
	char	   *typispreferred;
	char	   *typdelim;
	char	   *typbyval;
	char	   *typalign;
	char	   *typstorage;
	char	   *typcollatable;
	char	   *typdefault;
	bool		typdefault_is_literal = false;

	/* Set proper schema search path so regproc references list correctly */
	selectSourceSchema(fout, tyinfo->dobj.namespace->dobj.name);

	/* Fetch type-specific details */
	if (fout->remoteVersion >= 90100)
	{
		appendPQExpBuffer(query, "SELECT typlen, "
						  "typinput, typoutput, typreceive, typsend, "
						  "typmodin, typmodout, typanalyze, "
						  "typreceive::pg_catalog.oid AS typreceiveoid, "
						  "typsend::pg_catalog.oid AS typsendoid, "
						  "typmodin::pg_catalog.oid AS typmodinoid, "
						  "typmodout::pg_catalog.oid AS typmodoutoid, "
						  "typanalyze::pg_catalog.oid AS typanalyzeoid, "
						  "typcategory, typispreferred, "
						  "typdelim, typbyval, typalign, typstorage, "
						  "(typcollation <> 0) AS typcollatable, "
						  "pg_catalog.pg_get_expr(typdefaultbin, 0) AS typdefaultbin, typdefault "
						  "FROM pg_catalog.pg_type "
						  "WHERE oid = '%u'::pg_catalog.oid",
						  tyinfo->dobj.catId.oid);
	}
	else if (fout->remoteVersion >= 80400)
	{
		appendPQExpBuffer(query, "SELECT typlen, "
						  "typinput, typoutput, typreceive, typsend, "
						  "typmodin, typmodout, typanalyze, "
						  "typreceive::pg_catalog.oid AS typreceiveoid, "
						  "typsend::pg_catalog.oid AS typsendoid, "
						  "typmodin::pg_catalog.oid AS typmodinoid, "
						  "typmodout::pg_catalog.oid AS typmodoutoid, "
						  "typanalyze::pg_catalog.oid AS typanalyzeoid, "
						  "typcategory, typispreferred, "
						  "typdelim, typbyval, typalign, typstorage, "
						  "false AS typcollatable, "
						  "pg_catalog.pg_get_expr(typdefaultbin, 0) AS typdefaultbin, typdefault "
						  "FROM pg_catalog.pg_type "
						  "WHERE oid = '%u'::pg_catalog.oid",
						  tyinfo->dobj.catId.oid);
	}
	else if (fout->remoteVersion >= 80300)
	{
		/* Before 8.4, pg_get_expr does not allow 0 for its second arg */
		appendPQExpBuffer(query, "SELECT typlen, "
						  "typinput, typoutput, typreceive, typsend, "
						  "typmodin, typmodout, typanalyze, "
						  "typreceive::pg_catalog.oid AS typreceiveoid, "
						  "typsend::pg_catalog.oid AS typsendoid, "
						  "typmodin::pg_catalog.oid AS typmodinoid, "
						  "typmodout::pg_catalog.oid AS typmodoutoid, "
						  "typanalyze::pg_catalog.oid AS typanalyzeoid, "
						  "'U' AS typcategory, false AS typispreferred, "
						  "typdelim, typbyval, typalign, typstorage, "
						  "false AS typcollatable, "
						  "pg_catalog.pg_get_expr(typdefaultbin, 'pg_catalog.pg_type'::pg_catalog.regclass) AS typdefaultbin, typdefault "
						  "FROM pg_catalog.pg_type "
						  "WHERE oid = '%u'::pg_catalog.oid",
						  tyinfo->dobj.catId.oid);
	}
	else if (fout->remoteVersion >= 80000)
	{
		appendPQExpBuffer(query, "SELECT typlen, "
						  "typinput, typoutput, typreceive, typsend, "
						  "'-' AS typmodin, '-' AS typmodout, "
						  "typanalyze, "
						  "typreceive::pg_catalog.oid AS typreceiveoid, "
						  "typsend::pg_catalog.oid AS typsendoid, "
						  "0 AS typmodinoid, 0 AS typmodoutoid, "
						  "typanalyze::pg_catalog.oid AS typanalyzeoid, "
						  "'U' AS typcategory, false AS typispreferred, "
						  "typdelim, typbyval, typalign, typstorage, "
						  "false AS typcollatable, "
						  "pg_catalog.pg_get_expr(typdefaultbin, 'pg_catalog.pg_type'::pg_catalog.regclass) AS typdefaultbin, typdefault "
						  "FROM pg_catalog.pg_type "
						  "WHERE oid = '%u'::pg_catalog.oid",
						  tyinfo->dobj.catId.oid);
	}
	else if (fout->remoteVersion >= 70400)
	{
		appendPQExpBuffer(query, "SELECT typlen, "
						  "typinput, typoutput, typreceive, typsend, "
						  "'-' AS typmodin, '-' AS typmodout, "
						  "'-' AS typanalyze, "
						  "typreceive::pg_catalog.oid AS typreceiveoid, "
						  "typsend::pg_catalog.oid AS typsendoid, "
						  "0 AS typmodinoid, 0 AS typmodoutoid, "
						  "0 AS typanalyzeoid, "
						  "'U' AS typcategory, false AS typispreferred, "
						  "typdelim, typbyval, typalign, typstorage, "
						  "false AS typcollatable, "
						  "pg_catalog.pg_get_expr(typdefaultbin, 'pg_catalog.pg_type'::pg_catalog.regclass) AS typdefaultbin, typdefault "
						  "FROM pg_catalog.pg_type "
						  "WHERE oid = '%u'::pg_catalog.oid",
						  tyinfo->dobj.catId.oid);
	}
	else if (fout->remoteVersion >= 70300)
	{
		appendPQExpBuffer(query, "SELECT typlen, "
						  "typinput, typoutput, "
						  "'-' AS typreceive, '-' AS typsend, "
						  "'-' AS typmodin, '-' AS typmodout, "
						  "'-' AS typanalyze, "
						  "0 AS typreceiveoid, 0 AS typsendoid, "
						  "0 AS typmodinoid, 0 AS typmodoutoid, "
						  "0 AS typanalyzeoid, "
						  "'U' AS typcategory, false AS typispreferred, "
						  "typdelim, typbyval, typalign, typstorage, "
						  "false AS typcollatable, "
						  "pg_catalog.pg_get_expr(typdefaultbin, 'pg_catalog.pg_type'::pg_catalog.regclass) AS typdefaultbin, typdefault "
						  "FROM pg_catalog.pg_type "
						  "WHERE oid = '%u'::pg_catalog.oid",
						  tyinfo->dobj.catId.oid);
	}
	else if (fout->remoteVersion >= 70200)
	{
		/*
		 * Note: although pre-7.3 catalogs contain typreceive and typsend,
		 * ignore them because they are not right.
		 */
		appendPQExpBuffer(query, "SELECT typlen, "
						  "typinput, typoutput, "
						  "'-' AS typreceive, '-' AS typsend, "
						  "'-' AS typmodin, '-' AS typmodout, "
						  "'-' AS typanalyze, "
						  "0 AS typreceiveoid, 0 AS typsendoid, "
						  "0 AS typmodinoid, 0 AS typmodoutoid, "
						  "0 AS typanalyzeoid, "
						  "'U' AS typcategory, false AS typispreferred, "
						  "typdelim, typbyval, typalign, typstorage, "
						  "false AS typcollatable, "
						  "NULL AS typdefaultbin, typdefault "
						  "FROM pg_type "
						  "WHERE oid = '%u'::oid",
						  tyinfo->dobj.catId.oid);
	}
	else if (fout->remoteVersion >= 70100)
	{
		/*
		 * Ignore pre-7.2 typdefault; the field exists but has an unusable
		 * representation.
		 */
		appendPQExpBuffer(query, "SELECT typlen, "
						  "typinput, typoutput, "
						  "'-' AS typreceive, '-' AS typsend, "
						  "'-' AS typmodin, '-' AS typmodout, "
						  "'-' AS typanalyze, "
						  "0 AS typreceiveoid, 0 AS typsendoid, "
						  "0 AS typmodinoid, 0 AS typmodoutoid, "
						  "0 AS typanalyzeoid, "
						  "'U' AS typcategory, false AS typispreferred, "
						  "typdelim, typbyval, typalign, typstorage, "
						  "false AS typcollatable, "
						  "NULL AS typdefaultbin, NULL AS typdefault "
						  "FROM pg_type "
						  "WHERE oid = '%u'::oid",
						  tyinfo->dobj.catId.oid);
	}
	else
	{
		appendPQExpBuffer(query, "SELECT typlen, "
						  "typinput, typoutput, "
						  "'-' AS typreceive, '-' AS typsend, "
						  "'-' AS typmodin, '-' AS typmodout, "
						  "'-' AS typanalyze, "
						  "0 AS typreceiveoid, 0 AS typsendoid, "
						  "0 AS typmodinoid, 0 AS typmodoutoid, "
						  "0 AS typanalyzeoid, "
						  "'U' AS typcategory, false AS typispreferred, "
						  "typdelim, typbyval, typalign, "
						  "'p'::char AS typstorage, "
						  "false AS typcollatable, "
						  "NULL AS typdefaultbin, NULL AS typdefault "
						  "FROM pg_type "
						  "WHERE oid = '%u'::oid",
						  tyinfo->dobj.catId.oid);
	}

	res = ExecuteSqlQueryForSingleRow(fout, query->data);

	typlen = PQgetvalue(res, 0, PQfnumber(res, "typlen"));
	typinput = PQgetvalue(res, 0, PQfnumber(res, "typinput"));
	typoutput = PQgetvalue(res, 0, PQfnumber(res, "typoutput"));
	typreceive = PQgetvalue(res, 0, PQfnumber(res, "typreceive"));
	typsend = PQgetvalue(res, 0, PQfnumber(res, "typsend"));
	typmodin = PQgetvalue(res, 0, PQfnumber(res, "typmodin"));
	typmodout = PQgetvalue(res, 0, PQfnumber(res, "typmodout"));
	typanalyze = PQgetvalue(res, 0, PQfnumber(res, "typanalyze"));
	typreceiveoid = atooid(PQgetvalue(res, 0, PQfnumber(res, "typreceiveoid")));
	typsendoid = atooid(PQgetvalue(res, 0, PQfnumber(res, "typsendoid")));
	typmodinoid = atooid(PQgetvalue(res, 0, PQfnumber(res, "typmodinoid")));
	typmodoutoid = atooid(PQgetvalue(res, 0, PQfnumber(res, "typmodoutoid")));
	typanalyzeoid = atooid(PQgetvalue(res, 0, PQfnumber(res, "typanalyzeoid")));
	typcategory = PQgetvalue(res, 0, PQfnumber(res, "typcategory"));
	typispreferred = PQgetvalue(res, 0, PQfnumber(res, "typispreferred"));
	typdelim = PQgetvalue(res, 0, PQfnumber(res, "typdelim"));
	typbyval = PQgetvalue(res, 0, PQfnumber(res, "typbyval"));
	typalign = PQgetvalue(res, 0, PQfnumber(res, "typalign"));
	typstorage = PQgetvalue(res, 0, PQfnumber(res, "typstorage"));
	typcollatable = PQgetvalue(res, 0, PQfnumber(res, "typcollatable"));
	if (!PQgetisnull(res, 0, PQfnumber(res, "typdefaultbin")))
		typdefault = PQgetvalue(res, 0, PQfnumber(res, "typdefaultbin"));
	else if (!PQgetisnull(res, 0, PQfnumber(res, "typdefault")))
	{
		typdefault = PQgetvalue(res, 0, PQfnumber(res, "typdefault"));
		typdefault_is_literal = true;	/* it needs quotes */
	}
	else
		typdefault = NULL;

	/*
	 * DROP must be fully qualified in case same name appears in pg_catalog.
	 * The reason we include CASCADE is that the circular dependency between
	 * the type and its I/O functions makes it impossible to drop the type any
	 * other way.
	 */
	appendPQExpBuffer(delq, "DROP TYPE %s.",
					  fmtId(tyinfo->dobj.namespace->dobj.name));
	appendPQExpBuffer(delq, "%s CASCADE;\n",
					  fmtId(tyinfo->dobj.name));

	/* We might already have a shell type, but setting pg_type_oid is harmless */
	if (binary_upgrade)
<<<<<<< HEAD
		binary_upgrade_set_type_oids_by_type_oid(fout, q, tyinfo->dobj.catId.oid,
=======
		binary_upgrade_set_type_oids_by_type_oid(q, tyinfo->dobj.catId.oid,
>>>>>>> 04e39f4a
				tyinfo->dobj.namespace->dobj.catId.oid, tyinfo->dobj.name);

	appendPQExpBuffer(q,
					  "CREATE TYPE %s (\n"
					  "    INTERNALLENGTH = %s",
					  fmtId(tyinfo->dobj.name),
					  (strcmp(typlen, "-1") == 0) ? "variable" : typlen);

	if (fout->remoteVersion >= 70300)
	{
		/* regproc result is correctly quoted as of 7.3 */
		appendPQExpBuffer(q, ",\n    INPUT = %s", typinput);
		appendPQExpBuffer(q, ",\n    OUTPUT = %s", typoutput);
		if (OidIsValid(typreceiveoid))
			appendPQExpBuffer(q, ",\n    RECEIVE = %s", typreceive);
		if (OidIsValid(typsendoid))
			appendPQExpBuffer(q, ",\n    SEND = %s", typsend);
		if (OidIsValid(typmodinoid))
			appendPQExpBuffer(q, ",\n    TYPMOD_IN = %s", typmodin);
		if (OidIsValid(typmodoutoid))
			appendPQExpBuffer(q, ",\n    TYPMOD_OUT = %s", typmodout);
		if (OidIsValid(typanalyzeoid))
			appendPQExpBuffer(q, ",\n    ANALYZE = %s", typanalyze);
	}
	else
	{
		/* regproc delivers an unquoted name before 7.3 */
		/* cannot combine these because fmtId uses static result area */
		appendPQExpBuffer(q, ",\n    INPUT = %s", fmtId(typinput));
		appendPQExpBuffer(q, ",\n    OUTPUT = %s", fmtId(typoutput));
		/* receive/send/typmodin/typmodout/analyze need not be printed */
	}

	if (strcmp(typcollatable, "t") == 0)
		appendPQExpBuffer(q, ",\n    COLLATABLE = true");

	if (typdefault != NULL)
	{
		appendPQExpBuffer(q, ",\n    DEFAULT = ");
		if (typdefault_is_literal)
			appendStringLiteralAH(q, typdefault, fout);
		else
			appendPQExpBufferStr(q, typdefault);
	}

	if (OidIsValid(tyinfo->typelem))
	{
		char	   *elemType;

		/* reselect schema in case changed by function dump */
		selectSourceSchema(fout, tyinfo->dobj.namespace->dobj.name);
		elemType = getFormattedTypeName(fout, tyinfo->typelem, zeroAsOpaque);
		appendPQExpBuffer(q, ",\n    ELEMENT = %s", elemType);
		free(elemType);
	}

	if (strcmp(typcategory, "U") != 0)
	{
		appendPQExpBuffer(q, ",\n    CATEGORY = ");
		appendStringLiteralAH(q, typcategory, fout);
	}

	if (strcmp(typispreferred, "t") == 0)
		appendPQExpBuffer(q, ",\n    PREFERRED = true");

	if (typdelim && strcmp(typdelim, ",") != 0)
	{
		appendPQExpBuffer(q, ",\n    DELIMITER = ");
		appendStringLiteralAH(q, typdelim, fout);
	}

	if (strcmp(typalign, "c") == 0)
		appendPQExpBuffer(q, ",\n    ALIGNMENT = char");
	else if (strcmp(typalign, "s") == 0)
		appendPQExpBuffer(q, ",\n    ALIGNMENT = int2");
	else if (strcmp(typalign, "i") == 0)
		appendPQExpBuffer(q, ",\n    ALIGNMENT = int4");
	else if (strcmp(typalign, "d") == 0)
		appendPQExpBuffer(q, ",\n    ALIGNMENT = double");

	if (strcmp(typstorage, "p") == 0)
		appendPQExpBuffer(q, ",\n    STORAGE = plain");
	else if (strcmp(typstorage, "e") == 0)
		appendPQExpBuffer(q, ",\n    STORAGE = external");
	else if (strcmp(typstorage, "x") == 0)
		appendPQExpBuffer(q, ",\n    STORAGE = extended");
	else if (strcmp(typstorage, "m") == 0)
		appendPQExpBuffer(q, ",\n    STORAGE = main");

	if (strcmp(typbyval, "t") == 0)
		appendPQExpBuffer(q, ",\n    PASSEDBYVALUE");

	appendPQExpBuffer(q, "\n);\n");

	appendPQExpBuffer(labelq, "TYPE %s", fmtId(tyinfo->dobj.name));

	if (binary_upgrade)
		binary_upgrade_extension_member(q, &tyinfo->dobj, labelq->data);

	ArchiveEntry(fout, tyinfo->dobj.catId, tyinfo->dobj.dumpId,
				 tyinfo->dobj.name,
				 tyinfo->dobj.namespace->dobj.name,
				 NULL,
				 tyinfo->rolname, false,
				 "TYPE", SECTION_PRE_DATA,
				 q->data, delq->data, NULL,
				 tyinfo->dobj.dependencies, tyinfo->dobj.nDeps,
				 NULL, NULL);

	/* Dump Type Comments and Security Labels */
	dumpComment(fout, labelq->data,
				tyinfo->dobj.namespace->dobj.name, tyinfo->rolname,
				tyinfo->dobj.catId, 0, tyinfo->dobj.dumpId);
	dumpSecLabel(fout, labelq->data,
				 tyinfo->dobj.namespace->dobj.name, tyinfo->rolname,
				 tyinfo->dobj.catId, 0, tyinfo->dobj.dumpId);

	PQclear(res);
	destroyPQExpBuffer(q);
	destroyPQExpBuffer(delq);
	destroyPQExpBuffer(labelq);
	destroyPQExpBuffer(query);
}

/*
 * dumpTypeStorageOptions
 *     writes out to fout the ALTER TYPE queries to set default storage options for type
 */
static void
dumpTypeStorageOptions(Archive *fout, TypeStorageOptions *tstorageoptions)
{
	PQExpBuffer q;
	PQExpBuffer delq;

	q = createPQExpBuffer();
	delq = createPQExpBuffer();

	/* Set proper schema search path so regproc references list correctly */
	selectSourceSchema(fout, tstorageoptions->dobj.namespace->dobj.name);

	appendPQExpBuffer(q, "ALTER TYPE %s ", tstorageoptions->dobj.name);
	appendPQExpBuffer(q, " SET DEFAULT ENCODING (%s);\n", tstorageoptions->typoptions);

	ArchiveEntry(	fout
	            , tstorageoptions->dobj.catId                 /* catalog ID  */
	            , tstorageoptions->dobj.dumpId                /* dump ID     */
	            , tstorageoptions->dobj.name                  /* type name   */
	            , tstorageoptions->dobj.namespace->dobj.name  /* name space  */
	            , NULL                                        /* table space */
	            , tstorageoptions->rolname                    /* owner name  */
	            , false                                       /* with oids   */
	            , "TYPE STORAGE OPTIONS"                      /* Desc        */
				, SECTION_PRE_DATA
	            , q->data                                     /* ALTER...    */
	            , ""                                          /* Del         */
	            , NULL                                        /* Copy        */
	            , NULL                                        /* Deps        */
	            , 0                                           /* num Deps    */
	            , NULL                                        /* Dumper      */
	            , NULL                                        /* Dumper Arg  */
	            );

	destroyPQExpBuffer(q);
	destroyPQExpBuffer(delq);


}  /* end dumpTypeStorageOptions */

/*
 * dumpDomain
 *	  writes out to fout the queries to recreate a user-defined domain
 */
static void
dumpDomain(Archive *fout, TypeInfo *tyinfo)
{
	PQExpBuffer q = createPQExpBuffer();
	PQExpBuffer delq = createPQExpBuffer();
	PQExpBuffer labelq = createPQExpBuffer();
	PQExpBuffer query = createPQExpBuffer();
	PGresult   *res;
	int			i;
	char	   *typnotnull;
	char	   *typdefn;
	char	   *typdefault;
	Oid			typcollation;
	bool		typdefault_is_literal = false;

	/* Set proper schema search path so type references list correctly */
	selectSourceSchema(fout, tyinfo->dobj.namespace->dobj.name);

	/* Fetch domain specific details */
	if (fout->remoteVersion >= 90100)
	{
		/* typcollation is new in 9.1 */
		appendPQExpBuffer(query, "SELECT t.typnotnull, "
			"pg_catalog.format_type(t.typbasetype, t.typtypmod) AS typdefn, "
						  "pg_catalog.pg_get_expr(t.typdefaultbin, 'pg_catalog.pg_type'::pg_catalog.regclass) AS typdefaultbin, "
						  "t.typdefault, "
						  "CASE WHEN t.typcollation <> u.typcollation "
						  "THEN t.typcollation ELSE 0 END AS typcollation "
						  "FROM pg_catalog.pg_type t "
				 "LEFT JOIN pg_catalog.pg_type u ON (t.typbasetype = u.oid) "
						  "WHERE t.oid = '%u'::pg_catalog.oid",
						  tyinfo->dobj.catId.oid);
	}
	else
	{
		/* We assume here that remoteVersion must be at least 70300 */
		appendPQExpBuffer(query, "SELECT typnotnull, "
				"pg_catalog.format_type(typbasetype, typtypmod) AS typdefn, "
						  "pg_catalog.pg_get_expr(typdefaultbin, 'pg_catalog.pg_type'::pg_catalog.regclass) AS typdefaultbin, "
						  "typdefault, 0 AS typcollation "
						  "FROM pg_catalog.pg_type "
						  "WHERE oid = '%u'::pg_catalog.oid",
						  tyinfo->dobj.catId.oid);
	}

	res = ExecuteSqlQueryForSingleRow(fout, query->data);

	typnotnull = PQgetvalue(res, 0, PQfnumber(res, "typnotnull"));
	typdefn = PQgetvalue(res, 0, PQfnumber(res, "typdefn"));
	if (!PQgetisnull(res, 0, PQfnumber(res, "typdefaultbin")))
		typdefault = PQgetvalue(res, 0, PQfnumber(res, "typdefaultbin"));
	else if (!PQgetisnull(res, 0, PQfnumber(res, "typdefault")))
	{
		typdefault = PQgetvalue(res, 0, PQfnumber(res, "typdefault"));
		typdefault_is_literal = true;	/* it needs quotes */
	}
	else
		typdefault = NULL;
	typcollation = atooid(PQgetvalue(res, 0, PQfnumber(res, "typcollation")));

	if (binary_upgrade)
<<<<<<< HEAD
		binary_upgrade_set_type_oids_by_type_oid(fout, q, tyinfo->dobj.catId.oid,
=======
		binary_upgrade_set_type_oids_by_type_oid(q, tyinfo->dobj.catId.oid,
>>>>>>> 04e39f4a
				tyinfo->dobj.namespace->dobj.catId.oid, tyinfo->dobj.name);

	appendPQExpBuffer(q,
					  "CREATE DOMAIN %s AS %s",
					  fmtId(tyinfo->dobj.name),
					  typdefn);

	/* Print collation only if different from base type's collation */
	if (OidIsValid(typcollation))
	{
		CollInfo   *coll;

		coll = findCollationByOid(typcollation);
		if (coll)
		{
			/* always schema-qualify, don't try to be smart */
			appendPQExpBuffer(q, " COLLATE %s.",
							  fmtId(coll->dobj.namespace->dobj.name));
			appendPQExpBuffer(q, "%s",
							  fmtId(coll->dobj.name));
		}
	}

	if (typnotnull[0] == 't')
		appendPQExpBuffer(q, " NOT NULL");

	if (typdefault != NULL)
	{
		appendPQExpBuffer(q, " DEFAULT ");
		if (typdefault_is_literal)
			appendStringLiteralAH(q, typdefault, fout);
		else
			appendPQExpBufferStr(q, typdefault);
	}

	PQclear(res);

	/*
	 * Add any CHECK constraints for the domain
	 */
	for (i = 0; i < tyinfo->nDomChecks; i++)
	{
		ConstraintInfo *domcheck = &(tyinfo->domChecks[i]);

		if (!domcheck->separate)
			appendPQExpBuffer(q, "\n\tCONSTRAINT %s %s",
							  fmtId(domcheck->dobj.name), domcheck->condef);
	}

	appendPQExpBuffer(q, ";\n");

	/*
	 * DROP must be fully qualified in case same name appears in pg_catalog
	 */
	appendPQExpBuffer(delq, "DROP DOMAIN %s.",
					  fmtId(tyinfo->dobj.namespace->dobj.name));
	appendPQExpBuffer(delq, "%s;\n",
					  fmtId(tyinfo->dobj.name));

	appendPQExpBuffer(labelq, "DOMAIN %s", fmtId(tyinfo->dobj.name));

	if (binary_upgrade)
		binary_upgrade_extension_member(q, &tyinfo->dobj, labelq->data);

	ArchiveEntry(fout, tyinfo->dobj.catId, tyinfo->dobj.dumpId,
				 tyinfo->dobj.name,
				 tyinfo->dobj.namespace->dobj.name,
				 NULL,
				 tyinfo->rolname, false,
				 "DOMAIN", SECTION_PRE_DATA,
				 q->data, delq->data, NULL,
				 tyinfo->dobj.dependencies, tyinfo->dobj.nDeps,
				 NULL, NULL);

	/* Dump Domain Comments and Security Labels */
	dumpComment(fout, labelq->data,
				tyinfo->dobj.namespace->dobj.name, tyinfo->rolname,
				tyinfo->dobj.catId, 0, tyinfo->dobj.dumpId);
	dumpSecLabel(fout, labelq->data,
				 tyinfo->dobj.namespace->dobj.name, tyinfo->rolname,
				 tyinfo->dobj.catId, 0, tyinfo->dobj.dumpId);

	destroyPQExpBuffer(q);
	destroyPQExpBuffer(delq);
	destroyPQExpBuffer(labelq);
	destroyPQExpBuffer(query);
}

/*
 * dumpCompositeType
 *	  writes out to fout the queries to recreate a user-defined stand-alone
 *	  composite type
 */
static void
dumpCompositeType(Archive *fout, TypeInfo *tyinfo)
{
	PQExpBuffer q = createPQExpBuffer();
	PQExpBuffer dropped = createPQExpBuffer();
	PQExpBuffer delq = createPQExpBuffer();
	PQExpBuffer labelq = createPQExpBuffer();
	PQExpBuffer query = createPQExpBuffer();
	PGresult   *res;
	int			ntups;
	int			i_attname;
	int			i_atttypdefn;
	int			i_attlen;
	int			i_attalign;
	int			i_attisdropped;
	int			i_attcollation;
	int			i_typrelid;
	int			i;
	int			actual_atts;

	/* Set proper schema search path so type references list correctly */
	selectSourceSchema(fout, tyinfo->dobj.namespace->dobj.name);

	/* Fetch type specific details */
	if (fout->remoteVersion >= 90100)
	{
		/*
		 * attcollation is new in 9.1.	Since we only want to dump COLLATE
		 * clauses for attributes whose collation is different from their
		 * type's default, we use a CASE here to suppress uninteresting
		 * attcollations cheaply.  atttypid will be 0 for dropped columns;
		 * collation does not matter for those.
		 */
		appendPQExpBuffer(query, "SELECT a.attname, "
			"pg_catalog.format_type(a.atttypid, a.atttypmod) AS atttypdefn, "
						  "a.attlen, a.attalign, a.attisdropped, "
						  "CASE WHEN a.attcollation <> at.typcollation "
						  "THEN a.attcollation ELSE 0 END AS attcollation, "
						  "ct.typrelid "
						  "FROM pg_catalog.pg_type ct "
				"JOIN pg_catalog.pg_attribute a ON a.attrelid = ct.typrelid "
					"LEFT JOIN pg_catalog.pg_type at ON at.oid = a.atttypid "
						  "WHERE ct.oid = '%u'::pg_catalog.oid "
						  "ORDER BY a.attnum ",
						  tyinfo->dobj.catId.oid);
	}
	else
	{
		/*
		 * We assume here that remoteVersion must be at least 70300.  Since
		 * ALTER TYPE could not drop columns until 9.1, attisdropped should
		 * always be false.
		 */
		appendPQExpBuffer(query, "SELECT a.attname, "
			"pg_catalog.format_type(a.atttypid, a.atttypmod) AS atttypdefn, "
						  "a.attlen, a.attalign, a.attisdropped, "
						  "0 AS attcollation, "
						  "ct.typrelid "
					 "FROM pg_catalog.pg_type ct, pg_catalog.pg_attribute a "
						  "WHERE ct.oid = '%u'::pg_catalog.oid "
						  "AND a.attrelid = ct.typrelid "
						  "ORDER BY a.attnum ",
						  tyinfo->dobj.catId.oid);
	}

	res = ExecuteSqlQuery(fout, query->data, PGRES_TUPLES_OK);

	ntups = PQntuples(res);

	i_attname = PQfnumber(res, "attname");
	i_atttypdefn = PQfnumber(res, "atttypdefn");
	i_attlen = PQfnumber(res, "attlen");
	i_attalign = PQfnumber(res, "attalign");
	i_attisdropped = PQfnumber(res, "attisdropped");
	i_attcollation = PQfnumber(res, "attcollation");
	i_typrelid = PQfnumber(res, "typrelid");

	if (binary_upgrade)
	{
<<<<<<< HEAD
		binary_upgrade_set_type_oids_by_type_oid(fout, q, tyinfo->dobj.catId.oid,
				tyinfo->dobj.namespace->dobj.catId.oid, tyinfo->dobj.name);
		binary_upgrade_set_pg_class_oids(fout, q, tyinfo->typrelid, false);
=======
		binary_upgrade_set_type_oids_by_type_oid(q, tyinfo->dobj.catId.oid,
				tyinfo->dobj.namespace->dobj.catId.oid, tyinfo->dobj.name);
		binary_upgrade_set_pg_class_oids(q, tyinfo->typrelid, false);
>>>>>>> 04e39f4a
	}

	appendPQExpBuffer(q, "CREATE TYPE %s AS (",
					  fmtId(tyinfo->dobj.name));

	actual_atts = 0;
	for (i = 0; i < ntups; i++)
	{
		char	   *attname;
		char	   *atttypdefn;
		char	   *attlen;
		char	   *attalign;
		bool		attisdropped;
		Oid			attcollation;

		attname = PQgetvalue(res, i, i_attname);
		atttypdefn = PQgetvalue(res, i, i_atttypdefn);
		attlen = PQgetvalue(res, i, i_attlen);
		attalign = PQgetvalue(res, i, i_attalign);
		attisdropped = (PQgetvalue(res, i, i_attisdropped)[0] == 't');
		attcollation = atooid(PQgetvalue(res, i, i_attcollation));

		if (attisdropped && !binary_upgrade)
			continue;

		/* Format properly if not first attr */
		if (actual_atts++ > 0)
			appendPQExpBuffer(q, ",");
		appendPQExpBuffer(q, "\n\t");

		if (!attisdropped)
		{
			appendPQExpBuffer(q, "%s %s", fmtId(attname), atttypdefn);

			/* Add collation if not default for the column type */
			if (OidIsValid(attcollation))
			{
				CollInfo   *coll;

				coll = findCollationByOid(attcollation);
				if (coll)
				{
					/* always schema-qualify, don't try to be smart */
					appendPQExpBuffer(q, " COLLATE %s.",
									  fmtId(coll->dobj.namespace->dobj.name));
					appendPQExpBuffer(q, "%s",
									  fmtId(coll->dobj.name));
				}
			}
		}
		else
		{
			/*
			 * This is a dropped attribute and we're in binary_upgrade mode.
			 * Insert a placeholder for it in the CREATE TYPE command, and set
			 * length and alignment with direct UPDATE to the catalogs
			 * afterwards. See similar code in dumpTableSchema().
			 */
			appendPQExpBuffer(q, "%s INTEGER /* dummy */", fmtId(attname));

			/* stash separately for insertion after the CREATE TYPE */
			appendPQExpBuffer(dropped,
					  "\n-- For binary upgrade, recreate dropped column.\n");
			appendPQExpBuffer(dropped, "SET allow_system_table_mods = 'dml';\n");
			appendPQExpBuffer(dropped, "UPDATE pg_catalog.pg_attribute\n"
							  "SET attlen = %s, "
							  "attalign = '%s', attbyval = false\n"
							  "WHERE attname = ", attlen, attalign);
			appendStringLiteralAH(dropped, attname, fout);
			appendPQExpBuffer(dropped, "\n  AND attrelid = ");
			appendStringLiteralAH(dropped, fmtId(tyinfo->dobj.name), fout);
			appendPQExpBuffer(dropped, "::pg_catalog.regclass;\n");

			appendPQExpBuffer(dropped, "ALTER TYPE %s ",
							  fmtId(tyinfo->dobj.name));
			appendPQExpBuffer(dropped, "DROP ATTRIBUTE %s;\n",
							  fmtId(attname));
			appendPQExpBuffer(dropped, "RESET allow_system_table_mods;\n");
		}
	}
	appendPQExpBuffer(q, "\n);\n");
	appendPQExpBufferStr(q, dropped->data);

	/*
	 * DROP must be fully qualified in case same name appears in pg_catalog
	 */
	appendPQExpBuffer(delq, "DROP TYPE %s.",
					  fmtId(tyinfo->dobj.namespace->dobj.name));
	appendPQExpBuffer(delq, "%s;\n",
					  fmtId(tyinfo->dobj.name));

	appendPQExpBuffer(labelq, "TYPE %s", fmtId(tyinfo->dobj.name));

	if (binary_upgrade)
		binary_upgrade_extension_member(q, &tyinfo->dobj, labelq->data);

	ArchiveEntry(fout, tyinfo->dobj.catId, tyinfo->dobj.dumpId,
				 tyinfo->dobj.name,
				 tyinfo->dobj.namespace->dobj.name,
				 NULL,
				 tyinfo->rolname, false,
				 "TYPE", SECTION_PRE_DATA,
				 q->data, delq->data, NULL,
				 tyinfo->dobj.dependencies, tyinfo->dobj.nDeps,
				 NULL, NULL);


	/* Dump Type Comments and Security Labels */
	dumpComment(fout, labelq->data,
				tyinfo->dobj.namespace->dobj.name, tyinfo->rolname,
				tyinfo->dobj.catId, 0, tyinfo->dobj.dumpId);
	dumpSecLabel(fout, labelq->data,
				 tyinfo->dobj.namespace->dobj.name, tyinfo->rolname,
				 tyinfo->dobj.catId, 0, tyinfo->dobj.dumpId);

	PQclear(res);
	destroyPQExpBuffer(q);
	destroyPQExpBuffer(dropped);
	destroyPQExpBuffer(delq);
	destroyPQExpBuffer(labelq);
	destroyPQExpBuffer(query);

	/* Dump any per-column comments */
	dumpCompositeTypeColComments(fout, tyinfo);
}

/*
 * dumpCompositeTypeColComments
 *	  writes out to fout the queries to recreate comments on the columns of
 *	  a user-defined stand-alone composite type
 */
static void
dumpCompositeTypeColComments(Archive *fout, TypeInfo *tyinfo)
{
	CommentItem *comments;
	int			ncomments;
	PGresult   *res;
	PQExpBuffer query;
	PQExpBuffer target;
	Oid			pgClassOid;
	int			i;
	int			ntups;
	int			i_attname;
	int			i_attnum;

	query = createPQExpBuffer();

	/* We assume here that remoteVersion must be at least 70300 */
	appendPQExpBuffer(query,
					  "SELECT c.tableoid, a.attname, a.attnum "
					  "FROM pg_catalog.pg_class c, pg_catalog.pg_attribute a "
					  "WHERE c.oid = '%u' AND c.oid = a.attrelid "
					  "  AND NOT a.attisdropped "
					  "ORDER BY a.attnum ",
					  tyinfo->typrelid);

	/* Fetch column attnames */
	res = ExecuteSqlQuery(fout, query->data, PGRES_TUPLES_OK);

	ntups = PQntuples(res);
	if (ntups < 1)
	{
		PQclear(res);
		destroyPQExpBuffer(query);
		return;
	}

	pgClassOid = atooid(PQgetvalue(res, 0, PQfnumber(res, "tableoid")));

	/* Search for comments associated with type's pg_class OID */
	ncomments = findComments(fout,
							 pgClassOid,
							 tyinfo->typrelid,
							 &comments);

	/* If no comments exist, we're done */
	if (ncomments <= 0)
	{
		PQclear(res);
		destroyPQExpBuffer(query);
		return;
	}

	/* Build COMMENT ON statements */
	target = createPQExpBuffer();

	i_attnum = PQfnumber(res, "attnum");
	i_attname = PQfnumber(res, "attname");
	while (ncomments > 0)
	{
		const char *attname;

		attname = NULL;
		for (i = 0; i < ntups; i++)
		{
			if (atoi(PQgetvalue(res, i, i_attnum)) == comments->objsubid)
			{
				attname = PQgetvalue(res, i, i_attname);
				break;
			}
		}
		if (attname)			/* just in case we don't find it */
		{
			const char *descr = comments->descr;

			resetPQExpBuffer(target);
			appendPQExpBuffer(target, "COLUMN %s.",
							  fmtId(tyinfo->dobj.name));
			appendPQExpBuffer(target, "%s",
							  fmtId(attname));

			resetPQExpBuffer(query);
			appendPQExpBuffer(query, "COMMENT ON %s IS ", target->data);
			appendStringLiteralAH(query, descr, fout);
			appendPQExpBuffer(query, ";\n");

			ArchiveEntry(fout, nilCatalogId, createDumpId(),
						 target->data,
						 tyinfo->dobj.namespace->dobj.name,
						 NULL, tyinfo->rolname,
						 false, "COMMENT", SECTION_NONE,
						 query->data, "", NULL,
						 &(tyinfo->dobj.dumpId), 1,
						 NULL, NULL);
		}

		comments++;
		ncomments--;
	}

	PQclear(res);
	destroyPQExpBuffer(query);
	destroyPQExpBuffer(target);
}

/*
 * dumpShellType
 *	  writes out to fout the queries to create a shell type
 *
 * We dump a shell definition in advance of the I/O functions for the type.
 */
static void
dumpShellType(Archive *fout, ShellTypeInfo *stinfo)
{
	PQExpBuffer q;

	/* Skip if not to be dumped */
	if (!stinfo->dobj.dump || dataOnly)
		return;

	q = createPQExpBuffer();

	/*
	 * Note the lack of a DROP command for the shell type; any required DROP
	 * is driven off the base type entry, instead.	This interacts with
	 * _printTocEntry()'s use of the presence of a DROP command to decide
	 * whether an entry needs an ALTER OWNER command.  We don't want to alter
	 * the shell type's owner immediately on creation; that should happen only
	 * after it's filled in, otherwise the backend complains.
	 */

	if (binary_upgrade)
<<<<<<< HEAD
		binary_upgrade_set_type_oids_by_type_oid(fout, q,
=======
		binary_upgrade_set_type_oids_by_type_oid(q,
>>>>>>> 04e39f4a
										   stinfo->baseType->dobj.catId.oid,
										   stinfo->baseType->dobj.namespace->dobj.catId.oid,
										   stinfo->baseType->dobj.name);

	appendPQExpBuffer(q, "CREATE TYPE %s;\n",
					  fmtId(stinfo->dobj.name));

	ArchiveEntry(fout, stinfo->dobj.catId, stinfo->dobj.dumpId,
				 stinfo->dobj.name,
				 stinfo->dobj.namespace->dobj.name,
				 NULL,
				 stinfo->baseType->rolname, false,
				 "SHELL TYPE", SECTION_PRE_DATA,
				 q->data, "", NULL,
				 stinfo->dobj.dependencies, stinfo->dobj.nDeps,
				 NULL, NULL);

	destroyPQExpBuffer(q);
}

/*
 * Determine whether we want to dump definitions for procedural languages.
 * Since the languages themselves don't have schemas, we can't rely on
 * the normal schema-based selection mechanism.  We choose to dump them
 * whenever neither --schema nor --table was given.  (Before 8.1, we used
 * the dump flag of the PL's call handler function, but in 8.1 this will
 * probably always be false since call handlers are created in pg_catalog.)
 *
 * For some backwards compatibility with the older behavior, we forcibly
 * dump a PL if its handler function (and validator if any) are in a
 * dumpable namespace.	That case is not checked here.
 *
 * Also, if the PL belongs to an extension, we do not use this heuristic.
 * That case isn't checked here either.
 */
static bool
shouldDumpProcLangs(void)
{
	if (!include_everything)
		return false;
	/* And they're schema not data */
	if (dataOnly)
		return false;
	return true;
}

/*
 * dumpProcLang
 *		  writes out to fout the queries to recreate a user-defined
 *		  procedural language
 */
static void
dumpProcLang(Archive *fout, ProcLangInfo *plang)
{
	PQExpBuffer defqry;
	PQExpBuffer delqry;
	PQExpBuffer labelq;
	bool		useParams;
	char	   *qlanname;
	char	   *lanschema;
	FuncInfo   *funcInfo;
	FuncInfo   *inlineInfo = NULL;
	FuncInfo   *validatorInfo = NULL;

	/* Skip if not to be dumped */
	if (!plang->dobj.dump || dataOnly)
		return;

	/*
	 * Try to find the support function(s).  It is not an error if we don't
	 * find them --- if the functions are in the pg_catalog schema, as is
	 * standard in 8.1 and up, then we won't have loaded them. (In this case
	 * we will emit a parameterless CREATE LANGUAGE command, which will
	 * require PL template knowledge in the backend to reload.)
	 */

	funcInfo = findFuncByOid(plang->lanplcallfoid);
	if (funcInfo != NULL && !funcInfo->dobj.dump)
		funcInfo = NULL;		/* treat not-dumped same as not-found */

	if (OidIsValid(plang->laninline))
	{
		inlineInfo = findFuncByOid(plang->laninline);
		if (inlineInfo != NULL && !inlineInfo->dobj.dump)
			inlineInfo = NULL;
	}

	if (OidIsValid(plang->lanvalidator))
	{
		validatorInfo = findFuncByOid(plang->lanvalidator);
		if (validatorInfo != NULL && !validatorInfo->dobj.dump)
			validatorInfo = NULL;
	}

	/*
	 * If the functions are dumpable then emit a traditional CREATE LANGUAGE
	 * with parameters.  Otherwise, dump only if shouldDumpProcLangs() says to
	 * dump it.
	 *
	 * However, for a language that belongs to an extension, we must not use
	 * the shouldDumpProcLangs heuristic, but just dump the language iff we're
	 * told to (via dobj.dump).  Generally the support functions will belong
	 * to the same extension and so have the same dump flags ... if they
	 * don't, this might not work terribly nicely.
	 */
	useParams = (funcInfo != NULL &&
				 (inlineInfo != NULL || !OidIsValid(plang->laninline)) &&
				 (validatorInfo != NULL || !OidIsValid(plang->lanvalidator)));

	if (!plang->dobj.ext_member)
	{
		if (!useParams && !shouldDumpProcLangs())
			return;
	}

	defqry = createPQExpBuffer();
	delqry = createPQExpBuffer();
	labelq = createPQExpBuffer();

	qlanname = pg_strdup(fmtId(plang->dobj.name));

	/*
	 * If dumping a HANDLER clause, treat the language as being in the handler
	 * function's schema; this avoids cluttering the HANDLER clause. Otherwise
	 * it doesn't really have a schema.
	 */
	if (useParams)
		lanschema = funcInfo->dobj.namespace->dobj.name;
	else
		lanschema = NULL;

	appendPQExpBuffer(delqry, "DROP PROCEDURAL LANGUAGE %s;\n",
					  qlanname);

	if (useParams)
	{
		appendPQExpBuffer(defqry, "CREATE %sPROCEDURAL LANGUAGE %s",
						  plang->lanpltrusted ? "TRUSTED " : "",
						  qlanname);
		appendPQExpBuffer(defqry, " HANDLER %s",
						  fmtId(funcInfo->dobj.name));
		if (OidIsValid(plang->laninline))
		{
			appendPQExpBuffer(defqry, " INLINE ");
			/* Cope with possibility that inline is in different schema */
			if (inlineInfo->dobj.namespace != funcInfo->dobj.namespace)
				appendPQExpBuffer(defqry, "%s.",
							   fmtId(inlineInfo->dobj.namespace->dobj.name));
			appendPQExpBuffer(defqry, "%s",
							  fmtId(inlineInfo->dobj.name));
		}
		if (OidIsValid(plang->lanvalidator))
		{
			appendPQExpBuffer(defqry, " VALIDATOR ");
			/* Cope with possibility that validator is in different schema */
			if (validatorInfo->dobj.namespace != funcInfo->dobj.namespace)
				appendPQExpBuffer(defqry, "%s.",
							fmtId(validatorInfo->dobj.namespace->dobj.name));
			appendPQExpBuffer(defqry, "%s",
							  fmtId(validatorInfo->dobj.name));
		}
	}
	else
	{
		/*
		 * If not dumping parameters, then use CREATE OR REPLACE so that the
		 * command will not fail if the language is preinstalled in the target
		 * database.  We restrict the use of REPLACE to this case so as to
		 * eliminate the risk of replacing a language with incompatible
		 * parameter settings: this command will only succeed at all if there
		 * is a pg_pltemplate entry, and if there is one, the existing entry
		 * must match it too.
		 */
		appendPQExpBuffer(defqry, "CREATE OR REPLACE PROCEDURAL LANGUAGE %s",
						  qlanname);
	}
	appendPQExpBuffer(defqry, ";\n");

	/* GPDB_91_MERGE_FIXME: Where did this code come from? I can't see it in
	 * any upstream version, and I don't understand why we'd need it. Can
	 * we remove it?
	 */
	/*
	 * If the language is one of those for which the call handler and
	 * validator functions are defined in pg_pltemplate, we must add ALTER
	 * FUNCTION ... OWNER statements to switch the functions to the user to
	 * whom the functions are assigned -OR- adjust the language owner to
	 * reflect the call handler owner so a SET SESSION AUTHORIZATION statement
	 * properly reflects the "language" owner.
	 *
	 * Functions specified in pg_pltemplate are entered into pg_proc under
	 * pg_catalog.	Functions in pg_catalog are omitted from the function list
	 * structure resulting in the references to them in this procedure to be
	 * NULL.
	 *
	 * TODO: Adjust for ALTER LANGUAGE ... OWNER support.
	 */
	if (use_setsessauth)
	{
		/*
		 * If using SET SESSION AUTHORIZATION statements to reflect
		 * language/function ownership, alter the LANGUAGE owner to reflect
		 * the owner of the call handler function (or the validator function)
		 * if the fuction is from pg_pltempate. (Other functions are
		 * explicitly created and not subject the user in effect with CREATE
		 * LANGUAGE.)
		 */
		char	   *languageOwner = NULL;

		if (funcInfo == NULL)
		{
			languageOwner = getFuncOwner(fout, plang->lanplcallfoid, "tmplhandler");
		}
		else if (validatorInfo == NULL)
		{
			languageOwner = getFuncOwner(fout, plang->lanvalidator, "tmplvalidator");
		}
		if (languageOwner != NULL)
		{
			free(plang->lanowner);
			plang->lanowner = languageOwner;
		}
	}
	else
	{
		/*
		 * If the call handler or validator is defined, check to see if it's
		 * one of the pre-defined ones.  If so, it won't have been dumped as a
		 * function so won't have the proper owner -- we need to emit an ALTER
		 * FUNCTION ... OWNER statement for it.
		 */
		if (funcInfo == NULL)
		{
			dumpPlTemplateFunc(fout, plang->lanplcallfoid, "tmplhandler", defqry);
		}
		if (validatorInfo == NULL)
		{
			dumpPlTemplateFunc(fout, plang->lanvalidator, "tmplvalidator", defqry);
		}
	}

	appendPQExpBuffer(labelq, "LANGUAGE %s", qlanname);

	if (binary_upgrade)
		binary_upgrade_extension_member(defqry, &plang->dobj, labelq->data);

	ArchiveEntry(fout, plang->dobj.catId, plang->dobj.dumpId,
				 plang->dobj.name,
				 lanschema, NULL, plang->lanowner,
				 false, "PROCEDURAL LANGUAGE", SECTION_PRE_DATA,
				 defqry->data,
				 (fout->remoteVersion >= 80209 ? "" : delqry->data), //don 't drop plpgsql if can' t be dropped
				 NULL,
				 plang->dobj.dependencies, plang->dobj.nDeps,
				 NULL, NULL);

	/* Dump Proc Lang Comments and Security Labels */
	dumpComment(fout, labelq->data,
				NULL, "",
				plang->dobj.catId, 0, plang->dobj.dumpId);
	dumpSecLabel(fout, labelq->data,
				 NULL, "",
				 plang->dobj.catId, 0, plang->dobj.dumpId);

	if (plang->lanpltrusted)
		dumpACL(fout, plang->dobj.catId, plang->dobj.dumpId, "LANGUAGE",
				qlanname, NULL, plang->dobj.name,
				lanschema,
				plang->lanowner, plang->lanacl);

	free(qlanname);

	destroyPQExpBuffer(defqry);
	destroyPQExpBuffer(delqry);
	destroyPQExpBuffer(labelq);
}


/*
 * getFuncOwner - retrieves the "proowner" of the function identified by funcOid
 * if, and only if, funcOid represents a function specified in pg_pltemplate.
 */
static char *
getFuncOwner(Archive *fout, Oid funcOid, const char *templateField)
{
	PGresult   *res;
	int			ntups;
	int			i_funcowner;
	char	   *functionOwner = NULL;
	PQExpBuffer query = createPQExpBuffer();

	/* Ensure we're in the proper schema */
	selectSourceSchema(fout, "pg_catalog");

	appendPQExpBuffer(query,
					  "SELECT ( %s proowner ) AS funcowner "
					  "FROM pg_proc "
		"WHERE ( oid = %d AND proname IN ( SELECT %s FROM pg_pltemplate ) )",
					  username_subquery, funcOid, templateField);

	res = ExecuteSqlQuery(fout, query->data, PGRES_TUPLES_OK);

	ntups = PQntuples(res);
	if (ntups != 0)
	{
		i_funcowner = PQfnumber(res, "funcowner");
		functionOwner = pg_strdup(PQgetvalue(res, 0, i_funcowner));
	}

	PQclear(res);
	destroyPQExpBuffer(query);

	return functionOwner;
}


/*
 * dumpPlTemplateFunc - appends an "ALTER FUNCTION ... OWNER" statement for the
 * pg_pltemplate-defined language function specified to the PQExpBuffer provided.
 *
 * The ALTER FUNCTION statement is added if, and only if, the function is defined
 * in the pg_catalog schema AND is identified in the pg_pltemplate table.
 */
static void
dumpPlTemplateFunc(Archive *fout, Oid funcOid, const char *templateField, PQExpBuffer buffer)
{
	PGresult   *res;
	int			ntups;
	int			i_signature;
	int			i_owner;
	char	   *functionSignature = NULL;
	char	   *ownerName = NULL;
	PQExpBuffer fquery = createPQExpBuffer();

	/* Make sure we are in proper schema */
	selectSourceSchema(fout, "pg_catalog");

	appendPQExpBuffer(fquery,
					  "SELECT p.oid::pg_catalog.regprocedure AS signature, "
					  "( %s proowner ) AS owner "
					  "FROM pg_pltemplate t, pg_proc p "
					  "WHERE p.oid = %d "
					  "AND proname = %s "
					  "AND pronamespace = ( SELECT oid FROM pg_namespace WHERE nspname = 'pg_catalog' )",
					  username_subquery, funcOid, templateField);

	res = ExecuteSqlQuery(fout, fquery->data, PGRES_TUPLES_OK);

	ntups = PQntuples(res);
	if (ntups != 0)
	{
		i_signature = PQfnumber(res, "signature");
		i_owner = PQfnumber(res, "owner");
		functionSignature = pg_strdup(PQgetvalue(res, 0, i_signature));
		ownerName = pg_strdup(PQgetvalue(res, 0, i_owner));

		if (functionSignature != NULL && ownerName != NULL)
		{
			appendPQExpBuffer(buffer, "ALTER FUNCTION %s OWNER TO %s;\n", functionSignature, ownerName);
		}

		free(functionSignature);
		free(ownerName);
	}

	PQclear(res);
	destroyPQExpBuffer(fquery);
}

/*
 * format_function_arguments: generate function name and argument list
 *
 * This is used when we can rely on pg_get_function_arguments to format
 * the argument list.  Note, however, that pg_get_function_arguments
 * does not special-case zero-argument aggregates.
 */
static char *
format_function_arguments(FuncInfo *finfo, char *funcargs, bool is_agg)
{
	PQExpBufferData fn;

	initPQExpBuffer(&fn);
	appendPQExpBufferStr(&fn, fmtId(finfo->dobj.name));
	if (is_agg && finfo->nargs == 0)
		appendPQExpBufferStr(&fn, "(*)");
	else
		appendPQExpBuffer(&fn, "(%s)", funcargs);
	return fn.data;
}

/*
 * format_function_arguments_old: generate function name and argument list
 *
 * The argument type names are qualified if needed.  The function name
 * is never qualified.
 *
 * This is used only with pre-GPDB 5.0 servers, so we aren't expecting to see
 * DEFAULT arguments.
 *
 * Any or all of allargtypes, argmodes, argnames may be NULL.
 */
static char *
format_function_arguments_old(Archive *fout,
							  FuncInfo *finfo, int nallargs,
							  char **allargtypes,
							  char **argmodes,
							  char **argnames)
{
	PQExpBufferData fn;
	int			j;

	initPQExpBuffer(&fn);
	appendPQExpBuffer(&fn, "%s(", fmtId(finfo->dobj.name));
	for (j = 0; j < nallargs; j++)
	{
		Oid			typid;
		char	   *typname;
		const char *argmode;
		const char *argname;

		typid = allargtypes ? atooid(allargtypes[j]) : finfo->argtypes[j];
		typname = getFormattedTypeName(fout, typid, zeroAsOpaque);

		if (argmodes)
		{
			switch (argmodes[j][0])
			{
				case PROARGMODE_IN:
					argmode = "";
					break;
				case PROARGMODE_OUT:
					argmode = "OUT ";
					break;
				case PROARGMODE_INOUT:
					argmode = "INOUT ";
					break;
				case PROARGMODE_VARIADIC:
					argmode = "VARIADIC ";
					break;
				case PROARGMODE_TABLE:
					/* skip table column's names */
					free(typname);
					continue;
				default:
					write_msg(NULL, "WARNING: bogus value in proargmodes array\n");
					argmode = "";
					break;
			}
		}
		else
		{
			argmode = "";
		}

		argname = argnames ? argnames[j] : (char *) NULL;
		if (argname && argname[0] == '\0')
			argname = NULL;

		appendPQExpBuffer(&fn, "%s%s%s%s%s",
						  (j > 0) ? ", " : "",
						  argmode,
						  argname ? fmtId(argname) : "",
						  argname ? " " : "",
						  typname);
		free(typname);
	}
	appendPQExpBuffer(&fn, ")");
	return fn.data;
}

/*
 *	is_returns_table_function: returns true if function id declared as
 *	RETURNS TABLE, i.e. at least one argument is PROARGMODE_TABLE
 */
static bool
is_returns_table_function(int nallargs, char **argmodes)
{
	int			j;

	if (argmodes)
		for (j = 0; j < nallargs; j++)
			if (argmodes[j][0] == PROARGMODE_TABLE)
				return true;

	return false;
}


/*
 * format_table_function_columns: generate column list for
 * table functions.
 */
static char *
format_table_function_columns(Archive *fout, FuncInfo *finfo, int nallargs,
							  char **allargtypes,
							  char **argmodes,
							  char **argnames)
{
	PQExpBufferData fn;
	int			j;
	bool		first_column = true;

	initPQExpBuffer(&fn);
	appendPQExpBuffer(&fn, "(");

	for (j = 0; j < nallargs; j++)
	{
		Oid			typid;
		char	   *typname;

		/*
		 * argmodes are checked in format_function_arguments, it isn't necessary
		 * to check argmodes here again
		 */
		if (argmodes[j][0] == PROARGMODE_TABLE)
		{
			typid = allargtypes ? atooid(allargtypes[j]) : finfo->argtypes[j];
			typname = getFormattedTypeName(fout, typid, zeroAsOpaque);

			/* column's name is always NOT NULL (checked in gram.y) */
			appendPQExpBuffer(&fn, "%s%s %s",
							  first_column ? "" : ", ",
							  fmtId(argnames[j]),
							  typname);
			free(typname);
			first_column = false;
		}
	}

	appendPQExpBuffer(&fn, ")");
	return fn.data;
}


/*
 * format_function_signature: generate function name and argument list
 *
 * This is like format_function_arguments_old except that only a minimal
 * list of input argument types is generated; this is sufficient to
 * reference the function, but not to define it.
 *
 * If honor_quotes is false then the function name is never quoted.
 * This is appropriate for use in TOC tags, but not in SQL commands.
 */
static char *
format_function_signature(Archive *fout, FuncInfo *finfo, bool honor_quotes)
{
	PQExpBufferData fn;
	int			j;

	initPQExpBuffer(&fn);
	if (honor_quotes)
		appendPQExpBuffer(&fn, "%s(", fmtId(finfo->dobj.name));
	else
		appendPQExpBuffer(&fn, "%s(", finfo->dobj.name);
	for (j = 0; j < finfo->nargs; j++)
	{
		char	   *typname;

		typname = getFormattedTypeName(fout, finfo->argtypes[j],
									   zeroAsOpaque);

		appendPQExpBuffer(&fn, "%s%s",
						  (j > 0) ? ", " : "",
						  typname);
		free(typname);
	}
	appendPQExpBuffer(&fn, ")");
	return fn.data;
}


/*
 * dumpFunc:
 *	  dump out one function
 */
static void
dumpFunc(Archive *fout, FuncInfo *finfo)
{
	PQExpBuffer query;
	PQExpBuffer q;
	PQExpBuffer delqry;
	PQExpBuffer labelq;
	PQExpBuffer asPart;
	PGresult   *res;
	char	   *funcsig;		/* identity signature */
	char	   *funcfullsig;	/* full signature */
	char	   *funcsig_tag;
	char	   *proretset;
	char	   *prosrc;
	char	   *probin;
	char	   *funcargs;
	char	   *funciargs;
	char	   *funcresult;
	char	   *proallargtypes;
	char	   *proargmodes;
	char	   *proargnames;
	char	   *proiswindow;
	char	   *provolatile;
	char	   *proisstrict;
	char	   *prosecdef;
	char	   *proleakproof;
	char	   *proconfig;
	char	   *procost;
	char	   *prorows;
	char	   *lanname;
	char	   *callbackfunc;
	char	   *prodataaccess;
	char	   *proexeclocation;
	char	   *rettypename;
	int			nallargs;
	char	  **allargtypes = NULL;
	char	  **argmodes = NULL;
	char	  **argnames = NULL;
	bool		isGE43 = isGPDB4300OrLater(fout);
	bool		isGE50 = isGPDB5000OrLater(fout);
	bool		isGE60 = isGPDB6000OrLater(fout);
	char	  **configitems = NULL;
	int			nconfigitems = 0;
	int			i;

	/* Skip if not to be dumped */
	if (!finfo->dobj.dump || dataOnly)
		return;

	query = createPQExpBuffer();
	q = createPQExpBuffer();
	delqry = createPQExpBuffer();
	labelq = createPQExpBuffer();
	asPart = createPQExpBuffer();

	/* Set proper schema search path so type references list correctly */
	selectSourceSchema(fout, finfo->dobj.namespace->dobj.name);

	/* Fetch function-specific details */

	if (isGE60)
	{
		appendPQExpBuffer(query,
						 /*
						  * proleakproof was added at v9.2
						  */
						  "SELECT proretset, prosrc, probin, "
						  "pg_catalog.pg_get_function_arguments(oid) as funcargs, "
						  "pg_catalog.pg_get_function_identity_arguments(oid) as funciargs, "
						  "pg_catalog.pg_get_function_result(oid) as funcresult, "
						  "proiswindow, provolatile, proisstrict, prosecdef, "
						  "proleakproof, proconfig, procost, prorows, prodataaccess, "
						  "proexeclocation, "
						  "(SELECT lanname FROM pg_catalog.pg_language WHERE oid = prolang) as lanname, "
						  "(SELECT procallback FROM pg_catalog.pg_proc_callback WHERE profnoid::pg_catalog.oid = oid) as callbackfunc "
						  "FROM pg_catalog.pg_proc "
						  "WHERE oid = '%u'::pg_catalog.oid",
						  finfo->dobj.catId.oid);
	}
	else if (isGE50)
	{
		/*
		 * In GPDB 5.0 and up we rely on pg_get_function_arguments and
		 * pg_get_function_result instead of examining proallargtypes etc.
		 */
		appendPQExpBuffer(query,
						  "SELECT proretset, prosrc, probin, "
					"pg_catalog.pg_get_function_arguments(oid) AS funcargs, "
		  "pg_catalog.pg_get_function_identity_arguments(oid) AS funciargs, "
					 "pg_catalog.pg_get_function_result(oid) AS funcresult, "
						  "proiswindow, provolatile, proisstrict, prosecdef, "
						  "false AS proleakproof, "
						  "proconfig, procost, prorows, prodataaccess, "
						  "'a' as proexeclocation, "
						  "(SELECT lanname FROM pg_catalog.pg_language WHERE oid = prolang) as lanname, "
						  "(SELECT procallback FROM pg_catalog.pg_proc_callback WHERE profnoid::pg_catalog.oid = oid) as callbackfunc "
						  "FROM pg_catalog.pg_proc "
						  "WHERE oid = '%u'::pg_catalog.oid",
						  finfo->dobj.catId.oid);
	}
	else
	{
		appendPQExpBuffer(query,
						  "SELECT proretset, prosrc, probin, "
						  "proallargtypes, proargmodes, proargnames, "
						  "proiswin as proiswindow, "
						  "provolatile, proisstrict, prosecdef, "
						  "false AS proleakproof, "
						  "null as proconfig, 0 as procost, 0 as prorows, %s"
						  "'a' as proexeclocation, "
						  "(SELECT lanname FROM pg_catalog.pg_language WHERE oid = prolang) as lanname, "
						  "(SELECT procallback FROM pg_catalog.pg_proc_callback WHERE profnoid::pg_catalog.oid = oid) as callbackfunc "
						  "FROM pg_catalog.pg_proc "
						  "WHERE oid = '%u'::pg_catalog.oid",
						  (isGE43 ? "prodataaccess, " : ""),
						  finfo->dobj.catId.oid);
	}

	res = ExecuteSqlQueryForSingleRow(fout, query->data);

	proretset = PQgetvalue(res, 0, PQfnumber(res, "proretset"));
	prosrc = PQgetvalue(res, 0, PQfnumber(res, "prosrc"));
	probin = PQgetvalue(res, 0, PQfnumber(res, "probin"));
	if (isGE50)
	{
		funcargs = PQgetvalue(res, 0, PQfnumber(res, "funcargs"));
		funciargs = PQgetvalue(res, 0, PQfnumber(res, "funciargs"));
		funcresult = PQgetvalue(res, 0, PQfnumber(res, "funcresult"));
		proallargtypes = proargmodes = proargnames = NULL;
	}
	else
	{
		proallargtypes = PQgetvalue(res, 0, PQfnumber(res, "proallargtypes"));
		proargmodes = PQgetvalue(res, 0, PQfnumber(res, "proargmodes"));
		proargnames = PQgetvalue(res, 0, PQfnumber(res, "proargnames"));
		funcargs = funciargs = funcresult = NULL;
	}
	proiswindow = PQgetvalue(res, 0, PQfnumber(res, "proiswindow"));
	provolatile = PQgetvalue(res, 0, PQfnumber(res, "provolatile"));
	proisstrict = PQgetvalue(res, 0, PQfnumber(res, "proisstrict"));
	prosecdef = PQgetvalue(res, 0, PQfnumber(res, "prosecdef"));
	proleakproof = PQgetvalue(res, 0, PQfnumber(res, "proleakproof"));
	proconfig = PQgetvalue(res, 0, PQfnumber(res, "proconfig"));
	procost = PQgetvalue(res, 0, PQfnumber(res, "procost"));
	prorows = PQgetvalue(res, 0, PQfnumber(res, "prorows"));
	lanname = PQgetvalue(res, 0, PQfnumber(res, "lanname"));
	callbackfunc = PQgetvalue(res, 0, PQfnumber(res, "callbackfunc"));
	prodataaccess = PQgetvalue(res, 0, PQfnumber(res, "prodataaccess"));
	proexeclocation = PQgetvalue(res, 0, PQfnumber(res, "proexeclocation"));

	/*
	 * See backend/commands/define.c for details of how the 'AS' clause is
	 * used. In GPDB Paris and up, an unused probin is NULL (here ""); previous
	 * versions would set it to "-".  There are no known cases in which prosrc
	 * is unused, so the tests below for "-" are probably useless.
	 */
	if (probin[0] != '\0' && strcmp(probin, "-") != 0)
	{
		appendPQExpBuffer(asPart, "AS ");
		appendStringLiteralAH(asPart, probin, fout);
		if (strcmp(prosrc, "-") != 0)
		{
			appendPQExpBuffer(asPart, ", ");

			/*
			 * where we have bin, use dollar quoting if allowed and src
			 * contains quote or backslash; else use regular quoting.
			 */
			if (disable_dollar_quoting ||
			  (strchr(prosrc, '\'') == NULL && strchr(prosrc, '\\') == NULL))
				appendStringLiteralAH(asPart, prosrc, fout);
			else
				appendStringLiteralDQ(asPart, prosrc, NULL);
		}
	}
	else
	{
		if (strcmp(prosrc, "-") != 0)
		{
			appendPQExpBuffer(asPart, "AS ");
			/* with no bin, dollar quote src unconditionally if allowed */
			if (disable_dollar_quoting)
				appendStringLiteralAH(asPart, prosrc, fout);
			else
				appendStringLiteralDQ(asPart, prosrc, NULL);
		}
	}

	nallargs = finfo->nargs;	/* unless we learn different from allargs */

	if (proallargtypes && *proallargtypes)
	{
		int			nitems = 0;

		if (!parsePGArray(proallargtypes, &allargtypes, &nitems) ||
			nitems < finfo->nargs)
		{
			write_msg(NULL, "WARNING: could not parse proallargtypes array\n");
			if (allargtypes)
				free(allargtypes);
			allargtypes = NULL;
		}
		else
			nallargs = nitems;
	}

	if (proargmodes && *proargmodes)
	{
		int			nitems = 0;

		if (!parsePGArray(proargmodes, &argmodes, &nitems) ||
			nitems != nallargs)
		{
			write_msg(NULL, "WARNING: could not parse proargmodes array\n");
			if (argmodes)
				free(argmodes);
			argmodes = NULL;
		}
	}

	if (proargnames && *proargnames)
	{
		int			nitems = 0;

		if (!parsePGArray(proargnames, &argnames, &nitems) ||
			nitems != nallargs)
		{
			write_msg(NULL, "WARNING: could not parse proargnames array\n");
			if (argnames)
				free(argnames);
			argnames = NULL;
		}
	}

	if (funcargs)
	{
		/* GPDB 5.0 or later; we rely on server-side code for most of the work */
		funcfullsig = format_function_arguments(finfo, funcargs, false);
		funcsig = format_function_arguments(finfo, funciargs, false);
	}
	else
	{
		/* pre-GPDB 5.0, do it ourselves */
		funcsig = format_function_arguments_old(fout, finfo, nallargs, allargtypes,
												argmodes, argnames);
		funcfullsig = funcsig;
	}
	funcsig_tag = format_function_signature(fout, finfo, false);

	if (proconfig && *proconfig)
	{
		if (!parsePGArray(proconfig, &configitems, &nconfigitems))
		{
			write_msg(NULL, "WARNING: could not parse proconfig array\n");
			if (configitems)
				free(configitems);
			configitems = NULL;
			nconfigitems = 0;
		}
	}


	/*
	 * DROP must be fully qualified in case same name appears in pg_catalog
	 */
	appendPQExpBuffer(delqry, "DROP FUNCTION %s.%s;\n",
					  fmtId(finfo->dobj.namespace->dobj.name),
					  funcsig);

	appendPQExpBuffer(q, "CREATE FUNCTION %s ", funcfullsig);
	if (funcresult)
		appendPQExpBuffer(q, "RETURNS %s", funcresult);
	else
	{
		/* switch between RETURNS SETOF RECORD and RETURNS TABLE functions */
		if (!is_returns_table_function(nallargs, argmodes))
		{
			rettypename = getFormattedTypeName(fout, finfo->prorettype,
											   zeroAsOpaque);
			appendPQExpBuffer(q, "RETURNS %s%s",
							  (proretset[0] == 't') ? "SETOF " : "",
							  rettypename);
			free(rettypename);
		}
		else
		{
			char	   *func_cols;
			func_cols = format_table_function_columns(fout, finfo, nallargs, allargtypes,
													  argmodes, argnames);
			appendPQExpBuffer(q, "RETURNS TABLE %s", func_cols);
			free(func_cols);
		}
	}

	appendPQExpBuffer(q, "\n    LANGUAGE %s", fmtId(lanname));

	if (proiswindow[0] == 't')
		appendPQExpBuffer(q, " WINDOW");

	if (provolatile[0] != PROVOLATILE_VOLATILE)
	{
		if (provolatile[0] == PROVOLATILE_IMMUTABLE)
			appendPQExpBuffer(q, " IMMUTABLE");
		else if (provolatile[0] == PROVOLATILE_STABLE)
			appendPQExpBuffer(q, " STABLE");
		else if (provolatile[0] != PROVOLATILE_VOLATILE)
			exit_horribly(NULL, "unrecognized provolatile value for function \"%s\"\n",
						  finfo->dobj.name);
	}

	if (proisstrict[0] == 't')
		appendPQExpBuffer(q, " STRICT");

	if (prosecdef[0] == 't')
		appendPQExpBuffer(q, " SECURITY DEFINER");

	if (proleakproof[0] == 't')
		appendPQExpBuffer(q, " LEAKPROOF");

	/*
	 * COST and ROWS are emitted only if present and not default, so as not to
	 * break backwards-compatibility of the dump without need.	Keep this code
	 * in sync with the defaults in functioncmds.c.
	 */
	if (strcmp(procost, "0") != 0)
	{
		if (strcmp(lanname, "internal") == 0 || strcmp(lanname, "c") == 0)
		{
			/* default cost is 1 */
			if (strcmp(procost, "1") != 0)
				appendPQExpBuffer(q, " COST %s", procost);
		}
		else
		{
			/* default cost is 100 */
			if (strcmp(procost, "100") != 0)
				appendPQExpBuffer(q, " COST %s", procost);
		}
	}
	if (proretset[0] == 't' &&
		strcmp(prorows, "0") != 0 && strcmp(prorows, "1000") != 0)
		appendPQExpBuffer(q, " ROWS %s", prorows);

	if (prodataaccess[0] == PRODATAACCESS_NONE)
		appendPQExpBuffer(q, " NO SQL");
	else if (prodataaccess[0] == PRODATAACCESS_CONTAINS)
		appendPQExpBuffer(q, " CONTAINS SQL");
	else if (prodataaccess[0] == PRODATAACCESS_READS)
		appendPQExpBuffer(q, " READS SQL DATA");
	else if (prodataaccess[0] == PRODATAACCESS_MODIFIES)
		appendPQExpBuffer(q, " MODIFIES SQL DATA");

	if (proexeclocation[0] == PROEXECLOCATION_ANY)
	{
		/* the default, omit */
	}
	else if (proexeclocation[0] == PROEXECLOCATION_MASTER)
		appendPQExpBuffer(q, " EXECUTE ON MASTER");
	else if (proexeclocation[0] == PROEXECLOCATION_ALL_SEGMENTS)
		appendPQExpBuffer(q, " EXECUTE ON ALL SEGMENTS");
	else
	{
		write_msg(NULL, "unrecognized proexeclocation value: %c\n", proexeclocation[0]);
		exit_nicely(1);
	}

	for (i = 0; i < nconfigitems; i++)
	{
		/* we feel free to scribble on configitems[] here */
		char	   *configitem = configitems[i];
		char	   *pos;

		pos = strchr(configitem, '=');
		if (pos == NULL)
			continue;
		*pos++ = '\0';
		appendPQExpBuffer(q, "\n    SET %s TO ", fmtId(configitem));

		/*
		 * Some GUC variable names are 'LIST' type and hence must not be
		 * quoted.
		 */
		if (pg_strcasecmp(configitem, "DateStyle") == 0
			|| pg_strcasecmp(configitem, "search_path") == 0)
			appendPQExpBuffer(q, "%s", pos);
		else
			appendStringLiteralAH(q, pos, fout);
	}

	appendPQExpBuffer(q, "\n    %s", asPart->data);

	/* Append callback function */
	if (callbackfunc && callbackfunc[0] != '\0')
		appendPQExpBuffer(q, "\n    WITH (describe = %s)", callbackfunc);

	appendPQExpBuffer(q, ";\n");

	appendPQExpBuffer(labelq, "FUNCTION %s", funcsig);

	if (binary_upgrade)
		binary_upgrade_extension_member(q, &finfo->dobj, labelq->data);

	ArchiveEntry(fout, finfo->dobj.catId, finfo->dobj.dumpId,
				 funcsig_tag,
				 finfo->dobj.namespace->dobj.name,
				 NULL,
				 finfo->rolname, false,
				 "FUNCTION", SECTION_PRE_DATA,
				 q->data, delqry->data, NULL,
				 finfo->dobj.dependencies, finfo->dobj.nDeps,
				 NULL, NULL);

	/* Dump Function Comments and Security Labels */
	dumpComment(fout, labelq->data,
				finfo->dobj.namespace->dobj.name, finfo->rolname,
				finfo->dobj.catId, 0, finfo->dobj.dumpId);
	dumpSecLabel(fout, labelq->data,
				 finfo->dobj.namespace->dobj.name, finfo->rolname,
				 finfo->dobj.catId, 0, finfo->dobj.dumpId);

	dumpACL(fout, finfo->dobj.catId, finfo->dobj.dumpId, "FUNCTION",
			funcsig, NULL, funcsig_tag,
			finfo->dobj.namespace->dobj.name,
			finfo->rolname, finfo->proacl);

	PQclear(res);

	destroyPQExpBuffer(query);
	destroyPQExpBuffer(q);
	destroyPQExpBuffer(delqry);
	destroyPQExpBuffer(labelq);
	destroyPQExpBuffer(asPart);
	free(funcsig);
	free(funcsig_tag);
	if (allargtypes)
		free(allargtypes);
	if (argmodes)
		free(argmodes);
	if (argnames)
		free(argnames);
	if (configitems)
		free(configitems);
}


/*
 * Dump a user-defined cast
 */
static void
dumpCast(Archive *fout, CastInfo *cast)
{
	PQExpBuffer defqry;
	PQExpBuffer delqry;
	PQExpBuffer labelq;
	FuncInfo   *funcInfo = NULL;

	/* Skip if not to be dumped */
	if (!cast->dobj.dump || dataOnly)
		return;

	/* Cannot dump if we don't have the cast function's info */
	if (OidIsValid(cast->castfunc))
	{
		funcInfo = findFuncByOid(cast->castfunc);
		if (funcInfo == NULL)
			return;
	}

	/*
	 * As per discussion we dump casts if one or more of the underlying
	 * objects (the conversion function and the two data types) are not
	 * builtin AND if all of the non-builtin objects are included in the dump.
	 * Builtin meaning, the namespace name does not start with "pg_".
	 *
	 * However, for a cast that belongs to an extension, we must not use this
	 * heuristic, but just dump the cast iff we're told to (via dobj.dump).
	 */
	if (!cast->dobj.ext_member)
	{
		TypeInfo   *sourceInfo = findTypeByOid(cast->castsource);
		TypeInfo   *targetInfo = findTypeByOid(cast->casttarget);

		if (sourceInfo == NULL || targetInfo == NULL)
			return;

		/*
		 * Skip this cast if all objects are from pg_
		 */
		if ((funcInfo == NULL ||
			 strncmp(funcInfo->dobj.namespace->dobj.name, "pg_", 3) == 0) &&
			strncmp(sourceInfo->dobj.namespace->dobj.name, "pg_", 3) == 0 &&
			strncmp(targetInfo->dobj.namespace->dobj.name, "pg_", 3) == 0)
			return;

		/*
		 * Skip cast if function isn't from pg_ and is not to be dumped.
		 */
		if (funcInfo &&
			strncmp(funcInfo->dobj.namespace->dobj.name, "pg_", 3) != 0 &&
			!funcInfo->dobj.dump)
			return;

		/*
		 * Same for the source type
		 */
		if (strncmp(sourceInfo->dobj.namespace->dobj.name, "pg_", 3) != 0 &&
			!sourceInfo->dobj.dump)
			return;

		/*
		 * and the target type.
		 */
		if (strncmp(targetInfo->dobj.namespace->dobj.name, "pg_", 3) != 0 &&
			!targetInfo->dobj.dump)
			return;
	}

	/* Make sure we are in proper schema (needed for getFormattedTypeName) */
	selectSourceSchema(fout, "pg_catalog");

	defqry = createPQExpBuffer();
	delqry = createPQExpBuffer();
	labelq = createPQExpBuffer();

	appendPQExpBuffer(delqry, "DROP CAST (%s AS %s);\n",
					getFormattedTypeName(fout, cast->castsource, zeroAsNone),
				   getFormattedTypeName(fout, cast->casttarget, zeroAsNone));

	appendPQExpBuffer(defqry, "CREATE CAST (%s AS %s) ",
					getFormattedTypeName(fout, cast->castsource, zeroAsNone),
				   getFormattedTypeName(fout, cast->casttarget, zeroAsNone));

	switch (cast->castmethod)
	{
		case COERCION_METHOD_BINARY:
			appendPQExpBuffer(defqry, "WITHOUT FUNCTION");
			break;
		case COERCION_METHOD_INOUT:
			appendPQExpBuffer(defqry, "WITH INOUT");
			break;
		case COERCION_METHOD_FUNCTION:
			if (funcInfo)
			{
				char	   *fsig = format_function_signature(fout, funcInfo, true);

				/*
				 * Always qualify the function name, in case it is not in
				 * pg_catalog schema (format_function_signature won't qualify
				 * it).
				 */
				appendPQExpBuffer(defqry, "WITH FUNCTION %s.%s",
						   fmtId(funcInfo->dobj.namespace->dobj.name), fsig);
				free(fsig);
			}
			else
				write_msg(NULL, "WARNING: bogus value in pg_cast.castfunc or pg_cast.castmethod field\n");
			break;
		default:
			write_msg(NULL, "WARNING: bogus value in pg_cast.castmethod field\n");
	}

	if (cast->castcontext == 'a')
		appendPQExpBuffer(defqry, " AS ASSIGNMENT");
	else if (cast->castcontext == 'i')
		appendPQExpBuffer(defqry, " AS IMPLICIT");
	appendPQExpBuffer(defqry, ";\n");

	appendPQExpBuffer(labelq, "CAST (%s AS %s)",
					getFormattedTypeName(fout, cast->castsource, zeroAsNone),
				   getFormattedTypeName(fout, cast->casttarget, zeroAsNone));

	if (binary_upgrade)
		binary_upgrade_extension_member(defqry, &cast->dobj, labelq->data);

	ArchiveEntry(fout, cast->dobj.catId, cast->dobj.dumpId,
				 labelq->data,
				 "pg_catalog", NULL, "",
				 false, "CAST", SECTION_PRE_DATA,
				 defqry->data, delqry->data, NULL,
				 cast->dobj.dependencies, cast->dobj.nDeps,
				 NULL, NULL);

	/* Dump Cast Comments */
	dumpComment(fout, labelq->data,
				NULL, "",
				cast->dobj.catId, 0, cast->dobj.dumpId);

	destroyPQExpBuffer(defqry);
	destroyPQExpBuffer(delqry);
	destroyPQExpBuffer(labelq);
}

/*
 * dumpOpr
 *	  write out a single operator definition
 */
static void
dumpOpr(Archive *fout, OprInfo *oprinfo)
{
	PQExpBuffer query;
	PQExpBuffer q;
	PQExpBuffer delq;
	PQExpBuffer labelq;
	PQExpBuffer oprid;
	PQExpBuffer details;
	const char *name;
	PGresult   *res;
	int			i_oprkind;
	int			i_oprcode;
	int			i_oprleft;
	int			i_oprright;
	int			i_oprcom;
	int			i_oprnegate;
	int			i_oprrest;
	int			i_oprjoin;
	int			i_oprcanmerge;
	int			i_oprcanhash;
	char	   *oprkind;
	char	   *oprcode;
	char	   *oprleft;
	char	   *oprright;
	char	   *oprcom;
	char	   *oprnegate;
	char	   *oprrest;
	char	   *oprjoin;
	char	   *oprcanmerge;
	char	   *oprcanhash;

	/* Skip if not to be dumped */
	if (!oprinfo->dobj.dump || dataOnly)
		return;

	/*
	 * some operators are invalid because they were the result of user
	 * defining operators before commutators exist
	 */
	if (!OidIsValid(oprinfo->oprcode))
		return;

	query = createPQExpBuffer();
	q = createPQExpBuffer();
	delq = createPQExpBuffer();
	labelq = createPQExpBuffer();
	oprid = createPQExpBuffer();
	details = createPQExpBuffer();

	/* Make sure we are in proper schema so regoperator works correctly */
	selectSourceSchema(fout, oprinfo->dobj.namespace->dobj.name);

	if (fout->remoteVersion >= 80300)
	{
		appendPQExpBuffer(query, "SELECT oprkind, "
						  "oprcode::pg_catalog.regprocedure, "
						  "oprleft::pg_catalog.regtype, "
						  "oprright::pg_catalog.regtype, "
						  "oprcom::pg_catalog.regoperator, "
						  "oprnegate::pg_catalog.regoperator, "
						  "oprrest::pg_catalog.regprocedure, "
						  "oprjoin::pg_catalog.regprocedure, "
						  "oprcanmerge, oprcanhash "
						  "FROM pg_catalog.pg_operator "
						  "WHERE oid = '%u'::pg_catalog.oid",
						  oprinfo->dobj.catId.oid);
	}
	else if (fout->remoteVersion >= 70300)
	{
		appendPQExpBuffer(query, "SELECT oprkind, "
						  "oprcode::pg_catalog.regprocedure, "
						  "oprleft::pg_catalog.regtype, "
						  "oprright::pg_catalog.regtype, "
						  "oprcom::pg_catalog.regoperator, "
						  "oprnegate::pg_catalog.regoperator, "
						  "oprrest::pg_catalog.regprocedure, "
						  "oprjoin::pg_catalog.regprocedure, "
						  "(oprlsortop != 0) AS oprcanmerge, "
						  "oprcanhash "
						  "FROM pg_catalog.pg_operator "
						  "WHERE oid = '%u'::pg_catalog.oid",
						  oprinfo->dobj.catId.oid);
	}
	else
	{
		error_unsupported_server_version(fout);
	}

	res = ExecuteSqlQueryForSingleRow(fout, query->data);

	i_oprkind = PQfnumber(res, "oprkind");
	i_oprcode = PQfnumber(res, "oprcode");
	i_oprleft = PQfnumber(res, "oprleft");
	i_oprright = PQfnumber(res, "oprright");
	i_oprcom = PQfnumber(res, "oprcom");
	i_oprnegate = PQfnumber(res, "oprnegate");
	i_oprrest = PQfnumber(res, "oprrest");
	i_oprjoin = PQfnumber(res, "oprjoin");
	i_oprcanmerge = PQfnumber(res, "oprcanmerge");
	i_oprcanhash = PQfnumber(res, "oprcanhash");

	oprkind = PQgetvalue(res, 0, i_oprkind);
	oprcode = PQgetvalue(res, 0, i_oprcode);
	oprleft = PQgetvalue(res, 0, i_oprleft);
	oprright = PQgetvalue(res, 0, i_oprright);
	oprcom = PQgetvalue(res, 0, i_oprcom);
	oprnegate = PQgetvalue(res, 0, i_oprnegate);
	oprrest = PQgetvalue(res, 0, i_oprrest);
	oprjoin = PQgetvalue(res, 0, i_oprjoin);
	oprcanmerge = PQgetvalue(res, 0, i_oprcanmerge);
	oprcanhash = PQgetvalue(res, 0, i_oprcanhash);

	appendPQExpBuffer(details, "    PROCEDURE = %s",
					  convertRegProcReference(fout, oprcode));

	appendPQExpBuffer(oprid, "%s (",
					  oprinfo->dobj.name);

	/*
	 * right unary means there's a left arg and left unary means there's a
	 * right arg
	 */
	if (strcmp(oprkind, "r") == 0 ||
		strcmp(oprkind, "b") == 0)
	{
		name = oprleft;

		appendPQExpBuffer(details, ",\n    LEFTARG = %s", name);
		appendPQExpBuffer(oprid, "%s", name);
	}
	else
		appendPQExpBuffer(oprid, "NONE");

	if (strcmp(oprkind, "l") == 0 ||
		strcmp(oprkind, "b") == 0)
	{
		name = oprright;

		appendPQExpBuffer(details, ",\n    RIGHTARG = %s", name);
		appendPQExpBuffer(oprid, ", %s)", name);
	}
	else
		appendPQExpBuffer(oprid, ", NONE)");

	name = convertOperatorReference(fout, oprcom);
	if (name)
		appendPQExpBuffer(details, ",\n    COMMUTATOR = %s", name);

	name = convertOperatorReference(fout, oprnegate);
	if (name)
		appendPQExpBuffer(details, ",\n    NEGATOR = %s", name);

	if (strcmp(oprcanmerge, "t") == 0)
		appendPQExpBuffer(details, ",\n    MERGES");

	if (strcmp(oprcanhash, "t") == 0)
		appendPQExpBuffer(details, ",\n    HASHES");

	name = convertRegProcReference(fout, oprrest);
	if (name)
		appendPQExpBuffer(details, ",\n    RESTRICT = %s", name);

	name = convertRegProcReference(fout, oprjoin);
	if (name)
		appendPQExpBuffer(details, ",\n    JOIN = %s", name);

	/*
	 * DROP must be fully qualified in case same name appears in pg_catalog
	 */
	appendPQExpBuffer(delq, "DROP OPERATOR %s.%s;\n",
					  fmtId(oprinfo->dobj.namespace->dobj.name),
					  oprid->data);

	appendPQExpBuffer(q, "CREATE OPERATOR %s (\n%s\n);\n",
					  oprinfo->dobj.name, details->data);

	appendPQExpBuffer(labelq, "OPERATOR %s", oprid->data);

	if (binary_upgrade)
		binary_upgrade_extension_member(q, &oprinfo->dobj, labelq->data);

	ArchiveEntry(fout, oprinfo->dobj.catId, oprinfo->dobj.dumpId,
				 oprinfo->dobj.name,
				 oprinfo->dobj.namespace->dobj.name,
				 NULL,
				 oprinfo->rolname,
				 false, "OPERATOR", SECTION_PRE_DATA,
				 q->data, delq->data, NULL,
				 oprinfo->dobj.dependencies, oprinfo->dobj.nDeps,
				 NULL, NULL);

	/* Dump Operator Comments */
	dumpComment(fout, labelq->data,
				oprinfo->dobj.namespace->dobj.name, oprinfo->rolname,
				oprinfo->dobj.catId, 0, oprinfo->dobj.dumpId);

	PQclear(res);

	destroyPQExpBuffer(query);
	destroyPQExpBuffer(q);
	destroyPQExpBuffer(delq);
	destroyPQExpBuffer(labelq);
	destroyPQExpBuffer(oprid);
	destroyPQExpBuffer(details);
}

/*
 * Convert a function reference obtained from pg_operator
 *
 * Returns what to print, or NULL if function references is InvalidOid
 *
 * In 7.3 the input is a REGPROCEDURE display; we have to strip the
 * argument-types part.  In prior versions, the input is a REGPROC display.
 */
static const char *
convertRegProcReference(Archive *fout, const char *proc)
{
	/* In all cases "-" means a null reference */
	if (strcmp(proc, "-") == 0)
		return NULL;

	if (fout->remoteVersion >= 70300)
	{
		char	   *name;
		char	   *paren;
		bool		inquote;

		name = pg_strdup(proc);
		/* find non-double-quoted left paren */
		inquote = false;
		for (paren = name; *paren; paren++)
		{
			if (*paren == '(' && !inquote)
			{
				*paren = '\0';
				break;
			}
			if (*paren == '"')
				inquote = !inquote;
		}
		return name;
	}

	/* REGPROC before 7.3 does not quote its result */
	return fmtId(proc);
}

/*
 * Convert an operator cross-reference obtained from pg_operator
 *
 * Returns what to print, or NULL to print nothing
 *
 * In 7.3 and up the input is a REGOPERATOR display; we have to strip the
 * argument-types part, and add OPERATOR() decoration if the name is
 * schema-qualified.  In older versions, the input is just a numeric OID,
 * which we search our operator list for.
 */
static const char *
convertOperatorReference(Archive *fout, const char *opr)
{
	/* In all cases "0" means a null reference */
	if (strcmp(opr, "0") == 0)
		return NULL;

	if (fout->remoteVersion >= 70300)
	{
		char	   *name;
		char	   *oname;
		char	   *ptr;
		bool		inquote;
		bool		sawdot;

		name = pg_strdup(opr);
		/* find non-double-quoted left paren, and check for non-quoted dot */
		inquote = false;
		sawdot = false;
		for (ptr = name; *ptr; ptr++)
		{
			if (*ptr == '"')
				inquote = !inquote;
			else if (*ptr == '.' && !inquote)
				sawdot = true;
			else if (*ptr == '(' && !inquote)
			{
				*ptr = '\0';
				break;
			}
		}
		/* If not schema-qualified, don't need to add OPERATOR() */
		if (!sawdot)
			return name;
		oname = pg_malloc(strlen(name) + 11);
		sprintf(oname, "OPERATOR(%s)", name);
		free(name);
		return oname;
	}

	error_unsupported_server_version(fout);
	return NULL;		/* keep compiler quiet */
}

/*
 * Convert a function OID obtained from pg_ts_parser or pg_ts_template
 *
 * It is sufficient to use REGPROC rather than REGPROCEDURE, since the
 * argument lists of these functions are predetermined.  Note that the
 * caller should ensure we are in the proper schema, because the results
 * are search path dependent!
 */
static const char *
convertTSFunction(Archive *fout, Oid funcOid)
{
	char	   *result;
	char		query[128];
	PGresult   *res;

	snprintf(query, sizeof(query),
			 "SELECT '%u'::pg_catalog.regproc", funcOid);
	res = ExecuteSqlQueryForSingleRow(fout, query);

	result = pg_strdup(PQgetvalue(res, 0, 0));

	PQclear(res);

	return result;
}


/*
 * dumpOpclass
 *	  write out a single operator class definition
 */
static void
dumpOpclass(Archive *fout, OpclassInfo *opcinfo)
{
	PQExpBuffer query;
	PQExpBuffer q;
	PQExpBuffer delq;
	PQExpBuffer labelq;
	PGresult   *res;
	int			ntups;
	int			i_opcintype;
	int			i_opckeytype;
	int			i_opcdefault;
	int			i_opcfamily;
	int			i_opcfamilyname;
	int			i_opcfamilynsp;
	int			i_amname;
	int			i_amopstrategy;
	int			i_amopreqcheck;
	int			i_amopopr;
	int			i_sortfamily;
	int			i_sortfamilynsp;
	int			i_amprocnum;
	int			i_amproc;
	int			i_amproclefttype;
	int			i_amprocrighttype;
	char	   *opcintype;
	char	   *opckeytype;
	char	   *opcdefault;
	char	   *opcfamily;
	char	   *opcfamilyname;
	char	   *opcfamilynsp;
	char	   *amname;
	char	   *amopstrategy;
	char	   *amopreqcheck;
	char	   *amopopr;
	char	   *sortfamily;
	char	   *sortfamilynsp;
	char	   *amprocnum;
	char	   *amproc;
	char	   *amproclefttype;
	char	   *amprocrighttype;
	bool		needComma;
	int			i;

	/* Skip if not to be dumped */
	if (!opcinfo->dobj.dump || dataOnly)
		return;

	query = createPQExpBuffer();
	q = createPQExpBuffer();
	delq = createPQExpBuffer();
	labelq = createPQExpBuffer();

	/* Make sure we are in proper schema so regoperator works correctly */
	selectSourceSchema(fout, opcinfo->dobj.namespace->dobj.name);

	/* Get additional fields from the pg_opclass row */
	if (fout->remoteVersion >= 80300)
	{
		appendPQExpBuffer(query, "SELECT opcintype::pg_catalog.regtype, "
						  "opckeytype::pg_catalog.regtype, "
						  "opcdefault, opcfamily, "
						  "opfname AS opcfamilyname, "
						  "nspname AS opcfamilynsp, "
						  "(SELECT amname FROM pg_catalog.pg_am WHERE oid = opcmethod) AS amname "
						  "FROM pg_catalog.pg_opclass c "
				   "LEFT JOIN pg_catalog.pg_opfamily f ON f.oid = opcfamily "
			   "LEFT JOIN pg_catalog.pg_namespace n ON n.oid = opfnamespace "
						  "WHERE c.oid = '%u'::pg_catalog.oid",
						  opcinfo->dobj.catId.oid);
	}
	else
	{
		appendPQExpBuffer(query, "SELECT opcintype::pg_catalog.regtype, "
						  "opckeytype::pg_catalog.regtype, "
						  "opcdefault, NULL AS opcfamily, "
						  "NULL AS opcfamilyname, "
						  "NULL AS opcfamilynsp, "
		"(SELECT amname FROM pg_catalog.pg_am WHERE oid = opcamid) AS amname "
						  "FROM pg_catalog.pg_opclass "
						  "WHERE oid = '%u'::pg_catalog.oid",
						  opcinfo->dobj.catId.oid);
	}

	res = ExecuteSqlQueryForSingleRow(fout, query->data);

	i_opcintype = PQfnumber(res, "opcintype");
	i_opckeytype = PQfnumber(res, "opckeytype");
	i_opcdefault = PQfnumber(res, "opcdefault");
	i_opcfamily = PQfnumber(res, "opcfamily");
	i_opcfamilyname = PQfnumber(res, "opcfamilyname");
	i_opcfamilynsp = PQfnumber(res, "opcfamilynsp");
	i_amname = PQfnumber(res, "amname");

	/* opcintype may still be needed after we PQclear res */
	opcintype = pg_strdup(PQgetvalue(res, 0, i_opcintype));
	opckeytype = PQgetvalue(res, 0, i_opckeytype);
	opcdefault = PQgetvalue(res, 0, i_opcdefault);
	/* opcfamily will still be needed after we PQclear res */
	opcfamily = pg_strdup(PQgetvalue(res, 0, i_opcfamily));
	opcfamilyname = PQgetvalue(res, 0, i_opcfamilyname);
	opcfamilynsp = PQgetvalue(res, 0, i_opcfamilynsp);
	/* amname will still be needed after we PQclear res */
	amname = pg_strdup(PQgetvalue(res, 0, i_amname));

	/*
	 * DROP must be fully qualified in case same name appears in pg_catalog
	 */
	appendPQExpBuffer(delq, "DROP OPERATOR CLASS %s",
					  fmtId(opcinfo->dobj.namespace->dobj.name));
	appendPQExpBuffer(delq, ".%s",
					  fmtId(opcinfo->dobj.name));
	appendPQExpBuffer(delq, " USING %s;\n",
					  fmtId(amname));

	/* Build the fixed portion of the CREATE command */
	appendPQExpBuffer(q, "CREATE OPERATOR CLASS %s\n    ",
					  fmtId(opcinfo->dobj.name));
	if (strcmp(opcdefault, "t") == 0)
		appendPQExpBuffer(q, "DEFAULT ");
	appendPQExpBuffer(q, "FOR TYPE %s USING %s",
					  opcintype,
					  fmtId(amname));
	if (strlen(opcfamilyname) > 0 &&
		(strcmp(opcfamilyname, opcinfo->dobj.name) != 0 ||
		 strcmp(opcfamilynsp, opcinfo->dobj.namespace->dobj.name) != 0))
	{
		appendPQExpBuffer(q, " FAMILY ");
		if (strcmp(opcfamilynsp, opcinfo->dobj.namespace->dobj.name) != 0)
			appendPQExpBuffer(q, "%s.", fmtId(opcfamilynsp));
		appendPQExpBuffer(q, "%s", fmtId(opcfamilyname));
	}
	appendPQExpBuffer(q, " AS\n    ");

	needComma = false;

	if (strcmp(opckeytype, "-") != 0)
	{
		appendPQExpBuffer(q, "STORAGE %s",
						  opckeytype);
		needComma = true;
	}

	PQclear(res);

	/*
	 * Now fetch and print the OPERATOR entries (pg_amop rows).
	 *
	 * Print only those opfamily members that are tied to the opclass by
	 * pg_depend entries.
	 *
	 * XXX RECHECK is gone as of 8.4, but we'll still print it if dumping an
	 * older server's opclass in which it is used.  This is to avoid
	 * hard-to-detect breakage if a newer pg_dump is used to dump from an
	 * older server and then reload into that old version.	This can go away
	 * once 8.3 is so old as to not be of interest to anyone.
	 */
	resetPQExpBuffer(query);

	if (fout->remoteVersion >= 90100)
	{
		appendPQExpBuffer(query, "SELECT amopstrategy, false AS amopreqcheck, "
						  "amopopr::pg_catalog.regoperator, "
						  "opfname AS sortfamily, "
						  "nspname AS sortfamilynsp "
				   "FROM pg_catalog.pg_amop ao JOIN pg_catalog.pg_depend ON "
						  "(classid = 'pg_catalog.pg_amop'::pg_catalog.regclass AND objid = ao.oid) "
			  "LEFT JOIN pg_catalog.pg_opfamily f ON f.oid = amopsortfamily "
			   "LEFT JOIN pg_catalog.pg_namespace n ON n.oid = opfnamespace "
		   "WHERE refclassid = 'pg_catalog.pg_opclass'::pg_catalog.regclass "
						  "AND refobjid = '%u'::pg_catalog.oid "
						  "AND amopfamily = '%s'::pg_catalog.oid "
						  "ORDER BY amopstrategy",
						  opcinfo->dobj.catId.oid,
						  opcfamily);
	}
	else if (fout->remoteVersion >= 80400)
	{
		appendPQExpBuffer(query, "SELECT amopstrategy, false AS amopreqcheck, "
						  "amopopr::pg_catalog.regoperator, "
						  "NULL AS sortfamily, "
						  "NULL AS sortfamilynsp "
						  "FROM pg_catalog.pg_amop ao, pg_catalog.pg_depend "
		   "WHERE refclassid = 'pg_catalog.pg_opclass'::pg_catalog.regclass "
						  "AND refobjid = '%u'::pg_catalog.oid "
				   "AND classid = 'pg_catalog.pg_amop'::pg_catalog.regclass "
						  "AND objid = ao.oid "
						  "ORDER BY amopstrategy",
						  opcinfo->dobj.catId.oid);
	}
	else if (fout->remoteVersion >= 80300)
	{
		appendPQExpBuffer(query, "SELECT amopstrategy, amopreqcheck, "
						  "amopopr::pg_catalog.regoperator, "
						  "NULL AS sortfamily, "
						  "NULL AS sortfamilynsp "
						  "FROM pg_catalog.pg_amop ao, pg_catalog.pg_depend "
		   "WHERE refclassid = 'pg_catalog.pg_opclass'::pg_catalog.regclass "
						  "AND refobjid = '%u'::pg_catalog.oid "
				   "AND classid = 'pg_catalog.pg_amop'::pg_catalog.regclass "
						  "AND objid = ao.oid "
						  "ORDER BY amopstrategy",
						  opcinfo->dobj.catId.oid);
	}
	else
	{
		/*
		 * Here, we print all entries since there are no opfamilies and hence
		 * no loose operators to worry about.
		 */
		appendPQExpBuffer(query, "SELECT amopstrategy, amopreqcheck, "
						  "amopopr::pg_catalog.regoperator, "
						  "NULL AS sortfamily, "
						  "NULL AS sortfamilynsp "
						  "FROM pg_catalog.pg_amop "
						  "WHERE amopclaid = '%u'::pg_catalog.oid "
						  "ORDER BY amopstrategy",
						  opcinfo->dobj.catId.oid);
	}

	res = ExecuteSqlQuery(fout, query->data, PGRES_TUPLES_OK);

	ntups = PQntuples(res);

	i_amopstrategy = PQfnumber(res, "amopstrategy");
	i_amopreqcheck = PQfnumber(res, "amopreqcheck");
	i_amopopr = PQfnumber(res, "amopopr");
	i_sortfamily = PQfnumber(res, "sortfamily");
	i_sortfamilynsp = PQfnumber(res, "sortfamilynsp");

	for (i = 0; i < ntups; i++)
	{
		amopstrategy = PQgetvalue(res, i, i_amopstrategy);
		amopreqcheck = PQgetvalue(res, i, i_amopreqcheck);
		amopopr = PQgetvalue(res, i, i_amopopr);
		sortfamily = PQgetvalue(res, i, i_sortfamily);
		sortfamilynsp = PQgetvalue(res, i, i_sortfamilynsp);

		if (needComma)
			appendPQExpBuffer(q, " ,\n    ");

		appendPQExpBuffer(q, "OPERATOR %s %s",
						  amopstrategy, amopopr);

		if (strlen(sortfamily) > 0)
		{
			appendPQExpBuffer(q, " FOR ORDER BY ");
			if (strcmp(sortfamilynsp, opcinfo->dobj.namespace->dobj.name) != 0)
				appendPQExpBuffer(q, "%s.", fmtId(sortfamilynsp));
			appendPQExpBuffer(q, "%s", fmtId(sortfamily));
		}

		if (strcmp(amopreqcheck, "t") == 0)
			appendPQExpBuffer(q, " RECHECK");

		needComma = true;
	}

	PQclear(res);

	/*
	 * Now fetch and print the FUNCTION entries (pg_amproc rows).
	 *
	 * Print only those opfamily members that are tied to the opclass by
	 * pg_depend entries.
	 *
	 * We print the amproclefttype/amprocrighttype even though in most cases
	 * the backend could deduce the right values, because of the corner case
	 * of a btree sort support function for a cross-type comparison.  That's
	 * only allowed in 9.2 and later, but for simplicity print them in all
	 * versions that have the columns.
	 */
	resetPQExpBuffer(query);

	if (fout->remoteVersion >= 80300)
	{
		appendPQExpBuffer(query, "SELECT amprocnum, "
						  "amproc::pg_catalog.regprocedure, "
						  "amproclefttype::pg_catalog.regtype, "
						  "amprocrighttype::pg_catalog.regtype "
						"FROM pg_catalog.pg_amproc ap, pg_catalog.pg_depend "
		   "WHERE refclassid = 'pg_catalog.pg_opclass'::pg_catalog.regclass "
						  "AND refobjid = '%u'::pg_catalog.oid "
				 "AND classid = 'pg_catalog.pg_amproc'::pg_catalog.regclass "
						  "AND objid = ap.oid "
						  "ORDER BY amprocnum",
						  opcinfo->dobj.catId.oid);
	}
	else
	{
		appendPQExpBuffer(query, "SELECT amprocnum, "
						  "amproc::pg_catalog.regprocedure, "
						  "'' AS amproclefttype, "
						  "'' AS amprocrighttype "
						  "FROM pg_catalog.pg_amproc "
						  "WHERE amopclaid = '%u'::pg_catalog.oid "
						  "ORDER BY amprocnum",
						  opcinfo->dobj.catId.oid);
	}

	res = ExecuteSqlQuery(fout, query->data, PGRES_TUPLES_OK);

	ntups = PQntuples(res);

	i_amprocnum = PQfnumber(res, "amprocnum");
	i_amproc = PQfnumber(res, "amproc");
	i_amproclefttype = PQfnumber(res, "amproclefttype");
	i_amprocrighttype = PQfnumber(res, "amprocrighttype");

	for (i = 0; i < ntups; i++)
	{
		amprocnum = PQgetvalue(res, i, i_amprocnum);
		amproc = PQgetvalue(res, i, i_amproc);
		amproclefttype = PQgetvalue(res, i, i_amproclefttype);
		amprocrighttype = PQgetvalue(res, i, i_amprocrighttype);

		if (needComma)
			appendPQExpBuffer(q, " ,\n    ");

		appendPQExpBuffer(q, "FUNCTION %s", amprocnum);

		if (*amproclefttype && *amprocrighttype)
			appendPQExpBuffer(q, " (%s, %s)", amproclefttype, amprocrighttype);

		appendPQExpBuffer(q, " %s", amproc);

		needComma = true;
	}

	PQclear(res);

	/*
	 * If needComma is still false it means we haven't added anything after
	 * the AS keyword.  To avoid printing broken SQL, append a dummy STORAGE
	 * clause with the same datatype.  This isn't sanctioned by the
	 * documentation, but actually DefineOpClass will treat it as a no-op.
	 */
	if (!needComma)
		appendPQExpBuffer(q, "STORAGE %s", opcintype);

	appendPQExpBuffer(q, ";\n");

	appendPQExpBuffer(labelq, "OPERATOR CLASS %s",
					  fmtId(opcinfo->dobj.name));
	appendPQExpBuffer(labelq, " USING %s",
					  fmtId(amname));

	if (binary_upgrade)
		binary_upgrade_extension_member(q, &opcinfo->dobj, labelq->data);

	ArchiveEntry(fout, opcinfo->dobj.catId, opcinfo->dobj.dumpId,
				 opcinfo->dobj.name,
				 opcinfo->dobj.namespace->dobj.name,
				 NULL,
				 opcinfo->rolname,
				 false, "OPERATOR CLASS", SECTION_PRE_DATA,
				 q->data, delq->data, NULL,
				 opcinfo->dobj.dependencies, opcinfo->dobj.nDeps,
				 NULL, NULL);

	/* Dump Operator Class Comments */
	dumpComment(fout, labelq->data,
				NULL, opcinfo->rolname,
				opcinfo->dobj.catId, 0, opcinfo->dobj.dumpId);

	free(opcintype);
	free(amname);
	destroyPQExpBuffer(query);
	destroyPQExpBuffer(q);
	destroyPQExpBuffer(delq);
	destroyPQExpBuffer(labelq);
}

/*
 * dumpOpfamily
 *	  write out a single operator family definition
 *
 * Note: this also dumps any "loose" operator members that aren't bound to a
 * specific opclass within the opfamily.
 */
static void
dumpOpfamily(Archive *fout, OpfamilyInfo *opfinfo)
{
	PQExpBuffer query;
	PQExpBuffer q;
	PQExpBuffer delq;
	PQExpBuffer labelq;
	PGresult   *res;
	PGresult   *res_ops;
	PGresult   *res_procs;
	int			ntups;
	int			i_amname;
	int			i_amopstrategy;
	int			i_amopreqcheck;
	int			i_amopopr;
	int			i_sortfamily;
	int			i_sortfamilynsp;
	int			i_amprocnum;
	int			i_amproc;
	int			i_amproclefttype;
	int			i_amprocrighttype;
	char	   *amname;
	char	   *amopstrategy;
	char	   *amopreqcheck;
	char	   *amopopr;
	char	   *sortfamily;
	char	   *sortfamilynsp;
	char	   *amprocnum;
	char	   *amproc;
	char	   *amproclefttype;
	char	   *amprocrighttype;
	bool		needComma;
	int			i;

	/* Skip if not to be dumped */
	if (!opfinfo->dobj.dump || dataOnly)
		return;

	/*
	 * We want to dump the opfamily only if (1) it contains "loose" operators
	 * or functions, or (2) it contains an opclass with a different name or
	 * owner.  Otherwise it's sufficient to let it be created during creation
	 * of the contained opclass, and not dumping it improves portability of
	 * the dump.  Since we have to fetch the loose operators/funcs anyway, do
	 * that first.
	 */

	query = createPQExpBuffer();
	q = createPQExpBuffer();
	delq = createPQExpBuffer();
	labelq = createPQExpBuffer();

	/* Make sure we are in proper schema so regoperator works correctly */
	selectSourceSchema(fout, opfinfo->dobj.namespace->dobj.name);

	/*
	 * Fetch only those opfamily members that are tied directly to the
	 * opfamily by pg_depend entries.
	 *
	 * XXX RECHECK is gone as of 8.4, but we'll still print it if dumping an
	 * older server's opclass in which it is used.  This is to avoid
	 * hard-to-detect breakage if a newer pg_dump is used to dump from an
	 * older server and then reload into that old version.	This can go away
	 * once 8.3 is so old as to not be of interest to anyone.
	 */
	if (fout->remoteVersion >= 90100)
	{
		appendPQExpBuffer(query, "SELECT amopstrategy, false AS amopreqcheck, "
						  "amopopr::pg_catalog.regoperator, "
						  "opfname AS sortfamily, "
						  "nspname AS sortfamilynsp "
				   "FROM pg_catalog.pg_amop ao JOIN pg_catalog.pg_depend ON "
						  "(classid = 'pg_catalog.pg_amop'::pg_catalog.regclass AND objid = ao.oid) "
			  "LEFT JOIN pg_catalog.pg_opfamily f ON f.oid = amopsortfamily "
			   "LEFT JOIN pg_catalog.pg_namespace n ON n.oid = opfnamespace "
		  "WHERE refclassid = 'pg_catalog.pg_opfamily'::pg_catalog.regclass "
						  "AND refobjid = '%u'::pg_catalog.oid "
						  "AND amopfamily = '%u'::pg_catalog.oid "
						  "ORDER BY amopstrategy",
						  opfinfo->dobj.catId.oid,
						  opfinfo->dobj.catId.oid);
	}
	else if (fout->remoteVersion >= 80400)
	{
		appendPQExpBuffer(query, "SELECT amopstrategy, false AS amopreqcheck, "
						  "amopopr::pg_catalog.regoperator, "
						  "NULL AS sortfamily, "
						  "NULL AS sortfamilynsp "
						  "FROM pg_catalog.pg_amop ao, pg_catalog.pg_depend "
		  "WHERE refclassid = 'pg_catalog.pg_opfamily'::pg_catalog.regclass "
						  "AND refobjid = '%u'::pg_catalog.oid "
				   "AND classid = 'pg_catalog.pg_amop'::pg_catalog.regclass "
						  "AND objid = ao.oid "
						  "ORDER BY amopstrategy",
						  opfinfo->dobj.catId.oid);
	}
	else
	{
		appendPQExpBuffer(query, "SELECT amopstrategy, amopreqcheck, "
						  "amopopr::pg_catalog.regoperator, "
						  "NULL AS sortfamily, "
						  "NULL AS sortfamilynsp "
						  "FROM pg_catalog.pg_amop ao, pg_catalog.pg_depend "
		  "WHERE refclassid = 'pg_catalog.pg_opfamily'::pg_catalog.regclass "
						  "AND refobjid = '%u'::pg_catalog.oid "
				   "AND classid = 'pg_catalog.pg_amop'::pg_catalog.regclass "
						  "AND objid = ao.oid "
						  "ORDER BY amopstrategy",
						  opfinfo->dobj.catId.oid);
	}

	res_ops = ExecuteSqlQuery(fout, query->data, PGRES_TUPLES_OK);

	resetPQExpBuffer(query);

	appendPQExpBuffer(query, "SELECT amprocnum, "
					  "amproc::pg_catalog.regprocedure, "
					  "amproclefttype::pg_catalog.regtype, "
					  "amprocrighttype::pg_catalog.regtype "
					  "FROM pg_catalog.pg_amproc ap, pg_catalog.pg_depend "
		  "WHERE refclassid = 'pg_catalog.pg_opfamily'::pg_catalog.regclass "
					  "AND refobjid = '%u'::pg_catalog.oid "
				 "AND classid = 'pg_catalog.pg_amproc'::pg_catalog.regclass "
					  "AND objid = ap.oid "
					  "ORDER BY amprocnum",
					  opfinfo->dobj.catId.oid);

	res_procs = ExecuteSqlQuery(fout, query->data, PGRES_TUPLES_OK);

	if (PQntuples(res_ops) == 0 && PQntuples(res_procs) == 0)
	{
		/* No loose members, so check contained opclasses */
		resetPQExpBuffer(query);

		appendPQExpBuffer(query, "SELECT 1 "
						  "FROM pg_catalog.pg_opclass c, pg_catalog.pg_opfamily f, pg_catalog.pg_depend "
						  "WHERE f.oid = '%u'::pg_catalog.oid "
			"AND refclassid = 'pg_catalog.pg_opfamily'::pg_catalog.regclass "
						  "AND refobjid = f.oid "
				"AND classid = 'pg_catalog.pg_opclass'::pg_catalog.regclass "
						  "AND objid = c.oid "
						  "AND (opcname != opfname OR opcnamespace != opfnamespace OR opcowner != opfowner) "
						  "LIMIT 1",
						  opfinfo->dobj.catId.oid);

		res = ExecuteSqlQuery(fout, query->data, PGRES_TUPLES_OK);

		if (PQntuples(res) == 0)
		{
			/* no need to dump it, so bail out */
			PQclear(res);
			PQclear(res_ops);
			PQclear(res_procs);
			destroyPQExpBuffer(query);
			destroyPQExpBuffer(q);
			destroyPQExpBuffer(delq);
			destroyPQExpBuffer(labelq);
			return;
		}

		PQclear(res);
	}

	/* Get additional fields from the pg_opfamily row */
	resetPQExpBuffer(query);

	appendPQExpBuffer(query, "SELECT "
	 "(SELECT amname FROM pg_catalog.pg_am WHERE oid = opfmethod) AS amname "
					  "FROM pg_catalog.pg_opfamily "
					  "WHERE oid = '%u'::pg_catalog.oid",
					  opfinfo->dobj.catId.oid);

	res = ExecuteSqlQueryForSingleRow(fout, query->data);

	i_amname = PQfnumber(res, "amname");

	/* amname will still be needed after we PQclear res */
	amname = pg_strdup(PQgetvalue(res, 0, i_amname));

	/*
	 * DROP must be fully qualified in case same name appears in pg_catalog
	 */
	appendPQExpBuffer(delq, "DROP OPERATOR FAMILY %s",
					  fmtId(opfinfo->dobj.namespace->dobj.name));
	appendPQExpBuffer(delq, ".%s",
					  fmtId(opfinfo->dobj.name));
	appendPQExpBuffer(delq, " USING %s;\n",
					  fmtId(amname));

	/* Build the fixed portion of the CREATE command */
	appendPQExpBuffer(q, "CREATE OPERATOR FAMILY %s",
					  fmtId(opfinfo->dobj.name));
	appendPQExpBuffer(q, " USING %s;\n",
					  fmtId(amname));

	PQclear(res);

	/* Do we need an ALTER to add loose members? */
	if (PQntuples(res_ops) > 0 || PQntuples(res_procs) > 0)
	{
		appendPQExpBuffer(q, "ALTER OPERATOR FAMILY %s",
						  fmtId(opfinfo->dobj.name));
		appendPQExpBuffer(q, " USING %s ADD\n    ",
						  fmtId(amname));

		needComma = false;

		/*
		 * Now fetch and print the OPERATOR entries (pg_amop rows).
		 */
		ntups = PQntuples(res_ops);

		i_amopstrategy = PQfnumber(res_ops, "amopstrategy");
		i_amopreqcheck = PQfnumber(res_ops, "amopreqcheck");
		i_amopopr = PQfnumber(res_ops, "amopopr");
		i_sortfamily = PQfnumber(res_ops, "sortfamily");
		i_sortfamilynsp = PQfnumber(res_ops, "sortfamilynsp");

		for (i = 0; i < ntups; i++)
		{
			amopstrategy = PQgetvalue(res_ops, i, i_amopstrategy);
			amopreqcheck = PQgetvalue(res_ops, i, i_amopreqcheck);
			amopopr = PQgetvalue(res_ops, i, i_amopopr);
			sortfamily = PQgetvalue(res_ops, i, i_sortfamily);
			sortfamilynsp = PQgetvalue(res_ops, i, i_sortfamilynsp);

			if (needComma)
				appendPQExpBuffer(q, " ,\n    ");

			appendPQExpBuffer(q, "OPERATOR %s %s",
							  amopstrategy, amopopr);

			if (strlen(sortfamily) > 0)
			{
				appendPQExpBuffer(q, " FOR ORDER BY ");
				if (strcmp(sortfamilynsp, opfinfo->dobj.namespace->dobj.name) != 0)
					appendPQExpBuffer(q, "%s.", fmtId(sortfamilynsp));
				appendPQExpBuffer(q, "%s", fmtId(sortfamily));
			}

			if (strcmp(amopreqcheck, "t") == 0)
				appendPQExpBuffer(q, " RECHECK");

			needComma = true;
		}

		/*
		 * Now fetch and print the FUNCTION entries (pg_amproc rows).
		 */
		ntups = PQntuples(res_procs);

		i_amprocnum = PQfnumber(res_procs, "amprocnum");
		i_amproc = PQfnumber(res_procs, "amproc");
		i_amproclefttype = PQfnumber(res_procs, "amproclefttype");
		i_amprocrighttype = PQfnumber(res_procs, "amprocrighttype");

		for (i = 0; i < ntups; i++)
		{
			amprocnum = PQgetvalue(res_procs, i, i_amprocnum);
			amproc = PQgetvalue(res_procs, i, i_amproc);
			amproclefttype = PQgetvalue(res_procs, i, i_amproclefttype);
			amprocrighttype = PQgetvalue(res_procs, i, i_amprocrighttype);

			if (needComma)
				appendPQExpBuffer(q, " ,\n    ");

			appendPQExpBuffer(q, "FUNCTION %s (%s, %s) %s",
							  amprocnum, amproclefttype, amprocrighttype,
							  amproc);

			needComma = true;
		}

		appendPQExpBuffer(q, ";\n");
	}

	appendPQExpBuffer(labelq, "OPERATOR FAMILY %s",
					  fmtId(opfinfo->dobj.name));
	appendPQExpBuffer(labelq, " USING %s",
					  fmtId(amname));

	if (binary_upgrade)
		binary_upgrade_extension_member(q, &opfinfo->dobj, labelq->data);

	ArchiveEntry(fout, opfinfo->dobj.catId, opfinfo->dobj.dumpId,
				 opfinfo->dobj.name,
				 opfinfo->dobj.namespace->dobj.name,
				 NULL,
				 opfinfo->rolname,
				 false, "OPERATOR FAMILY", SECTION_PRE_DATA,
				 q->data, delq->data, NULL,
				 opfinfo->dobj.dependencies, opfinfo->dobj.nDeps,
				 NULL, NULL);

	/* Dump Operator Family Comments */
	dumpComment(fout, labelq->data,
				NULL, opfinfo->rolname,
				opfinfo->dobj.catId, 0, opfinfo->dobj.dumpId);

	free(amname);
	PQclear(res_ops);
	PQclear(res_procs);
	destroyPQExpBuffer(query);
	destroyPQExpBuffer(q);
	destroyPQExpBuffer(delq);
	destroyPQExpBuffer(labelq);
}

/*
 * dumpCollation
 *	  write out a single collation definition
 */
static void
dumpCollation(Archive *fout, CollInfo *collinfo)
{
	PQExpBuffer query;
	PQExpBuffer q;
	PQExpBuffer delq;
	PQExpBuffer labelq;
	PGresult   *res;
	int			i_collcollate;
	int			i_collctype;
	const char *collcollate;
	const char *collctype;

	/* Skip if not to be dumped */
	if (!collinfo->dobj.dump || dataOnly)
		return;

	query = createPQExpBuffer();
	q = createPQExpBuffer();
	delq = createPQExpBuffer();
	labelq = createPQExpBuffer();

	/* Make sure we are in proper schema */
	selectSourceSchema(fout, collinfo->dobj.namespace->dobj.name);

	/* Get conversion-specific details */
	appendPQExpBuffer(query, "SELECT "
					  "collcollate, "
					  "collctype "
					  "FROM pg_catalog.pg_collation c "
					  "WHERE c.oid = '%u'::pg_catalog.oid",
					  collinfo->dobj.catId.oid);

	res = ExecuteSqlQueryForSingleRow(fout, query->data);

	i_collcollate = PQfnumber(res, "collcollate");
	i_collctype = PQfnumber(res, "collctype");

	collcollate = PQgetvalue(res, 0, i_collcollate);
	collctype = PQgetvalue(res, 0, i_collctype);

	/*
	 * DROP must be fully qualified in case same name appears in pg_catalog
	 */
	appendPQExpBuffer(delq, "DROP COLLATION %s",
					  fmtId(collinfo->dobj.namespace->dobj.name));
	appendPQExpBuffer(delq, ".%s;\n",
					  fmtId(collinfo->dobj.name));

	appendPQExpBuffer(q, "CREATE COLLATION %s (lc_collate = ",
					  fmtId(collinfo->dobj.name));
	appendStringLiteralAH(q, collcollate, fout);
	appendPQExpBuffer(q, ", lc_ctype = ");
	appendStringLiteralAH(q, collctype, fout);
	appendPQExpBuffer(q, ");\n");

	appendPQExpBuffer(labelq, "COLLATION %s", fmtId(collinfo->dobj.name));

	if (binary_upgrade)
		binary_upgrade_extension_member(q, &collinfo->dobj, labelq->data);

	ArchiveEntry(fout, collinfo->dobj.catId, collinfo->dobj.dumpId,
				 collinfo->dobj.name,
				 collinfo->dobj.namespace->dobj.name,
				 NULL,
				 collinfo->rolname,
				 false, "COLLATION", SECTION_PRE_DATA,
				 q->data, delq->data, NULL,
				 collinfo->dobj.dependencies, collinfo->dobj.nDeps,
				 NULL, NULL);

	/* Dump Collation Comments */
	dumpComment(fout, labelq->data,
				collinfo->dobj.namespace->dobj.name, collinfo->rolname,
				collinfo->dobj.catId, 0, collinfo->dobj.dumpId);

	PQclear(res);

	destroyPQExpBuffer(query);
	destroyPQExpBuffer(q);
	destroyPQExpBuffer(delq);
	destroyPQExpBuffer(labelq);
}

/*
 * dumpConversion
 *	  write out a single conversion definition
 */
static void
dumpConversion(Archive *fout, ConvInfo *convinfo)
{
	PQExpBuffer query;
	PQExpBuffer q;
	PQExpBuffer delq;
	PQExpBuffer labelq;
	PGresult   *res;
	int			i_conforencoding;
	int			i_contoencoding;
	int			i_conproc;
	int			i_condefault;
	const char *conforencoding;
	const char *contoencoding;
	const char *conproc;
	bool		condefault;

	/* Skip if not to be dumped */
	if (!convinfo->dobj.dump || dataOnly)
		return;

	query = createPQExpBuffer();
	q = createPQExpBuffer();
	delq = createPQExpBuffer();
	labelq = createPQExpBuffer();

	/* Make sure we are in proper schema */
	selectSourceSchema(fout, convinfo->dobj.namespace->dobj.name);

	/* Get conversion-specific details */
	appendPQExpBuffer(query, "SELECT "
		 "pg_catalog.pg_encoding_to_char(conforencoding) AS conforencoding, "
		   "pg_catalog.pg_encoding_to_char(contoencoding) AS contoencoding, "
					  "conproc, condefault "
					  "FROM pg_catalog.pg_conversion c "
					  "WHERE c.oid = '%u'::pg_catalog.oid",
					  convinfo->dobj.catId.oid);

	res = ExecuteSqlQueryForSingleRow(fout, query->data);

	i_conforencoding = PQfnumber(res, "conforencoding");
	i_contoencoding = PQfnumber(res, "contoencoding");
	i_conproc = PQfnumber(res, "conproc");
	i_condefault = PQfnumber(res, "condefault");

	conforencoding = PQgetvalue(res, 0, i_conforencoding);
	contoencoding = PQgetvalue(res, 0, i_contoencoding);
	conproc = PQgetvalue(res, 0, i_conproc);
	condefault = (PQgetvalue(res, 0, i_condefault)[0] == 't');

	/*
	 * DROP must be fully qualified in case same name appears in pg_catalog
	 */
	appendPQExpBuffer(delq, "DROP CONVERSION %s",
					  fmtId(convinfo->dobj.namespace->dobj.name));
	appendPQExpBuffer(delq, ".%s;\n",
					  fmtId(convinfo->dobj.name));

	appendPQExpBuffer(q, "CREATE %sCONVERSION %s FOR ",
					  (condefault) ? "DEFAULT " : "",
					  fmtId(convinfo->dobj.name));
	appendStringLiteralAH(q, conforencoding, fout);
	appendPQExpBuffer(q, " TO ");
	appendStringLiteralAH(q, contoencoding, fout);
	/* regproc is automatically quoted in 7.3 and above */
	appendPQExpBuffer(q, " FROM %s;\n", conproc);

	appendPQExpBuffer(labelq, "CONVERSION %s", fmtId(convinfo->dobj.name));

	if (binary_upgrade)
		binary_upgrade_extension_member(q, &convinfo->dobj, labelq->data);

	ArchiveEntry(fout, convinfo->dobj.catId, convinfo->dobj.dumpId,
				 convinfo->dobj.name,
				 convinfo->dobj.namespace->dobj.name,
				 NULL,
				 convinfo->rolname,
				 false, "CONVERSION", SECTION_PRE_DATA,
				 q->data, delq->data, NULL,
				 convinfo->dobj.dependencies, convinfo->dobj.nDeps,
				 NULL, NULL);

	/* Dump Conversion Comments */
	dumpComment(fout, labelq->data,
				convinfo->dobj.namespace->dobj.name, convinfo->rolname,
				convinfo->dobj.catId, 0, convinfo->dobj.dumpId);

	PQclear(res);

	destroyPQExpBuffer(query);
	destroyPQExpBuffer(q);
	destroyPQExpBuffer(delq);
	destroyPQExpBuffer(labelq);
}

/*
 * format_aggregate_signature: generate aggregate name and argument list
 *
 * The argument type names are qualified if needed.  The aggregate name
 * is never qualified.
 */
static char *
format_aggregate_signature(AggInfo *agginfo, Archive *fout, bool honor_quotes)
{
	PQExpBufferData buf;
	int			j;

	initPQExpBuffer(&buf);
	if (honor_quotes)
		appendPQExpBuffer(&buf, "%s",
						  fmtId(agginfo->aggfn.dobj.name));
	else
		appendPQExpBuffer(&buf, "%s", agginfo->aggfn.dobj.name);

	if (agginfo->aggfn.nargs == 0)
		appendPQExpBuffer(&buf, "(*)");
	else
	{
		appendPQExpBuffer(&buf, "(");
		for (j = 0; j < agginfo->aggfn.nargs; j++)
		{
			char	   *typname;

			typname = getFormattedTypeName(fout, agginfo->aggfn.argtypes[j],
										   zeroAsOpaque);

			appendPQExpBuffer(&buf, "%s%s",
							  (j > 0) ? ", " : "",
							  typname);
			free(typname);
		}
		appendPQExpBuffer(&buf, ")");
	}
	return buf.data;
}

/*
 * dumpAgg
 *	  write out a single aggregate definition
 */
static void
dumpAgg(Archive *fout, AggInfo *agginfo)
{
	PQExpBuffer query;
	PQExpBuffer q;
	PQExpBuffer delq;
	PQExpBuffer labelq;
	PQExpBuffer details;
	char	   *aggsig;			/* identity signature */
	char	   *aggfullsig = NULL;		/* full signature */
	char	   *aggsig_tag;
	PGresult   *res;
	int			i_aggtransfn;
	int			i_aggfinalfn;
	int			i_aggfinalextra;
	int			i_aggsortop;
	int			i_hypothetical;
	int			i_aggtranstype;
	int			i_agginitval;
	int			i_aggprelimfn;
	int			i_convertok;
	const char *aggtransfn;
	const char *aggfinalfn;
	bool		aggfinalextra;
	const char *aggsortop;
	bool		hypothetical;
	const char *aggtranstype;
	const char *agginitval;
	const char *aggprelimfn;
	bool		convertok;

	/* Skip if not to be dumped */
	if (!agginfo->aggfn.dobj.dump || dataOnly)
		return;

	query = createPQExpBuffer();
	q = createPQExpBuffer();
	delq = createPQExpBuffer();
	labelq = createPQExpBuffer();
	details = createPQExpBuffer();

	/* Make sure we are in proper schema */
	selectSourceSchema(fout, agginfo->aggfn.dobj.namespace->dobj.name);

	/* Get aggregate-specific details */
	if (fout->remoteVersion >= 80400)
	{
		appendPQExpBuffer(query, "SELECT aggtransfn, "
						  "aggfinalfn, aggtranstype::pg_catalog.regtype, "
						  "aggfinalextra, "
						  "aggsortop::pg_catalog.regoperator, "
						  "(aggkind = 'h') as hypothetical, " /* aggkind was backported to GPDB6 */
						  "agginitval, "
						  "%s, "
						  "true AS convertok, "
				  "pg_catalog.pg_get_function_arguments(p.oid) AS funcargs, "
		 "pg_catalog.pg_get_function_identity_arguments(p.oid) AS funciargs "
					  "FROM pg_catalog.pg_aggregate a, pg_catalog.pg_proc p "
						  "WHERE a.aggfnoid = p.oid "
						  "AND p.oid = '%u'::pg_catalog.oid",
						  (isGPbackend ? "aggprelimfn" : "NULL as aggprelimfn"),
						  agginfo->aggfn.dobj.catId.oid);
	}
	else if (fout->remoteVersion >= 80100)
	{
		appendPQExpBuffer(query, "SELECT aggtransfn, "
						  "aggfinalfn, aggtranstype::pg_catalog.regtype, "
						  "false AS aggfinalextra, "
						  "aggsortop::pg_catalog.regoperator, "
						  "false AS hypothetical, "
						  "agginitval, "
						  "%s, "
						  "'t'::boolean AS convertok, "
						  "pg_catalog.pg_get_function_arguments(p.oid) AS funcargs, "
						  "pg_catalog.pg_get_function_identity_arguments(p.oid) AS funciargs "
					  "from pg_catalog.pg_aggregate a, pg_catalog.pg_proc p "
						  "WHERE a.aggfnoid = p.oid "
						  "AND p.oid = '%u'::pg_catalog.oid",
						  (isGPbackend ? "aggprelimfn" : "NULL as aggprelimfn"),
						  agginfo->aggfn.dobj.catId.oid);
	}
	else
	{
		error_unsupported_server_version(fout);
	}

	res = ExecuteSqlQueryForSingleRow(fout, query->data);

	i_aggtransfn = PQfnumber(res, "aggtransfn");
	i_aggfinalfn = PQfnumber(res, "aggfinalfn");
	i_aggfinalextra = PQfnumber(res, "aggfinalextra");
	i_aggsortop = PQfnumber(res, "aggsortop");
	i_hypothetical = PQfnumber(res, "hypothetical");
	i_aggtranstype = PQfnumber(res, "aggtranstype");
	i_agginitval = PQfnumber(res, "agginitval");
	i_aggprelimfn = PQfnumber(res, "aggprelimfn");
	i_convertok = PQfnumber(res, "convertok");

	aggtransfn = PQgetvalue(res, 0, i_aggtransfn);
	aggfinalfn = PQgetvalue(res, 0, i_aggfinalfn);
	aggfinalextra = (PQgetvalue(res, 0, i_aggfinalextra)[0] == 't');
	aggsortop = PQgetvalue(res, 0, i_aggsortop);
	hypothetical = (PQgetvalue(res, 0, i_hypothetical)[0] == 't');
	aggtranstype = PQgetvalue(res, 0, i_aggtranstype);
	agginitval = PQgetvalue(res, 0, i_agginitval);
	aggprelimfn = PQgetvalue(res, 0, i_aggprelimfn);
	convertok = (PQgetvalue(res, 0, i_convertok)[0] == 't');

	if (fout->remoteVersion >= 80400)
	{
		/* 8.4 or later; we rely on server-side code for most of the work */
		char	   *funcargs;
		char	   *funciargs;

		funcargs = PQgetvalue(res, 0, PQfnumber(res, "funcargs"));
		funciargs = PQgetvalue(res, 0, PQfnumber(res, "funciargs"));
		aggfullsig = format_function_arguments(&agginfo->aggfn, funcargs, true);
		aggsig = format_function_arguments(&agginfo->aggfn, funciargs, true);
	}
	else
		/* pre-8.4, do it ourselves */
		aggsig = format_aggregate_signature(agginfo, fout, true);

	aggsig_tag = format_aggregate_signature(agginfo, fout, false);

	if (!convertok)
	{
		write_msg(NULL, "WARNING: aggregate function %s could not be dumped correctly for this database version; ignored\n",
				  aggsig);
		return;
	}

	if (fout->remoteVersion >= 70300)
	{
		/* If using 7.3's regproc or regtype, data is already quoted */
		appendPQExpBuffer(details, "    SFUNC = %s,\n    STYPE = %s",
						  aggtransfn,
						  aggtranstype);
	}
	else
	{
		error_unsupported_server_version(fout);
	}

	if (!PQgetisnull(res, 0, i_agginitval))
	{
		appendPQExpBuffer(details, ",\n    INITCOND = ");
		appendStringLiteralAH(details, agginitval, fout);
	}

	if (!PQgetisnull(res, 0, i_aggprelimfn))
	{
		if (strcmp(aggprelimfn, "-") != 0)
			appendPQExpBuffer(details, ",\n    PREFUNC = %s",
							  aggprelimfn);
	}

	if (strcmp(aggfinalfn, "-") != 0)
	{
		appendPQExpBuffer(details, ",\n    FINALFUNC = %s",
						  aggfinalfn);
		if (aggfinalextra)
			appendPQExpBufferStr(details, ",\n    FINALFUNC_EXTRA");
	}

	aggsortop = convertOperatorReference(fout, aggsortop);
	if (aggsortop)
	{
		appendPQExpBuffer(details, ",\n    SORTOP = %s",
						  aggsortop);
	}

	if (hypothetical)
		appendPQExpBufferStr(details, ",\n    HYPOTHETICAL");

	/*
	 * DROP must be fully qualified in case same name appears in pg_catalog
	 */
	appendPQExpBuffer(delq, "DROP AGGREGATE %s.%s;\n",
					  fmtId(agginfo->aggfn.dobj.namespace->dobj.name),
					  aggsig);

	appendPQExpBuffer(q, "CREATE AGGREGATE %s (\n%s\n);\n",
					  aggfullsig ? aggfullsig : aggsig, details->data);

	appendPQExpBuffer(labelq, "AGGREGATE %s", aggsig);

	if (binary_upgrade)
		binary_upgrade_extension_member(q, &agginfo->aggfn.dobj, labelq->data);

	ArchiveEntry(fout, agginfo->aggfn.dobj.catId, agginfo->aggfn.dobj.dumpId,
				 aggsig_tag,
				 agginfo->aggfn.dobj.namespace->dobj.name,
				 NULL,
				 agginfo->aggfn.rolname,
				 false, "AGGREGATE", SECTION_PRE_DATA,
				 q->data, delq->data, NULL,
				 agginfo->aggfn.dobj.dependencies, agginfo->aggfn.dobj.nDeps,
				 NULL, NULL);

	/* Dump Aggregate Comments */
	dumpComment(fout, labelq->data,
			agginfo->aggfn.dobj.namespace->dobj.name, agginfo->aggfn.rolname,
				agginfo->aggfn.dobj.catId, 0, agginfo->aggfn.dobj.dumpId);
	dumpSecLabel(fout, labelq->data,
			agginfo->aggfn.dobj.namespace->dobj.name, agginfo->aggfn.rolname,
				 agginfo->aggfn.dobj.catId, 0, agginfo->aggfn.dobj.dumpId);

	/*
	 * Since there is no GRANT ON AGGREGATE syntax, we have to make the ACL
	 * command look like a function's GRANT; in particular this affects the
	 * syntax for zero-argument aggregates and ordered-set aggregates.
	 */
	free(aggsig);
	free(aggsig_tag);

	aggsig = format_function_signature(fout, &agginfo->aggfn, true);
	aggsig_tag = format_function_signature(fout, &agginfo->aggfn, false);

	dumpACL(fout, agginfo->aggfn.dobj.catId, agginfo->aggfn.dobj.dumpId,
			"FUNCTION",
			aggsig, NULL, aggsig_tag,
			agginfo->aggfn.dobj.namespace->dobj.name,
			agginfo->aggfn.rolname, agginfo->aggfn.proacl);

	free(aggsig);
	free(aggsig_tag);

	PQclear(res);

	destroyPQExpBuffer(query);
	destroyPQExpBuffer(q);
	destroyPQExpBuffer(delq);
	destroyPQExpBuffer(labelq);
	destroyPQExpBuffer(details);
}

/*
 * getFunctionName - retrieves a function name from an oid
 *
 */
static char *
getFunctionName(Archive *fout, Oid oid)
{
	char	   *result;
	PQExpBuffer query;
	PGresult   *res;
	int			ntups;

	if (oid == InvalidOid)
	{
		return NULL;
	}

	query = createPQExpBuffer();

	appendPQExpBuffer(query, "SELECT proname FROM pg_proc WHERE oid = %u;",oid);

	res = ExecuteSqlQuery(fout, query->data, PGRES_TUPLES_OK);

	/* Expecting a single result only */
	ntups = PQntuples(res);
	if (ntups != 1)
	{
		write_msg(NULL, "query yielded %d rows instead of one: %s\n",
				  ntups, query->data);
		exit_nicely(1);
	}

	/* already quoted */
	result = pg_strdup(PQgetvalue(res, 0, 0));

	PQclear(res);
	destroyPQExpBuffer(query);

	return result;
}

/*
 * dumpExtProtocol
 *	  write out a single external protocol definition
 */
static void
dumpExtProtocol(Archive *fout, ExtProtInfo *ptcinfo)
{
#define FCOUNT	3
#define READFN_IDX 0
#define WRITEFN_IDX 1
#define VALIDFN_IDX 2

	typedef struct
	{
		Oid oid; 				/* func's oid */
		char* name; 			/* func name */
		FuncInfo* pfuncinfo; 	/* FuncInfo ptr */
		bool dumpable; 			/* should we dump this function */
		bool internal;			/* is it an internal function */
	} ProtoFunc;

	ProtoFunc	protoFuncs[FCOUNT];

	PQExpBuffer q;
	PQExpBuffer delq;
	PQExpBuffer	nsq;
	char	   *prev_ns;
	char	   *namecopy;
	int			i;
	bool		has_internal = false;

	/* Skip if not to be dumped */
	if (!ptcinfo->dobj.dump || dataOnly)
		return;

	/* init and fill the protoFuncs array */
	memset(protoFuncs, 0, sizeof(protoFuncs));
	protoFuncs[READFN_IDX].oid = ptcinfo->ptcreadid;
	protoFuncs[WRITEFN_IDX].oid = ptcinfo->ptcwriteid;
	protoFuncs[VALIDFN_IDX].oid = ptcinfo->ptcvalidid;

	for (i = 0; i < FCOUNT; i++)
	{
		if (protoFuncs[i].oid == InvalidOid)
		{
			protoFuncs[i].dumpable = false;
			protoFuncs[i].internal = true;
			/*
			 * We have at least one internal function, signal that we need the
			 * public schema in the search_path
			 */
			has_internal = true;
		}
		else
		{
			protoFuncs[i].pfuncinfo = findFuncByOid(protoFuncs[i].oid);
			if (protoFuncs[i].pfuncinfo != NULL)
			{
				protoFuncs[i].dumpable = true;
				protoFuncs[i].name = pg_strdup(protoFuncs[i].pfuncinfo->dobj.name);
				protoFuncs[i].internal = false;
			}
			else
				protoFuncs[i].internal = true;
		}
	}

	/* if all funcs are internal then we do not need to dump this protocol */
	if (protoFuncs[READFN_IDX].internal && protoFuncs[WRITEFN_IDX].internal
			&& protoFuncs[VALIDFN_IDX].internal)
		return;

	/* obtain the function name for internal functions (if any) */
	for (i = 0; i < FCOUNT; i++)
	{
		if (protoFuncs[i].internal && protoFuncs[i].oid)
		{
			protoFuncs[i].name = getFunctionName(fout, protoFuncs[i].oid);
			if (protoFuncs[i].name)
				protoFuncs[i].dumpable = true;
		}
	}

	nsq = createPQExpBuffer();
	q = createPQExpBuffer();
	delq = createPQExpBuffer();

	/*
	 * Since the function parameters to the external protocol cannot be fully
	 * qualified with namespace, we must ensure that we have the search_path
	 * set with the namespaces of the referenced functions. We only need the
	 * dump file to have the search_path so inject a SET search_path = .. ;
	 * into the output stream instead of calling selectSourceSchema().
	 */
	prev_ns = NULL;
	for (i = 0; i < FCOUNT; i++)
	{
		if (!protoFuncs[i].pfuncinfo || protoFuncs[i].internal)
			continue;

		if (prev_ns && strcmp(prev_ns, protoFuncs[i].pfuncinfo->dobj.namespace->dobj.name) == 0)
			continue;

		appendPQExpBuffer(nsq, "%s%s", (prev_ns ? "," : ""), protoFuncs[i].pfuncinfo->dobj.namespace->dobj.name);
		prev_ns = protoFuncs[i].pfuncinfo->dobj.namespace->dobj.name;

		/*
		 * If we are adding public to the search_path, then we don't need to do
		 * so again for any internal functions
		 */
		if (strcmp(prev_ns, "public") == 0)
			has_internal = false;
	}

	if (prev_ns)
	{
		appendPQExpBufferStr(q, "-- Set the search_path required to look up the functions\n");
		appendPQExpBuffer(q, "SET search_path = %s%s;\n\n",
						  nsq->data, (has_internal ? ", public" : ""));
	}
	destroyPQExpBuffer(nsq);

	appendPQExpBuffer(q, "CREATE %s PROTOCOL %s (",
			ptcinfo->ptctrusted == true ? "TRUSTED" : "",
			fmtId(ptcinfo->dobj.name));

	if (protoFuncs[READFN_IDX].dumpable)
	{
		appendPQExpBuffer(q, " readfunc = '%s'%s",
						  protoFuncs[READFN_IDX].name,
						  (protoFuncs[WRITEFN_IDX].dumpable ? "," : ""));
	}

	if (protoFuncs[WRITEFN_IDX].dumpable)
	{
		appendPQExpBuffer(q, " writefunc = '%s'%s",
						  protoFuncs[WRITEFN_IDX].name,
					      (protoFuncs[VALIDFN_IDX].dumpable ? "," : ""));
	}

	if (protoFuncs[VALIDFN_IDX].dumpable)
	{
		appendPQExpBuffer(q, " validatorfunc = '%s'",
						  protoFuncs[VALIDFN_IDX].name);
	}
	appendPQExpBufferStr(q, ");\n");

	appendPQExpBuffer(delq, "DROP PROTOCOL %s;\n",
					  fmtId(ptcinfo->dobj.name));

	ArchiveEntry(fout, ptcinfo->dobj.catId, ptcinfo->dobj.dumpId,
				 ptcinfo->dobj.name,
				 NULL,
				 NULL,
				 ptcinfo->ptcowner,
				 false, "PROTOCOL", SECTION_PRE_DATA,
				 q->data, delq->data, NULL,
				 ptcinfo->dobj.dependencies, ptcinfo->dobj.nDeps,
				 NULL, NULL);

	/* Handle the ACL */
	namecopy = pg_strdup(fmtId(ptcinfo->dobj.name));
	dumpACL(fout, ptcinfo->dobj.catId, ptcinfo->dobj.dumpId,
			"PROTOCOL",
			namecopy, NULL, ptcinfo->dobj.name,
			NULL, ptcinfo->ptcowner,
			ptcinfo->ptcacl);
	free(namecopy);

	destroyPQExpBuffer(q);
	destroyPQExpBuffer(delq);

	for (i = 0; i < FCOUNT; i++)
	{
		if (protoFuncs[i].name)
			free(protoFuncs[i].name);
	}
}

/*
 * dumpTSParser
 *	  write out a single text search parser
 */
static void
dumpTSParser(Archive *fout, TSParserInfo *prsinfo)
{
	PQExpBuffer q;
	PQExpBuffer delq;
	PQExpBuffer labelq;

	/* Skip if not to be dumped */
	if (!prsinfo->dobj.dump || dataOnly)
		return;

	q = createPQExpBuffer();
	delq = createPQExpBuffer();
	labelq = createPQExpBuffer();

	/* Make sure we are in proper schema */
	selectSourceSchema(fout, prsinfo->dobj.namespace->dobj.name);

	appendPQExpBuffer(q, "CREATE TEXT SEARCH PARSER %s (\n",
					  fmtId(prsinfo->dobj.name));

	appendPQExpBuffer(q, "    START = %s,\n",
					  convertTSFunction(fout, prsinfo->prsstart));
	appendPQExpBuffer(q, "    GETTOKEN = %s,\n",
					  convertTSFunction(fout, prsinfo->prstoken));
	appendPQExpBuffer(q, "    END = %s,\n",
					  convertTSFunction(fout, prsinfo->prsend));
	if (prsinfo->prsheadline != InvalidOid)
		appendPQExpBuffer(q, "    HEADLINE = %s,\n",
						  convertTSFunction(fout, prsinfo->prsheadline));
	appendPQExpBuffer(q, "    LEXTYPES = %s );\n",
					  convertTSFunction(fout, prsinfo->prslextype));

	/*
	 * DROP must be fully qualified in case same name appears in pg_catalog
	 */
	appendPQExpBuffer(delq, "DROP TEXT SEARCH PARSER %s",
					  fmtId(prsinfo->dobj.namespace->dobj.name));
	appendPQExpBuffer(delq, ".%s;\n",
					  fmtId(prsinfo->dobj.name));

	appendPQExpBuffer(labelq, "TEXT SEARCH PARSER %s",
					  fmtId(prsinfo->dobj.name));

	if (binary_upgrade)
		binary_upgrade_extension_member(q, &prsinfo->dobj, labelq->data);

	ArchiveEntry(fout, prsinfo->dobj.catId, prsinfo->dobj.dumpId,
				 prsinfo->dobj.name,
				 prsinfo->dobj.namespace->dobj.name,
				 NULL,
				 "",
				 false, "TEXT SEARCH PARSER", SECTION_PRE_DATA,
				 q->data, delq->data, NULL,
				 prsinfo->dobj.dependencies, prsinfo->dobj.nDeps,
				 NULL, NULL);

	appendPQExpBuffer(labelq, "TEXT SEARCH PARSER %s",
					  fmtId(prsinfo->dobj.name));

	if (binary_upgrade)
		binary_upgrade_extension_member(q, &prsinfo->dobj, labelq->data);

	/* Dump Parser Comments */
	dumpComment(fout, labelq->data,
				NULL, "",
				prsinfo->dobj.catId, 0, prsinfo->dobj.dumpId);

	destroyPQExpBuffer(q);
	destroyPQExpBuffer(delq);
	destroyPQExpBuffer(labelq);
}

/*
 * dumpTSDictionary
 *	  write out a single text search dictionary
 */
static void
dumpTSDictionary(Archive *fout, TSDictInfo *dictinfo)
{
	PQExpBuffer q;
	PQExpBuffer delq;
	PQExpBuffer labelq;
	PQExpBuffer query;
	PGresult   *res;
	char	   *nspname;
	char	   *tmplname;

	/* Skip if not to be dumped */
	if (!dictinfo->dobj.dump || dataOnly)
		return;

	q = createPQExpBuffer();
	delq = createPQExpBuffer();
	labelq = createPQExpBuffer();
	query = createPQExpBuffer();

	/* Fetch name and namespace of the dictionary's template */
	selectSourceSchema(fout, "pg_catalog");
	appendPQExpBuffer(query, "SELECT nspname, tmplname "
					  "FROM pg_ts_template p, pg_namespace n "
					  "WHERE p.oid = '%u' AND n.oid = tmplnamespace",
					  dictinfo->dicttemplate);
	res = ExecuteSqlQueryForSingleRow(fout, query->data);
	nspname = PQgetvalue(res, 0, 0);
	tmplname = PQgetvalue(res, 0, 1);

	/* Make sure we are in proper schema */
	selectSourceSchema(fout, dictinfo->dobj.namespace->dobj.name);

	appendPQExpBuffer(q, "CREATE TEXT SEARCH DICTIONARY %s (\n",
					  fmtId(dictinfo->dobj.name));

	appendPQExpBuffer(q, "    TEMPLATE = ");
	if (strcmp(nspname, dictinfo->dobj.namespace->dobj.name) != 0)
		appendPQExpBuffer(q, "%s.", fmtId(nspname));
	appendPQExpBuffer(q, "%s", fmtId(tmplname));

	PQclear(res);

	/* the dictinitoption can be dumped straight into the command */
	if (dictinfo->dictinitoption)
		appendPQExpBuffer(q, ",\n    %s", dictinfo->dictinitoption);

	appendPQExpBuffer(q, " );\n");

	/*
	 * DROP must be fully qualified in case same name appears in pg_catalog
	 */
	appendPQExpBuffer(delq, "DROP TEXT SEARCH DICTIONARY %s",
					  fmtId(dictinfo->dobj.namespace->dobj.name));
	appendPQExpBuffer(delq, ".%s;\n",
					  fmtId(dictinfo->dobj.name));

	appendPQExpBuffer(labelq, "TEXT SEARCH DICTIONARY %s",
					  fmtId(dictinfo->dobj.name));

	ArchiveEntry(fout, dictinfo->dobj.catId, dictinfo->dobj.dumpId,
				 dictinfo->dobj.name,
				 dictinfo->dobj.namespace->dobj.name,
				 NULL,
				 dictinfo->rolname,
				 false, "TEXT SEARCH DICTIONARY", SECTION_PRE_DATA,
				 q->data, delq->data, NULL,
				 dictinfo->dobj.dependencies, dictinfo->dobj.nDeps,
				 NULL, NULL);

	/* Dump Dictionary Comments */
	dumpComment(fout, labelq->data,
				NULL, dictinfo->rolname,
				dictinfo->dobj.catId, 0, dictinfo->dobj.dumpId);

	destroyPQExpBuffer(q);
	destroyPQExpBuffer(delq);
	destroyPQExpBuffer(labelq);
	destroyPQExpBuffer(query);
}

/*
 * dumpTSTemplate
 *	  write out a single text search template
 */
static void
dumpTSTemplate(Archive *fout, TSTemplateInfo *tmplinfo)
{
	PQExpBuffer q;
	PQExpBuffer delq;
	PQExpBuffer labelq;

	/* Skip if not to be dumped */
	if (!tmplinfo->dobj.dump || dataOnly)
		return;

	q = createPQExpBuffer();
	delq = createPQExpBuffer();
	labelq = createPQExpBuffer();

	/* Make sure we are in proper schema */
	selectSourceSchema(fout, tmplinfo->dobj.namespace->dobj.name);

	appendPQExpBuffer(q, "CREATE TEXT SEARCH TEMPLATE %s (\n",
					  fmtId(tmplinfo->dobj.name));

	if (tmplinfo->tmplinit != InvalidOid)
		appendPQExpBuffer(q, "    INIT = %s,\n",
						  convertTSFunction(fout, tmplinfo->tmplinit));
	appendPQExpBuffer(q, "    LEXIZE = %s );\n",
					  convertTSFunction(fout, tmplinfo->tmpllexize));

	/*
	 * DROP must be fully qualified in case same name appears in pg_catalog
	 */
	appendPQExpBuffer(delq, "DROP TEXT SEARCH TEMPLATE %s",
					  fmtId(tmplinfo->dobj.namespace->dobj.name));
	appendPQExpBuffer(delq, ".%s;\n",
					  fmtId(tmplinfo->dobj.name));

	appendPQExpBuffer(labelq, "TEXT SEARCH TEMPLATE %s",
					  fmtId(tmplinfo->dobj.name));

	ArchiveEntry(fout, tmplinfo->dobj.catId, tmplinfo->dobj.dumpId,
				 tmplinfo->dobj.name,
				 tmplinfo->dobj.namespace->dobj.name,
				 NULL,
				 "",
				 false, "TEXT SEARCH TEMPLATE", SECTION_PRE_DATA,
				 q->data, delq->data, NULL,
				 tmplinfo->dobj.dependencies, tmplinfo->dobj.nDeps,
				 NULL, NULL);

	/* Dump Template Comments */
	dumpComment(fout, labelq->data,
				NULL, "",
				tmplinfo->dobj.catId, 0, tmplinfo->dobj.dumpId);

	destroyPQExpBuffer(q);
	destroyPQExpBuffer(delq);
	destroyPQExpBuffer(labelq);
}

/*
 * dumpTSConfig
 *	  write out a single text search configuration
 */
static void
dumpTSConfig(Archive *fout, TSConfigInfo *cfginfo)
{
	PQExpBuffer q;
	PQExpBuffer delq;
	PQExpBuffer labelq;
	PQExpBuffer query;
	PGresult   *res;
	char	   *nspname;
	char	   *prsname;
	int			ntups,
				i;
	int			i_tokenname;
	int			i_dictname;

	/* Skip if not to be dumped */
	if (!cfginfo->dobj.dump || dataOnly)
		return;

	q = createPQExpBuffer();
	delq = createPQExpBuffer();
	labelq = createPQExpBuffer();
	query = createPQExpBuffer();

	/* Fetch name and namespace of the config's parser */
	selectSourceSchema(fout, "pg_catalog");
	appendPQExpBuffer(query, "SELECT nspname, prsname "
					  "FROM pg_ts_parser p, pg_namespace n "
					  "WHERE p.oid = '%u' AND n.oid = prsnamespace",
					  cfginfo->cfgparser);
	res = ExecuteSqlQueryForSingleRow(fout, query->data);
	nspname = PQgetvalue(res, 0, 0);
	prsname = PQgetvalue(res, 0, 1);

	/* Make sure we are in proper schema */
	selectSourceSchema(fout, cfginfo->dobj.namespace->dobj.name);

	appendPQExpBuffer(q, "CREATE TEXT SEARCH CONFIGURATION %s (\n",
					  fmtId(cfginfo->dobj.name));

	appendPQExpBuffer(q, "    PARSER = ");
	if (strcmp(nspname, cfginfo->dobj.namespace->dobj.name) != 0)
		appendPQExpBuffer(q, "%s.", fmtId(nspname));
	appendPQExpBuffer(q, "%s );\n", fmtId(prsname));

	PQclear(res);

	resetPQExpBuffer(query);
	appendPQExpBuffer(query,
					  "SELECT \n"
					  "  ( SELECT alias FROM pg_catalog.ts_token_type('%u'::pg_catalog.oid) AS t \n"
					  "    WHERE t.tokid = m.maptokentype ) AS tokenname, \n"
					  "  m.mapdict::pg_catalog.regdictionary AS dictname \n"
					  "FROM pg_catalog.pg_ts_config_map AS m \n"
					  "WHERE m.mapcfg = '%u' \n"
					  "ORDER BY m.mapcfg, m.maptokentype, m.mapseqno",
					  cfginfo->cfgparser, cfginfo->dobj.catId.oid);

	res = ExecuteSqlQuery(fout, query->data, PGRES_TUPLES_OK);
	ntups = PQntuples(res);

	i_tokenname = PQfnumber(res, "tokenname");
	i_dictname = PQfnumber(res, "dictname");

	for (i = 0; i < ntups; i++)
	{
		char	   *tokenname = PQgetvalue(res, i, i_tokenname);
		char	   *dictname = PQgetvalue(res, i, i_dictname);

		if (i == 0 ||
			strcmp(tokenname, PQgetvalue(res, i - 1, i_tokenname)) != 0)
		{
			/* starting a new token type, so start a new command */
			if (i > 0)
				appendPQExpBuffer(q, ";\n");
			appendPQExpBuffer(q, "\nALTER TEXT SEARCH CONFIGURATION %s\n",
							  fmtId(cfginfo->dobj.name));
			/* tokenname needs quoting, dictname does NOT */
			appendPQExpBuffer(q, "    ADD MAPPING FOR %s WITH %s",
							  fmtId(tokenname), dictname);
		}
		else
			appendPQExpBuffer(q, ", %s", dictname);
	}

	if (ntups > 0)
		appendPQExpBuffer(q, ";\n");

	PQclear(res);

	/*
	 * DROP must be fully qualified in case same name appears in pg_catalog
	 */
	appendPQExpBuffer(delq, "DROP TEXT SEARCH CONFIGURATION %s",
					  fmtId(cfginfo->dobj.namespace->dobj.name));
	appendPQExpBuffer(delq, ".%s;\n",
					  fmtId(cfginfo->dobj.name));

	appendPQExpBuffer(labelq, "TEXT SEARCH CONFIGURATION %s",
					  fmtId(cfginfo->dobj.name));

	ArchiveEntry(fout, cfginfo->dobj.catId, cfginfo->dobj.dumpId,
				 cfginfo->dobj.name,
				 cfginfo->dobj.namespace->dobj.name,
				 NULL,
				 cfginfo->rolname,
				 false, "TEXT SEARCH CONFIGURATION", SECTION_PRE_DATA,
				 q->data, delq->data, NULL,
				 cfginfo->dobj.dependencies, cfginfo->dobj.nDeps,
				 NULL, NULL);

	/* Dump Configuration Comments */
	dumpComment(fout, labelq->data,
				NULL, cfginfo->rolname,
				cfginfo->dobj.catId, 0, cfginfo->dobj.dumpId);

	destroyPQExpBuffer(q);
	destroyPQExpBuffer(delq);
	destroyPQExpBuffer(labelq);
	destroyPQExpBuffer(query);
}

/*
 * dumpForeignDataWrapper
 *	  write out a single foreign-data wrapper definition
 */
static void
dumpForeignDataWrapper(Archive *fout, FdwInfo *fdwinfo)
{
	PQExpBuffer q;
	PQExpBuffer delq;
	PQExpBuffer labelq;
	char	   *qfdwname;

	/* Skip if not to be dumped */
	if (!fdwinfo->dobj.dump || dataOnly)
		return;

	/*
	 * FDWs that belong to an extension are dumped based on their "dump"
	 * field. Otherwise omit them if we are only dumping some specific object.
	 */
	if (!fdwinfo->dobj.ext_member)
		if (!include_everything)
			return;

	q = createPQExpBuffer();
	delq = createPQExpBuffer();
	labelq = createPQExpBuffer();

	qfdwname = pg_strdup(fmtId(fdwinfo->dobj.name));

	appendPQExpBuffer(q, "CREATE FOREIGN DATA WRAPPER %s",
					  qfdwname);

	if (strcmp(fdwinfo->fdwhandler, "-") != 0)
		appendPQExpBuffer(q, " HANDLER %s", fdwinfo->fdwhandler);

	if (strcmp(fdwinfo->fdwvalidator, "-") != 0)
		appendPQExpBuffer(q, " VALIDATOR %s", fdwinfo->fdwvalidator);

	if (strlen(fdwinfo->fdwoptions) > 0)
		appendPQExpBuffer(q, " OPTIONS (\n    %s\n)", fdwinfo->fdwoptions);

	appendPQExpBuffer(q, ";\n");

	appendPQExpBuffer(delq, "DROP FOREIGN DATA WRAPPER %s;\n",
					  qfdwname);

	appendPQExpBuffer(labelq, "FOREIGN DATA WRAPPER %s",
					  qfdwname);

	if (binary_upgrade)
		binary_upgrade_extension_member(q, &fdwinfo->dobj, labelq->data);

	ArchiveEntry(fout, fdwinfo->dobj.catId, fdwinfo->dobj.dumpId,
				 fdwinfo->dobj.name,
				 NULL,
				 NULL,
				 fdwinfo->rolname,
				 false, "FOREIGN DATA WRAPPER", SECTION_PRE_DATA,
				 q->data, delq->data, NULL,
				 fdwinfo->dobj.dependencies, fdwinfo->dobj.nDeps,
				 NULL, NULL);

	/* Handle the ACL */
	dumpACL(fout, fdwinfo->dobj.catId, fdwinfo->dobj.dumpId,
			"FOREIGN DATA WRAPPER",
			qfdwname, NULL, fdwinfo->dobj.name,
			NULL, fdwinfo->rolname,
			fdwinfo->fdwacl);

	/* Dump Foreign Data Wrapper Comments */
	dumpComment(fout, labelq->data,
				NULL, fdwinfo->rolname,
				fdwinfo->dobj.catId, 0, fdwinfo->dobj.dumpId);

	free(qfdwname);

	destroyPQExpBuffer(q);
	destroyPQExpBuffer(delq);
	destroyPQExpBuffer(labelq);
}

/*
 * dumpForeignServer
 *	  write out a foreign server definition
 */
static void
dumpForeignServer(Archive *fout, ForeignServerInfo *srvinfo)
{
	PQExpBuffer q;
	PQExpBuffer delq;
	PQExpBuffer labelq;
	PQExpBuffer query;
	PGresult   *res;
	char	   *qsrvname;
	char	   *fdwname;

	/* Skip if not to be dumped */
	if (!srvinfo->dobj.dump || dataOnly || !include_everything)
		return;

	q = createPQExpBuffer();
	delq = createPQExpBuffer();
	labelq = createPQExpBuffer();
	query = createPQExpBuffer();

	qsrvname = pg_strdup(fmtId(srvinfo->dobj.name));

	/* look up the foreign-data wrapper */
	selectSourceSchema(fout, "pg_catalog");
	appendPQExpBuffer(query, "SELECT fdwname "
					  "FROM pg_foreign_data_wrapper w "
					  "WHERE w.oid = '%u'",
					  srvinfo->srvfdw);
	res = ExecuteSqlQueryForSingleRow(fout, query->data);
	fdwname = PQgetvalue(res, 0, 0);

	appendPQExpBuffer(q, "CREATE SERVER %s", qsrvname);
	if (srvinfo->srvtype && strlen(srvinfo->srvtype) > 0)
	{
		appendPQExpBuffer(q, " TYPE ");
		appendStringLiteralAH(q, srvinfo->srvtype, fout);
	}
	if (srvinfo->srvversion && strlen(srvinfo->srvversion) > 0)
	{
		appendPQExpBuffer(q, " VERSION ");
		appendStringLiteralAH(q, srvinfo->srvversion, fout);
	}

	appendPQExpBuffer(q, " FOREIGN DATA WRAPPER ");
	appendPQExpBuffer(q, "%s", fmtId(fdwname));

	if (srvinfo->srvoptions && strlen(srvinfo->srvoptions) > 0)
		appendPQExpBuffer(q, " OPTIONS (\n    %s\n)", srvinfo->srvoptions);

	appendPQExpBuffer(q, ";\n");

	appendPQExpBuffer(delq, "DROP SERVER %s;\n",
					  qsrvname);

	appendPQExpBuffer(labelq, "SERVER %s", qsrvname);

	if (binary_upgrade)
		binary_upgrade_extension_member(q, &srvinfo->dobj, labelq->data);

	ArchiveEntry(fout, srvinfo->dobj.catId, srvinfo->dobj.dumpId,
				 srvinfo->dobj.name,
				 NULL,
				 NULL,
				 srvinfo->rolname,
				 false, "SERVER", SECTION_PRE_DATA,
				 q->data, delq->data, NULL,
				 srvinfo->dobj.dependencies, srvinfo->dobj.nDeps,
				 NULL, NULL);

	/* Handle the ACL */
	dumpACL(fout, srvinfo->dobj.catId, srvinfo->dobj.dumpId,
			"FOREIGN SERVER",
			qsrvname, NULL, srvinfo->dobj.name,
			NULL, srvinfo->rolname,
			srvinfo->srvacl);

	/* Dump user mappings */
	dumpUserMappings(fout,
					 srvinfo->dobj.name, NULL,
					 srvinfo->rolname,
					 srvinfo->dobj.catId, srvinfo->dobj.dumpId);

	/* Dump Foreign Server Comments */
	dumpComment(fout, labelq->data,
				NULL, srvinfo->rolname,
				srvinfo->dobj.catId, 0, srvinfo->dobj.dumpId);

	free(qsrvname);

	destroyPQExpBuffer(q);
	destroyPQExpBuffer(delq);
	destroyPQExpBuffer(labelq);
}

/*
 * dumpUserMappings
 *
 * This routine is used to dump any user mappings associated with the
 * server handed to this routine. Should be called after ArchiveEntry()
 * for the server.
 */
static void
dumpUserMappings(Archive *fout,
				 const char *servername, const char *namespace,
				 const char *owner,
				 CatalogId catalogId, DumpId dumpId)
{
	PQExpBuffer q;
	PQExpBuffer delq;
	PQExpBuffer query;
	PQExpBuffer tag;
	PGresult   *res;
	int			ntups;
	int			i_usename;
	int			i_umoptions;
	int			i;

	q = createPQExpBuffer();
	tag = createPQExpBuffer();
	delq = createPQExpBuffer();
	query = createPQExpBuffer();

	/*
	 * We read from the publicly accessible view pg_user_mappings, so as not
	 * to fail if run by a non-superuser.  Note that the view will show
	 * umoptions as null if the user hasn't got privileges for the associated
	 * server; this means that pg_dump will dump such a mapping, but with no
	 * OPTIONS clause.	A possible alternative is to skip such mappings
	 * altogether, but it's not clear that that's an improvement.
	 */
	selectSourceSchema(fout, "pg_catalog");

	appendPQExpBuffer(query,
					  "SELECT usename, "
					  "array_to_string(ARRAY("
					  "SELECT quote_ident(option_name) || ' ' || "
					  "quote_literal(option_value) "
					  "FROM pg_options_to_table(umoptions) "
					  "ORDER BY option_name"
					  "), E',\n    ') AS umoptions "
					  "FROM pg_user_mappings "
					  "WHERE srvid = '%u' "
					  "ORDER BY usename",
					  catalogId.oid);

	res = ExecuteSqlQuery(fout, query->data, PGRES_TUPLES_OK);

	ntups = PQntuples(res);
	i_usename = PQfnumber(res, "usename");
	i_umoptions = PQfnumber(res, "umoptions");

	for (i = 0; i < ntups; i++)
	{
		char	   *usename;
		char	   *umoptions;

		usename = PQgetvalue(res, i, i_usename);
		umoptions = PQgetvalue(res, i, i_umoptions);

		resetPQExpBuffer(q);
		appendPQExpBuffer(q, "CREATE USER MAPPING FOR %s", fmtId(usename));
		appendPQExpBuffer(q, " SERVER %s", fmtId(servername));

		if (umoptions && strlen(umoptions) > 0)
			appendPQExpBuffer(q, " OPTIONS (\n    %s\n)", umoptions);

		appendPQExpBuffer(q, ";\n");

		resetPQExpBuffer(delq);
		appendPQExpBuffer(delq, "DROP USER MAPPING FOR %s", fmtId(usename));
		appendPQExpBuffer(delq, " SERVER %s;\n", fmtId(servername));

		resetPQExpBuffer(tag);
		appendPQExpBuffer(tag, "USER MAPPING %s SERVER %s",
						  usename, servername);

		ArchiveEntry(fout, nilCatalogId, createDumpId(),
					 tag->data,
					 namespace,
					 NULL,
					 owner, false,
					 "USER MAPPING", SECTION_PRE_DATA,
					 q->data, delq->data, NULL,
					 &dumpId, 1,
					 NULL, NULL);
	}

	PQclear(res);

	destroyPQExpBuffer(query);
	destroyPQExpBuffer(delq);
	destroyPQExpBuffer(q);
}

/*
 * Write out default privileges information
 */
static void
dumpDefaultACL(Archive *fout, DefaultACLInfo *daclinfo)
{
	PQExpBuffer q;
	PQExpBuffer tag;
	const char *type;

	/* Skip if not to be dumped */
	if (!daclinfo->dobj.dump || dataOnly || aclsSkip)
		return;

	q = createPQExpBuffer();
	tag = createPQExpBuffer();

	switch (daclinfo->defaclobjtype)
	{
		case DEFACLOBJ_RELATION:
			type = "TABLES";
			break;
		case DEFACLOBJ_SEQUENCE:
			type = "SEQUENCES";
			break;
		case DEFACLOBJ_FUNCTION:
			type = "FUNCTIONS";
			break;
		default:
			/* shouldn't get here */
			exit_horribly(NULL,
						  "unknown object type (%d) in default privileges\n",
						  (int) daclinfo->defaclobjtype);
			type = "";			/* keep compiler quiet */
	}

	appendPQExpBuffer(tag, "DEFAULT PRIVILEGES FOR %s", type);

	/* build the actual command(s) for this tuple */
	if (!buildDefaultACLCommands(type,
								 daclinfo->dobj.namespace != NULL ?
								 daclinfo->dobj.namespace->dobj.name : NULL,
								 daclinfo->defaclacl,
								 daclinfo->defaclrole,
								 fout->remoteVersion,
								 q))
		exit_horribly(NULL, "could not parse default ACL list (%s)\n",
					  daclinfo->defaclacl);

	ArchiveEntry(fout, daclinfo->dobj.catId, daclinfo->dobj.dumpId,
				 tag->data,
	   daclinfo->dobj.namespace ? daclinfo->dobj.namespace->dobj.name : NULL,
				 NULL,
				 daclinfo->defaclrole,
				 false, "DEFAULT ACL", SECTION_NONE,
				 q->data, "", NULL,
				 daclinfo->dobj.dependencies, daclinfo->dobj.nDeps,
				 NULL, NULL);

	destroyPQExpBuffer(tag);
	destroyPQExpBuffer(q);
}

/*----------
 * Write out grant/revoke information
 *
 * 'objCatId' is the catalog ID of the underlying object.
 * 'objDumpId' is the dump ID of the underlying object.
 * 'type' must be one of
 *		TABLE, SEQUENCE, FUNCTION, LANGUAGE, SCHEMA, DATABASE, TABLESPACE,
 *		FOREIGN DATA WRAPPER, SERVER, or LARGE OBJECT.
 * 'name' is the formatted name of the object.	Must be quoted etc. already.
 * 'subname' is the formatted name of the sub-object, if any.  Must be quoted.
 * 'tag' is the tag for the archive entry (typ. unquoted name of object).
 * 'nspname' is the namespace the object is in (NULL if none).
 * 'owner' is the owner, NULL if there is no owner (for languages).
 * 'acls' is the string read out of the fooacl system catalog field;
 *		it will be parsed here.
 *----------
 */
static void
dumpACL(Archive *fout, CatalogId objCatId, DumpId objDumpId,
		const char *type, const char *name, const char *subname,
		const char *tag, const char *nspname, const char *owner,
		const char *acls)
{
	PQExpBuffer sql;

	/* Do nothing if ACL dump is not enabled */
	if (aclsSkip)
		return;

	/* --data-only skips ACLs *except* BLOB ACLs */
	if (dataOnly && strcmp(type, "LARGE OBJECT") != 0)
		return;

	sql = createPQExpBuffer();

	if (!buildACLCommands(name, subname, type, acls, owner,
						  "", fout->remoteVersion, sql))
		exit_horribly(NULL,
					"could not parse ACL list (%s) for object \"%s\" (%s)\n",
					  acls, name, type);

	if (sql->len > 0)
		ArchiveEntry(fout, nilCatalogId, createDumpId(),
					 tag, nspname,
					 NULL,
					 owner ? owner : "",
					 false, "ACL", SECTION_NONE,
					 sql->data, "", NULL,
					 &(objDumpId), 1,
					 NULL, NULL);

	destroyPQExpBuffer(sql);
}

/*
 * dumpSecLabel
 *
 * This routine is used to dump any security labels associated with the
 * object handed to this routine. The routine takes a constant character
 * string for the target part of the security-label command, plus
 * the namespace and owner of the object (for labeling the ArchiveEntry),
 * plus catalog ID and subid which are the lookup key for pg_seclabel,
 * plus the dump ID for the object (for setting a dependency).
 * If a matching pg_seclabel entry is found, it is dumped.
 *
 * Note: although this routine takes a dumpId for dependency purposes,
 * that purpose is just to mark the dependency in the emitted dump file
 * for possible future use by pg_restore.  We do NOT use it for determining
 * ordering of the label in the dump file, because this routine is called
 * after dependency sorting occurs.  This routine should be called just after
 * calling ArchiveEntry() for the specified object.
 */
static void
dumpSecLabel(Archive *fout, const char *target,
			 const char *namespace, const char *owner,
			 CatalogId catalogId, int subid, DumpId dumpId)
{
	SecLabelItem *labels;
	int			nlabels;
	int			i;
	PQExpBuffer query;

	/* do nothing, if --no-security-labels is supplied */
	if (no_security_labels)
		return;

	/* Comments are schema not data ... except blob comments are data */
	if (strncmp(target, "LARGE OBJECT ", 13) != 0)
	{
		if (dataOnly)
			return;
	}
	else
	{
		if (schemaOnly)
			return;
	}

	/* Search for security labels associated with catalogId, using table */
	nlabels = findSecLabels(fout, catalogId.tableoid, catalogId.oid, &labels);

	query = createPQExpBuffer();

	for (i = 0; i < nlabels; i++)
	{
		/*
		 * Ignore label entries for which the subid doesn't match.
		 */
		if (labels[i].objsubid != subid)
			continue;

		appendPQExpBuffer(query,
						  "SECURITY LABEL FOR %s ON %s IS ",
						  fmtId(labels[i].provider), target);
		appendStringLiteralAH(query, labels[i].label, fout);
		appendPQExpBuffer(query, ";\n");
	}

	if (query->len > 0)
	{
		ArchiveEntry(fout, nilCatalogId, createDumpId(),
					 target, namespace, NULL, owner,
					 false, "SECURITY LABEL", SECTION_NONE,
					 query->data, "", NULL,
					 &(dumpId), 1,
					 NULL, NULL);
	}
	destroyPQExpBuffer(query);
}

/*
 * dumpTableSecLabel
 *
 * As above, but dump security label for both the specified table (or view)
 * and its columns.
 */
static void
dumpTableSecLabel(Archive *fout, TableInfo *tbinfo, const char *reltypename)
{
	SecLabelItem *labels;
	int			nlabels;
	int			i;
	PQExpBuffer query;
	PQExpBuffer target;

	/* do nothing, if --no-security-labels is supplied */
	if (no_security_labels)
		return;

	/* SecLabel are SCHEMA not data */
	if (dataOnly)
		return;

	/* Search for comments associated with relation, using table */
	nlabels = findSecLabels(fout,
							tbinfo->dobj.catId.tableoid,
							tbinfo->dobj.catId.oid,
							&labels);

	/* If security labels exist, build SECURITY LABEL statements */
	if (nlabels <= 0)
		return;

	query = createPQExpBuffer();
	target = createPQExpBuffer();

	for (i = 0; i < nlabels; i++)
	{
		const char *colname;
		const char *provider = labels[i].provider;
		const char *label = labels[i].label;
		int			objsubid = labels[i].objsubid;

		resetPQExpBuffer(target);
		if (objsubid == 0)
		{
			appendPQExpBuffer(target, "%s %s", reltypename,
							  fmtId(tbinfo->dobj.name));
		}
		else
		{
			colname = getAttrName(objsubid, tbinfo);
			/* first fmtId result must be consumed before calling it again */
			appendPQExpBuffer(target, "COLUMN %s", fmtId(tbinfo->dobj.name));
			appendPQExpBuffer(target, ".%s", fmtId(colname));
		}
		appendPQExpBuffer(query, "SECURITY LABEL FOR %s ON %s IS ",
						  fmtId(provider), target->data);
		appendStringLiteralAH(query, label, fout);
		appendPQExpBuffer(query, ";\n");
	}
	if (query->len > 0)
	{
		resetPQExpBuffer(target);
		appendPQExpBuffer(target, "%s %s", reltypename,
						  fmtId(tbinfo->dobj.name));
		ArchiveEntry(fout, nilCatalogId, createDumpId(),
					 target->data,
					 tbinfo->dobj.namespace->dobj.name,
					 NULL, tbinfo->rolname,
					 false, "SECURITY LABEL", SECTION_NONE,
					 query->data, "", NULL,
					 &(tbinfo->dobj.dumpId), 1,
					 NULL, NULL);
	}
	destroyPQExpBuffer(query);
	destroyPQExpBuffer(target);
}

/*
 * findSecLabels
 *
 * Find the security label(s), if any, associated with the given object.
 * All the objsubid values associated with the given classoid/objoid are
 * found with one search.
 */
static int
findSecLabels(Archive *fout, Oid classoid, Oid objoid, SecLabelItem **items)
{
	/* static storage for table of security labels */
	static SecLabelItem *labels = NULL;
	static int	nlabels = -1;

	SecLabelItem *middle = NULL;
	SecLabelItem *low;
	SecLabelItem *high;
	int			nmatch;

	/* Get security labels if we didn't already */
	if (nlabels < 0)
		nlabels = collectSecLabels(fout, &labels);

	if (nlabels <= 0)			/* no labels, so no match is possible */
	{
		*items = NULL;
		return 0;
	}

	/*
	 * Do binary search to find some item matching the object.
	 */
	low = &labels[0];
	high = &labels[nlabels - 1];
	while (low <= high)
	{
		middle = low + (high - low) / 2;

		if (classoid < middle->classoid)
			high = middle - 1;
		else if (classoid > middle->classoid)
			low = middle + 1;
		else if (objoid < middle->objoid)
			high = middle - 1;
		else if (objoid > middle->objoid)
			low = middle + 1;
		else
			break;				/* found a match */
	}

	if (low > high)				/* no matches */
	{
		*items = NULL;
		return 0;
	}

	/*
	 * Now determine how many items match the object.  The search loop
	 * invariant still holds: only items between low and high inclusive could
	 * match.
	 */
	nmatch = 1;
	while (middle > low)
	{
		if (classoid != middle[-1].classoid ||
			objoid != middle[-1].objoid)
			break;
		middle--;
		nmatch++;
	}

	*items = middle;

	middle += nmatch;
	while (middle <= high)
	{
		if (classoid != middle->classoid ||
			objoid != middle->objoid)
			break;
		middle++;
		nmatch++;
	}

	return nmatch;
}

/*
 * collectSecLabels
 *
 * Construct a table of all security labels available for database objects.
 * It's much faster to pull them all at once.
 *
 * The table is sorted by classoid/objid/objsubid for speed in lookup.
 */
static int
collectSecLabels(Archive *fout, SecLabelItem **items)
{
	PGresult   *res;
	PQExpBuffer query;
	int			i_label;
	int			i_provider;
	int			i_classoid;
	int			i_objoid;
	int			i_objsubid;
	int			ntups;
	int			i;
	SecLabelItem *labels;

	query = createPQExpBuffer();

	appendPQExpBuffer(query,
					  "SELECT label, provider, classoid, objoid, objsubid "
					  "FROM pg_catalog.pg_seclabel "
					  "ORDER BY classoid, objoid, objsubid");

	res = ExecuteSqlQuery(fout, query->data, PGRES_TUPLES_OK);

	/* Construct lookup table containing OIDs in numeric form */
	i_label = PQfnumber(res, "label");
	i_provider = PQfnumber(res, "provider");
	i_classoid = PQfnumber(res, "classoid");
	i_objoid = PQfnumber(res, "objoid");
	i_objsubid = PQfnumber(res, "objsubid");

	ntups = PQntuples(res);

	labels = (SecLabelItem *) pg_malloc(ntups * sizeof(SecLabelItem));

	for (i = 0; i < ntups; i++)
	{
		labels[i].label = PQgetvalue(res, i, i_label);
		labels[i].provider = PQgetvalue(res, i, i_provider);
		labels[i].classoid = atooid(PQgetvalue(res, i, i_classoid));
		labels[i].objoid = atooid(PQgetvalue(res, i, i_objoid));
		labels[i].objsubid = atoi(PQgetvalue(res, i, i_objsubid));
	}

	/* Do NOT free the PGresult since we are keeping pointers into it */
	destroyPQExpBuffer(query);

	*items = labels;
	return ntups;
}

/*
 * dumpTable
 *	  write out to fout the declarations (not data) of a user-defined table
 */
static void
dumpTable(Archive *fout, TableInfo *tbinfo)
{
	if (tbinfo->dobj.dump)
	{
		char	   *namecopy;

		if (tbinfo->relkind == RELKIND_SEQUENCE)
			dumpSequence(fout, tbinfo);
		else if (!dataOnly)
			dumpTableSchema(fout, tbinfo);

		/* Handle the ACL here */
		namecopy = pg_strdup(fmtId(tbinfo->dobj.name));
		dumpACL(fout, tbinfo->dobj.catId, tbinfo->dobj.dumpId,
				(tbinfo->relkind == RELKIND_SEQUENCE) ? "SEQUENCE" :
				"TABLE",
				namecopy, NULL, tbinfo->dobj.name,
				tbinfo->dobj.namespace->dobj.name, tbinfo->rolname,
				tbinfo->relacl);

		/*
		 * Handle column ACLs, if any.	Note: we pull these with a separate
		 * query rather than trying to fetch them during getTableAttrs, so
		 * that we won't miss ACLs on system columns.
		 */
		if (fout->remoteVersion >= 80400)
		{
			PQExpBuffer query = createPQExpBuffer();
			PGresult   *res;
			int			i;

			appendPQExpBuffer(query,
					   "SELECT attname, attacl FROM pg_catalog.pg_attribute "
							  "WHERE attrelid = '%u' AND NOT attisdropped AND attacl IS NOT NULL "
							  "ORDER BY attnum",
							  tbinfo->dobj.catId.oid);
			res = ExecuteSqlQuery(fout, query->data, PGRES_TUPLES_OK);

			for (i = 0; i < PQntuples(res); i++)
			{
				char	   *attname = PQgetvalue(res, i, 0);
				char	   *attacl = PQgetvalue(res, i, 1);
				char	   *attnamecopy;
				char	   *acltag;

				attnamecopy = pg_strdup(fmtId(attname));
				acltag = pg_malloc(strlen(tbinfo->dobj.name) + strlen(attname) + 2);
				sprintf(acltag, "%s.%s", tbinfo->dobj.name, attname);
				/* Column's GRANT type is always TABLE */
				dumpACL(fout, tbinfo->dobj.catId, tbinfo->dobj.dumpId, "TABLE",
						namecopy, attnamecopy, acltag,
						tbinfo->dobj.namespace->dobj.name, tbinfo->rolname,
						attacl);
				free(attnamecopy);
				free(acltag);
			}
			PQclear(res);
			destroyPQExpBuffer(query);
		}

		free(namecopy);
	}
}

static void
dumpExternal(Archive *fout, TableInfo *tbinfo, PQExpBuffer query, PQExpBuffer q, PQExpBuffer delq)
{
		PGresult   *res;
		char	   *urilocations;
		char	   *execlocations;
		char	   *location;
		char	   *fmttype;
		char	   *fmtopts;
		char	   *command = NULL;
		char	   *rejlim;
		char	   *rejlimtype;
		char	   *extencoding;
		char	   *writable = NULL;
		char	   *tmpstring = NULL;
		char 	   *tabfmt = NULL;
		char	   *customfmt = NULL;
		bool		isweb = false;
		bool		iswritable = false;
		char	   *options;
		bool		gpdb5OrLater = isGPDB5000OrLater(fout);
		bool		gpdb6OrLater = isGPDB6000OrLater(fout);
		char	   *logerrors = NULL;
		char	   *on_clause;

		/*
		 * DROP must be fully qualified in case same name appears in
		 * pg_catalog
		 */
		appendPQExpBuffer(delq, "DROP EXTERNAL TABLE %s.",
						  fmtId(tbinfo->dobj.namespace->dobj.name));
		appendPQExpBuffer(delq, "%s;\n",
						  fmtId(tbinfo->dobj.name));

		/* Now get required information from pg_exttable */
		if (gpdb6OrLater)
		{
			appendPQExpBuffer(query,
					"SELECT x.urilocation, x.execlocation, x.fmttype, x.fmtopts, x.command, "
						   "x.rejectlimit, x.rejectlimittype, "
						   "CASE WHEN x.logerrors THEN true ELSE null END AS logerrors, "
						   "pg_catalog.pg_encoding_to_char(x.encoding), "
						   "x.writable, "
						   "array_to_string(ARRAY( "
						   "SELECT pg_catalog.quote_ident(option_name) || ' ' || "
						   "pg_catalog.quote_literal(option_value) "
						   "FROM pg_options_to_table(x.options) "
						   "ORDER BY option_name"
						   "), E',\n    ') AS options "
					"FROM pg_catalog.pg_exttable x, pg_catalog.pg_class c "
					"WHERE x.reloid = c.oid AND c.oid = '%u'::oid ", tbinfo->dobj.catId.oid);
		}
		else if (gpdb5OrLater)
		{
			appendPQExpBuffer(query,
					"SELECT x.urilocation, x.execlocation, x.fmttype, x.fmtopts, x.command, "
						   "x.rejectlimit, x.rejectlimittype, "
						   "x.fmterrtbl AS logerrors, "
						   "pg_catalog.pg_encoding_to_char(x.encoding), "
						   "x.writable, "
						   "array_to_string(ARRAY( "
						   "SELECT pg_catalog.quote_ident(option_name) || ' ' || "
						   "pg_catalog.quote_literal(option_value) "
						   "FROM pg_options_to_table(x.options) "
						   "ORDER BY option_name"
						   "), E',\n    ') AS options "
					"FROM pg_catalog.pg_exttable x, pg_catalog.pg_class c "
					"WHERE x.reloid = c.oid AND c.oid = '%u'::oid ", tbinfo->dobj.catId.oid);
		}
		else if (fout->remoteVersion >= 80214)
		{
			appendPQExpBuffer(query,
					"SELECT x.location, "
						   "CASE WHEN x.command <> '' THEN x.location "
								"ELSE '{ALL_SEGMENTS}' "
						   "END AS execlocation, "
						   "x.fmttype, x.fmtopts, x.command, "
						   "x.rejectlimit, x.rejectlimittype, "
						   "d.relname AS logerrors, "
						   "pg_catalog.pg_encoding_to_char(x.encoding), "
						   "x.writable, null AS options "
					"FROM pg_catalog.pg_class c "
					"JOIN pg_catalog.pg_exttable x ON ( c.oid = x.reloid ) "
					"LEFT JOIN pg_catalog.pg_class d ON ( d.oid = x.fmterrtbl ) "
					"LEFT JOIN pg_catalog.pg_namespace n ON ( n.oid = d.relnamespace ) "
					"WHERE c.oid = '%u'::oid ",
					tbinfo->dobj.catId.oid);
		}
		else if (fout->remoteVersion >= 80205)
		{

			appendPQExpBuffer(query,
					"SELECT x.location, "
						   "CASE WHEN x.command <> '' THEN x.location "
								"ELSE '{ALL_SEGMENTS}' "
						   "END AS execlocation, "
						   "x.fmttype, x.fmtopts, x.command, "
						   "x.rejectlimit, x.rejectlimittype, "
						   "d.relname AS logerrors, "
						   "pg_catalog.pg_encoding_to_char(x.encoding), "
						   "null as writable, null as options "
					"FROM pg_catalog.pg_class c "
					"JOIN pg_catalog.pg_exttable x ON ( c.oid = x.reloid ) "
					"LEFT JOIN pg_catalog.pg_class d ON ( d.oid = x.fmterrtbl ) "
					"LEFT JOIN pg_catalog.pg_namespace n ON ( n.oid = d.relnamespace ) "
					"WHERE c.oid = '%u'::oid ",
					tbinfo->dobj.catId.oid);
		}
		else
		{
			/* not SREH and encoding colums yet */
			appendPQExpBuffer(query,
					"SELECT x.location, "
						   "CASE WHEN x.command <> '' THEN x.location "
								"ELSE '{ALL_SEGMENTS}' "
						   "END AS execlocation, "
						   "x.fmttype, x.fmtopts, x.command, "
						   "-1 as rejectlimit, null as rejectlimittype,"
						   "null as logerrors, "
						   "null as encoding, null as writable, "
						   "null as options "
					"FROM pg_catalog.pg_exttable x, pg_catalog.pg_class c "
					"WHERE x.reloid = c.oid AND c.oid = '%u'::oid",
					tbinfo->dobj.catId.oid);
		}

		res = ExecuteSqlQuery(fout, query->data, PGRES_TUPLES_OK);

		if (PQntuples(res) != 1)
		{
			if (PQntuples(res) < 1)
				write_msg(NULL, "query to obtain definition of external table "
						  "\"%s\" returned no data\n",
						  tbinfo->dobj.name);
			else
				write_msg(NULL, "query to obtain definition of external table "
						  "\"%s\" returned more than one definition\n",
						  tbinfo->dobj.name);
			exit_nicely(1);

		}


		urilocations = PQgetvalue(res, 0, 0);
		execlocations = PQgetvalue(res, 0, 1);
		fmttype = PQgetvalue(res, 0, 2);
		fmtopts = PQgetvalue(res, 0, 3);
		command = PQgetvalue(res, 0, 4);
		rejlim = PQgetvalue(res, 0, 5);
		rejlimtype = PQgetvalue(res, 0, 6);
		logerrors = PQgetvalue(res, 0, 7);
		extencoding = PQgetvalue(res, 0, 8);
		writable = PQgetvalue(res, 0, 9);
		options = PQgetvalue(res, 0, 10);

		on_clause = execlocations;

		if ((command && strlen(command) > 0) ||
			(strncmp(urilocations + 1, "http", strlen("http")) == 0))
			isweb = true;

		if (writable && writable[0] == 't')
			iswritable = true;

		if (binary_upgrade)
<<<<<<< HEAD
			binary_upgrade_set_pg_class_oids(fout, q, tbinfo->dobj.catId.oid, false);
=======
			binary_upgrade_set_pg_class_oids(q, tbinfo->dobj.catId.oid, false);
>>>>>>> 04e39f4a

		appendPQExpBuffer(q, "CREATE %sEXTERNAL %sTABLE %s (",
						  (iswritable ? "WRITABLE " : ""),
						  (isweb ? "WEB " : ""),
						  fmtId(tbinfo->dobj.name));

		int actual_atts = 0;
		int j;
		for (j = 0; j < tbinfo->numatts; j++)
		{
			/* Is the attribute not dropped? */
			if (shouldPrintColumn(tbinfo, j))
			{
				/* Format properly if not first attr */
				if (actual_atts > 0)
					appendPQExpBufferChar(q, ',');
				appendPQExpBufferStr(q, "\n    ");

				/* Attribute name */
				appendPQExpBuffer(q, "%s ", fmtId(tbinfo->attnames[j]));

				/* Attribute type */
				appendPQExpBufferStr(q, tbinfo->atttypnames[j]);

				actual_atts++;
			}
		}

		appendPQExpBufferStr(q, "\n)");

		if (command && strlen(command) > 0)
		{
			/* add EXECUTE clause */
			tmpstring = escape_backslashes(command, true);
			appendPQExpBuffer(q, " EXECUTE E'%s' ", tmpstring);
			free(tmpstring);
			tmpstring = NULL;
		}
		else
		{
			/* add LOCATION clause, remove '{"' and '"}' */
			urilocations[strlen(urilocations) - 1] = '\0';
			urilocations++;

			/* the URI of custom protocol will contains \"\" and need to be removed */

			location = nextToken(&urilocations, ",");

			if (location[0] == '\"')
			{
				location++;
				location[strlen(location) - 1] = '\0';
			}
			appendPQExpBuffer(q, " LOCATION (\n    '%s'", location);
			for (; (location = nextToken(&urilocations, ",")) != NULL;)
			{
				if (location[0] == '\"')
				{
					location++;
					location[strlen(location) - 1] = '\0';
				}
				appendPQExpBuffer(q, ",\n    '%s'", location);
			}
			appendPQExpBufferStr(q, "\n) ");
		}

		/*
		 * Add ON clause (unless WRITABLE table, which doesn't allow ON).
		 * ON clauses were up until 5.0 supported only on EXECUTE, in 5.0
		 * and thereafter they are allowed on all external tables.
		 */
		if (!iswritable)
		{
			/* remove curly braces */
			on_clause[strlen(on_clause) - 1] = '\0';
			on_clause++;

			if (strncmp(on_clause, "HOST:", strlen("HOST:")) == 0)
				appendPQExpBuffer(q, "ON HOST '%s' ", on_clause + strlen("HOST:"));
			else if (strncmp(on_clause, "PER_HOST", strlen("PER_HOST")) == 0)
				appendPQExpBufferStr(q, "ON HOST ");
			else if (strncmp(on_clause, "MASTER_ONLY", strlen("MASTER_ONLY")) == 0)
				appendPQExpBufferStr(q, "ON MASTER ");
			else if (strncmp(on_clause, "SEGMENT_ID:", strlen("SEGMENT_ID:")) == 0)
				appendPQExpBuffer(q, "ON SEGMENT %s ", on_clause + strlen("SEGMENT_ID:"));
			else if (strncmp(on_clause, "TOTAL_SEGS:", strlen("TOTAL_SEGS:")) == 0)
				appendPQExpBuffer(q, "ON %s ", on_clause + strlen("TOTAL_SEGS:"));
			else if (strncmp(on_clause, "ALL_SEGMENTS", strlen("ALL_SEGMENTS")) == 0)
				appendPQExpBufferStr(q, "ON ALL ");
			else
			{
				write_msg(NULL, "illegal ON clause catalog information \"%s\" "
						  "for command '%s' on table \"%s\"\n",
						  on_clause, command, fmtId(tbinfo->dobj.name));
				exit_nicely(1);
			}
		}
		appendPQExpBufferChar(q, '\n');

		/* add FORMAT clause */
		tmpstring = escape_fmtopts_string((const char *) fmtopts);

		switch (fmttype[0])
		{
			case 't':
				tabfmt = "text";
				break;
			case 'b':
				/*
				 * b denotes that a custom format is used.
				 * the fmtopts string should be formatted as:
				 * a1 = 'val1',...,an = 'valn'
				 *
				 */
				tabfmt = "custom";
				customfmt = custom_fmtopts_string(tmpstring);
				break;
			case 'a':
				tabfmt = "avro";
				customfmt = custom_fmtopts_string(tmpstring);
				break;
			case 'p':
				tabfmt = "parquet";
				customfmt = custom_fmtopts_string(tmpstring);
				break;
			default:
				tabfmt = "csv";
		}
		appendPQExpBuffer(q, "FORMAT '%s' (%s)\n",
						  tabfmt,
						  customfmt ? customfmt : tmpstring);
		free(tmpstring);
		tmpstring = NULL;
		if (customfmt)
		{
			free(customfmt);
			customfmt = NULL;
		}

		if (options && options[0] != '\0')
		{
			appendPQExpBuffer(q, "OPTIONS (\n %s\n )\n", options);
		}

		if (fout->remoteVersion >= 80205)
		{
			/* add ENCODING clause */
			appendPQExpBuffer(q, "ENCODING '%s'", extencoding);

			/* add Single Row Error Handling clause (if any) */
			if (rejlim && strlen(rejlim) > 0)
			{
				appendPQExpBufferChar(q, '\n');

				/*
				 * Error tables were removed and replaced with file error
				 * logging.
				 */
				if (logerrors && strlen(logerrors) > 0)
					appendPQExpBufferStr(q, "LOG ERRORS ");

				/* reject limit */
				appendPQExpBuffer(q, "SEGMENT REJECT LIMIT %s", rejlim);

				/* reject limit type */
				if (rejlimtype[0] == 'r')
					appendPQExpBufferStr(q, " ROWS");
				else
					appendPQExpBufferStr(q, " PERCENT");
			}
		}

		/* DISTRIBUTED BY clause (if WRITABLE table) */
		if (iswritable)
			addDistributedBy(fout, q, tbinfo, actual_atts);

		appendPQExpBufferStr(q, ";\n");

		PQclear(res);
}

/*
 * dumpTableSchema
 *	  write the declaration (not data) of one user-defined table or view
 */
static void
dumpTableSchema(Archive *fout, TableInfo *tbinfo)
{
	PQExpBuffer query = createPQExpBuffer();
	PQExpBuffer q = createPQExpBuffer();
	PQExpBuffer delq = createPQExpBuffer();
	PQExpBuffer labelq = createPQExpBuffer();
	PGresult   *res;
	int			numParents;
	TableInfo **parents;
	int			actual_atts;	/* number of attrs in this CREATE statement */
	const char *reltypename;
	char	   *storage;
	char	   *srvname;
	char	   *ftoptions = NULL;
	int			j,
				k;
	bool		isPartitioned = false;

	/* Make sure we are in proper schema */
	selectSourceSchema(fout, tbinfo->dobj.namespace->dobj.name);

	if (binary_upgrade)
		binary_upgrade_set_type_oids_by_rel_oid(fout, q,
												tbinfo->dobj.catId.oid);

	if (binary_upgrade)
		binary_upgrade_set_type_oids_by_rel_oid(q, tbinfo->dobj.catId.oid);

	/* Is it a table or a view? */
	if (tbinfo->relkind == RELKIND_VIEW)
	{
		char	   *viewdef;

		reltypename = "VIEW";

		/* Fetch the view definition */
		if (fout->remoteVersion >= 70300)
		{
			/* Beginning in 7.3, viewname is not unique; rely on OID */
			appendPQExpBuffer(query,
							  "SELECT pg_catalog.pg_get_viewdef('%u'::pg_catalog.oid) AS viewdef",
							  tbinfo->dobj.catId.oid);
		}
		else
		{
			error_unsupported_server_version(fout);
		}

		res = ExecuteSqlQuery(fout, query->data, PGRES_TUPLES_OK);

		if (PQntuples(res) != 1)
		{
			if (PQntuples(res) < 1)
				exit_horribly(NULL, "query to obtain definition of view \"%s\" returned no data\n",
							  tbinfo->dobj.name);
			else
				exit_horribly(NULL, "query to obtain definition of view \"%s\" returned more than one definition\n",
							  tbinfo->dobj.name);
		}

		viewdef = PQgetvalue(res, 0, 0);

		if (strlen(viewdef) == 0)
			exit_horribly(NULL, "definition of view \"%s\" appears to be empty (length zero)\n",
						  tbinfo->dobj.name);

		/*
		 * DROP must be fully qualified in case same name appears in
		 * pg_catalog
		 */
		appendPQExpBuffer(delq, "DROP VIEW %s.",
						  fmtId(tbinfo->dobj.namespace->dobj.name));
		appendPQExpBuffer(delq, "%s;\n",
						  fmtId(tbinfo->dobj.name));

		if (binary_upgrade)
<<<<<<< HEAD
			binary_upgrade_set_pg_class_oids(fout, q,
											 tbinfo->dobj.catId.oid, false);
=======
			binary_upgrade_set_pg_class_oids(q, tbinfo->dobj.catId.oid, false);
>>>>>>> 04e39f4a

		appendPQExpBuffer(q, "CREATE VIEW %s AS\n    %s\n",
						  fmtId(tbinfo->dobj.name), viewdef);

		appendPQExpBuffer(labelq, "VIEW %s",
						  fmtId(tbinfo->dobj.name));

		PQclear(res);
	}
	/* START MPP ADDITION */
	else if (tbinfo->relstorage == RELSTORAGE_EXTERNAL)
	{
		reltypename = "EXTERNAL TABLE";
		dumpExternal(fout, tbinfo, query, q, delq);

		appendPQExpBuffer(labelq, "EXTERNAL TABLE %s",
						  fmtId(tbinfo->dobj.name));
	}
	/* END MPP ADDITION */
	else
	{
		if (tbinfo->relkind == RELKIND_FOREIGN_TABLE)
		{
			int			i_srvname;
			int			i_ftoptions;

			reltypename = "FOREIGN TABLE";

			/* retrieve name of foreign server and generic options */
			appendPQExpBuffer(query,
							  "SELECT fs.srvname, "
							  "pg_catalog.array_to_string(ARRAY("
							  "SELECT pg_catalog.quote_ident(option_name) || "
							  "' ' || pg_catalog.quote_literal(option_value) "
							"FROM pg_catalog.pg_options_to_table(ftoptions) "
							  "ORDER BY option_name"
							  "), E',\n    ') AS ftoptions "
							  "FROM pg_catalog.pg_foreign_table ft "
							  "JOIN pg_catalog.pg_foreign_server fs "
							  "ON (fs.oid = ft.ftserver) "
							  "WHERE ft.ftrelid = '%u'",
							  tbinfo->dobj.catId.oid);
			res = ExecuteSqlQueryForSingleRow(fout, query->data);
			i_srvname = PQfnumber(res, "srvname");
			i_ftoptions = PQfnumber(res, "ftoptions");
			srvname = pg_strdup(PQgetvalue(res, 0, i_srvname));
			ftoptions = pg_strdup(PQgetvalue(res, 0, i_ftoptions));
			PQclear(res);
		}
		else
		{
			reltypename = "TABLE";
			srvname = NULL;
			ftoptions = NULL;
		}
		numParents = tbinfo->numParents;
		parents = tbinfo->parents;

		/*
		 * DROP must be fully qualified in case same name appears in
		 * pg_catalog
		 */
		appendPQExpBuffer(delq, "DROP %s %s.", reltypename,
						  fmtId(tbinfo->dobj.namespace->dobj.name));
		appendPQExpBuffer(delq, "%s;\n",
						  fmtId(tbinfo->dobj.name));

		appendPQExpBuffer(labelq, "%s %s", reltypename,
						  fmtId(tbinfo->dobj.name));

		if (binary_upgrade)
		{
<<<<<<< HEAD
			binary_upgrade_set_pg_class_oids(fout, q,
											 tbinfo->dobj.catId.oid, false);
=======
			binary_upgrade_set_pg_class_oids(q, tbinfo->dobj.catId.oid, false);
>>>>>>> 04e39f4a

			/*
			 * If this is a partition hierarchy parent, dump the Oid
			 * preassignments for each partition member individually.
			 */
			if (tbinfo->parparent)
			{
				PQExpBuffer 	partquery = createPQExpBuffer();
				PGresult	   *partres;

				appendPQExpBuffer(partquery, "SELECT c.oid "
											 "FROM pg_catalog.pg_class pp "
											 "     JOIN pg_catalog.pg_partitions p ON ( "
											 "       pp.relname = p.tablename AND "
											 "       pp.oid = '%u'::pg_catalog.oid) "
											 "     JOIN pg_catalog.pg_class c ON ( "
											 "       p.partitiontablename = c.relname)",
											 tbinfo->dobj.catId.oid);
<<<<<<< HEAD
				partres = ExecuteSqlQuery(fout, partquery->data, PGRES_TUPLES_OK);
=======
				partres = PQexec(g_conn, partquery->data);
				check_sql_result(partres, g_conn, partquery->data, PGRES_TUPLES_OK);
>>>>>>> 04e39f4a

				/* It really should..  */
				if (PQntuples(partres) > 0)
				{
					int			i;

					for (i = 0; i < PQntuples(partres); i++)
					{
						Oid part_oid = atooid(PQgetvalue(partres, i, 0));

<<<<<<< HEAD
						binary_upgrade_set_pg_class_oids(fout, q, part_oid, false);
=======
						binary_upgrade_set_pg_class_oids(q, part_oid, false);
>>>>>>> 04e39f4a
					}
				}

				PQclear(partres);
				destroyPQExpBuffer(partquery);
			}
		}

		appendPQExpBuffer(q, "CREATE %s%s %s",
						  tbinfo->relpersistence == RELPERSISTENCE_UNLOGGED ?
						  "UNLOGGED " : "",
						  reltypename,
						  fmtId(tbinfo->dobj.name));

		/*
		 * Attach to type, if reloftype; except in case of a binary upgrade,
		 * we dump the table normally and attach it to the type afterward.
		 */
		if (tbinfo->reloftype && !binary_upgrade)
			appendPQExpBuffer(q, " OF %s", tbinfo->reloftype);

		/* Dump the attributes */
		actual_atts = 0;
		for (j = 0; j < tbinfo->numatts; j++)
		{
			/*
			 * Normally, dump if it's locally defined in this table, and not
			 * dropped.  But for binary upgrade, we'll dump all the columns,
			 * and then fix up the dropped and nonlocal cases below.
			 */
			if (shouldPrintColumn(tbinfo, j))
			{
				/*
				 * Default value --- suppress if to be printed separately.
				 */
				bool		has_default = (tbinfo->attrdefs[j] != NULL &&
										   !tbinfo->attrdefs[j]->separate);

				/*
				 * Not Null constraint --- suppress if inherited, except in
				 * binary-upgrade case where that won't work.
				 */
				bool		has_notnull = (tbinfo->notnull[j] &&
										   (!tbinfo->inhNotNull[j] ||
											binary_upgrade));

				/* Skip column if fully defined by reloftype */
				if (tbinfo->reloftype &&
					!has_default && !has_notnull && !binary_upgrade)
					continue;

				/* Format properly if not first attr */
				if (actual_atts == 0)
					appendPQExpBuffer(q, " (");
				else
					appendPQExpBuffer(q, ",");
				appendPQExpBuffer(q, "\n    ");
				actual_atts++;

				/* Attribute name */
				appendPQExpBuffer(q, "%s ",
								  fmtId(tbinfo->attnames[j]));

				if (tbinfo->attisdropped[j])
				{
					/*
					 * ALTER TABLE DROP COLUMN clears pg_attribute.atttypid,
					 * so we will not have gotten a valid type name; insert
					 * INTEGER as a stopgap.  We'll clean things up later.
					 */
					appendPQExpBuffer(q, "INTEGER /* dummy */");
					/* Skip all the rest, too */
					continue;
				}

				/* Attribute type */
				if (tbinfo->reloftype && !binary_upgrade)
				{
					appendPQExpBuffer(q, "WITH OPTIONS");
				}
				else if (fout->remoteVersion >= 70100)
				{
					appendPQExpBuffer(q, "%s",
									  tbinfo->atttypnames[j]);
				}
				else
				{
					error_unsupported_server_version(fout);
				}

				/* Add collation if not default for the type */
				if (OidIsValid(tbinfo->attcollation[j]))
				{
					CollInfo   *coll;

					coll = findCollationByOid(tbinfo->attcollation[j]);
					if (coll)
					{
						/* always schema-qualify, don't try to be smart */
						appendPQExpBuffer(q, " COLLATE %s.",
									 fmtId(coll->dobj.namespace->dobj.name));
						appendPQExpBuffer(q, "%s",
										  fmtId(coll->dobj.name));
					}
				}

				if (has_default)
					appendPQExpBuffer(q, " DEFAULT %s",
									  tbinfo->attrdefs[j]->adef_expr);

				if (has_notnull)
					appendPQExpBuffer(q, " NOT NULL");

				/* Column Storage attributes */
				if (tbinfo->attencoding[j] != NULL)
					appendPQExpBuffer(q, " ENCODING (%s)",
										tbinfo->attencoding[j]);
			}
		}

		/*
		 * Add non-inherited CHECK constraints, if any.
		 */
		for (j = 0; j < tbinfo->ncheck; j++)
		{
			ConstraintInfo *constr = &(tbinfo->checkexprs[j]);

			if (constr->separate || !constr->conislocal)
				continue;

			if (actual_atts == 0)
				appendPQExpBuffer(q, " (\n    ");
			else
				appendPQExpBuffer(q, ",\n    ");

			appendPQExpBuffer(q, "CONSTRAINT %s ",
							  fmtId(constr->dobj.name));
			appendPQExpBuffer(q, "%s", constr->condef);

			actual_atts++;
		}

		if (actual_atts)
			appendPQExpBuffer(q, "\n)");
		else if (!(tbinfo->reloftype && !binary_upgrade))
		{
			/*
			 * We must have a parenthesized attribute list, even though empty,
			 * when not using the OF TYPE syntax.
			 */
			appendPQExpBuffer(q, " (\n)");
		}

		/*
		 * Emit the INHERITS clause if this table has parents.
		 */
		if (numParents > 0 && !binary_upgrade)
		{
			appendPQExpBuffer(q, "\nINHERITS (");
			for (k = 0; k < numParents; k++)
			{
				TableInfo  *parentRel = parents[k];

				if (k > 0)
					appendPQExpBuffer(q, ", ");
				if (parentRel->dobj.namespace != tbinfo->dobj.namespace)
					appendPQExpBuffer(q, "%s.",
								fmtId(parentRel->dobj.namespace->dobj.name));
				appendPQExpBuffer(q, "%s",
								  fmtId(parentRel->dobj.name));
			}
			appendPQExpBuffer(q, ")");
		}

		if (tbinfo->relkind == RELKIND_FOREIGN_TABLE)
			appendPQExpBuffer(q, "\nSERVER %s", fmtId(srvname));

		if ((tbinfo->reloptions && strlen(tbinfo->reloptions) > 0) ||
		  (tbinfo->toast_reloptions && strlen(tbinfo->toast_reloptions) > 0))
		{
			bool		addcomma = false;

			appendPQExpBuffer(q, "\nWITH (");
			if (tbinfo->reloptions && strlen(tbinfo->reloptions) > 0)
			{
				addcomma = true;
				appendPQExpBuffer(q, "%s", tbinfo->reloptions);
			}
			if (tbinfo->toast_reloptions && strlen(tbinfo->toast_reloptions) > 0)
			{
				appendPQExpBuffer(q, "%s%s", addcomma ? ", " : "",
								  tbinfo->toast_reloptions);
			}
			appendPQExpBuffer(q, ")");
		}

		/* START MPP ADDITION */

		/*
		 * Dump distributed by clause. We skip this in binary-upgrade mode,
		 * because that runs against a single segment server, and we don't
		 * store the distribution policy information in segments.
		 */
		if (dumpPolicy)
			addDistributedBy(fout, q, tbinfo, actual_atts);

		/*
		 * If GP partitioning is supported add the partitioning constraints to
		 * the table definition.
		 */
		if (gp_partitioning_available)
		{
			bool		isTemplatesSupported = fout->remoteVersion >= 80214;

			/* does support GP partitioning. */
			resetPQExpBuffer(query);
			/* MPP-6297: dump by tablename */
			if (isTemplatesSupported)
				/* use 4.x version of function */
				appendPQExpBuffer(query, "SELECT "
				   "pg_get_partition_def('%u'::pg_catalog.oid, true, true) ",
								  tbinfo->dobj.catId.oid);
			else	/* use 3.x version of function */
				appendPQExpBuffer(query, "SELECT "
						 "pg_get_partition_def('%u'::pg_catalog.oid, true) ",
								  tbinfo->dobj.catId.oid);

			res = ExecuteSqlQuery(fout, query->data, PGRES_TUPLES_OK);

			if (PQntuples(res) != 1)
			{
				if (PQntuples(res) < 1)
					write_msg(NULL, "query to obtain definition of table \"%s\" returned no data\n",
							  tbinfo->dobj.name);
				else
					write_msg(NULL, "query to obtain definition of table \"%s\" returned more than one definition\n",
							  tbinfo->dobj.name);
				exit_nicely(1);
			}
			isPartitioned = !PQgetisnull(res, 0, 0);
			if (isPartitioned)
				appendPQExpBuffer(q, " %s", PQgetvalue(res, 0, 0));

			PQclear(res);

			/*
			 * MPP-6095: dump ALTER TABLE statements for subpartition
			 * templates
			 */
			if (isTemplatesSupported)
			{
				resetPQExpBuffer(query);

				appendPQExpBuffer(
								  query, "SELECT "
								  "pg_get_partition_template_def('%u'::pg_catalog.oid, true, true) ",
								  tbinfo->dobj.catId.oid);

				res = ExecuteSqlQuery(fout, query->data, PGRES_TUPLES_OK);

				if (PQntuples(res) != 1)
				{
					if (PQntuples(res) < 1)
						write_msg(
								  NULL,
								  "query to obtain definition of table \"%s\" returned no data\n",
								  tbinfo->dobj.name);
					else
						write_msg(
								  NULL,
								  "query to obtain definition of table \"%s\" returned more than one definition\n",
								  tbinfo->dobj.name);
					exit_nicely(1);
				}

				/*
				 * MPP-9537: terminate (with semicolon) the previous
				 * statement, and dump the template definitions
				 */
				if (!PQgetisnull(res, 0, 0) &&
					PQgetlength(res, 0, 0))
					appendPQExpBuffer(q, ";\n %s", PQgetvalue(res, 0, 0));

				PQclear(res);
			}

		}

		/* END MPP ADDITION */

		/* Dump generic options if any */
		if (ftoptions && ftoptions[0])
			appendPQExpBuffer(q, "\nOPTIONS (\n    %s\n)", ftoptions);

		appendPQExpBuffer(q, ";\n");

		/* Exchange external partition */
		if (isPartitioned)
		{
			int i = 0;
			int ntups = 0;
			char *relname = NULL;
			int i_relname = 0;
			int i_parname = 0;
			int i_partitionrank = 0;

			/*
			 * The multiple JOINs below trigger an apparent planner bug which
			 * may effectively hang the backend. This bug is present in both
			 * released versions of GPDB and the current development tip at time
			 * of writing. Disable nestloops temporarily as a workaround.
			 *
			 * TODO: when this bug is fixed, version-gate this code so that we
			 * don't run it on well-behaved backends.
			 */
			ExecuteSqlStatement(fout, "SET enable_nestloop TO off");

			resetPQExpBuffer(query);
			appendPQExpBuffer(query, "SELECT c.relname, pr.parname,"
					"CASE WHEN p.parkind <> '%c'::char OR pr.parisdefault THEN NULL::bigint "
					"ELSE pg_catalog.rank() OVER ( "
					"PARTITION BY p.oid, cc.relname, p.parlevel, cl3.relname "
					"ORDER BY pr.parisdefault, pr.parruleord) "
					"END AS partitionrank "
					"FROM pg_partition p "
					"JOIN pg_class cc ON (p.parrelid = cc.oid), pg_class c "
					"JOIN pg_partition_rule pr ON (c.oid = pr.parchildrelid) "
					"LEFT JOIN pg_partition_rule pr2 ON pr.parparentrule = pr2.oid "
					"LEFT JOIN pg_class cl3 ON pr2.parchildrelid = cl3.oid "
					"WHERE pr.paroid = p.oid "
					"AND p.parrelid = %u AND c.relstorage = '%c';", RELKIND_RELATION, tbinfo->dobj.catId.oid, RELSTORAGE_EXTERNAL);

			res = ExecuteSqlQuery(fout, query->data, PGRES_TUPLES_OK);

			ntups = PQntuples(res);
			i_relname = PQfnumber(res, "relname");
			i_parname = PQfnumber(res, "parname");
			i_partitionrank = PQfnumber(res, "partitionrank");

			/* FIXME: does this code handle external SUBPARTITIONs correctly? */
			for (i = 0; i < ntups; i++)
			{
				char tmpExtTable[500] = {0};
				relname = pg_strdup(PQgetvalue(res, i, i_relname));
				snprintf(tmpExtTable, sizeof(tmpExtTable), "%s%s", relname, EXT_PARTITION_NAME_POSTFIX);
				appendPQExpBuffer(q, "ALTER TABLE %s ", fmtId(tbinfo->dobj.name));
				/*
				 * If it is an anonymous range partition we must exchange for
				 * the rank rather than the parname.
				 */
				if (PQgetisnull(res, i, i_parname) || !strlen(PQgetvalue(res, i, i_parname)))
				{
					appendPQExpBuffer(q, "EXCHANGE PARTITION FOR (RANK(%s)) ",
									  PQgetvalue(res, i, i_partitionrank));
				}
				else
				{
					appendPQExpBuffer(q, "EXCHANGE PARTITION %s ",
									  fmtId(PQgetvalue(res, i, i_parname)));
				}
				appendPQExpBuffer(q, "WITH TABLE %s WITHOUT VALIDATION; ", fmtId(tmpExtTable));

				appendPQExpBuffer(q, "\n");

				appendPQExpBuffer(q, "DROP TABLE %s; ", fmtId(tmpExtTable));

				appendPQExpBuffer(q, "\n");
				free(relname);
			}

			PQclear(res);

			/* TODO: version-gate this when the planner bug is fixed; see above. */
			ExecuteSqlStatement(fout, "SET enable_nestloop TO on");
		}

		/*
		 * To create binary-compatible heap files, we have to ensure the same
		 * physical column order, including dropped columns, as in the
		 * original.  Therefore, we create dropped columns above and drop them
		 * here, also updating their attlen/attalign values so that the
		 * dropped column can be skipped properly.	(We do not bother with
		 * restoring the original attbyval setting.)  Also, inheritance
		 * relationships are set up by doing ALTER INHERIT rather than using
		 * an INHERITS clause --- the latter would possibly mess up the column
		 * order.  That also means we have to take care about setting
		 * attislocal correctly, plus fix up any inherited CHECK constraints.
		 * Analogously, we set up typed tables using ALTER TABLE / OF here.
		 */
		if (binary_upgrade && tbinfo->relkind == RELKIND_RELATION)
		{
			/*
			 * Greenplum doesn't allow altering system catalogs without
			 * setting the allow_system_table_mods GUC first.
			 */
			appendPQExpBuffer(q, "SET allow_system_table_mods = 'dml';\n");

			for (j = 0; j < tbinfo->numatts; j++)
			{
				if (tbinfo->attisdropped[j])
				{
					appendPQExpBuffer(q, "\n-- For binary upgrade, recreate dropped column.\n");
					appendPQExpBuffer(q, "UPDATE pg_catalog.pg_attribute\n"
									  "SET attlen = %d, "
									  "attalign = '%c', attbyval = false\n"
									  "WHERE attname = ",
									  tbinfo->attlen[j],
									  tbinfo->attalign[j]);
					appendStringLiteralAH(q, tbinfo->attnames[j], fout);
					if (gp_partitioning_available)
					{
						/*
						 * Do for all descendants of a partition table.
						 * No hurt if this is not a table with partitions.
						 */
						appendPQExpBuffer(q, "\n  AND attrelid IN (SELECT ");
						appendStringLiteralAH(q, fmtId(tbinfo->dobj.name), fout);
						appendPQExpBuffer(q, "::pg_catalog.regclass ");
						appendPQExpBuffer(q, "UNION SELECT pr.parchildrelid FROM "
										  "pg_catalog.pg_partition_rule pr, "
										  "pg_catalog.pg_partition p WHERE "
										  "pr.parchildrelid != 0 AND "
										  "pr.paroid = p.oid AND p.parrelid = ");
						appendStringLiteralAH(q, fmtId(tbinfo->dobj.name), fout);
						appendPQExpBuffer(q, "::pg_catalog.regclass);\n");
					}
					else
					{
						appendPQExpBuffer(q, "\n  AND attrelid = ");
						appendStringLiteralAH(q, fmtId(tbinfo->dobj.name), fout);
						appendPQExpBuffer(q, "::pg_catalog.regclass;\n");
					}
					appendPQExpBuffer(q, "ALTER TABLE %s ",
									  fmtId(tbinfo->dobj.name));
					appendPQExpBuffer(q, "DROP COLUMN %s;\n",
									  fmtId(tbinfo->attnames[j]));
				}
				else if (!tbinfo->attislocal[j])
				{
					appendPQExpBuffer(q, "\n-- For binary upgrade, recreate inherited column.\n");
					appendPQExpBuffer(q, "UPDATE pg_catalog.pg_attribute\n"
									  "SET attislocal = false\n"
									  "WHERE attname = ");
					appendStringLiteralAH(q, tbinfo->attnames[j], fout);
					appendPQExpBuffer(q, "\n  AND attrelid = ");
					appendStringLiteralAH(q, fmtId(tbinfo->dobj.name), fout);
					appendPQExpBuffer(q, "::pg_catalog.regclass;\n");
				}
			}

			for (k = 0; k < tbinfo->ncheck; k++)
			{
				ConstraintInfo *constr = &(tbinfo->checkexprs[k]);

				if (constr->separate || constr->conislocal)
					continue;

				appendPQExpBuffer(q, "\n-- For binary upgrade, set up inherited constraint.\n");
				appendPQExpBuffer(q, "ALTER TABLE ONLY %s ",
								  fmtId(tbinfo->dobj.name));
				appendPQExpBuffer(q, " ADD CONSTRAINT %s ",
								  fmtId(constr->dobj.name));
				appendPQExpBuffer(q, "%s;\n", constr->condef);
				appendPQExpBuffer(q, "UPDATE pg_catalog.pg_constraint\n"
								  "SET conislocal = false\n"
								  "WHERE contype = 'c' AND conname = ");
				appendStringLiteralAH(q, constr->dobj.name, fout);
				appendPQExpBuffer(q, "\n  AND conrelid = ");
				appendStringLiteralAH(q, fmtId(tbinfo->dobj.name), fout);
				appendPQExpBuffer(q, "::pg_catalog.regclass;\n");
			}

			if (numParents > 0)
			{
				appendPQExpBuffer(q, "\n-- For binary upgrade, set up inheritance this way.\n");
				for (k = 0; k < numParents; k++)
				{
					TableInfo  *parentRel = parents[k];

					appendPQExpBuffer(q, "ALTER TABLE ONLY %s INHERIT ",
									  fmtId(tbinfo->dobj.name));
					if (parentRel->dobj.namespace != tbinfo->dobj.namespace)
						appendPQExpBuffer(q, "%s.",
								fmtId(parentRel->dobj.namespace->dobj.name));
					appendPQExpBuffer(q, "%s;\n",
									  fmtId(parentRel->dobj.name));
				}
			}

			if (tbinfo->reloftype)
			{
				appendPQExpBuffer(q, "\n-- For binary upgrade, set up typed tables this way.\n");
				appendPQExpBuffer(q, "ALTER TABLE ONLY %s OF %s;\n",
								  fmtId(tbinfo->dobj.name),
								  tbinfo->reloftype);
			}

			appendPQExpBuffer(q, "\n-- For binary upgrade, set heap's relfrozenxid\n");
			appendPQExpBuffer(q, "UPDATE pg_catalog.pg_class\n"
							  "SET relfrozenxid = '%u'\n"
							  "WHERE oid = ",
							  tbinfo->frozenxid);
			appendStringLiteralAH(q, fmtId(tbinfo->dobj.name), fout);
			appendPQExpBuffer(q, "::pg_catalog.regclass;\n");

			if (tbinfo->toast_oid)
			{
				/* We preserve the toast oids, so we can use it during restore */
				appendPQExpBuffer(q, "\n-- For binary upgrade, set toast's relfrozenxid\n");
				appendPQExpBuffer(q, "UPDATE pg_catalog.pg_class\n"
								  "SET relfrozenxid = '%u'\n"
								  "WHERE oid = '%u';\n",
								  tbinfo->toast_frozenxid, tbinfo->toast_oid);
			}

			/*
			 * We have probably bumped allow_system_table_mods to 'dml' in the
			 * above processing, but even we didn't let's just reset it here
			 * since it doesn't to do any harm to.
			 */
			appendPQExpBuffer(q, "RESET allow_system_table_mods;\n");
		}

		/*
		 * Dump additional per-column properties that we can't handle in the
		 * main CREATE TABLE command.
		 */
		for (j = 0; j < tbinfo->numatts; j++)
		{
			/* None of this applies to dropped columns */
			if (tbinfo->attisdropped[j])
				continue;

			/*
			 * If we didn't dump the column definition explicitly above, and
			 * it is NOT NULL and did not inherit that property from a parent,
			 * we have to mark it separately.
			 */
			if (!shouldPrintColumn(tbinfo, j) &&
				tbinfo->notnull[j] && !tbinfo->inhNotNull[j])
			{
				appendPQExpBuffer(q, "ALTER TABLE ONLY %s ",
								  fmtId(tbinfo->dobj.name));
				appendPQExpBuffer(q, "ALTER COLUMN %s SET NOT NULL;\n",
								  fmtId(tbinfo->attnames[j]));
			}

			/*
			 * Dump per-column statistics information. We only issue an ALTER
			 * TABLE statement if the attstattarget entry for this column is
			 * non-negative (i.e. it's not the default value)
			 */
			if (tbinfo->attstattarget[j] >= 0)
			{
				appendPQExpBuffer(q, "ALTER TABLE ONLY %s ",
								  fmtId(tbinfo->dobj.name));
				appendPQExpBuffer(q, "ALTER COLUMN %s ",
								  fmtId(tbinfo->attnames[j]));
				appendPQExpBuffer(q, "SET STATISTICS %d;\n",
								  tbinfo->attstattarget[j]);
			}

			/*
			 * Dump per-column storage information.  The statement is only
			 * dumped if the storage has been changed from the type's default.
			 * An inherited column can have
			 * its storage type changed independently from the parent
			 * specification.
			 */
			if (tbinfo->attstorage[j] != tbinfo->typstorage[j])
			{
				switch (tbinfo->attstorage[j])
				{
					case 'p':
						storage = "PLAIN";
						break;
					case 'e':
						storage = "EXTERNAL";
						break;
					case 'm':
						storage = "MAIN";
						break;
					case 'x':
						storage = "EXTENDED";
						break;
					default:
						storage = NULL;
				}

				/*
				 * Only dump the statement if it's a storage type we recognize
				 */
				if (storage != NULL)
				{
					appendPQExpBuffer(q, "ALTER TABLE ONLY %s ",
									  fmtId(tbinfo->dobj.name));
					appendPQExpBuffer(q, "ALTER COLUMN %s ",
									  fmtId(tbinfo->attnames[j]));
					appendPQExpBuffer(q, "SET STORAGE %s;\n",
									  storage);
				}
			}

			/*
			 * Dump per-column attributes.
			 */
			if (tbinfo->attoptions[j] && tbinfo->attoptions[j][0] != '\0')
			{
				appendPQExpBuffer(q, "ALTER TABLE ONLY %s ",
								  fmtId(tbinfo->dobj.name));
				appendPQExpBuffer(q, "ALTER COLUMN %s ",
								  fmtId(tbinfo->attnames[j]));
				appendPQExpBuffer(q, "SET (%s);\n",
								  tbinfo->attoptions[j]);
			}

			/*
			 * Dump per-column fdw options.
			 */
			if (tbinfo->relkind == RELKIND_FOREIGN_TABLE &&
				tbinfo->attfdwoptions[j] &&
				tbinfo->attfdwoptions[j][0] != '\0')
			{
				appendPQExpBuffer(q, "ALTER FOREIGN TABLE %s ",
								  fmtId(tbinfo->dobj.name));
				appendPQExpBuffer(q, "ALTER COLUMN %s ",
								  fmtId(tbinfo->attnames[j]));
				appendPQExpBuffer(q, "OPTIONS (\n    %s\n);\n",
								  tbinfo->attfdwoptions[j]);
			}
		}


		/* MPP-1890 */

		/*
		 * An inherited constraint may be dropped from a child table.  While
		 * this arguably severs the inheritance contract between the child and
		 * the parent, the current pg_constraint content doesn't track
		 * inherited/shared/disjoint constraints of a child.
		 * the INHERITS clause is used on a CREATE
		 * TABLE statement to re-establish the inheritance relationship and
		 * "recovers" the dropped constraint(s).
		 */
		if (numParents > 0)
			DetectChildConstraintDropped(tbinfo, q);
	}

	if (binary_upgrade)
		binary_upgrade_extension_member(q, &tbinfo->dobj, labelq->data);

	ArchiveEntry(fout, tbinfo->dobj.catId, tbinfo->dobj.dumpId,
				 tbinfo->dobj.name,
				 tbinfo->dobj.namespace->dobj.name,
			(tbinfo->relkind == RELKIND_VIEW) ? NULL : tbinfo->reltablespace,
				 tbinfo->rolname,
				 (strcmp(reltypename, "TABLE") == 0 ||
				  strcmp(reltypename, "EXTERNAL TABLE") == 0
					 ) ? tbinfo->hasoids : false,
				 reltypename, SECTION_PRE_DATA,
				 q->data, delq->data, NULL,
				 tbinfo->dobj.dependencies, tbinfo->dobj.nDeps,
				 NULL, NULL);


	/* Dump Table Comments */
	dumpTableComment(fout, tbinfo, reltypename);

	/* Dump Table Security Labels */
	dumpTableSecLabel(fout, tbinfo, reltypename);

	/* Dump comments on inlined table constraints */
	for (j = 0; j < tbinfo->ncheck; j++)
	{
		ConstraintInfo *constr = &(tbinfo->checkexprs[j]);

		if (constr->separate || !constr->conislocal)
			continue;

		dumpTableConstraintComment(fout, constr);
	}

	destroyPQExpBuffer(query);
	destroyPQExpBuffer(q);
	destroyPQExpBuffer(delq);
	destroyPQExpBuffer(labelq);
}

/*
 * dumpAttrDef --- dump an attribute's default-value declaration
 */
static void
dumpAttrDef(Archive *fout, AttrDefInfo *adinfo)
{
	TableInfo  *tbinfo = adinfo->adtable;
	int			adnum = adinfo->adnum;
	PQExpBuffer q;
	PQExpBuffer delq;

	/* Skip if table definition not to be dumped */
	if (!tbinfo->dobj.dump || dataOnly)
		return;

	/* Skip if not "separate"; it was dumped in the table's definition */
	if (!adinfo->separate)
		return;

	q = createPQExpBuffer();
	delq = createPQExpBuffer();

	/*
	 * If the table is the parent of a partitioning hierarchy, the default
	 * constraint must be applied to all children as well.
	 */
	appendPQExpBuffer(q, "ALTER TABLE %s %s ",
					  tbinfo->parparent ? "" : "ONLY",
					  fmtId(tbinfo->dobj.name));
	appendPQExpBuffer(q, "ALTER COLUMN %s SET DEFAULT %s;\n",
					  fmtId(tbinfo->attnames[adnum - 1]),
					  adinfo->adef_expr);

	/*
	 * DROP must be fully qualified in case same name appears in pg_catalog
	 */
	appendPQExpBuffer(delq, "ALTER TABLE %s.",
					  fmtId(tbinfo->dobj.namespace->dobj.name));
	appendPQExpBuffer(delq, "%s ",
					  fmtId(tbinfo->dobj.name));
	appendPQExpBuffer(delq, "ALTER COLUMN %s DROP DEFAULT;\n",
					  fmtId(tbinfo->attnames[adnum - 1]));

	ArchiveEntry(fout, adinfo->dobj.catId, adinfo->dobj.dumpId,
				 tbinfo->attnames[adnum - 1],
				 tbinfo->dobj.namespace->dobj.name,
				 NULL,
				 tbinfo->rolname,
				 false, "DEFAULT", SECTION_PRE_DATA,
				 q->data, delq->data, NULL,
				 adinfo->dobj.dependencies, adinfo->dobj.nDeps,
				 NULL, NULL);

	destroyPQExpBuffer(q);
	destroyPQExpBuffer(delq);
}

/*
 * getAttrName: extract the correct name for an attribute
 *
 * The array tblInfo->attnames[] only provides names of user attributes;
 * if a system attribute number is supplied, we have to fake it.
 * We also do a little bit of bounds checking for safety's sake.
 */
static const char *
getAttrName(int attrnum, TableInfo *tblInfo)
{
	if (attrnum > 0 && attrnum <= tblInfo->numatts)
		return tblInfo->attnames[attrnum - 1];
	switch (attrnum)
	{
		case SelfItemPointerAttributeNumber:
			return "ctid";
		case ObjectIdAttributeNumber:
			return "oid";
		case MinTransactionIdAttributeNumber:
			return "xmin";
		case MinCommandIdAttributeNumber:
			return "cmin";
		case MaxTransactionIdAttributeNumber:
			return "xmax";
		case MaxCommandIdAttributeNumber:
			return "cmax";
		case TableOidAttributeNumber:
			return "tableoid";
	}
	exit_horribly(NULL, "invalid column number %d for table \"%s\"\n",
				  attrnum, tblInfo->dobj.name);
	return NULL;				/* keep compiler quiet */
}

/*
 * dumpIndex
 *	  write out to fout a user-defined index
 */
static void
dumpIndex(Archive *fout, IndxInfo *indxinfo)
{
	TableInfo  *tbinfo = indxinfo->indextable;
	PQExpBuffer q;
	PQExpBuffer delq;
	PQExpBuffer labelq;

	if (dataOnly)
		return;

	q = createPQExpBuffer();
	delq = createPQExpBuffer();
	labelq = createPQExpBuffer();

	appendPQExpBuffer(labelq, "INDEX %s",
					  fmtId(indxinfo->dobj.name));

	/*
	 * If there's an associated constraint, don't dump the index per se, but
	 * do dump any comment for it.	(This is safe because dependency ordering
	 * will have ensured the constraint is emitted first.)
	 */
	if (indxinfo->indexconstraint == 0)
	{
		if (binary_upgrade)
<<<<<<< HEAD
			binary_upgrade_set_pg_class_oids(fout, q, indxinfo->dobj.catId.oid, true);
=======
			binary_upgrade_set_pg_class_oids(q, indxinfo->dobj.catId.oid, true);
>>>>>>> 04e39f4a

		/* Plain secondary index */
		appendPQExpBuffer(q, "%s;\n", indxinfo->indexdef);

		/* If the index is clustered, we need to record that. */
		if (indxinfo->indisclustered)
		{
			appendPQExpBuffer(q, "\nALTER TABLE %s CLUSTER",
							  fmtId(tbinfo->dobj.name));
			appendPQExpBuffer(q, " ON %s;\n",
							  fmtId(indxinfo->dobj.name));
		}

		/*
		 * DROP must be fully qualified in case same name appears in
		 * pg_catalog
		 */
		appendPQExpBuffer(delq, "DROP INDEX %s.",
						  fmtId(tbinfo->dobj.namespace->dobj.name));
		appendPQExpBuffer(delq, "%s;\n",
						  fmtId(indxinfo->dobj.name));

		ArchiveEntry(fout, indxinfo->dobj.catId, indxinfo->dobj.dumpId,
					 indxinfo->dobj.name,
					 tbinfo->dobj.namespace->dobj.name,
					 indxinfo->tablespace,
					 tbinfo->rolname, false,
					 "INDEX", SECTION_POST_DATA,
					 q->data, delq->data, NULL,
					 indxinfo->dobj.dependencies, indxinfo->dobj.nDeps,
					 NULL, NULL);
	}

	/* Dump Index Comments */
	dumpComment(fout, labelq->data,
				tbinfo->dobj.namespace->dobj.name,
				tbinfo->rolname,
				indxinfo->dobj.catId, 0, indxinfo->dobj.dumpId);

	destroyPQExpBuffer(q);
	destroyPQExpBuffer(delq);
	destroyPQExpBuffer(labelq);
}

/*
 * dumpConstraint
 *	  write out to fout a user-defined constraint
 */
static void
dumpConstraint(Archive *fout, ConstraintInfo *coninfo)
{
	TableInfo  *tbinfo = coninfo->contable;
	PQExpBuffer q;
	PQExpBuffer delq;

	/* Skip if not to be dumped */
	if (!coninfo->dobj.dump || dataOnly)
		return;

	q = createPQExpBuffer();
	delq = createPQExpBuffer();

	if (coninfo->contype == 'p' ||
		coninfo->contype == 'u' ||
		coninfo->contype == 'x')
	{
		/* Index-related constraint */
		IndxInfo   *indxinfo;
		int			k;

		indxinfo = (IndxInfo *) findObjectByDumpId(coninfo->conindex);

		if (indxinfo == NULL)
			exit_horribly(NULL, "missing index for constraint \"%s\"\n",
						  coninfo->dobj.name);

		if (binary_upgrade)
			binary_upgrade_set_pg_class_oids(fout, q, indxinfo->dobj.catId.oid, true);

		if (binary_upgrade)
			binary_upgrade_set_pg_class_oids(q, indxinfo->dobj.catId.oid, true);

		appendPQExpBuffer(q, "ALTER TABLE ONLY %s\n",
						  fmtId(tbinfo->dobj.name));
		appendPQExpBuffer(q, "    ADD CONSTRAINT %s ",
						  fmtId(coninfo->dobj.name));

		if (coninfo->condef)
		{
			/* pg_get_constraintdef should have provided everything */
			appendPQExpBuffer(q, "%s;\n", coninfo->condef);
		}
		else
		{
			appendPQExpBuffer(q, "%s (",
						 coninfo->contype == 'p' ? "PRIMARY KEY" : "UNIQUE");
			for (k = 0; k < indxinfo->indnkeys; k++)
			{
				int			indkey = (int) indxinfo->indkeys[k];
				const char *attname;

				if (indkey == InvalidAttrNumber)
					break;
				attname = getAttrName(indkey, tbinfo);

				appendPQExpBuffer(q, "%s%s",
								  (k == 0) ? "" : ", ",
								  fmtId(attname));
			}

			appendPQExpBuffer(q, ")");

			if (indxinfo->options && strlen(indxinfo->options) > 0)
				appendPQExpBuffer(q, " WITH (%s)", indxinfo->options);

			if (coninfo->condeferrable)
			{
				appendPQExpBuffer(q, " DEFERRABLE");
				if (coninfo->condeferred)
					appendPQExpBuffer(q, " INITIALLY DEFERRED");
			}

			appendPQExpBuffer(q, ";\n");
		}

		/* If the index is clustered, we need to record that. */
		if (indxinfo->indisclustered)
		{
			appendPQExpBuffer(q, "\nALTER TABLE %s CLUSTER",
							  fmtId(tbinfo->dobj.name));
			appendPQExpBuffer(q, " ON %s;\n",
							  fmtId(indxinfo->dobj.name));
		}

		/*
		 * DROP must be fully qualified in case same name appears in
		 * pg_catalog
		 */
		appendPQExpBuffer(delq, "ALTER TABLE ONLY %s.",
						  fmtId(tbinfo->dobj.namespace->dobj.name));
		appendPQExpBuffer(delq, "%s ",
						  fmtId(tbinfo->dobj.name));
		appendPQExpBuffer(delq, "DROP CONSTRAINT %s;\n",
						  fmtId(coninfo->dobj.name));

		ArchiveEntry(fout, coninfo->dobj.catId, coninfo->dobj.dumpId,
					 coninfo->dobj.name,
					 tbinfo->dobj.namespace->dobj.name,
					 indxinfo->tablespace,
					 tbinfo->rolname, false,
					 "CONSTRAINT", SECTION_POST_DATA,
					 q->data, delq->data, NULL,
					 coninfo->dobj.dependencies, coninfo->dobj.nDeps,
					 NULL, NULL);
	}
	else if (coninfo->contype == 'f')
	{
		/*
		 * XXX Potentially wrap in a 'SET CONSTRAINTS OFF' block so that the
		 * current table data is not processed
		 */
		appendPQExpBuffer(q, "ALTER TABLE ONLY %s\n",
						  fmtId(tbinfo->dobj.name));
		appendPQExpBuffer(q, "    ADD CONSTRAINT %s %s;\n",
						  fmtId(coninfo->dobj.name),
						  coninfo->condef);

		/*
		 * DROP must be fully qualified in case same name appears in
		 * pg_catalog
		 */
		appendPQExpBuffer(delq, "ALTER TABLE ONLY %s.",
						  fmtId(tbinfo->dobj.namespace->dobj.name));
		appendPQExpBuffer(delq, "%s ",
						  fmtId(tbinfo->dobj.name));
		appendPQExpBuffer(delq, "DROP CONSTRAINT %s;\n",
						  fmtId(coninfo->dobj.name));

		ArchiveEntry(fout, coninfo->dobj.catId, coninfo->dobj.dumpId,
					 coninfo->dobj.name,
					 tbinfo->dobj.namespace->dobj.name,
					 NULL,
					 tbinfo->rolname, false,
					 "FK CONSTRAINT", SECTION_POST_DATA,
					 q->data, delq->data, NULL,
					 coninfo->dobj.dependencies, coninfo->dobj.nDeps,
					 NULL, NULL);
	}
	else if (coninfo->contype == 'c' && tbinfo)
	{
		/* CHECK constraint on a table */

		/* Ignore if not to be dumped separately */
		if (coninfo->separate)
		{
			/* not ONLY since we want it to propagate to children */
			appendPQExpBuffer(q, "ALTER TABLE %s\n",
							  fmtId(tbinfo->dobj.name));
			appendPQExpBuffer(q, "    ADD CONSTRAINT %s %s;\n",
							  fmtId(coninfo->dobj.name),
							  coninfo->condef);

			/*
			 * DROP must be fully qualified in case same name appears in
			 * pg_catalog
			 */
			appendPQExpBuffer(delq, "ALTER TABLE %s.",
							  fmtId(tbinfo->dobj.namespace->dobj.name));
			appendPQExpBuffer(delq, "%s ",
							  fmtId(tbinfo->dobj.name));
			appendPQExpBuffer(delq, "DROP CONSTRAINT %s;\n",
							  fmtId(coninfo->dobj.name));

			ArchiveEntry(fout, coninfo->dobj.catId, coninfo->dobj.dumpId,
						 coninfo->dobj.name,
						 tbinfo->dobj.namespace->dobj.name,
						 NULL,
						 tbinfo->rolname, false,
						 "CHECK CONSTRAINT", SECTION_POST_DATA,
						 q->data, delq->data, NULL,
						 coninfo->dobj.dependencies, coninfo->dobj.nDeps,
						 NULL, NULL);
		}
	}
	else if (coninfo->contype == 'c' && tbinfo == NULL)
	{
		/* CHECK constraint on a domain */
		TypeInfo   *tyinfo = coninfo->condomain;

		/* Ignore if not to be dumped separately */
		if (coninfo->separate)
		{
			appendPQExpBuffer(q, "ALTER DOMAIN %s\n",
							  fmtId(tyinfo->dobj.name));
			appendPQExpBuffer(q, "    ADD CONSTRAINT %s %s;\n",
							  fmtId(coninfo->dobj.name),
							  coninfo->condef);

			/*
			 * DROP must be fully qualified in case same name appears in
			 * pg_catalog
			 */
			appendPQExpBuffer(delq, "ALTER DOMAIN %s.",
							  fmtId(tyinfo->dobj.namespace->dobj.name));
			appendPQExpBuffer(delq, "%s ",
							  fmtId(tyinfo->dobj.name));
			appendPQExpBuffer(delq, "DROP CONSTRAINT %s;\n",
							  fmtId(coninfo->dobj.name));

			ArchiveEntry(fout, coninfo->dobj.catId, coninfo->dobj.dumpId,
						 coninfo->dobj.name,
						 tyinfo->dobj.namespace->dobj.name,
						 NULL,
						 tyinfo->rolname, false,
						 "CHECK CONSTRAINT", SECTION_POST_DATA,
						 q->data, delq->data, NULL,
						 coninfo->dobj.dependencies, coninfo->dobj.nDeps,
						 NULL, NULL);
		}
	}
	else
	{
		exit_horribly(NULL, "unrecognized constraint type: %c\n",
					  coninfo->contype);
	}

	/* Dump Constraint Comments --- only works for table constraints */
	if (tbinfo && coninfo->separate)
		dumpTableConstraintComment(fout, coninfo);

	destroyPQExpBuffer(q);
	destroyPQExpBuffer(delq);
}

/*
 * dumpTableConstraintComment --- dump a constraint's comment if any
 *
 * This is split out because we need the function in two different places
 * depending on whether the constraint is dumped as part of CREATE TABLE
 * or as a separate ALTER command.
 */
static void
dumpTableConstraintComment(Archive *fout, ConstraintInfo *coninfo)
{
	TableInfo  *tbinfo = coninfo->contable;
	PQExpBuffer labelq = createPQExpBuffer();

	appendPQExpBuffer(labelq, "CONSTRAINT %s ",
					  fmtId(coninfo->dobj.name));
	appendPQExpBuffer(labelq, "ON %s",
					  fmtId(tbinfo->dobj.name));
	dumpComment(fout, labelq->data,
				tbinfo->dobj.namespace->dobj.name,
				tbinfo->rolname,
				coninfo->dobj.catId, 0,
			 coninfo->separate ? coninfo->dobj.dumpId : tbinfo->dobj.dumpId);

	destroyPQExpBuffer(labelq);
}

static void
dumpSequence(Archive *fout, TableInfo *tbinfo)
{
	PGresult   *res;
	char	   *startv,
			   *last,
			   *incby,
			   *maxv = NULL,
			   *minv = NULL,
			   *cache;
	char		bufm[100],
				bufx[100];
	bool		cycled,
				called;
	PQExpBuffer query = createPQExpBuffer();
	PQExpBuffer delqry = createPQExpBuffer();
	PQExpBuffer labelq = createPQExpBuffer();

	/* Make sure we are in proper schema */
	selectSourceSchema(fout, tbinfo->dobj.namespace->dobj.name);

	snprintf(bufm, sizeof(bufm), INT64_FORMAT, SEQ_MINVALUE);
	snprintf(bufx, sizeof(bufx), INT64_FORMAT, SEQ_MAXVALUE);

	if (fout->remoteVersion >= 80400)
	{
		appendPQExpBuffer(query,
						  "SELECT sequence_name, "
						  "start_value, last_value, increment_by, "
				   "CASE WHEN increment_by > 0 AND max_value = %s THEN NULL "
				   "     WHEN increment_by < 0 AND max_value = -1 THEN NULL "
						  "     ELSE max_value "
						  "END AS max_value, "
					"CASE WHEN increment_by > 0 AND min_value = 1 THEN NULL "
				   "     WHEN increment_by < 0 AND min_value = %s THEN NULL "
						  "     ELSE min_value "
						  "END AS min_value, "
						  "cache_value, is_cycled, is_called from %s",
						  bufx, bufm,
						  fmtId(tbinfo->dobj.name));
	}
	else
	{
		appendPQExpBuffer(query,
						  "SELECT sequence_name, "
						  "0 AS start_value, last_value, increment_by, "
				   "CASE WHEN increment_by > 0 AND max_value = %s THEN NULL "
				   "     WHEN increment_by < 0 AND max_value = -1 THEN NULL "
						  "     ELSE max_value "
						  "END AS max_value, "
					"CASE WHEN increment_by > 0 AND min_value = 1 THEN NULL "
				   "     WHEN increment_by < 0 AND min_value = %s THEN NULL "
						  "     ELSE min_value "
						  "END AS min_value, "
						  "cache_value, is_cycled, is_called from %s",
						  bufx, bufm,
						  fmtId(tbinfo->dobj.name));
	}

	res = ExecuteSqlQuery(fout, query->data, PGRES_TUPLES_OK);

	if (PQntuples(res) != 1)
	{
		write_msg(NULL, ngettext("query to get data of sequence \"%s\" returned %d row (expected 1)\n",
								 "query to get data of sequence \"%s\" returned %d rows (expected 1)\n",
								 PQntuples(res)),
				  tbinfo->dobj.name, PQntuples(res));
		exit_nicely(1);
	}

	/* Disable this check: it fails if sequence has been renamed */
#ifdef NOT_USED
	if (strcmp(PQgetvalue(res, 0, 0), tbinfo->dobj.name) != 0)
	{
		write_msg(NULL, "query to get data of sequence \"%s\" returned name \"%s\"\n",
				  tbinfo->dobj.name, PQgetvalue(res, 0, 0));
		exit_nicely(1);
	}
#endif

	startv = PQgetvalue(res, 0, 1);
	last = PQgetvalue(res, 0, 2);
	incby = PQgetvalue(res, 0, 3);
	if (!PQgetisnull(res, 0, 4))
		maxv = PQgetvalue(res, 0, 4);
	if (!PQgetisnull(res, 0, 5))
		minv = PQgetvalue(res, 0, 5);
	cache = PQgetvalue(res, 0, 6);
	cycled = (strcmp(PQgetvalue(res, 0, 7), "t") == 0);
	called = (strcmp(PQgetvalue(res, 0, 8), "t") == 0);

	/*
	 * The logic we use for restoring sequences is as follows:
	 *
	 * Add a CREATE SEQUENCE statement as part of a "schema" dump (use
	 * last_val for start if called is false, else use min_val for start_val).
	 * Also, if the sequence is owned by a column, add an ALTER SEQUENCE OWNED
	 * BY command for it.
	 *
	 * Add a 'SETVAL(seq, last_val, iscalled)' as part of a "data" dump.
	 */
	if (!dataOnly)
	{
		/*
		 * DROP must be fully qualified in case same name appears in
		 * pg_catalog
		 */
		appendPQExpBuffer(delqry, "DROP SEQUENCE %s.",
						  fmtId(tbinfo->dobj.namespace->dobj.name));
		appendPQExpBuffer(delqry, "%s;\n",
						  fmtId(tbinfo->dobj.name));

		resetPQExpBuffer(query);

		if (binary_upgrade)
		{
<<<<<<< HEAD
			binary_upgrade_set_pg_class_oids(fout, query,
											 tbinfo->dobj.catId.oid, false);
			binary_upgrade_set_type_oids_by_rel_oid(fout, query,
=======
			binary_upgrade_set_pg_class_oids(query,
											 tbinfo->dobj.catId.oid, false);
			binary_upgrade_set_type_oids_by_rel_oid(query,
>>>>>>> 04e39f4a
													tbinfo->dobj.catId.oid);
		}

		appendPQExpBuffer(query,
						  "CREATE SEQUENCE %s\n",
						  fmtId(tbinfo->dobj.name));

		if (fout->remoteVersion >= 80400)
			appendPQExpBuffer(query, "    START WITH %s\n", startv);
		else
		{
			/*
			 * Versions before 8.4 did not remember the true start value.  If
			 * is_called is false then the sequence has never been incremented
			 * so we can use last_val.	Otherwise punt and let it default.
			 */
			if (!called)
				appendPQExpBuffer(query, "    START WITH %s\n", last);
		}

		appendPQExpBuffer(query, "    INCREMENT BY %s\n", incby);

		if (minv)
			appendPQExpBuffer(query, "    MINVALUE %s\n", minv);
		else
			appendPQExpBuffer(query, "    NO MINVALUE\n");

		if (maxv)
			appendPQExpBuffer(query, "    MAXVALUE %s\n", maxv);
		else
			appendPQExpBuffer(query, "    NO MAXVALUE\n");

		appendPQExpBuffer(query,
						  "    CACHE %s%s",
						  cache, (cycled ? "\n    CYCLE" : ""));

		appendPQExpBuffer(query, ";\n");

		appendPQExpBuffer(labelq, "SEQUENCE %s", fmtId(tbinfo->dobj.name));

		/* binary_upgrade:	no need to clear TOAST table oid */

		if (binary_upgrade)
			binary_upgrade_extension_member(query, &tbinfo->dobj,
											labelq->data);

		ArchiveEntry(fout, tbinfo->dobj.catId, tbinfo->dobj.dumpId,
					 tbinfo->dobj.name,
					 tbinfo->dobj.namespace->dobj.name,
					 NULL,
					 tbinfo->rolname,
					 false, "SEQUENCE", SECTION_PRE_DATA,
					 query->data, delqry->data, NULL,
					 tbinfo->dobj.dependencies, tbinfo->dobj.nDeps,
					 NULL, NULL);

		/*
		 * If the sequence is owned by a table column, emit the ALTER for it
		 * as a separate TOC entry immediately following the sequence's own
		 * entry.  It's OK to do this rather than using full sorting logic,
		 * because the dependency that tells us it's owned will have forced
		 * the table to be created first.  We can't just include the ALTER in
		 * the TOC entry because it will fail if we haven't reassigned the
		 * sequence owner to match the table's owner.
		 *
		 * We need not schema-qualify the table reference because both
		 * sequence and table must be in the same schema.
		 */
		if (OidIsValid(tbinfo->owning_tab))
		{
			TableInfo  *owning_tab = findTableByOid(tbinfo->owning_tab);

			if (owning_tab && owning_tab->dobj.dump)
			{
				resetPQExpBuffer(query);
				appendPQExpBuffer(query, "ALTER SEQUENCE %s",
								  fmtId(tbinfo->dobj.name));
				appendPQExpBuffer(query, " OWNED BY %s",
								  fmtId(owning_tab->dobj.name));
				appendPQExpBuffer(query, ".%s;\n",
						fmtId(owning_tab->attnames[tbinfo->owning_col - 1]));

				ArchiveEntry(fout, nilCatalogId, createDumpId(),
							 tbinfo->dobj.name,
							 tbinfo->dobj.namespace->dobj.name,
							 NULL,
							 tbinfo->rolname,
							 false, "SEQUENCE OWNED BY", SECTION_PRE_DATA,
							 query->data, "", NULL,
							 &(tbinfo->dobj.dumpId), 1,
							 NULL, NULL);
			}
		}

		/* Dump Sequence Comments and Security Labels */
		dumpComment(fout, labelq->data,
					tbinfo->dobj.namespace->dobj.name, tbinfo->rolname,
					tbinfo->dobj.catId, 0, tbinfo->dobj.dumpId);
		dumpSecLabel(fout, labelq->data,
					 tbinfo->dobj.namespace->dobj.name, tbinfo->rolname,
					 tbinfo->dobj.catId, 0, tbinfo->dobj.dumpId);
	}

	if (!schemaOnly)
	{
		resetPQExpBuffer(query);
		appendPQExpBuffer(query, "SELECT pg_catalog.setval(");
		appendStringLiteralAH(query, fmtId(tbinfo->dobj.name), fout);
		appendPQExpBuffer(query, ", %s, %s);\n",
						  last, (called ? "true" : "false"));

		ArchiveEntry(fout, nilCatalogId, createDumpId(),
					 tbinfo->dobj.name,
					 tbinfo->dobj.namespace->dobj.name,
					 NULL,
					 tbinfo->rolname,
					 false, "SEQUENCE SET", SECTION_PRE_DATA,
					 query->data, "", NULL,
					 &(tbinfo->dobj.dumpId), 1,
					 NULL, NULL);
	}

	PQclear(res);

	destroyPQExpBuffer(query);
	destroyPQExpBuffer(delqry);
	destroyPQExpBuffer(labelq);
}

static void
dumpTrigger(Archive *fout, TriggerInfo *tginfo)
{
	TableInfo  *tbinfo = tginfo->tgtable;
	PQExpBuffer query;
	PQExpBuffer delqry;
	PQExpBuffer labelq;
	char	   *tgargs;
	size_t		lentgargs;
	const char *p;
	int			findx;

	if (dataOnly)
		return;

	query = createPQExpBuffer();
	delqry = createPQExpBuffer();
	labelq = createPQExpBuffer();

	/*
	 * DROP must be fully qualified in case same name appears in pg_catalog
	 */
	appendPQExpBuffer(delqry, "DROP TRIGGER %s ",
					  fmtId(tginfo->dobj.name));
	appendPQExpBuffer(delqry, "ON %s.",
					  fmtId(tbinfo->dobj.namespace->dobj.name));
	appendPQExpBuffer(delqry, "%s;\n",
					  fmtId(tbinfo->dobj.name));

	if (tginfo->tgdef)
	{
		appendPQExpBuffer(query, "%s;\n", tginfo->tgdef);
	}
	else
	{
		if (tginfo->tgisconstraint)
		{
			appendPQExpBuffer(query, "CREATE CONSTRAINT TRIGGER ");
			appendPQExpBufferStr(query, fmtId(tginfo->tgconstrname));
		}
		else
		{
			appendPQExpBuffer(query, "CREATE TRIGGER ");
			appendPQExpBufferStr(query, fmtId(tginfo->dobj.name));
		}
		appendPQExpBuffer(query, "\n    ");

		/* Trigger type */
		if (TRIGGER_FOR_BEFORE(tginfo->tgtype))
			appendPQExpBuffer(query, "BEFORE");
		else if (TRIGGER_FOR_AFTER(tginfo->tgtype))
			appendPQExpBuffer(query, "AFTER");
		else if (TRIGGER_FOR_INSTEAD(tginfo->tgtype))
			appendPQExpBuffer(query, "INSTEAD OF");
		else
		{
			write_msg(NULL, "unexpected tgtype value: %d\n", tginfo->tgtype);
			exit_nicely(1);
		}

		findx = 0;
		if (TRIGGER_FOR_INSERT(tginfo->tgtype))
		{
			appendPQExpBuffer(query, " INSERT");
			findx++;
		}
		if (TRIGGER_FOR_DELETE(tginfo->tgtype))
		{
			if (findx > 0)
				appendPQExpBuffer(query, " OR DELETE");
			else
				appendPQExpBuffer(query, " DELETE");
		}
		if (TRIGGER_FOR_UPDATE(tginfo->tgtype))
		{
			if (findx > 0)
				appendPQExpBuffer(query, " OR UPDATE");
			else
				appendPQExpBuffer(query, " UPDATE");
			findx++;
		}
		if (TRIGGER_FOR_TRUNCATE(tginfo->tgtype))
		{
			if (findx > 0)
				appendPQExpBuffer(query, " OR TRUNCATE");
			else
				appendPQExpBuffer(query, " TRUNCATE");
			findx++;
		}
		appendPQExpBuffer(query, " ON %s\n",
						  fmtId(tbinfo->dobj.name));

		if (tginfo->tgisconstraint)
		{
			if (OidIsValid(tginfo->tgconstrrelid))
			{
				/* If we are using regclass, name is already quoted */
				if (fout->remoteVersion >= 70300)
					appendPQExpBuffer(query, "    FROM %s\n    ",
									  tginfo->tgconstrrelname);
				else
					appendPQExpBuffer(query, "    FROM %s\n    ",
									  fmtId(tginfo->tgconstrrelname));
			}
			if (!tginfo->tgdeferrable)
				appendPQExpBuffer(query, "NOT ");
			appendPQExpBuffer(query, "DEFERRABLE INITIALLY ");
			if (tginfo->tginitdeferred)
				appendPQExpBuffer(query, "DEFERRED\n");
			else
				appendPQExpBuffer(query, "IMMEDIATE\n");
		}

		if (TRIGGER_FOR_ROW(tginfo->tgtype))
			appendPQExpBuffer(query, "    FOR EACH ROW\n    ");
		else
			appendPQExpBuffer(query, "    FOR EACH STATEMENT\n    ");

		/* In 7.3, result of regproc is already quoted */
		if (fout->remoteVersion >= 70300)
			appendPQExpBuffer(query, "EXECUTE PROCEDURE %s(",
							  tginfo->tgfname);
		else
		{
			error_unsupported_server_version(fout);
		}

		tgargs = (char *) PQunescapeBytea((unsigned char *) tginfo->tgargs,
										  &lentgargs);
		p = tgargs;
		for (findx = 0; findx < tginfo->tgnargs; findx++)
		{
			/* find the embedded null that terminates this trigger argument */
			size_t		tlen = strlen(p);

			if (p + tlen >= tgargs + lentgargs)
			{
				/* hm, not found before end of bytea value... */
				write_msg(NULL, "invalid argument string (%s) for trigger \"%s\" on table \"%s\"\n",
						  tginfo->tgargs,
						  tginfo->dobj.name,
						  tbinfo->dobj.name);
				exit_nicely(1);
			}

			if (findx > 0)
				appendPQExpBuffer(query, ", ");
			appendStringLiteralAH(query, p, fout);
			p += tlen + 1;
		}
		free(tgargs);
		appendPQExpBuffer(query, ");\n");
	}

	if (tginfo->tgenabled != 't' && tginfo->tgenabled != 'O')
	{
		appendPQExpBuffer(query, "\nALTER TABLE %s ",
						  fmtId(tbinfo->dobj.name));
		switch (tginfo->tgenabled)
		{
			case 'D':
			case 'f':
				appendPQExpBuffer(query, "DISABLE");
				break;
			case 'A':
				appendPQExpBuffer(query, "ENABLE ALWAYS");
				break;
			case 'R':
				appendPQExpBuffer(query, "ENABLE REPLICA");
				break;
			default:
				appendPQExpBuffer(query, "ENABLE");
				break;
		}
		appendPQExpBuffer(query, " TRIGGER %s;\n",
						  fmtId(tginfo->dobj.name));
	}

	appendPQExpBuffer(labelq, "TRIGGER %s ",
					  fmtId(tginfo->dobj.name));
	appendPQExpBuffer(labelq, "ON %s",
					  fmtId(tbinfo->dobj.name));

	ArchiveEntry(fout, tginfo->dobj.catId, tginfo->dobj.dumpId,
				 tginfo->dobj.name,
				 tbinfo->dobj.namespace->dobj.name,
				 NULL,
				 tbinfo->rolname, false,
				 "TRIGGER", SECTION_POST_DATA,
				 query->data, delqry->data, NULL,
				 tginfo->dobj.dependencies, tginfo->dobj.nDeps,
				 NULL, NULL);

	dumpComment(fout, labelq->data,
				tbinfo->dobj.namespace->dobj.name, tbinfo->rolname,
				tginfo->dobj.catId, 0, tginfo->dobj.dumpId);

	destroyPQExpBuffer(query);
	destroyPQExpBuffer(delqry);
	destroyPQExpBuffer(labelq);
}

/*
 * dumpRule
 *		Dump a rule
 */
static void
dumpRule(Archive *fout, RuleInfo *rinfo)
{
	TableInfo  *tbinfo = rinfo->ruletable;
	PQExpBuffer query;
	PQExpBuffer cmd;
	PQExpBuffer delcmd;
	PQExpBuffer labelq;
	PGresult   *res;

	/* Skip if not to be dumped */
	if (!rinfo->dobj.dump || dataOnly)
		return;

	/*
	 * If it is an ON SELECT rule that is created implicitly by CREATE VIEW,
	 * we do not want to dump it as a separate object.
	 */
	if (!rinfo->separate)
		return;

	/*
	 * Make sure we are in proper schema.
	 */
	selectSourceSchema(fout, tbinfo->dobj.namespace->dobj.name);

	query = createPQExpBuffer();
	cmd = createPQExpBuffer();
	delcmd = createPQExpBuffer();
	labelq = createPQExpBuffer();

	if (fout->remoteVersion >= 70300)
	{
		appendPQExpBuffer(query,
						  "SELECT pg_catalog.pg_get_ruledef('%u'::pg_catalog.oid) AS definition",
						  rinfo->dobj.catId.oid);
	}
	else
	{
		error_unsupported_server_version(fout);
	}

	res = ExecuteSqlQuery(fout, query->data, PGRES_TUPLES_OK);

	if (PQntuples(res) != 1)
	{
		write_msg(NULL, "query to get rule \"%s\" for table \"%s\" failed: wrong number of rows returned\n",
				  rinfo->dobj.name, tbinfo->dobj.name);
		exit_nicely(1);
	}

	printfPQExpBuffer(cmd, "%s\n", PQgetvalue(res, 0, 0));

	/*
	 * Add the command to alter the rules replication firing semantics if it
	 * differs from the default.
	 */
	if (rinfo->ev_enabled != 'O')
	{
		appendPQExpBuffer(cmd, "ALTER TABLE %s.",
						  fmtId(tbinfo->dobj.namespace->dobj.name));
		appendPQExpBuffer(cmd, "%s ",
						  fmtId(tbinfo->dobj.name));
		switch (rinfo->ev_enabled)
		{
			case 'A':
				appendPQExpBuffer(cmd, "ENABLE ALWAYS RULE %s;\n",
								  fmtId(rinfo->dobj.name));
				break;
			case 'R':
				appendPQExpBuffer(cmd, "ENABLE REPLICA RULE %s;\n",
								  fmtId(rinfo->dobj.name));
				break;
			case 'D':
				appendPQExpBuffer(cmd, "DISABLE RULE %s;\n",
								  fmtId(rinfo->dobj.name));
				break;
		}
	}

	/*
	 * DROP must be fully qualified in case same name appears in pg_catalog
	 */
	appendPQExpBuffer(delcmd, "DROP RULE %s ",
					  fmtId(rinfo->dobj.name));
	appendPQExpBuffer(delcmd, "ON %s.",
					  fmtId(tbinfo->dobj.namespace->dobj.name));
	appendPQExpBuffer(delcmd, "%s;\n",
					  fmtId(tbinfo->dobj.name));

	appendPQExpBuffer(labelq, "RULE %s",
					  fmtId(rinfo->dobj.name));
	appendPQExpBuffer(labelq, " ON %s",
					  fmtId(tbinfo->dobj.name));

	ArchiveEntry(fout, rinfo->dobj.catId, rinfo->dobj.dumpId,
				 rinfo->dobj.name,
				 tbinfo->dobj.namespace->dobj.name,
				 NULL,
				 tbinfo->rolname, false,
				 "RULE", SECTION_POST_DATA,
				 cmd->data, delcmd->data, NULL,
				 rinfo->dobj.dependencies, rinfo->dobj.nDeps,
				 NULL, NULL);

	/* Dump rule comments */
	dumpComment(fout, labelq->data,
				tbinfo->dobj.namespace->dobj.name,
				tbinfo->rolname,
				rinfo->dobj.catId, 0, rinfo->dobj.dumpId);

	PQclear(res);

	destroyPQExpBuffer(query);
	destroyPQExpBuffer(cmd);
	destroyPQExpBuffer(delcmd);
	destroyPQExpBuffer(labelq);
}

/*
 * getExtensionMembership --- obtain extension membership data
 *
 * We need to identify objects that are extension members as soon as they're
 * loaded, so that we can correctly determine whether they need to be dumped.
 * Generally speaking, extension member objects will get marked as *not* to
 * be dumped, as they will be recreated by the single CREATE EXTENSION
 * command.  However, in binary upgrade mode we still need to dump the members
 * individually.
 */
void
getExtensionMembership(Archive *fout, ExtensionInfo extinfo[],
					   int numExtensions)
{
	PQExpBuffer query;
	PGresult   *res;
	int			ntups,
				nextmembers,
				i;
	int			i_classid,
				i_objid,
				i_refobjid;
	ExtensionMemberId *extmembers;
	ExtensionInfo *ext;

	/* Nothing to do if no extensions */
	if (numExtensions == 0)
		return;

	/* Make sure we are in proper schema */
	selectSourceSchema(fout, "pg_catalog");

	query = createPQExpBuffer();

	/* refclassid constraint is redundant but may speed the search */
	appendPQExpBufferStr(query, "SELECT "
			"classid, objid, refobjid "
			"FROM pg_depend "
			"WHERE refclassid = 'pg_extension'::regclass "
			"AND deptype = 'e' "
			"ORDER BY 3");

	res = ExecuteSqlQuery(fout, query->data, PGRES_TUPLES_OK);

	ntups = PQntuples(res);

	i_classid = PQfnumber(res, "classid");
	i_objid = PQfnumber(res, "objid");
	i_refobjid = PQfnumber(res, "refobjid");

	extmembers = (ExtensionMemberId *) pg_malloc(ntups * sizeof(ExtensionMemberId));
	nextmembers = 0;

	/*
	 * Accumulate data into extmembers[].
	 *
	 * Since we ordered the SELECT by referenced ID, we can expect that
	 * multiple entries for the same extension will appear together; this
	 * saves on searches.
	 */
	ext = NULL;

	for (i = 0; i < ntups; i++)
	{
		CatalogId	objId;
		Oid			extId;

		objId.tableoid = atooid(PQgetvalue(res, i, i_classid));
		objId.oid = atooid(PQgetvalue(res, i, i_objid));
		extId = atooid(PQgetvalue(res, i, i_refobjid));

		if (ext == NULL ||
			ext->dobj.catId.oid != extId)
			ext = findExtensionByOid(extId);

		if (ext == NULL)
		{
			/* shouldn't happen */
			fprintf(stderr, "could not find referenced extension %u\n", extId);
			continue;
		}

		extmembers[nextmembers].catId = objId;
		extmembers[nextmembers].ext = ext;
		nextmembers++;
	}

	PQclear(res);

	/* Remember the data for use later */
	setExtensionMembership(extmembers, nextmembers);

	destroyPQExpBuffer(query);
}

/*
 * processExtensionTables --- deal with extension configuration tables
 *
 * There are two parts to this process:
 *
 * 1. Identify and create dump records for extension configuration tables.
 *
 *	  Extensions can mark tables as "configuration", which means that the user
 *	  is able and expected to modify those tables after the extension has been
 *	  loaded.  For these tables, we dump out only the data- the structure is
 *	  expected to be handled at CREATE EXTENSION time, including any indexes or
 *	  foreign keys, which brings us to-
 *
 * 2. Record FK dependencies between configuration tables.
 *
 *	  Due to the FKs being created at CREATE EXTENSION time and therefore before
 *	  the data is loaded, we have to work out what the best order for reloading
 *	  the data is, to avoid FK violations when the tables are restored.  This is
 *	  not perfect- we can't handle circular dependencies and if any exist they
 *	  will cause an invalid dump to be produced (though at least all of the data
 *	  is included for a user to manually restore).  This is currently documented
 *	  but perhaps we can provide a better solution in the future.
 */
void
processExtensionTables(Archive *fout, ExtensionInfo extinfo[],
					   int numExtensions)
{
	PQExpBuffer query;
	PGresult   *res;
	int			ntups,
				i;
	int			i_conrelid,
				i_confrelid;

	/* Nothing to do if no extensions */
	if (numExtensions == 0)
		return;

	/*
	 * Identify extension configuration tables and create TableDataInfo
	 * objects for them, ensuring their data will be dumped even though the
	 * tables themselves won't be.
	 *
	 * Note that we create TableDataInfo objects even in schemaOnly mode, ie,
	 * user data in a configuration table is treated like schema data. This
	 * seems appropriate since system data in a config table would get
	 * reloaded by CREATE EXTENSION.
	 */
	for (i = 0; i < numExtensions; i++)
	{
		ExtensionInfo *curext = &(extinfo[i]);
		char	   *extconfig = curext->extconfig;
		char	   *extcondition = curext->extcondition;
		char	  **extconfigarray = NULL;
		char	  **extconditionarray = NULL;
		int			nconfigitems;
		int			nconditionitems;

		/* Tables of not-to-be-dumped extensions shouldn't be dumped */
		if (!curext->dobj.dump)
			continue;

		if (parsePGArray(extconfig, &extconfigarray, &nconfigitems) &&
			parsePGArray(extcondition, &extconditionarray, &nconditionitems) &&
			nconfigitems == nconditionitems)
		{
			int			j;

			for (j = 0; j < nconfigitems; j++)
			{
				TableInfo  *configtbl;
				Oid			configtbloid = atooid(extconfigarray[j]);
				bool		dumpobj = curext->dobj.dump;

				configtbl = findTableByOid(configtbloid);
				if (configtbl == NULL)
					continue;
				/*
				 * Tables of not-to-be-dumped extensions shouldn't be dumped
				 * unless the table or its schema is explicitly included
				 */
				if (!curext->dobj.dump)
				{
					/* check table explicitly requested */
					if (table_include_oids.head != NULL &&
						simple_oid_list_member(&table_include_oids,
											   configtbloid))
						dumpobj = true;

					/* check table's schema explicitly requested */
					if (configtbl->dobj.namespace->dobj.dump)
						dumpobj = true;
				}

				/* check table excluded by an exclusion switch */
				if (table_exclude_oids.head != NULL &&
					simple_oid_list_member(&table_exclude_oids,
										   configtbloid))
					dumpobj = false;

				/* check schema excluded by an exclusion switch */
				if (simple_oid_list_member(&schema_exclude_oids,
										   configtbl->dobj.namespace->dobj.catId.oid))
					dumpobj = false;

				if (dumpobj)
				{
					/*
					 * Note: config tables are dumped without OIDs regardless
					 * of the --oids setting.  This is because row filtering
					 * conditions aren't compatible with dumping OIDs.
					 */
					makeTableDataInfo(configtbl, false);
					if (configtbl->dataObj != NULL)
					{
						if (strlen(extconditionarray[j]) > 0)
							configtbl->dataObj->filtercond = pg_strdup(extconditionarray[j]);
					}
				}
			}
		}
		if (extconfigarray)
			free(extconfigarray);
		if (extconditionarray)
			free(extconditionarray);
	}

	/*
	 * Now that all the TableInfoData objects have been created for all the
	 * extensions, check their FK dependencies and register them to try and
	 * dump the data out in an order that they can be restored in.
	 *
	 * Note that this is not a problem for user tables as their FKs are
	 * recreated after the data has been loaded.
	 */

	/* Make sure we are in proper schema */
	selectSourceSchema(fout, "pg_catalog");

	query = createPQExpBuffer();

	printfPQExpBuffer(query,
					  "SELECT conrelid, confrelid "
							  "FROM pg_constraint "
							  "JOIN pg_depend ON (objid = confrelid) "
							  "WHERE contype = 'f' "
							  "AND refclassid = 'pg_extension'::regclass "
							  "AND classid = 'pg_class'::regclass;");

	res = ExecuteSqlQuery(fout, query->data, PGRES_TUPLES_OK);

	ntups = PQntuples(res);

	i_conrelid = PQfnumber(res, "conrelid");
	i_confrelid = PQfnumber(res, "confrelid");

	/* Now get the dependencies and register them */
	for (i = 0; i < ntups; i++)
	{
		Oid			conrelid, confrelid;
		TableInfo  *reftable, *contable;

		conrelid = atooid(PQgetvalue(res, i, i_conrelid));
		confrelid = atooid(PQgetvalue(res, i, i_confrelid));
		contable = findTableByOid(conrelid);
		reftable = findTableByOid(confrelid);

		if (reftable == NULL ||
			reftable->dataObj == NULL ||
			contable == NULL ||
			contable->dataObj == NULL)
			continue;

		/*
		 * Make referencing TABLE_DATA object depend on the
		 * referenced table's TABLE_DATA object.
		 */
		addObjectDependency(&contable->dataObj->dobj,
							reftable->dataObj->dobj.dumpId);
	}
	PQclear(res);
	destroyPQExpBuffer(query);
}

/*
 * setExtPartDependency -
 */
static void
setExtPartDependency(TableInfo *tblinfo, int numTables)
{
	int			i;
	int			j;

	for (i = 0; i < numTables; i++)
	{
		TableInfo  *tbinfo = &(tblinfo[i]);
		Oid parrelid = tbinfo->parrelid;

		if (parrelid == 0)
			continue;

		for (j = 0; j < numTables; j++)
		{
			TableInfo  *ti = &(tblinfo[j]);
			if (ti->dobj.catId.oid != parrelid)
				continue;
			addObjectDependency(&ti->dobj, tbinfo->dobj.dumpId);
			removeObjectDependency(&tbinfo->dobj, ti->dobj.dumpId);
		}
	}
}

/*
 * getDependencies --- obtain available dependency data
 */
static void
getDependencies(Archive *fout)
{
	PQExpBuffer query;
	PGresult   *res;
	int			ntups,
				i;
	int			i_classid,
				i_objid,
				i_refclassid,
				i_refobjid,
				i_deptype;
	DumpableObject *dobj,
			   *refdobj;

	if (g_verbose)
		write_msg(NULL, "reading dependency data\n");

	/* Make sure we are in proper schema */
	selectSourceSchema(fout, "pg_catalog");

	query = createPQExpBuffer();

	/*
	 * PIN dependencies aren't interesting, and EXTENSION dependencies were
	 * already processed by getExtensionMembership.
	 */
	appendPQExpBuffer(query, "SELECT "
					  "classid, objid, refclassid, refobjid, deptype "
					  "FROM pg_depend "
					  "WHERE deptype != 'p' AND deptype != 'e' "
					  "ORDER BY 1,2");

	res = ExecuteSqlQuery(fout, query->data, PGRES_TUPLES_OK);

	ntups = PQntuples(res);

	i_classid = PQfnumber(res, "classid");
	i_objid = PQfnumber(res, "objid");
	i_refclassid = PQfnumber(res, "refclassid");
	i_refobjid = PQfnumber(res, "refobjid");
	i_deptype = PQfnumber(res, "deptype");

	/*
	 * Since we ordered the SELECT by referencing ID, we can expect that
	 * multiple entries for the same object will appear together; this saves
	 * on searches.
	 */
	dobj = NULL;

	for (i = 0; i < ntups; i++)
	{
		CatalogId	objId;
		CatalogId	refobjId;
		char		deptype;

		objId.tableoid = atooid(PQgetvalue(res, i, i_classid));
		objId.oid = atooid(PQgetvalue(res, i, i_objid));
		refobjId.tableoid = atooid(PQgetvalue(res, i, i_refclassid));
		refobjId.oid = atooid(PQgetvalue(res, i, i_refobjid));
		deptype = *(PQgetvalue(res, i, i_deptype));

		if (dobj == NULL ||
			dobj->catId.tableoid != objId.tableoid ||
			dobj->catId.oid != objId.oid)
			dobj = findObjectByCatalogId(objId);

		/*
		 * Failure to find objects mentioned in pg_depend is not unexpected,
		 * since for example we don't collect info about TOAST tables.
		 */
		if (dobj == NULL)
		{
#ifdef NOT_USED
			fprintf(stderr, "no referencing object %u %u\n",
					objId.tableoid, objId.oid);
#endif
			continue;
		}

		refdobj = findObjectByCatalogId(refobjId);

		if (refdobj == NULL)
		{
#ifdef NOT_USED
			fprintf(stderr, "no referenced object %u %u\n",
					refobjId.tableoid, refobjId.oid);
#endif
			continue;
		}

		/*
		 * Ordinarily, table rowtypes have implicit dependencies on their
		 * tables.	However, for a composite type the implicit dependency goes
		 * the other way in pg_depend; which is the right thing for DROP but
		 * it doesn't produce the dependency ordering we need. So in that one
		 * case, we reverse the direction of the dependency.
		 */
		if (deptype == 'i' &&
			dobj->objType == DO_TABLE &&
			refdobj->objType == DO_TYPE)
			addObjectDependency(refdobj, dobj->dumpId);
		else
			/* normal case */
			addObjectDependency(dobj, refdobj->dumpId);
	}

	PQclear(res);

	destroyPQExpBuffer(query);
}


/*
 * selectSourceSchema - make the specified schema the active search path
 * in the source database.
 *
 * NB: pg_catalog is explicitly searched after the specified schema;
 * so user names are only qualified if they are cross-schema references,
 * and system names are only qualified if they conflict with a user name
 * in the current schema.
 *
 * Whenever the selected schema is not pg_catalog, be careful to qualify
 * references to system catalogs and types in our emitted commands!
 */
static void
selectSourceSchema(Archive *fout, const char *schemaName)
{
	static char *curSchemaName = NULL;
	PQExpBuffer query;

	/* Ignore null schema names */
	if (schemaName == NULL || *schemaName == '\0')
		return;
	/* Optimize away repeated selection of same schema */
	if (curSchemaName && strcmp(curSchemaName, schemaName) == 0)
		return;

	query = createPQExpBuffer();
	appendPQExpBuffer(query, "SET search_path = %s",
					  fmtId(schemaName));
	if (strcmp(schemaName, "pg_catalog") != 0)
		appendPQExpBuffer(query, ", pg_catalog");

	ExecuteSqlStatement(fout, query->data);

	destroyPQExpBuffer(query);
	if (curSchemaName)
		free(curSchemaName);
	curSchemaName = pg_strdup(schemaName);
}

/*
 * isGPbackend - returns true if the connected backend is a GreenPlum DB backend.
 */
static bool
testGPbackend(Archive *fout)
{
	PQExpBuffer query;
	PGresult   *res;
	bool		isGPbackend;

	query = createPQExpBuffer();

	appendPQExpBuffer(query, "SELECT current_setting('gp_role');");
	ArchiveHandle *AH = (ArchiveHandle *) fout;
	res = PQexec(AH->connection, query->data);

	isGPbackend = (PQresultStatus(res) == PGRES_TUPLES_OK);

	PQclear(res);
	destroyPQExpBuffer(query);

	return isGPbackend;
}

/*
 * testPartitioningSupport - tests whether or not the current GP
 * database includes support for partitioning.
 */
static bool
testPartitioningSupport(Archive *fout)
{
	PQExpBuffer query;
	PGresult   *res;
	bool		isSupported;

	query = createPQExpBuffer();

	appendPQExpBuffer(query, "SELECT 1 FROM pg_class WHERE relname = 'pg_partition' and relnamespace = 11;");
	res = ExecuteSqlQuery(fout, query->data, PGRES_TUPLES_OK);

	isSupported = (PQntuples(res) == 1);

	PQclear(res);
	destroyPQExpBuffer(query);

	return isSupported;
}



/*
 * testAttributeEncodingSupport - tests whether or not the current GP
 * database includes support for column encoding.
 */
static bool
testAttributeEncodingSupport(Archive *fout)
{
	PQExpBuffer query;
	PGresult   *res;
	bool		isSupported;

	query = createPQExpBuffer();

	appendPQExpBuffer(query, "SELECT 1 from pg_catalog.pg_class where relnamespace = 11 and relname  = 'pg_attribute_encoding';");
	res = ExecuteSqlQuery(fout, query->data, PGRES_TUPLES_OK);

	isSupported = (PQntuples(res) == 1);

	PQclear(res);
	destroyPQExpBuffer(query);

	return isSupported;
}


bool
testExtProtocolSupport(Archive *fout)
{
	PQExpBuffer query;
	PGresult   *res;
	bool		isSupported;

	query = createPQExpBuffer();

	appendPQExpBuffer(query, "SELECT 1 FROM pg_class WHERE relname = 'pg_extprotocol' and relnamespace = 11;");
	res = ExecuteSqlQuery(fout, query->data, PGRES_TUPLES_OK);

	isSupported = (PQntuples(res) == 1);

	PQclear(res);
	destroyPQExpBuffer(query);

	return isSupported;
}


/*
 *	addDistributedBy
 *
 *	find the distribution policy of the passed in relation and append the
 *	DISTRIBUTED BY clause to the passed in dump buffer (q).
 */
static void
addDistributedBy(Archive *fout, PQExpBuffer q, TableInfo *tbinfo, int actual_atts)
{
	PQExpBuffer query = createPQExpBuffer();
	PGresult   *res;
	char	   policytype;
	char	   *policydef;
	char	   *policycol;

	appendPQExpBuffer(query,
					  "SELECT attrnums, policytype FROM gp_distribution_policy as p "
					  "WHERE p.localoid = %u",
					  tbinfo->dobj.catId.oid);

	res = ExecuteSqlQuery(fout, query->data, PGRES_TUPLES_OK);

	if (PQntuples(res) != 1)
	{
		/*
		 * There is no entry in the policy table for this table. Report an
		 * error unless this is a zero attribute table (actual_atts == 0).
		 *
		 * In binary_upgrade mode, we run directly against segments, and there
		 * are no gp_distribution_policy rows in segments.
		 */
		if (PQntuples(res) < 1 && actual_atts > 0 && !binary_upgrade)
		{
			/* if this is a catalog table we allow dumping it, skip the error */
			if (strncmp(tbinfo->dobj.namespace->dobj.name, "pg_", 3) != 0)
			{
				write_msg(NULL, "query to obtain distribution policy of table \"%s\" returned no data\n",
						  tbinfo->dobj.name);
				exit_nicely(1);
			}
		}

		/*
		 * There is more than 1 entry in the policy table for this table.
		 * Report an error.
		 */
		if (PQntuples(res) > 1)
		{
			write_msg(NULL, "query to obtain distribution policy of table \"%s\" returned more than one policy\n",
					  tbinfo->dobj.name);
			exit_nicely(1);
		}
	}
	else
	{
		/*
		 * There is exactly 1 policy entry for this table (either a concrete
		 * one or NULL).
		 */
		policydef = PQgetvalue(res, 0, 0);
		policytype = *(char *)PQgetvalue(res, 0, 1);

		if (policytype == SYM_POLICYTYPE_REPLICATED)
		{
			/* policy type is 'r' - distribute replicated */
			appendPQExpBufferStr(q, " DISTRIBUTED REPLICATED");
		}
		else if (strlen(policydef) > 0)
		{
			/* policy indicates one or more columns to distribute on */
			policydef[strlen(policydef) - 1] = '\0';
			policydef++;
			policycol = nextToken(&policydef, ",");
			appendPQExpBuffer(q, " DISTRIBUTED BY (%s",
							  fmtId(tbinfo->attnames[atoi(policycol) - 1]));
			while ((policycol = nextToken(&policydef, ",")) != NULL)
			{
				appendPQExpBuffer(q, ", %s",
							   fmtId(tbinfo->attnames[atoi(policycol) - 1]));
			}
			appendPQExpBufferChar(q, ')');
		}
		else
		{
			/* policy has an empty policy - distribute randomly */
			appendPQExpBufferStr(q, " DISTRIBUTED RANDOMLY");
		}
	}

	PQclear(res);
	destroyPQExpBuffer(query);
}

/*
 * getFormattedTypeName - retrieve a nicely-formatted type name for the
 * given type name.
 *
 * NB: in 7.3 and up the result may depend on the currently-selected
 * schema; this is why we don't try to cache the names.
 */
static char *
getFormattedTypeName(Archive *fout, Oid oid, OidOptions opts)
{
	char	   *result;
	PQExpBuffer query;
	PGresult   *res;

	if (oid == 0)
	{
		if ((opts & zeroAsOpaque) != 0)
			return pg_strdup(g_opaque_type);
		else if ((opts & zeroAsAny) != 0)
			return pg_strdup("'any'");
		else if ((opts & zeroAsStar) != 0)
			return pg_strdup("*");
		else if ((opts & zeroAsNone) != 0)
			return pg_strdup("NONE");
	}

	query = createPQExpBuffer();
	if (fout->remoteVersion >= 70300)
	{
		appendPQExpBuffer(query, "SELECT pg_catalog.format_type('%u'::pg_catalog.oid, NULL)",
						  oid);
	}
	else
	{
		error_unsupported_server_version(fout);
	}

	res = ExecuteSqlQueryForSingleRow(fout, query->data);

	if (fout->remoteVersion >= 70300)
	{
		/* already quoted */
		result = pg_strdup(PQgetvalue(res, 0, 0));
	}
	else
	{
		error_unsupported_server_version(fout);
	}

	PQclear(res);
	destroyPQExpBuffer(query);

	return result;
}


/*
 * fmtQualifiedId - convert a qualified name to the proper format for
 * the source database.
 *
 * Like fmtId, use the result before calling again.
 */
static const char *
fmtQualifiedId(Archive *fout, const char *schema, const char *id)
{
	static PQExpBuffer id_return = NULL;

	if (id_return)				/* first time through? */
		resetPQExpBuffer(id_return);
	else
		id_return = createPQExpBuffer();

	if (schema && *schema)
	{
		appendPQExpBuffer(id_return, "%s.",
						  fmtId(schema));
	}
	appendPQExpBuffer(id_return, "%s",
					  fmtId(id));

	return id_return->data;
}

/*
 * Return a column list clause for the given relation.
 *
 * Special case: if there are no undropped columns in the relation, return
 * "", not an invalid "()" column list.
 */
static const char *
fmtCopyColumnList(const TableInfo *ti)
{
	static PQExpBuffer q = NULL;
	int			numatts = ti->numatts;
	char	  **attnames = ti->attnames;
	bool	   *attisdropped = ti->attisdropped;
	bool		needComma;
	int			i;

	if (q)						/* first time through? */
		resetPQExpBuffer(q);
	else
		q = createPQExpBuffer();

	appendPQExpBuffer(q, "(");
	needComma = false;
	for (i = 0; i < numatts; i++)
	{
		if (attisdropped[i])
			continue;
		if (needComma)
			appendPQExpBuffer(q, ", ");
		appendPQExpBuffer(q, "%s", fmtId(attnames[i]));
		needComma = true;
	}

	if (!needComma)
		return "";				/* no undropped columns */

	appendPQExpBuffer(q, ")");
	return q->data;
}

/*
 * Execute an SQL query and verify that we got exactly one row back.
 */
static PGresult *
ExecuteSqlQueryForSingleRow(Archive *fout, char *query)
{
	PGresult   *res;
	int			ntups;

	res = ExecuteSqlQuery(fout, query, PGRES_TUPLES_OK);

	/* Expecting a single result only */
	ntups = PQntuples(res);
	if (ntups != 1)
		exit_horribly(NULL,
					  ngettext("query returned %d row instead of one: %s\n",
							   "query returned %d rows instead of one: %s\n",
							   ntups),
					  ntups, query);

	return res;
}

/* START MPP ADDITION */
/*
 * Get next token from string *stringp, where tokens are possibly-empty
 * strings separated by characters from delim.
 *
 * Writes NULs into the string at *stringp to end tokens.
 * delim need not remain constant from call to call.
 * On return, *stringp points past the last NUL written (if there might
														 * be further tokens), or is NULL (if there are definitely no more tokens).
 *
 * If *stringp is NULL, strsep returns NULL.
 */
static char *
nextToken(register char **stringp, register const char *delim)
{
	register char *s;
	register const char *spanp;
	register int c,
				sc;
	char	   *tok;

	if ((s = *stringp) == NULL)
		return (NULL);
	for (tok = s;;)
	{
		c = *s++;
		spanp = delim;
		do
		{
			if ((sc = *spanp++) == c)
			{
				if (c == 0)
					s = NULL;
				else
					s[-1] = 0;
				*stringp = s;
				return (tok);
			}
		} while (sc != 0);
	}
	/* NOTREACHED */
}

/* END MPP ADDITION */<|MERGE_RESOLUTION|>--- conflicted
+++ resolved
@@ -270,7 +270,6 @@
 static void dumpStdStrings(Archive *AH);
 static void binary_upgrade_set_namespace_oid(PQExpBuffer upgrade_buffer,
 								Oid pg_namespace_oid, char *namespacename);
-<<<<<<< HEAD
 static void binary_upgrade_set_type_oids_by_type_oid(Archive *fout,
 								PQExpBuffer upgrade_buffer, Oid pg_type_oid,
 								Oid pg_type_ns_oid, char *pg_type_name);
@@ -278,14 +277,6 @@
 								 PQExpBuffer upgrade_buffer, Oid pg_rel_oid);
 static void binary_upgrade_set_pg_class_oids(Archive *fout,
 								 PQExpBuffer upgrade_buffer,
-=======
-static void binary_upgrade_set_type_oids_by_type_oid(
-								PQExpBuffer upgrade_buffer, Oid pg_type_oid,
-								Oid pg_type_ns_oid, char *pg_type_name);
-static bool binary_upgrade_set_type_oids_by_rel_oid(
-								 PQExpBuffer upgrade_buffer, Oid pg_rel_oid);
-static void binary_upgrade_set_pg_class_oids(PQExpBuffer upgrade_buffer,
->>>>>>> 04e39f4a
 								 Oid pg_class_oid, bool is_index);
 static const char *getAttrName(int attrnum, TableInfo *tblInfo);
 static const char *fmtCopyColumnList(const TableInfo *ti);
@@ -2761,20 +2752,12 @@
 }
 
 static void
-<<<<<<< HEAD
 binary_upgrade_set_type_oids_by_type_oid(Archive *fout,
 										 PQExpBuffer upgrade_buffer,
-=======
-binary_upgrade_set_type_oids_by_type_oid(PQExpBuffer upgrade_buffer,
->>>>>>> 04e39f4a
 										 Oid pg_type_oid, Oid pg_type_ns_oid,
 										 char *pg_type_name)
 {
 	PQExpBuffer upgrade_query = createPQExpBuffer();
-<<<<<<< HEAD
-=======
-	int			ntups;
->>>>>>> 04e39f4a
 	PGresult   *upgrade_res;
 	Oid			pg_type_array_oid;
 	Oid			pg_type_array_nsoid;
@@ -2795,23 +2778,7 @@
 					  "WHERE t.oid = '%u'::pg_catalog.oid;",
 					  pg_type_oid);
 
-<<<<<<< HEAD
 	upgrade_res = ExecuteSqlQueryForSingleRow(fout, upgrade_query->data);
-=======
-	upgrade_res = PQexec(g_conn, upgrade_query->data);
-	check_sql_result(upgrade_res, g_conn, upgrade_query->data, PGRES_TUPLES_OK);
-
-	/* Expecting a single result only */
-	ntups = PQntuples(upgrade_res);
-	if (ntups != 1)
-	{
-		write_msg(NULL, ngettext("query returned %d row instead of one: %s\n",
-							   "query returned %d rows instead of one: %s\n",
-								 ntups),
-				  ntups, upgrade_query->data);
-		exit_nicely();
-	}
->>>>>>> 04e39f4a
 
 	pg_type_array_oid = atooid(PQgetvalue(upgrade_res, 0, PQfnumber(upgrade_res, "typarray")));
 	pg_type_array_nsoid = atooid(PQgetvalue(upgrade_res, 0, PQfnumber(upgrade_res, "typnamespace")));
@@ -2833,19 +2800,11 @@
 }
 
 static bool
-<<<<<<< HEAD
 binary_upgrade_set_type_oids_by_rel_oid(Archive *fout,
 										PQExpBuffer upgrade_buffer,
 										Oid pg_rel_oid)
 {
 	PQExpBuffer upgrade_query = createPQExpBuffer();
-=======
-binary_upgrade_set_type_oids_by_rel_oid(PQExpBuffer upgrade_buffer,
-										Oid pg_rel_oid)
-{
-	PQExpBuffer upgrade_query = createPQExpBuffer();
-	int			ntups;
->>>>>>> 04e39f4a
 	PGresult   *upgrade_res;
 	Oid			pg_type_oid;
 	Oid			pg_type_nsoid;
@@ -2865,34 +2824,14 @@
 					  "WHERE c.oid = '%u'::pg_catalog.oid;",
 					  pg_rel_oid);
 
-<<<<<<< HEAD
 	upgrade_res = ExecuteSqlQueryForSingleRow(fout, upgrade_query->data);
-=======
-	upgrade_res = PQexec(g_conn, upgrade_query->data);
-	check_sql_result(upgrade_res, g_conn, upgrade_query->data, PGRES_TUPLES_OK);
-
-	/* Expecting a single result only */
-	ntups = PQntuples(upgrade_res);
-	if (ntups != 1)
-	{
-		write_msg(NULL, ngettext("query returned %d row instead of one: %s\n",
-							   "query returned %d rows instead of one: %s\n",
-								 ntups),
-				  ntups, upgrade_query->data);
-		exit_nicely();
-	}
->>>>>>> 04e39f4a
 
 	pg_type_oid = atooid(PQgetvalue(upgrade_res, 0, PQfnumber(upgrade_res, "crel")));
 	pg_type_nsoid = atooid(PQgetvalue(upgrade_res, 0, PQfnumber(upgrade_res, "typnamespace")));
 	pg_type_name = PQgetvalue(upgrade_res, 0, PQfnumber(upgrade_res, "typname"));
 
-<<<<<<< HEAD
 	binary_upgrade_set_type_oids_by_type_oid(fout, upgrade_buffer,
 											 pg_type_oid, pg_type_nsoid, pg_type_name);
-=======
-	binary_upgrade_set_type_oids_by_type_oid(upgrade_buffer, pg_type_oid, pg_type_nsoid, pg_type_name);
->>>>>>> 04e39f4a
 
 	if (!PQgetisnull(upgrade_res, 0, PQfnumber(upgrade_res, "trel")))
 	{
@@ -2919,19 +2858,11 @@
 }
 
 static void
-<<<<<<< HEAD
 binary_upgrade_set_pg_class_oids(Archive *fout,
 								 PQExpBuffer upgrade_buffer, Oid pg_class_oid,
 								 bool is_index)
 {
 	PQExpBuffer upgrade_query = createPQExpBuffer();
-=======
-binary_upgrade_set_pg_class_oids(PQExpBuffer upgrade_buffer, Oid pg_class_oid,
-								 bool is_index)
-{
-	PQExpBuffer upgrade_query = createPQExpBuffer();
-	int			ntups;
->>>>>>> 04e39f4a
 	PGresult   *upgrade_res;
 	Oid			pg_class_reltoastrelid;
 	Oid			pg_class_reltoastidxid;
@@ -2958,23 +2889,7 @@
 					  "WHERE c.oid = '%u'::pg_catalog.oid;",
 					  pg_class_oid, pg_class_oid, pg_class_oid);
 
-<<<<<<< HEAD
 	upgrade_res = ExecuteSqlQueryForSingleRow(fout, upgrade_query->data);
-=======
-	upgrade_res = PQexec(g_conn, upgrade_query->data);
-	check_sql_result(upgrade_res, g_conn, upgrade_query->data, PGRES_TUPLES_OK);
-
-	/* Expecting a single result only */
-	ntups = PQntuples(upgrade_res);
-	if (ntups != 1)
-	{
-		write_msg(NULL, ngettext("query returned %d row instead of one: %s\n",
-							   "query returned %d rows instead of one: %s\n",
-								 ntups),
-				  ntups, upgrade_query->data);
-		exit_nicely();
-	}
->>>>>>> 04e39f4a
 
 	pg_class_reltoastrelid = atooid(PQgetvalue(upgrade_res, 0, PQfnumber(upgrade_res, "reltoastrelid")));
 	pg_class_reltoastidxid = atooid(PQgetvalue(upgrade_res, 0, PQfnumber(upgrade_res, "reltoastidxid")));
@@ -3032,17 +2947,10 @@
 		 */
 		if (OidIsValid(pg_class_bmoid))
 		{
-<<<<<<< HEAD
 			binary_upgrade_set_pg_class_oids(fout, upgrade_buffer, pg_class_bmoid, false);
 			binary_upgrade_set_type_oids_by_rel_oid(fout, upgrade_buffer, pg_class_bmoid);
 
 			binary_upgrade_set_pg_class_oids(fout, upgrade_buffer, pg_class_bmidxoid, true);
-=======
-			binary_upgrade_set_pg_class_oids(upgrade_buffer, pg_class_bmoid, false);
-			binary_upgrade_set_type_oids_by_rel_oid(upgrade_buffer, pg_class_bmoid);
-
-			binary_upgrade_set_pg_class_oids(upgrade_buffer, pg_class_bmidxoid, true);
->>>>>>> 04e39f4a
 		}
 	}
 
@@ -7640,11 +7548,7 @@
 					  fmtId(tyinfo->dobj.name));
 
 	if (binary_upgrade)
-<<<<<<< HEAD
 		binary_upgrade_set_type_oids_by_type_oid(fout, q, tyinfo->dobj.catId.oid,
-=======
-		binary_upgrade_set_type_oids_by_type_oid(q, tyinfo->dobj.catId.oid,
->>>>>>> 04e39f4a
 												 tyinfo->dobj.namespace->dobj.catId.oid,
 												 tyinfo->dobj.name);
 
@@ -8101,11 +8005,7 @@
 
 	/* We might already have a shell type, but setting pg_type_oid is harmless */
 	if (binary_upgrade)
-<<<<<<< HEAD
 		binary_upgrade_set_type_oids_by_type_oid(fout, q, tyinfo->dobj.catId.oid,
-=======
-		binary_upgrade_set_type_oids_by_type_oid(q, tyinfo->dobj.catId.oid,
->>>>>>> 04e39f4a
 				tyinfo->dobj.namespace->dobj.catId.oid, tyinfo->dobj.name);
 
 	appendPQExpBuffer(q,
@@ -8339,11 +8239,7 @@
 	typcollation = atooid(PQgetvalue(res, 0, PQfnumber(res, "typcollation")));
 
 	if (binary_upgrade)
-<<<<<<< HEAD
 		binary_upgrade_set_type_oids_by_type_oid(fout, q, tyinfo->dobj.catId.oid,
-=======
-		binary_upgrade_set_type_oids_by_type_oid(q, tyinfo->dobj.catId.oid,
->>>>>>> 04e39f4a
 				tyinfo->dobj.namespace->dobj.catId.oid, tyinfo->dobj.name);
 
 	appendPQExpBuffer(q,
@@ -8516,15 +8412,9 @@
 
 	if (binary_upgrade)
 	{
-<<<<<<< HEAD
 		binary_upgrade_set_type_oids_by_type_oid(fout, q, tyinfo->dobj.catId.oid,
 				tyinfo->dobj.namespace->dobj.catId.oid, tyinfo->dobj.name);
 		binary_upgrade_set_pg_class_oids(fout, q, tyinfo->typrelid, false);
-=======
-		binary_upgrade_set_type_oids_by_type_oid(q, tyinfo->dobj.catId.oid,
-				tyinfo->dobj.namespace->dobj.catId.oid, tyinfo->dobj.name);
-		binary_upgrade_set_pg_class_oids(q, tyinfo->typrelid, false);
->>>>>>> 04e39f4a
 	}
 
 	appendPQExpBuffer(q, "CREATE TYPE %s AS (",
@@ -8787,11 +8677,7 @@
 	 */
 
 	if (binary_upgrade)
-<<<<<<< HEAD
 		binary_upgrade_set_type_oids_by_type_oid(fout, q,
-=======
-		binary_upgrade_set_type_oids_by_type_oid(q,
->>>>>>> 04e39f4a
 										   stinfo->baseType->dobj.catId.oid,
 										   stinfo->baseType->dobj.namespace->dobj.catId.oid,
 										   stinfo->baseType->dobj.name);
@@ -12954,11 +12840,7 @@
 			iswritable = true;
 
 		if (binary_upgrade)
-<<<<<<< HEAD
 			binary_upgrade_set_pg_class_oids(fout, q, tbinfo->dobj.catId.oid, false);
-=======
-			binary_upgrade_set_pg_class_oids(q, tbinfo->dobj.catId.oid, false);
->>>>>>> 04e39f4a
 
 		appendPQExpBuffer(q, "CREATE %sEXTERNAL %sTABLE %s (",
 						  (iswritable ? "WRITABLE " : ""),
@@ -13221,12 +13103,8 @@
 						  fmtId(tbinfo->dobj.name));
 
 		if (binary_upgrade)
-<<<<<<< HEAD
 			binary_upgrade_set_pg_class_oids(fout, q,
 											 tbinfo->dobj.catId.oid, false);
-=======
-			binary_upgrade_set_pg_class_oids(q, tbinfo->dobj.catId.oid, false);
->>>>>>> 04e39f4a
 
 		appendPQExpBuffer(q, "CREATE VIEW %s AS\n    %s\n",
 						  fmtId(tbinfo->dobj.name), viewdef);
@@ -13299,12 +13177,8 @@
 
 		if (binary_upgrade)
 		{
-<<<<<<< HEAD
 			binary_upgrade_set_pg_class_oids(fout, q,
 											 tbinfo->dobj.catId.oid, false);
-=======
-			binary_upgrade_set_pg_class_oids(q, tbinfo->dobj.catId.oid, false);
->>>>>>> 04e39f4a
 
 			/*
 			 * If this is a partition hierarchy parent, dump the Oid
@@ -13323,12 +13197,7 @@
 											 "     JOIN pg_catalog.pg_class c ON ( "
 											 "       p.partitiontablename = c.relname)",
 											 tbinfo->dobj.catId.oid);
-<<<<<<< HEAD
 				partres = ExecuteSqlQuery(fout, partquery->data, PGRES_TUPLES_OK);
-=======
-				partres = PQexec(g_conn, partquery->data);
-				check_sql_result(partres, g_conn, partquery->data, PGRES_TUPLES_OK);
->>>>>>> 04e39f4a
 
 				/* It really should..  */
 				if (PQntuples(partres) > 0)
@@ -13339,11 +13208,7 @@
 					{
 						Oid part_oid = atooid(PQgetvalue(partres, i, 0));
 
-<<<<<<< HEAD
 						binary_upgrade_set_pg_class_oids(fout, q, part_oid, false);
-=======
-						binary_upgrade_set_pg_class_oids(q, part_oid, false);
->>>>>>> 04e39f4a
 					}
 				}
 
@@ -14153,11 +14018,7 @@
 	if (indxinfo->indexconstraint == 0)
 	{
 		if (binary_upgrade)
-<<<<<<< HEAD
 			binary_upgrade_set_pg_class_oids(fout, q, indxinfo->dobj.catId.oid, true);
-=======
-			binary_upgrade_set_pg_class_oids(q, indxinfo->dobj.catId.oid, true);
->>>>>>> 04e39f4a
 
 		/* Plain secondary index */
 		appendPQExpBuffer(q, "%s;\n", indxinfo->indexdef);
@@ -14574,15 +14435,9 @@
 
 		if (binary_upgrade)
 		{
-<<<<<<< HEAD
 			binary_upgrade_set_pg_class_oids(fout, query,
 											 tbinfo->dobj.catId.oid, false);
 			binary_upgrade_set_type_oids_by_rel_oid(fout, query,
-=======
-			binary_upgrade_set_pg_class_oids(query,
-											 tbinfo->dobj.catId.oid, false);
-			binary_upgrade_set_type_oids_by_rel_oid(query,
->>>>>>> 04e39f4a
 													tbinfo->dobj.catId.oid);
 		}
 
