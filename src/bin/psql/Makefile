#-------------------------------------------------------------------------
#
# Makefile for src/bin/psql
#
<<<<<<< HEAD
# Portions Copyright (c) 1996-2010, PostgreSQL Global Development Group
# Portions Copyright (c) 1994, Regents of the University of California
#
# $PostgreSQL: pgsql/src/bin/psql/Makefile,v 1.70 2010/07/05 18:54:38 tgl Exp $
=======
# Portions Copyright (c) 1996-2009, PostgreSQL Global Development Group
# Portions Copyright (c) 1994, Regents of the University of California
#
# $PostgreSQL: pgsql/src/bin/psql/Makefile,v 1.61 2009/01/01 17:23:54 momjian Exp $
>>>>>>> b0a6ad70
#
#-------------------------------------------------------------------------

PGFILEDESC = "psql - the PostgreSQL interactive terminal"
PGAPPICON=win32

subdir = src/bin/psql
top_builddir = ../../..
include $(top_builddir)/src/Makefile.global

REFDOCDIR= $(top_srcdir)/doc/src/sgml/ref

override CPPFLAGS := -DFRONTEND -I. -I$(srcdir) -I$(libpq_srcdir) -I$(top_srcdir)/src/bin/pg_dump $(CPPFLAGS)

# necessary to get flex to play nice with large files on 32bit solaris sparc
ifeq ($(PORTNAME), solaris)
#ifeq ($(host_cpu), sparc)
ifneq ($(enable_largefile), no)
override CFLAGS := -D_FILE_OFFSET_BITS=64 -D_LARGEFILE_SOURCE=1
endif
#endif
endif

OBJS=	command.o common.o help.o input.o stringutils.o mainloop.o copy.o \
	startup.o prompt.o variables.o large_obj.o print.o describe.o \
	tab-complete.o mbprint.o dumputils.o keywords.o kwlookup.o \
	sql_help.o \
	$(WIN32RES)

FLEXFLAGS = -Cfe

# The frontend doesn't need everything that's in LIBS, some are backend only
LIBS := $(filter-out -lresolv -lbz2, $(LIBS))

all: submake-libpq submake-libpgport psql

psql: $(OBJS) $(libpq_builddir)/libpq.a
	$(CC) $(CFLAGS) $(LDFLAGS) $(LDFLAGS_EX) $(OBJS) $(libpq_pgport) $(LIBS) -o $@$(X)

help.o: sql_help.h

dumputils.c keywords.c: % : $(top_srcdir)/src/bin/pg_dump/%
	rm -f $@ && $(LN_S) $< .

kwlookup.c: % : $(top_srcdir)/src/backend/parser/%
	rm -f $@ && $(LN_S) $< .

sql_help.c: sql_help.h ;
sql_help.h: create_help.pl $(wildcard $(REFDOCDIR)/*.sgml)
	$(PERL) $< $(REFDOCDIR) $*

# psqlscan is compiled as part of mainloop
mainloop.o: psqlscan.c

$(srcdir)/psqlscan.c: psqlscan.l
ifdef FLEX
	$(FLEX) $(FLEXFLAGS) -o'$(srcdir)/psqlscan.c' $<
else
	@$(missing) flex $< $@
endif

distprep: sql_help.h psqlscan.c

install: all installdirs
	$(INSTALL_PROGRAM) psql$(X) '$(DESTDIR)$(bindir)/psql$(X)'
	$(INSTALL_DATA) $(srcdir)/psqlrc.sample '$(DESTDIR)$(datadir)/psqlrc.sample'

installdirs:
	$(MKDIR_P) '$(DESTDIR)$(bindir)'

uninstall:
	rm -f '$(DESTDIR)$(bindir)/psql$(X)' '$(DESTDIR)$(datadir)/psqlrc.sample'

# psqlscan.c is in the distribution tarball, so is not cleaned here
clean distclean:
	rm -f psql$(X) $(OBJS) dumputils.c keywords.c kwlookup.c psqlscan.o

maintainer-clean: distclean
	rm -f sql_help.h sql_help.c psqlscan.c<|MERGE_RESOLUTION|>--- conflicted
+++ resolved
@@ -2,17 +2,10 @@
 #
 # Makefile for src/bin/psql
 #
-<<<<<<< HEAD
-# Portions Copyright (c) 1996-2010, PostgreSQL Global Development Group
-# Portions Copyright (c) 1994, Regents of the University of California
-#
-# $PostgreSQL: pgsql/src/bin/psql/Makefile,v 1.70 2010/07/05 18:54:38 tgl Exp $
-=======
 # Portions Copyright (c) 1996-2009, PostgreSQL Global Development Group
 # Portions Copyright (c) 1994, Regents of the University of California
 #
 # $PostgreSQL: pgsql/src/bin/psql/Makefile,v 1.61 2009/01/01 17:23:54 momjian Exp $
->>>>>>> b0a6ad70
 #
 #-------------------------------------------------------------------------
 
