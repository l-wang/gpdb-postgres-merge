/*
 * psql - the PostgreSQL interactive terminal
 *
 * Copyright (c) 2000-2010, PostgreSQL Global Development Group
 *
<<<<<<< HEAD
 * src/bin/psql/command.c
=======
 * $PostgreSQL: pgsql/src/bin/psql/command.c,v 1.212 2009/12/01 22:34:33 momjian Exp $
>>>>>>> 78a09145
 */
#include "postgres_fe.h"
#include "command.h"

#ifdef __BORLANDC__				/* needed for BCC */
#undef mkdir
#endif

#include <ctype.h>
#ifdef HAVE_PWD_H
#include <pwd.h>
#endif
#ifndef WIN32
#include <sys/types.h>			/* for umask() */
#include <sys/stat.h>			/* for stat() */
#include <fcntl.h>				/* open() flags */
#include <unistd.h>				/* for geteuid(), getpid(), stat() */
#else
#include <win32.h>
#include <io.h>
#include <fcntl.h>
#include <direct.h>
#include <sys/types.h>			/* for umask() */
#include <sys/stat.h>			/* for stat() */
#endif
#ifdef USE_SSL
#include <openssl/ssl.h>
#endif

#include "portability/instr_time.h"

#include "libpq-fe.h"
#include "pqexpbuffer.h"
#include "dumputils.h"

#include "common.h"
#include "copy.h"
#include "describe.h"
#include "help.h"
#include "input.h"
#include "large_obj.h"
#include "mainloop.h"
#include "print.h"
#include "psqlscan.h"
#include "settings.h"
#include "variables.h"


/* functions for use in this file */
static backslashResult exec_command(const char *cmd,
			 PsqlScanState scan_state,
			 PQExpBuffer query_buf);
static bool do_edit(const char *filename_arg, PQExpBuffer query_buf,
		bool *edited);
static bool do_connect(char *dbname, char *user, char *host, char *port);
static bool do_shell(const char *command);
static bool lookup_function_oid(PGconn *conn, const char *desc, Oid *foid);
static bool get_create_function_cmd(PGconn *conn, Oid oid, PQExpBuffer buf);
static void minimal_error_message(PGresult *res);

static void printSSLInfo(void);

#ifdef WIN32
static void checkWin32Codepage(void);
#endif



/*----------
 * HandleSlashCmds:
 *
 * Handles all the different commands that start with '\'.
 * Ordinarily called by MainLoop().
 *
 * scan_state is a lexer working state that is set to continue scanning
 * just after the '\'.  The lexer is advanced past the command and all
 * arguments on return.
 *
 * 'query_buf' contains the query-so-far, which may be modified by
 * execution of the backslash command (for example, \r clears it).
 * query_buf can be NULL if there is no query so far.
 *
 * Returns a status code indicating what action is desired, see command.h.
 *----------
 */

backslashResult
HandleSlashCmds(PsqlScanState scan_state,
				PQExpBuffer query_buf)
{
	backslashResult status = PSQL_CMD_SKIP_LINE;
	char	   *cmd;
	char	   *arg;

	psql_assert(scan_state);

	/* Parse off the command name */
	cmd = psql_scan_slash_command(scan_state);

	/* And try to execute it */
	status = exec_command(cmd, scan_state, query_buf);

	if (status == PSQL_CMD_UNKNOWN)
	{
		if (pset.cur_cmd_interactive)
			fprintf(stderr, _("Invalid command \\%s. Try \\? for help.\n"), cmd);
		else
			psql_error("invalid command \\%s\n", cmd);
		status = PSQL_CMD_ERROR;
	}

	if (status != PSQL_CMD_ERROR)
	{
		/* eat any remaining arguments after a valid command */
		/* note we suppress evaluation of backticks here */
		while ((arg = psql_scan_slash_option(scan_state,
											 OT_VERBATIM, NULL, false)))
		{
			psql_error("\\%s: extra argument \"%s\" ignored\n", cmd, arg);
			free(arg);
		}
	}
	else
	{
		/* silently throw away rest of line after an erroneous command */
		while ((arg = psql_scan_slash_option(scan_state,
											 OT_WHOLE_LINE, NULL, false)))
			free(arg);
	}

	/* if there is a trailing \\, swallow it */
	psql_scan_slash_command_end(scan_state);

	free(cmd);

	/* some commands write to queryFout, so make sure output is sent */
	fflush(pset.queryFout);

	return status;
}

/*
 * Read and interpret an argument to the \connect slash command.
 */
static char *
read_connect_arg(PsqlScanState scan_state)
{
	char	   *result;
	char		quote;

	/*
	 * Ideally we should treat the arguments as SQL identifiers.  But for
	 * backwards compatibility with 7.2 and older pg_dump files, we have to
	 * take unquoted arguments verbatim (don't downcase them). For now,
	 * double-quoted arguments may be stripped of double quotes (as if SQL
	 * identifiers).  By 7.4 or so, pg_dump files can be expected to
	 * double-quote all mixed-case \connect arguments, and then we can get rid
	 * of OT_SQLIDHACK.
	 */
	result = psql_scan_slash_option(scan_state, OT_SQLIDHACK, &quote, true);

	if (!result)
		return NULL;

	if (quote)
		return result;

	if (*result == '\0' || strcmp(result, "-") == 0)
		return NULL;

	return result;
}


/*
 * Subroutine to actually try to execute a backslash command.
 */
static backslashResult
exec_command(const char *cmd,
			 PsqlScanState scan_state,
			 PQExpBuffer query_buf)
{
	bool		success = true; /* indicate here if the command ran ok or
								 * failed */
	backslashResult status = PSQL_CMD_SKIP_LINE;

	/*
	 * \a -- toggle field alignment This makes little sense but we keep it
	 * around.
	 */
	if (strcmp(cmd, "a") == 0)
	{
		if (pset.popt.topt.format != PRINT_ALIGNED)
			success = do_pset("format", "aligned", &pset.popt, pset.quiet);
		else
			success = do_pset("format", "unaligned", &pset.popt, pset.quiet);
	}

	/* \C -- override table title (formerly change HTML caption) */
	else if (strcmp(cmd, "C") == 0)
	{
		char	   *opt = psql_scan_slash_option(scan_state,
												 OT_NORMAL, NULL, true);

		success = do_pset("title", opt, &pset.popt, pset.quiet);
		free(opt);
	}

	/*
	 * \c or \connect -- connect to database using the specified parameters.
	 *
	 * \c dbname user host port
	 *
	 * If any of these parameters are omitted or specified as '-', the current
	 * value of the parameter will be used instead. If the parameter has no
	 * current value, the default value for that parameter will be used. Some
	 * examples:
	 *
	 * \c - - hst		Connect to current database on current port of host
	 * "hst" as current user. \c - usr - prt   Connect to current database on
	 * "prt" port of current host as user "usr". \c dbs			  Connect to
	 * "dbs" database on current port of current host as current user.
	 */
	else if (strcmp(cmd, "c") == 0 || strcmp(cmd, "connect") == 0)
	{
		char	   *opt1,
				   *opt2,
				   *opt3,
				   *opt4;

		opt1 = read_connect_arg(scan_state);
		opt2 = read_connect_arg(scan_state);
		opt3 = read_connect_arg(scan_state);
		opt4 = read_connect_arg(scan_state);

		success = do_connect(opt1, opt2, opt3, opt4);

		free(opt1);
		free(opt2);
		free(opt3);
		free(opt4);
	}

	/* \cd */
	else if (strcmp(cmd, "cd") == 0)
	{
		char	   *opt = psql_scan_slash_option(scan_state,
												 OT_NORMAL, NULL, true);
		char	   *dir;

		if (opt)
			dir = opt;
		else
		{
#ifndef WIN32
			struct passwd *pw;

			pw = getpwuid(geteuid());
			if (!pw)
			{
				psql_error("could not get home directory: %s\n", strerror(errno));
				exit(EXIT_FAILURE);
			}
			dir = pw->pw_dir;
#else							/* WIN32 */

			/*
			 * On Windows, 'cd' without arguments prints the current
			 * directory, so if someone wants to code this here instead...
			 */
			dir = "/";
#endif   /* WIN32 */
		}

		if (chdir(dir) == -1)
		{
			psql_error("\\%s: could not change directory to \"%s\": %s\n",
					   cmd, dir, strerror(errno));
			success = false;
		}

		if (pset.dirname)
			free(pset.dirname);
		pset.dirname = pg_strdup(dir);
		canonicalize_path(pset.dirname);

		if (opt)
			free(opt);
	}

	/* \conninfo -- display information about the current connection */
	else if (strcmp(cmd, "conninfo") == 0)
	{
		char	   *db = PQdb(pset.db);
		char	   *host = PQhost(pset.db);

		if (db == NULL)
			printf(_("You are not connected.\n"));
		else
		{
			if (host == NULL)
				host = DEFAULT_PGSOCKET_DIR;
			/* If the host is an absolute path, the connection is via socket */
			if (is_absolute_path(host))
				printf(_("You are connected to database \"%s\" as user \"%s\" via socket in \"%s\" at port \"%s\".\n"),
					   db, PQuser(pset.db), host, PQport(pset.db));
			else
				printf(_("You are connected to database \"%s\" as user \"%s\" on host \"%s\" at port \"%s\".\n"),
					   db, PQuser(pset.db), host, PQport(pset.db));
		}
	}

	/* \copy */
	else if (pg_strcasecmp(cmd, "copy") == 0)
	{
		/* Default fetch-it-all-and-print mode */
		instr_time	before,
					after;

		char	   *opt = psql_scan_slash_option(scan_state,
												 OT_WHOLE_LINE, NULL, false);

		if (pset.timing)
			INSTR_TIME_SET_CURRENT(before);

		success = do_copy(opt);

		if (pset.timing && success)
		{
			INSTR_TIME_SET_CURRENT(after);
			INSTR_TIME_SUBTRACT(after, before);
			printf(_("Time: %.3f ms\n"), INSTR_TIME_GET_MILLISEC(after));
		}

		free(opt);
	}

	/* \copyright */
	else if (strcmp(cmd, "copyright") == 0)
		print_copyright();

	/* \d* commands */
	else if (cmd[0] == 'd')
	{
		char	   *pattern;
		bool		show_verbose,
					show_system;

		/* We don't do SQLID reduction on the pattern yet */
		pattern = psql_scan_slash_option(scan_state,
										 OT_NORMAL, NULL, true);

		show_verbose = strchr(cmd, '+') ? true : false;
		show_system = strchr(cmd, 'S') ? true : false;

		switch (cmd[1])
		{
			case '\0':
			case '+':
			case 'S':  /* GPDB:  This is a change from old behavior: We used to show just system tables */
 				if (pattern)
					success = describeTableDetails(pattern, show_verbose, show_system);
				else
					/* standard listing of interesting things */
					success = listTables("tvsE", NULL, show_verbose, show_system);
				break;
			case 'a':
				success = describeAggregates(pattern, show_verbose, show_system);
				break;
			case 'b':
				success = describeTablespaces(pattern, show_verbose);
				break;
			case 'c':
				success = listConversions(pattern, show_system);
				break;
			case 'C':
				success = listCasts(pattern);
				break;
			case 'd':
<<<<<<< HEAD
				if (strncmp(cmd, "ddp", 3) == 0)
=======
				if (strcmp(cmd, "ddp") == 0)
>>>>>>> 78a09145
					success = listDefaultACLs(pattern);
				else
					success = objectDescription(pattern, show_system);
				break;
			case 'D':
				success = listDomains(pattern, show_system);
				break;
			case 'f':			/* function subsystem */
				switch (cmd[2])
				{
					case '\0':
					case '+':
					case 'S':
					case 'a':
					case 'n':
					case 't':
					case 'w':
						success = describeFunctions(&cmd[2], pattern, show_verbose, show_system);
						break;
					default:
						status = PSQL_CMD_UNKNOWN;
						break;
				}
				break;
			case 'g':
				/* no longer distinct from \du */
				success = describeRoles(pattern, show_verbose);
				break;
			case 'l':
				success = do_lo_list();
				break;
			case 'n':
				success = listSchemas(pattern, show_verbose);
				break;
			case 'o':
				success = describeOperators(pattern, show_system);
				break;
			case 'p':
				success = permissionsList(pattern);
				break;
			case 'T':
				success = describeTypes(pattern, show_verbose, show_system);
				break;
			case 't':
			case 'v':
			case 'i':
			case 's':
			case 'E':	/* PostgreSQL use dx for extension, change to dE for foreign table */
            /* case 'S':  // GPDB:  We used to show just system tables for this */
			case 'P':   /* GPDB: Parent-only tables, no children */
				success = listTables(&cmd[1], pattern, show_verbose, show_system);
				break;
			case 'r':
				if (cmd[2] == 'd' && cmd[3] == 's')
				{
					char	   *pattern2 = NULL;

					if (pattern)
						pattern2 = psql_scan_slash_option(scan_state,
<<<<<<< HEAD
													  OT_NORMAL, NULL, true);
=======
														  OT_NORMAL, NULL, true);
>>>>>>> 78a09145
					success = listDbRoleSettings(pattern, pattern2);
				}
				else
					success = PSQL_CMD_UNKNOWN;
				break;
			case 'u':
				success = describeRoles(pattern, show_verbose);
				break;
			case 'F':			/* text search subsystem */
				switch (cmd[2])
				{
					case '\0':
					case '+':
						success = listTSConfigs(pattern, show_verbose);
						break;
					case 'p':
						success = listTSParsers(pattern, show_verbose);
						break;
					case 'd':
						success = listTSDictionaries(pattern, show_verbose);
						break;
					case 't':
						success = listTSTemplates(pattern, show_verbose);
						break;
					default:
						status = PSQL_CMD_UNKNOWN;
						break;
				}
				break;
			case 'e':			/* SQL/MED subsystem */
				switch (cmd[2])
				{
					case 's':
						success = listForeignServers(pattern, show_verbose);
						break;
					case 'u':
						success = listUserMappings(pattern, show_verbose);
						break;
					case 'w':
						success = listForeignDataWrappers(pattern, show_verbose);
						break;
					default:
						status = PSQL_CMD_UNKNOWN;
						break;
				}
				break;
			case 'x':			/* Extensions */
				if (show_verbose)
					success = listExtensionContents(pattern);
				else
					success = listExtensions(pattern);
				break;
			default:
				status = PSQL_CMD_UNKNOWN;
		}

		if (pattern)
			free(pattern);
	}


	/*
	 * \e or \edit -- edit the current query buffer, or edit a file and make
	 * it the query buffer
	 */
	else if (strcmp(cmd, "e") == 0 || strcmp(cmd, "edit") == 0)
	{
		if (!query_buf)
		{
			psql_error("no query buffer\n");
			status = PSQL_CMD_ERROR;
		}
		else
		{
			char	   *fname;

			fname = psql_scan_slash_option(scan_state,
										   OT_NORMAL, NULL, true);
			expand_tilde(&fname);
			if (fname)
				canonicalize_path(fname);
			if (do_edit(fname, query_buf, NULL))
				status = PSQL_CMD_NEWEDIT;
			else
				status = PSQL_CMD_ERROR;
			free(fname);
		}
	}

	/*
	 * \ef -- edit the named function, or present a blank CREATE FUNCTION
	 * template if no argument is given
	 */
	else if (strcmp(cmd, "ef") == 0)
	{
		if (pset.sversion < 80400)
		{
			psql_error("The server (version %d.%d) does not support editing function source.\n",
					   pset.sversion / 10000, (pset.sversion / 100) % 100);
			status = PSQL_CMD_ERROR;
		}
		else if (!query_buf)
		{
			psql_error("no query buffer\n");
			status = PSQL_CMD_ERROR;
		}
		else
		{
			char	   *func;
			Oid			foid = InvalidOid;

			func = psql_scan_slash_option(scan_state,
										  OT_WHOLE_LINE, NULL, true);
			if (!func)
			{
				/* set up an empty command to fill in */
				printfPQExpBuffer(query_buf,
								  "CREATE FUNCTION ( )\n"
								  " RETURNS \n"
								  " LANGUAGE \n"
								  " -- common options:  IMMUTABLE  STABLE  STRICT  SECURITY DEFINER\n"
								  "AS $function$\n"
								  "\n$function$\n");
			}
			else if (!lookup_function_oid(pset.db, func, &foid))
			{
				/* error already reported */
				status = PSQL_CMD_ERROR;
			}
			else if (!get_create_function_cmd(pset.db, foid, query_buf))
			{
				/* error already reported */
				status = PSQL_CMD_ERROR;
			}
			if (func)
				free(func);
		}

		if (status != PSQL_CMD_ERROR)
		{
			bool		edited = false;

			if (!do_edit(0, query_buf, &edited))
				status = PSQL_CMD_ERROR;
			else if (!edited)
				puts(_("No changes"));
			else
				status = PSQL_CMD_NEWEDIT;
		}
	}

	/* \echo and \qecho */
	else if (strcmp(cmd, "echo") == 0 || strcmp(cmd, "qecho") == 0)
	{
		char	   *value;
		char		quoted;
		bool		no_newline = false;
		bool		first = true;
		FILE	   *fout;

		if (strcmp(cmd, "qecho") == 0)
			fout = pset.queryFout;
		else
			fout = stdout;

		while ((value = psql_scan_slash_option(scan_state,
											   OT_NORMAL, &quoted, false)))
		{
			if (!quoted && strcmp(value, "-n") == 0)
				no_newline = true;
			else
			{
				if (first)
					first = false;
				else
					fputc(' ', fout);
				fputs(value, fout);
			}
			free(value);
		}
		if (!no_newline)
			fputs("\n", fout);
	}

	/* \encoding -- set/show client side encoding */
	else if (strcmp(cmd, "encoding") == 0)
	{
		char	   *encoding = psql_scan_slash_option(scan_state,
													  OT_NORMAL, NULL, false);

		if (!encoding)
		{
			/* show encoding */
			puts(pg_encoding_to_char(pset.encoding));
		}
		else
		{
			/* set encoding */
			if (PQsetClientEncoding(pset.db, encoding) == -1)
				psql_error("%s: invalid encoding name or conversion procedure not found\n", encoding);
			else
			{
				/* save encoding info into psql internal data */
				pset.encoding = PQclientEncoding(pset.db);
				pset.popt.topt.encoding = pset.encoding;
				SetVariable(pset.vars, "ENCODING",
							pg_encoding_to_char(pset.encoding));
			}
			free(encoding);
		}
	}

	/* \f -- change field separator */
	else if (strcmp(cmd, "f") == 0)
	{
		char	   *fname = psql_scan_slash_option(scan_state,
												   OT_NORMAL, NULL, false);

		success = do_pset("fieldsep", fname, &pset.popt, pset.quiet);
		free(fname);
	}

	/* \g means send query */
	else if (strcmp(cmd, "g") == 0)
	{
		char	   *fname = psql_scan_slash_option(scan_state,
												   OT_FILEPIPE, NULL, false);

		if (!fname)
			pset.gfname = NULL;
		else
		{
			expand_tilde(&fname);
			pset.gfname = pg_strdup(fname);
		}
		free(fname);
		status = PSQL_CMD_SEND;
	}

	/* help */
	else if (strcmp(cmd, "h") == 0 || strcmp(cmd, "help") == 0)
	{
		char	   *opt = psql_scan_slash_option(scan_state,
												 OT_WHOLE_LINE, NULL, false);
		size_t		len;

		/* strip any trailing spaces and semicolons */
		if (opt)
		{
			len = strlen(opt);
			while (len > 0 &&
				   (isspace((unsigned char) opt[len - 1])
					|| opt[len - 1] == ';'))
				opt[--len] = '\0';
		}

		helpSQL(opt, pset.popt.topt.pager);
		free(opt);
	}

	/* HTML mode */
	else if (strcmp(cmd, "H") == 0 || strcmp(cmd, "html") == 0)
	{
		if (pset.popt.topt.format != PRINT_HTML)
			success = do_pset("format", "html", &pset.popt, pset.quiet);
		else
			success = do_pset("format", "aligned", &pset.popt, pset.quiet);
	}


	/* \i is include file */
	else if (strcmp(cmd, "i") == 0 || strcmp(cmd, "include") == 0)
	{
		char	   *fname = psql_scan_slash_option(scan_state,
												   OT_NORMAL, NULL, true);

		if (!fname)
		{
			psql_error("\\%s: missing required argument\n", cmd);
			success = false;
		}
		else
		{
			expand_tilde(&fname);
			success = (process_file(fname, false) == EXIT_SUCCESS);
			free(fname);
		}
	}

	/* \l is list databases */
	else if (strcmp(cmd, "l") == 0 || strcmp(cmd, "list") == 0)
		success = listAllDbs(false);
	else if (strcmp(cmd, "l+") == 0 || strcmp(cmd, "list+") == 0)
		success = listAllDbs(true);

	/*
	 * large object things
	 */
	else if (strncmp(cmd, "lo_", 3) == 0)
	{
		char	   *opt1,
				   *opt2;

		opt1 = psql_scan_slash_option(scan_state,
									  OT_NORMAL, NULL, true);
		opt2 = psql_scan_slash_option(scan_state,
									  OT_NORMAL, NULL, true);

		if (strcmp(cmd + 3, "export") == 0)
		{
			if (!opt2)
			{
				psql_error("\\%s: missing required argument\n", cmd);
				success = false;
			}
			else
			{
				expand_tilde(&opt2);
				success = do_lo_export(opt1, opt2);
			}
		}

		else if (strcmp(cmd + 3, "import") == 0)
		{
			if (!opt1)
			{
				psql_error("\\%s: missing required argument\n", cmd);
				success = false;
			}
			else
			{
				expand_tilde(&opt1);
				success = do_lo_import(opt1, opt2);
			}
		}

		else if (strcmp(cmd + 3, "list") == 0)
			success = do_lo_list();

		else if (strcmp(cmd + 3, "unlink") == 0)
		{
			if (!opt1)
			{
				psql_error("\\%s: missing required argument\n", cmd);
				success = false;
			}
			else
				success = do_lo_unlink(opt1);
		}

		else
			status = PSQL_CMD_UNKNOWN;

		free(opt1);
		free(opt2);
	}


	/* \o -- set query output */
	else if (strcmp(cmd, "o") == 0 || strcmp(cmd, "out") == 0)
	{
		char	   *fname = psql_scan_slash_option(scan_state,
												   OT_FILEPIPE, NULL, true);

		expand_tilde(&fname);
		success = setQFout(fname);
		free(fname);
	}

	/* \p prints the current query buffer */
	else if (strcmp(cmd, "p") == 0 || strcmp(cmd, "print") == 0)
	{
		if (query_buf && query_buf->len > 0)
			puts(query_buf->data);
		else if (!pset.quiet)
			puts(_("Query buffer is empty."));
		fflush(stdout);
	}

	/* \password -- set user password */
	else if (strcmp(cmd, "password") == 0)
	{
		char	   *pw1;
		char	   *pw2;

		pw1 = simple_prompt("Enter new password: ", 100, false);
		pw2 = simple_prompt("Enter it again: ", 100, false);

		if (strcmp(pw1, pw2) != 0)
		{
			fprintf(stderr, _("Passwords didn't match.\n"));
			success = false;
		}
		else
		{
			char	   *opt0 = psql_scan_slash_option(scan_state, OT_SQLID, NULL, true);
			char	   *user;
			char	   *encrypted_password;

			if (opt0)
				user = opt0;
			else
				user = PQuser(pset.db);

			encrypted_password = PQencryptPassword(pw1, user);

			if (!encrypted_password)
			{
				fprintf(stderr, _("Password encryption failed.\n"));
				success = false;
			}
			else
			{
				PQExpBufferData buf;
				PGresult   *res;

				initPQExpBuffer(&buf);
				printfPQExpBuffer(&buf, "ALTER USER %s PASSWORD ",
								  fmtId(user));
				appendStringLiteralConn(&buf, encrypted_password, pset.db);
				res = PSQLexec(buf.data, false);
				termPQExpBuffer(&buf);
				if (!res)
					success = false;
				else
					PQclear(res);
				PQfreemem(encrypted_password);
			}
		}

		free(pw1);
		free(pw2);
	}

	/* \prompt -- prompt and set variable */
	else if (strcmp(cmd, "prompt") == 0)
	{
		char	   *opt,
				   *prompt_text = NULL;
		char	   *arg1,
				   *arg2;

		arg1 = psql_scan_slash_option(scan_state, OT_NORMAL, NULL, false);
		arg2 = psql_scan_slash_option(scan_state, OT_NORMAL, NULL, false);

		if (!arg1)
		{
			psql_error("\\%s: missing required argument\n", cmd);
			success = false;
		}
		else
		{
			char	   *result;

			if (arg2)
			{
				prompt_text = arg1;
				opt = arg2;
			}
			else
				opt = arg1;

			if (!pset.inputfile)
				result = simple_prompt(prompt_text, 4096, true);
			else
			{
				if (prompt_text)
				{
					fputs(prompt_text, stdout);
					fflush(stdout);
				}
				result = gets_fromFile(stdin);
			}

			if (!SetVariable(pset.vars, opt, result))
			{
				psql_error("\\%s: error\n", cmd);
				success = false;
			}

			free(result);
			if (prompt_text)
				free(prompt_text);
			free(opt);
		}
	}

	/* \pset -- set printing parameters */
	else if (strcmp(cmd, "pset") == 0)
	{
		char	   *opt0 = psql_scan_slash_option(scan_state,
												  OT_NORMAL, NULL, false);
		char	   *opt1 = psql_scan_slash_option(scan_state,
												  OT_NORMAL, NULL, false);

		if (!opt0)
		{
			psql_error("\\%s: missing required argument\n", cmd);
			success = false;
		}
		else
			success = do_pset(opt0, opt1, &pset.popt, pset.quiet);

		free(opt0);
		free(opt1);
	}

	/* \q or \quit */
	else if (strcmp(cmd, "q") == 0 || strcmp(cmd, "quit") == 0)
		status = PSQL_CMD_TERMINATE;

	/* reset(clear) the buffer */
	else if (strcmp(cmd, "r") == 0 || strcmp(cmd, "reset") == 0)
	{
		resetPQExpBuffer(query_buf);
		psql_scan_reset(scan_state);
		if (!pset.quiet)
			puts(_("Query buffer reset (cleared)."));
	}

	/* \s save history in a file or show it on the screen */
	else if (strcmp(cmd, "s") == 0)
	{
		char	   *fname = psql_scan_slash_option(scan_state,
												   OT_NORMAL, NULL, true);

#if defined(WIN32) && !defined(__CYGWIN__)

		/*
		 * XXX This does not work for all terminal environments or for output
		 * containing non-ASCII characters; see comments in simple_prompt().
		 */
#define DEVTTY	"con"
#else
#define DEVTTY	"/dev/tty"
#endif

		expand_tilde(&fname);
		/* This scrolls off the screen when using /dev/tty */
		success = saveHistory(fname ? fname : DEVTTY, -1, false, false);
		if (success && !pset.quiet && fname)
			printf(gettext("Wrote history to file \"%s/%s\".\n"),
				   pset.dirname ? pset.dirname : ".", fname);
		if (!fname)
			putchar('\n');
		free(fname);
	}

	/* \set -- generalized set variable/option command */
	else if (strcmp(cmd, "set") == 0)
	{
		char	   *opt0 = psql_scan_slash_option(scan_state,
												  OT_NORMAL, NULL, false);

		if (!opt0)
		{
			/* list all variables */
			PrintVariables(pset.vars);
			success = true;
		}
		else
		{
			/*
			 * Set variable to the concatenation of the arguments.
			 */
			char	   *newval;
			char	   *opt;

			opt = psql_scan_slash_option(scan_state,
										 OT_NORMAL, NULL, false);
			newval = pg_strdup(opt ? opt : "");
			free(opt);

			while ((opt = psql_scan_slash_option(scan_state,
												 OT_NORMAL, NULL, false)))
			{
				newval = realloc(newval, strlen(newval) + strlen(opt) + 1);
				if (!newval)
				{
					psql_error("out of memory\n");
					exit(EXIT_FAILURE);
				}
				strcat(newval, opt);
				free(opt);
			}

			if (!SetVariable(pset.vars, opt0, newval))
			{
				psql_error("\\%s: error\n", cmd);
				success = false;
			}
			free(newval);
		}
		free(opt0);
	}

	/* \t -- turn off headers and row count */
	else if (strcmp(cmd, "t") == 0)
	{
		char	   *opt = psql_scan_slash_option(scan_state,
												 OT_NORMAL, NULL, true);

		success = do_pset("tuples_only", opt, &pset.popt, pset.quiet);
		free(opt);
	}


	/* \T -- define html <table ...> attributes */
	else if (strcmp(cmd, "T") == 0)
	{
		char	   *value = psql_scan_slash_option(scan_state,
												   OT_NORMAL, NULL, false);

		success = do_pset("tableattr", value, &pset.popt, pset.quiet);
		free(value);
	}

	/* \timing -- toggle timing of queries */
	else if (strcmp(cmd, "timing") == 0)
	{
		char	   *opt = psql_scan_slash_option(scan_state,
												 OT_NORMAL, NULL, false);

		if (opt)
			pset.timing = ParseVariableBool(opt);
		else
			pset.timing = !pset.timing;
		if (!pset.quiet)
		{
			if (pset.timing)
				puts(_("Timing is on."));
			else
				puts(_("Timing is off."));
		}
		free(opt);
	}

	/* \unset */
	else if (strcmp(cmd, "unset") == 0)
	{
		char	   *opt = psql_scan_slash_option(scan_state,
												 OT_NORMAL, NULL, false);

		if (!opt)
		{
			psql_error("\\%s: missing required argument\n", cmd);
			success = false;
		}
		else if (!SetVariable(pset.vars, opt, NULL))
		{
			psql_error("\\%s: error\n", cmd);
			success = false;
		}
		free(opt);
	}

	/* \w -- write query buffer to file */
	else if (strcmp(cmd, "w") == 0 || strcmp(cmd, "write") == 0)
	{
		FILE	   *fd = NULL;
		bool		is_pipe = false;
		char	   *fname = NULL;

		if (!query_buf)
		{
			psql_error("no query buffer\n");
			status = PSQL_CMD_ERROR;
		}
		else
		{
			fname = psql_scan_slash_option(scan_state,
										   OT_FILEPIPE, NULL, true);
			expand_tilde(&fname);

			if (!fname)
			{
				psql_error("\\%s: missing required argument\n", cmd);
				success = false;
			}
			else
			{
				if (fname[0] == '|')
				{
					is_pipe = true;
					fd = popen(&fname[1], "w");
				}
				else
				{
					canonicalize_path(fname);
					fd = fopen(fname, "w");
				}
				if (!fd)
				{
					psql_error("%s: %s\n", fname, strerror(errno));
					success = false;
				}
			}
		}

		if (fd)
		{
			int			result;

			if (query_buf && query_buf->len > 0)
				fprintf(fd, "%s\n", query_buf->data);

			if (is_pipe)
				result = pclose(fd);
			else
				result = fclose(fd);

			if (result == EOF)
			{
				psql_error("%s: %s\n", fname, strerror(errno));
				success = false;
			}
		}

		free(fname);
	}

	/* \x -- toggle expanded table representation */
	else if (strcmp(cmd, "x") == 0)
	{
		char	   *opt = psql_scan_slash_option(scan_state,
												 OT_NORMAL, NULL, true);

		success = do_pset("expanded", opt, &pset.popt, pset.quiet);
		free(opt);
	}

	/* \z -- list table rights (equivalent to \dp) */
	else if (strcmp(cmd, "z") == 0)
	{
		char	   *pattern = psql_scan_slash_option(scan_state,
													 OT_NORMAL, NULL, true);

		success = permissionsList(pattern);
		if (pattern)
			free(pattern);
	}

	/* \! -- shell escape */
	else if (strcmp(cmd, "!") == 0)
	{
		char	   *opt = psql_scan_slash_option(scan_state,
												 OT_WHOLE_LINE, NULL, false);

		success = do_shell(opt);
		free(opt);
	}

	/* \? -- slash command help */
	else if (strcmp(cmd, "?") == 0)
		slashUsage(pset.popt.topt.pager);

#if 0

	/*
	 * These commands don't do anything. I just use them to test the parser.
	 */
	else if (strcmp(cmd, "void") == 0 || strcmp(cmd, "#") == 0)
	{
		int			i = 0;
		char	   *value;

		while ((value = psql_scan_slash_option(scan_state,
											   OT_NORMAL, NULL, true)))
		{
			fprintf(stderr, "+ opt(%d) = |%s|\n", i++, value);
			free(value);
		}
	}
#endif

	else
		status = PSQL_CMD_UNKNOWN;

	if (!success)
		status = PSQL_CMD_ERROR;

	return status;
}

/*
 * Ask the user for a password; 'username' is the username the
 * password is for, if one has been explicitly specified. Returns a
 * malloc'd string.
 */
static char *
prompt_for_password(const char *username)
{
	char	   *result;

	if (username == NULL)
		result = simple_prompt("Password: ", 100, false);
	else
	{
		char	   *prompt_text;

		prompt_text = malloc(strlen(username) + 100);
		snprintf(prompt_text, strlen(username) + 100,
				 _("Password for user %s: "), username);
		result = simple_prompt(prompt_text, 100, false);
		free(prompt_text);
	}

	return result;
}

static bool
param_is_newly_set(const char *old_val, const char *new_val)
{
	if (new_val == NULL)
		return false;

	if (old_val == NULL || strcmp(old_val, new_val) != 0)
		return true;

	return false;
}

/*
 * do_connect -- handler for \connect
 *
 * Connects to a database with given parameters. If there exists an
 * established connection, NULL values will be replaced with the ones
 * in the current connection. Otherwise NULL will be passed for that
 * parameter to PQconnectdbParams(), so the libpq defaults will be used.
 *
 * In interactive mode, if connection fails with the given parameters,
 * the old connection will be kept.
 */
static bool
do_connect(char *dbname, char *user, char *host, char *port)
{
	PGconn	   *o_conn = pset.db,
			   *n_conn;
	char	   *password = NULL;

	if (!dbname)
		dbname = PQdb(o_conn);
	if (!user)
		user = PQuser(o_conn);
	if (!host)
		host = PQhost(o_conn);
	if (!port)
		port = PQport(o_conn);

	/*
	 * If the user asked to be prompted for a password, ask for one now. If
	 * not, use the password from the old connection, provided the username
	 * has not changed. Otherwise, try to connect without a password first,
	 * and then ask for a password if needed.
	 *
	 * XXX: this behavior leads to spurious connection attempts recorded in
	 * the postmaster's log.  But libpq offers no API that would let us obtain
	 * a password and then continue with the first connection attempt.
	 */
	if (pset.getPassword == TRI_YES)
	{
		password = prompt_for_password(user);
	}
	else if (o_conn && user && strcmp(PQuser(o_conn), user) == 0)
	{
		password = strdup(PQpass(o_conn));
	}

	while (true)
	{
#define PARAMS_ARRAY_SIZE	7
		const char **keywords = pg_malloc(PARAMS_ARRAY_SIZE * sizeof(*keywords));
		const char **values = pg_malloc(PARAMS_ARRAY_SIZE * sizeof(*values));

		keywords[0] = "host";
		values[0] = host;
		keywords[1] = "port";
		values[1] = port;
		keywords[2] = "user";
		values[2] = user;
		keywords[3] = "password";
		values[3] = password;
		keywords[4] = "dbname";
		values[4] = dbname;
		keywords[5] = "fallback_application_name";
		values[5] = pset.progname;
		keywords[6] = NULL;
		values[6] = NULL;

		n_conn = PQconnectdbParams(keywords, values, true);

		free(keywords);
		free(values);

		/* We can immediately discard the password -- no longer needed */
		if (password)
			free(password);

		if (PQstatus(n_conn) == CONNECTION_OK)
			break;

		/*
		 * Connection attempt failed; either retry the connection attempt with
		 * a new password, or give up.
		 */
		if (!password && PQconnectionNeedsPassword(n_conn) && pset.getPassword != TRI_NO)
		{
			PQfinish(n_conn);
			password = prompt_for_password(user);
			continue;
		}

		/*
		 * Failed to connect to the database. In interactive mode, keep the
		 * previous connection to the DB; in scripting mode, close our
		 * previous connection as well.
		 */
		if (pset.cur_cmd_interactive)
		{
			psql_error("%s", PQerrorMessage(n_conn));

			/* pset.db is left unmodified */
			if (o_conn)
				fputs(_("Previous connection kept\n"), stderr);
		}
		else
		{
			psql_error("\\connect: %s", PQerrorMessage(n_conn));
			if (o_conn)
			{
				PQfinish(o_conn);
				pset.db = NULL;
			}
		}

		PQfinish(n_conn);
		return false;
	}

	/*
	 * Replace the old connection with the new one, and update
	 * connection-dependent variables.
	 */
	PQsetNoticeProcessor(n_conn, NoticeProcessor, NULL);
	pset.db = n_conn;
	SyncVariables();
	connection_warnings(false); /* Must be after SyncVariables */

	/* Tell the user about the new connection */
	if (!pset.quiet)
	{
		if (param_is_newly_set(PQhost(o_conn), PQhost(pset.db)) ||
			param_is_newly_set(PQport(o_conn), PQport(pset.db)))
		{
			char	*host = PQhost(pset.db);

			if (host == NULL)
				host = DEFAULT_PGSOCKET_DIR;
			/* If the host is an absolute path, the connection is via socket */
			if (is_absolute_path(host))
				printf(_("You are now connected to database \"%s\" as user \"%s\" via socket in \"%s\" at port \"%s\".\n"),
					   PQdb(pset.db), PQuser(pset.db), host, PQport(pset.db));
			else
				printf(_("You are now connected to database \"%s\" as user \"%s\" on host \"%s\" at port \"%s\".\n"),
					   PQdb(pset.db), PQuser(pset.db), host, PQport(pset.db));
		}
		else
			printf(_("You are now connected to database \"%s\" as user \"%s\".\n"),
				   PQdb(pset.db), PQuser(pset.db));
	}

	if (o_conn)
		PQfinish(o_conn);
	return true;
}


void
connection_warnings(bool in_startup)
{
	if (!pset.quiet && !pset.notty)
	{
		int			client_ver = parse_version(PG_VERSION);

		if (pset.sversion != client_ver)
		{
			const char *server_version;
			char		server_ver_str[16];

			/* Try to get full text form, might include "devel" etc */
			server_version = PQparameterStatus(pset.db, "server_version");
			if (!server_version)
			{
				snprintf(server_ver_str, sizeof(server_ver_str),
						 "%d.%d.%d",
						 pset.sversion / 10000,
						 (pset.sversion / 100) % 100,
						 pset.sversion % 100);
				server_version = server_ver_str;
			}

			printf(_("%s (%s, server %s)\n"),
				   pset.progname, PG_VERSION, server_version);
		}
		/* For version match, only print psql banner on startup. */
		else if (in_startup)
			printf("%s (%s)\n", pset.progname, PG_VERSION);

		if (pset.sversion / 100 != client_ver / 100)
			printf(_("WARNING: %s version %d.%d, server version %d.%d.\n"
					 "         Some psql features might not work.\n"),
				 pset.progname, client_ver / 10000, (client_ver / 100) % 100,
				   pset.sversion / 10000, (pset.sversion / 100) % 100);

#ifdef WIN32
		checkWin32Codepage();
#endif
		printSSLInfo();
	}
}


/*
 * printSSLInfo
 *
 * Prints information about the current SSL connection, if SSL is in use
 */
static void
printSSLInfo(void)
{
#ifdef USE_SSL
	int			sslbits = -1;
	SSL		   *ssl;

	ssl = PQgetssl(pset.db);
	if (!ssl)
		return;					/* no SSL */

	SSL_get_cipher_bits(ssl, &sslbits);
	printf(_("SSL connection (cipher: %s, bits: %i)\n"),
		   SSL_get_cipher(ssl), sslbits);
#else

	/*
	 * If psql is compiled without SSL but is using a libpq with SSL, we
	 * cannot figure out the specifics about the connection. But we know it's
	 * SSL secured.
	 */
	if (PQgetssl(pset.db))
		printf(_("SSL connection (unknown cipher)\n"));
#endif
}


/*
 * checkWin32Codepage
 *
 * Prints a warning when win32 console codepage differs from Windows codepage
 */
#ifdef WIN32
static void
checkWin32Codepage(void)
{
	unsigned int wincp,
				concp;

	wincp = GetACP();
	concp = GetConsoleCP();
	if (wincp != concp)
	{
		printf(_("WARNING: Console code page (%u) differs from Windows code page (%u)\n"
				 "         8-bit characters might not work correctly. See psql reference\n"
				 "         page \"Notes for Windows users\" for details.\n"),
			   concp, wincp);
	}
}
#endif


/*
 * SyncVariables
 *
 * Make psql's internal variables agree with connection state upon
 * establishing a new connection.
 */
void
SyncVariables(void)
{
	/* get stuff from connection */
	pset.encoding = PQclientEncoding(pset.db);
	pset.popt.topt.encoding = pset.encoding;
	pset.sversion = PQserverVersion(pset.db);

	SetVariable(pset.vars, "DBNAME", PQdb(pset.db));
	SetVariable(pset.vars, "USER", PQuser(pset.db));
	SetVariable(pset.vars, "HOST", PQhost(pset.db));
	SetVariable(pset.vars, "PORT", PQport(pset.db));
	SetVariable(pset.vars, "ENCODING", pg_encoding_to_char(pset.encoding));

	/* send stuff to it, too */
	PQsetErrorVerbosity(pset.db, pset.verbosity);
}

/*
 * UnsyncVariables
 *
 * Clear variables that should be not be set when there is no connection.
 */
void
UnsyncVariables(void)
{
	SetVariable(pset.vars, "DBNAME", NULL);
	SetVariable(pset.vars, "USER", NULL);
	SetVariable(pset.vars, "HOST", NULL);
	SetVariable(pset.vars, "PORT", NULL);
	SetVariable(pset.vars, "ENCODING", NULL);
}


/*
 * do_edit -- handler for \e
 *
 * If you do not specify a filename, the current query buffer will be copied
 * into a temporary one.
 */

static bool
editFile(const char *fname)
{
	const char *editorName;
	char	   *sys;
	int			result;

	psql_assert(fname);

	/* Find an editor to use */
	editorName = getenv("PSQL_EDITOR");
	if (!editorName)
		editorName = getenv("EDITOR");
	if (!editorName)
		editorName = getenv("VISUAL");
	if (!editorName)
		editorName = DEFAULT_EDITOR;

	/*
	 * On Unix the EDITOR value should *not* be quoted, since it might include
	 * switches, eg, EDITOR="pico -t"; it's up to the user to put quotes in it
	 * if necessary.  But this policy is not very workable on Windows, due to
	 * severe brain damage in their command shell plus the fact that standard
	 * program paths include spaces.
	 */
	sys = pg_malloc(strlen(editorName) + strlen(fname) + 10 + 1);
#ifndef WIN32
	sprintf(sys, "exec %s '%s'", editorName, fname);
#else
	sprintf(sys, SYSTEMQUOTE "\"%s\" \"%s\"" SYSTEMQUOTE, editorName, fname);
#endif
	result = system(sys);
	if (result == -1)
		psql_error("could not start editor \"%s\"\n", editorName);
	else if (result == 127)
		psql_error("could not start /bin/sh\n");
	free(sys);

	return result == 0;
}


/* call this one */
static bool
do_edit(const char *filename_arg, PQExpBuffer query_buf, bool *edited)
{
	char		fnametmp[MAXPGPATH];
	FILE	   *stream = NULL;
	const char *fname;
	bool		error = false;
	int			fd;

	struct stat before,
				after;

	if (filename_arg)
		fname = filename_arg;
	else
	{
		/* make a temp file to edit */
#ifndef WIN32
		const char *tmpdir = getenv("TMPDIR");

		if (!tmpdir)
			tmpdir = "/tmp";
#else
		char		tmpdir[MAXPGPATH];
		int			ret;

		ret = GetTempPath(MAXPGPATH, tmpdir);
		if (ret == 0 || ret > MAXPGPATH)
		{
			psql_error("cannot locate temporary directory: %s\n",
					   !ret ? strerror(errno) : "");
			return false;
		}

		/*
		 * No canonicalize_path() here. EDIT.EXE run from CMD.EXE prepends the
		 * current directory to the supplied path unless we use only
		 * backslashes, so we do that.
		 */
#endif
#ifndef WIN32
		snprintf(fnametmp, sizeof(fnametmp), "%s%spsql.edit.%d", tmpdir,
				 "/", (int) getpid());
#else
		snprintf(fnametmp, sizeof(fnametmp), "%s%spsql.edit.%d", tmpdir,
			   "" /* trailing separator already present */ , (int) getpid());
#endif

		fname = (const char *) fnametmp;

		fd = open(fname, O_WRONLY | O_CREAT | O_EXCL, 0600);
		if (fd != -1)
			stream = fdopen(fd, "w");

		if (fd == -1 || !stream)
		{
			psql_error("could not open temporary file \"%s\": %s\n", fname, strerror(errno));
			error = true;
		}
		else
		{
			unsigned int ql = query_buf->len;

			if (ql == 0 || query_buf->data[ql - 1] != '\n')
			{
				appendPQExpBufferChar(query_buf, '\n');
				ql++;
			}

			if (fwrite(query_buf->data, 1, ql, stream) != ql)
			{
				psql_error("%s: %s\n", fname, strerror(errno));
				fclose(stream);
				remove(fname);
				error = true;
			}
			else if (fclose(stream) != 0)
			{
				psql_error("%s: %s\n", fname, strerror(errno));
				remove(fname);
				error = true;
			}
		}
	}

	if (!error && stat(fname, &before) != 0)
	{
		psql_error("%s: %s\n", fname, strerror(errno));
		error = true;
	}

	/* call editor */
	if (!error)
		error = !editFile(fname);

	if (!error && stat(fname, &after) != 0)
	{
		psql_error("%s: %s\n", fname, strerror(errno));
		error = true;
	}

	if (!error && before.st_mtime != after.st_mtime)
	{
		stream = fopen(fname, PG_BINARY_R);
		if (!stream)
		{
			psql_error("%s: %s\n", fname, strerror(errno));
			error = true;
		}
		else
		{
			/* read file back into query_buf */
			char		line[1024];

			resetPQExpBuffer(query_buf);
			while (fgets(line, sizeof(line), stream) != NULL)
				appendPQExpBufferStr(query_buf, line);

			if (ferror(stream))
			{
				psql_error("%s: %s\n", fname, strerror(errno));
				error = true;
			}
			else if (edited)
			{
				*edited = true;
			}

			fclose(stream);
		}
	}

	/* remove temp file */
	if (!filename_arg)
	{
		if (remove(fname) == -1)
		{
			psql_error("%s: %s\n", fname, strerror(errno));
			error = true;
		}
	}

	return !error;
}



/*
 * process_file
 *
 * Read commands from filename and then them to the main processing loop
 * Handler for \i, but can be used for other things as well.  Returns
 * MainLoop() error code.
 */
int
process_file(char *filename, bool single_txn)
{
	FILE	   *fd;
	int			result;
	char	   *oldfilename;
	PGresult   *res;

	if (!filename)
		return EXIT_FAILURE;

	if (strcmp(filename, "-") != 0)
	{
		canonicalize_path(filename);
		fd = fopen(filename, PG_BINARY_R);
	}
	else
		fd = stdin;

	if (!fd)
	{
		psql_error("%s: %s\n", filename, strerror(errno));
		return EXIT_FAILURE;
	}

	oldfilename = pset.inputfile;
	pset.inputfile = filename;

	if (single_txn)
	{
		if ((res = PSQLexec("BEGIN", false)) == NULL)
		{
			if (pset.on_error_stop)
			{
				result = EXIT_USER;
				goto error;
			}
		}
		else
			PQclear(res);
	}

	result = MainLoop(fd);

	if (single_txn)
	{
		if ((res = PSQLexec("COMMIT", false)) == NULL)
		{
			if (pset.on_error_stop)
			{
				result = EXIT_USER;
				goto error;
			}
		}
		else
			PQclear(res);
	}

error:
	if (fd != stdin)
	fclose(fd);
	pset.inputfile = oldfilename;
	return result;
}



/*
 * do_pset
 *
 */
static const char *
_align2string(enum printFormat in)
{
	switch (in)
	{
		case PRINT_NOTHING:
			return "nothing";
			break;
		case PRINT_UNALIGNED:
			return "unaligned";
			break;
		case PRINT_ALIGNED:
			return "aligned";
			break;
		case PRINT_WRAPPED:
			return "wrapped";
			break;
		case PRINT_HTML:
			return "html";
			break;
		case PRINT_LATEX:
			return "latex";
			break;
		case PRINT_TROFF_MS:
			return "troff-ms";
			break;
	}
	return "unknown";
}


bool
do_pset(const char *param, const char *value, printQueryOpt *popt, bool quiet)
{
	size_t		vallen = 0;

	psql_assert(param);

	if (value)
		vallen = strlen(value);

	/* set format */
	if (strcmp(param, "format") == 0)
	{
		if (!value)
			;
		else if (pg_strncasecmp("unaligned", value, vallen) == 0)
			popt->topt.format = PRINT_UNALIGNED;
		else if (pg_strncasecmp("aligned", value, vallen) == 0)
			popt->topt.format = PRINT_ALIGNED;
		else if (pg_strncasecmp("wrapped", value, vallen) == 0)
			popt->topt.format = PRINT_WRAPPED;
		else if (pg_strncasecmp("html", value, vallen) == 0)
			popt->topt.format = PRINT_HTML;
		else if (pg_strncasecmp("latex", value, vallen) == 0)
			popt->topt.format = PRINT_LATEX;
		else if (pg_strncasecmp("troff-ms", value, vallen) == 0)
			popt->topt.format = PRINT_TROFF_MS;
		else
		{
			psql_error("\\pset: allowed formats are unaligned, aligned, wrapped, html, latex, troff-ms\n");
			return false;
		}

		if (!quiet)
			printf(_("Output format is %s.\n"), _align2string(popt->topt.format));
	}

	/* set table line style */
	else if (strcmp(param, "linestyle") == 0)
	{
		if (!value)
			;
		else if (pg_strncasecmp("ascii", value, vallen) == 0)
			popt->topt.line_style = &pg_asciiformat;
		else if (pg_strncasecmp("old-ascii", value, vallen) == 0)
			popt->topt.line_style = &pg_asciiformat_old;
		else if (pg_strncasecmp("unicode", value, vallen) == 0)
			popt->topt.line_style = &pg_utf8format;
		else
		{
			psql_error("\\pset: allowed line styles are ascii, old-ascii, unicode\n");
			return false;
		}

		if (!quiet)
			printf(_("Line style is %s.\n"),
				   get_line_style(&popt->topt)->name);
	}

	/* set border style/width */
	else if (strcmp(param, "border") == 0)
	{
		if (value)
			popt->topt.border = atoi(value);

		if (!quiet)
			printf(_("Border style is %d.\n"), popt->topt.border);
	}

	/* set expanded/vertical mode */
	else if (strcmp(param, "x") == 0 || strcmp(param, "expanded") == 0 || strcmp(param, "vertical") == 0)
	{
		if (value)
			popt->topt.expanded = ParseVariableBool(value);
		else
			popt->topt.expanded = !popt->topt.expanded;
		if (!quiet)
			printf(popt->topt.expanded
				   ? _("Expanded display is on.\n")
				   : _("Expanded display is off.\n"));
	}

	/* locale-aware numeric output */
	else if (strcmp(param, "numericlocale") == 0)
	{
		if (value)
			popt->topt.numericLocale = ParseVariableBool(value);
		else
			popt->topt.numericLocale = !popt->topt.numericLocale;
		if (!quiet)
		{
			if (popt->topt.numericLocale)
				puts(_("Showing locale-adjusted numeric output."));
			else
				puts(_("Locale-adjusted numeric output is off."));
		}
	}

	/* null display */
	else if (strcmp(param, "null") == 0)
	{
		if (value)
		{
			free(popt->nullPrint);
			popt->nullPrint = pg_strdup(value);
		}
		if (!quiet)
			printf(_("Null display is \"%s\".\n"), popt->nullPrint ? popt->nullPrint : "");
	}

	/* field separator for unaligned text */
	else if (strcmp(param, "fieldsep") == 0)
	{
		if (value)
		{
			free(popt->topt.fieldSep);
			popt->topt.fieldSep = pg_strdup(value);
		}
		if (!quiet)
			printf(_("Field separator is \"%s\".\n"), popt->topt.fieldSep);
	}

	/* record separator for unaligned text */
	else if (strcmp(param, "recordsep") == 0)
	{
		if (value)
		{
			free(popt->topt.recordSep);
			popt->topt.recordSep = pg_strdup(value);
		}
		if (!quiet)
		{
			if (strcmp(popt->topt.recordSep, "\n") == 0)
				printf(_("Record separator is <newline>."));
			else
				printf(_("Record separator is \"%s\".\n"), popt->topt.recordSep);
		}
	}

	/* toggle between full and tuples-only format */
	else if (strcmp(param, "t") == 0 || strcmp(param, "tuples_only") == 0)
	{
		if (value)
			popt->topt.tuples_only = ParseVariableBool(value);
		else
			popt->topt.tuples_only = !popt->topt.tuples_only;
		if (!quiet)
		{
			if (popt->topt.tuples_only)
				puts(_("Showing only tuples."));
			else
				puts(_("Tuples only is off."));
		}
	}

	/* set title override */
	else if (strcmp(param, "title") == 0)
	{
		free(popt->title);
		if (!value)
			popt->title = NULL;
		else
			popt->title = pg_strdup(value);

		if (!quiet)
		{
			if (popt->title)
				printf(_("Title is \"%s\".\n"), popt->title);
			else
				printf(_("Title is unset.\n"));
		}
	}

	/* set HTML table tag options */
	else if (strcmp(param, "T") == 0 || strcmp(param, "tableattr") == 0)
	{
		free(popt->topt.tableAttr);
		if (!value)
			popt->topt.tableAttr = NULL;
		else
			popt->topt.tableAttr = pg_strdup(value);

		if (!quiet)
		{
			if (popt->topt.tableAttr)
				printf(_("Table attribute is \"%s\".\n"), popt->topt.tableAttr);
			else
				printf(_("Table attributes unset.\n"));
		}
	}

	/* toggle use of pager */
	else if (strcmp(param, "pager") == 0)
	{
		if (value && pg_strcasecmp(value, "always") == 0)
			popt->topt.pager = 2;
		else if (value)
			if (ParseVariableBool(value))
				popt->topt.pager = 1;
			else
				popt->topt.pager = 0;
		else if (popt->topt.pager == 1)
			popt->topt.pager = 0;
		else
			popt->topt.pager = 1;
		if (!quiet)
		{
			if (popt->topt.pager == 1)
				puts(_("Pager is used for long output."));
			else if (popt->topt.pager == 2)
				puts(_("Pager is always used."));
			else
				puts(_("Pager usage is off."));
		}
	}

	/* disable "(x rows)" footer */
	else if (strcmp(param, "footer") == 0)
	{
		if (value)
			popt->default_footer = ParseVariableBool(value);
		else
			popt->default_footer = !popt->default_footer;
		if (!quiet)
		{
			if (popt->default_footer)
				puts(_("Default footer is on."));
			else
				puts(_("Default footer is off."));
		}
	}

	/* set border style/width */
	else if (strcmp(param, "columns") == 0)
	{
		if (value)
			popt->topt.columns = atoi(value);

		if (!quiet)
			printf(_("Target width for \"wrapped\" format is %d.\n"), popt->topt.columns);
	}

	else
	{
		psql_error("\\pset: unknown option: %s\n", param);
		return false;
	}

	return true;
}



#ifndef WIN32
#define DEFAULT_SHELL "/bin/sh"
#else
/*
 *	CMD.EXE is in different places in different Win32 releases so we
 *	have to rely on the path to find it.
 */
#define DEFAULT_SHELL "cmd.exe"
#endif

static bool
do_shell(const char *command)
{
	int			result;

	if (!command)
	{
		char	   *sys;
		const char *shellName;

		shellName = getenv("SHELL");
#ifdef WIN32
		if (shellName == NULL)
			shellName = getenv("COMSPEC");
#endif
		if (shellName == NULL)
			shellName = DEFAULT_SHELL;

		sys = pg_malloc(strlen(shellName) + 16);
#ifndef WIN32
		sprintf(sys,
		/* See EDITOR handling comment for an explaination */
				"exec %s", shellName);
#else
		/* See EDITOR handling comment for an explaination */
		sprintf(sys, SYSTEMQUOTE "\"%s\"" SYSTEMQUOTE, shellName);
#endif
		result = system(sys);
		free(sys);
	}
	else
		result = system(command);

	if (result == 127 || result == -1)
	{
		psql_error("\\!: failed\n");
		return false;
	}
	return true;
}

/*
 * This function takes a function description, e.g. "x" or "x(int)", and
 * issues a query on the given connection to retrieve the function's OID
 * using a cast to regproc or regprocedure (as appropriate). The result,
 * if there is one, is returned at *foid.  Note that we'll fail if the
 * function doesn't exist OR if there are multiple matching candidates
 * OR if there's something syntactically wrong with the function description;
 * unfortunately it can be hard to tell the difference.
 */
static bool
lookup_function_oid(PGconn *conn, const char *desc, Oid *foid)
{
	bool		result = true;
	PQExpBuffer query;
	PGresult   *res;

	query = createPQExpBuffer();
	printfPQExpBuffer(query, "SELECT ");
	appendStringLiteralConn(query, desc, conn);
	appendPQExpBuffer(query, "::pg_catalog.%s::pg_catalog.oid",
					  strchr(desc, '(') ? "regprocedure" : "regproc");

	res = PQexec(conn, query->data);
	if (PQresultStatus(res) == PGRES_TUPLES_OK && PQntuples(res) == 1)
		*foid = atooid(PQgetvalue(res, 0, 0));
	else
	{
		minimal_error_message(res);
		result = false;
	}

	PQclear(res);
	destroyPQExpBuffer(query);

	return result;
}

/*
 * Fetches the "CREATE OR REPLACE FUNCTION ..." command that describes the
 * function with the given OID.  If successful, the result is stored in buf.
 */
static bool
get_create_function_cmd(PGconn *conn, Oid oid, PQExpBuffer buf)
{
	bool		result = true;
	PQExpBuffer query;
	PGresult   *res;

	query = createPQExpBuffer();
	printfPQExpBuffer(query, "SELECT pg_catalog.pg_get_functiondef(%u)", oid);

	res = PQexec(conn, query->data);
	if (PQresultStatus(res) == PGRES_TUPLES_OK && PQntuples(res) == 1)
	{
		resetPQExpBuffer(buf);
		appendPQExpBufferStr(buf, PQgetvalue(res, 0, 0));
	}
	else
	{
		minimal_error_message(res);
		result = false;
	}

	PQclear(res);
	destroyPQExpBuffer(query);

	return result;
}

/*
 * Report just the primary error; this is to avoid cluttering the output
 * with, for instance, a redisplay of the internally generated query
 */
static void
minimal_error_message(PGresult *res)
{
	PQExpBuffer msg;
	const char *fld;

	msg = createPQExpBuffer();

	fld = PQresultErrorField(res, PG_DIAG_SEVERITY);
	if (fld)
		printfPQExpBuffer(msg, "%s:  ", fld);
	else
		printfPQExpBuffer(msg, "ERROR:  ");
	fld = PQresultErrorField(res, PG_DIAG_MESSAGE_PRIMARY);
	if (fld)
		appendPQExpBufferStr(msg, fld);
	else
		appendPQExpBufferStr(msg, "(not available)");
	appendPQExpBufferStr(msg, "\n");

	psql_error("%s", msg->data);

	destroyPQExpBuffer(msg);
}<|MERGE_RESOLUTION|>--- conflicted
+++ resolved
@@ -3,11 +3,7 @@
  *
  * Copyright (c) 2000-2010, PostgreSQL Global Development Group
  *
-<<<<<<< HEAD
  * src/bin/psql/command.c
-=======
- * $PostgreSQL: pgsql/src/bin/psql/command.c,v 1.212 2009/12/01 22:34:33 momjian Exp $
->>>>>>> 78a09145
  */
 #include "postgres_fe.h"
 #include "command.h"
@@ -387,11 +383,7 @@
 				success = listCasts(pattern);
 				break;
 			case 'd':
-<<<<<<< HEAD
 				if (strncmp(cmd, "ddp", 3) == 0)
-=======
-				if (strcmp(cmd, "ddp") == 0)
->>>>>>> 78a09145
 					success = listDefaultACLs(pattern);
 				else
 					success = objectDescription(pattern, show_system);
@@ -451,11 +443,7 @@
 
 					if (pattern)
 						pattern2 = psql_scan_slash_option(scan_state,
-<<<<<<< HEAD
-													  OT_NORMAL, NULL, true);
-=======
 														  OT_NORMAL, NULL, true);
->>>>>>> 78a09145
 					success = listDbRoleSettings(pattern, pattern2);
 				}
 				else
