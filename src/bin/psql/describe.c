/*
 * psql - the PostgreSQL interactive terminal
 *
 * Support for the various \d ("describe") commands.  Note that the current
 * expectation is that all functions in this file will succeed when working
 * with servers of versions 7.4 and up.  It's okay to omit irrelevant
 * information for an old server, but not to fail outright.
 *
 * Copyright (c) 2000-2011, PostgreSQL Global Development Group
 *
 * src/bin/psql/describe.c
 */
#include "postgres_fe.h"

#include <ctype.h>

#include "common.h"
#include "describe.h"
#include "dumputils.h"
#include "mbprint.h"
#include "print.h"
#include "settings.h"
#include "variables.h"


#define SYM_POLICYTYPE_REPLICATED 'r'

static bool describeOneTableDetails(const char *schemaname,
						const char *relationname,
						const char *oid,
						bool verbose);
static void add_distributed_by_footer(printTableContent *const cont, const char *oid);
static void add_partition_by_footer(printTableContent *const cont, const char *oid);
static void add_tablespace_footer(printTableContent *const cont, char relkind,
					  Oid tablespace, const bool newline);
static void add_role_attribute(PQExpBuffer buf, const char *const str);
static bool listTSParsersVerbose(const char *pattern);
static bool describeOneTSParser(const char *oid, const char *nspname,
					const char *prsname);
static bool listTSConfigsVerbose(const char *pattern);
static bool describeOneTSConfig(const char *oid, const char *nspname,
					const char *cfgname,
					const char *pnspname, const char *prsname);
static void printACLColumn(PQExpBuffer buf, const char *colname);
static bool listOneExtensionContents(const char *extname, const char *oid);
static bool isGPDB(void);
static bool isGPDB4200OrLater(void);
static bool isGPDB5000OrLater(void);
static bool isGPDB6000OrLater(void);

static bool isGPDB(void)
{
	static enum
	{
		gpdb_maybe,
		gpdb_yes,
		gpdb_no
	} talking_to_gpdb;

	PGresult   *res;
	char       *ver;

	if (talking_to_gpdb == gpdb_yes)
		return true;
	else if (talking_to_gpdb == gpdb_no)
		return false;

	res = PSQLexec("select pg_catalog.version()", false);
	if (!res)
		return false;

	ver = PQgetvalue(res, 0, 0);
	if (strstr(ver, "Greenplum") != NULL)
	{
		PQclear(res);
		talking_to_gpdb = gpdb_yes;
		return true;
	}

	talking_to_gpdb = gpdb_no;
	PQclear(res);

	/* If we reconnect to a GPDB system later, do the check again */
	talking_to_gpdb = gpdb_maybe;

	return false;
}


/*
 * A new catalog table was introduced in GPDB 4.2 (pg_catalog.pg_attribute_encoding).
 * If the database appears to be GPDB and has that table, we assume it is 4.2 or later.
 *
 * Return true if GPDB version 4.2 or later, false otherwise.
 */
static bool isGPDB4200OrLater(void)
{
	bool       retValue = false;

	if (isGPDB() == true)
	{
		PGresult  *result;

		result = PSQLexec("select oid from pg_catalog.pg_class where relnamespace = 11 and relname  = 'pg_attribute_encoding'", false);
		if (PQgetisnull(result, 0, 0))
			 retValue = false;
		else
			retValue = true;
	}
	return retValue;
}

/*
 * Returns true if GPDB version 4.3 or later, false otherwise.
 */
static bool
isGPDB4300OrLater(void)
{
	bool       retValue = false;

	if (isGPDB() == true)
	{
		PGresult  *result;

		result = PSQLexec(
				"select attnum from pg_catalog.pg_attribute "
				"where attrelid = 'pg_catalog.pg_proc'::regclass and "
				"attname = 'prodataaccess'", false);
		retValue = PQntuples(result) > 0;
	}
	return retValue;
}


/*
 * If GPDB version is 5.0, pg_proc has provariadic as column number 20.
 * When we have version() returns GPDB version instead of "main build dev" or
 * something similar, we'll fix this function.
 */
static bool isGPDB5000OrLater(void)
{
	bool	retValue = false;

	if (isGPDB() == true)
	{
		PGresult   *res;

		res = PSQLexec("select attnum from pg_catalog.pg_attribute where attrelid = 1255 and attname = 'provariadic'", false);
		if (PQntuples(res) == 1)
			retValue = true;
	}
	return retValue;
}

static bool
isGPDB6000OrLater(void)
{
	if (!isGPDB())
		return false;		/* Not Greenplum at all. */

	/* GPDB 6 is based on PostgreSQL 8.4 */
	return pset.sversion >= 80400;
}

/*----------------
 * Handlers for various slash commands displaying some sort of list
 * of things in the database.
 *
 * Note: try to format the queries to look nice in -E output.
 *----------------
 */


/* \da
 * Takes an optional regexp to select particular aggregates
 */
bool
describeAggregates(const char *pattern, bool verbose, bool showSystem)
{
	PQExpBufferData buf;
	PGresult   *res;
	printQueryOpt myopt = pset.popt;

	initPQExpBuffer(&buf);

	printfPQExpBuffer(&buf,
					  "SELECT n.nspname as \"%s\",\n"
					  "  p.proname AS \"%s\",\n"
				 "  pg_catalog.format_type(p.prorettype, NULL) AS \"%s\",\n",
					  gettext_noop("Schema"),
					  gettext_noop("Name"),
					  gettext_noop("Result data type"));

	if (pset.sversion >= 80400)
		appendPQExpBuffer(&buf,
						  "  CASE WHEN p.pronargs = 0\n"
						  "    THEN CAST('*' AS pg_catalog.text)\n"
					 "    ELSE pg_catalog.pg_get_function_arguments(p.oid)\n"
						  "  END AS \"%s\",\n",
						  gettext_noop("Argument data types"));
	else if (pset.sversion >= 80200)
		appendPQExpBuffer(&buf,
						  "  CASE WHEN p.pronargs = 0\n"
						  "    THEN CAST('*' AS pg_catalog.text)\n"
						  "    ELSE\n"
						  "    pg_catalog.array_to_string(ARRAY(\n"
						  "      SELECT\n"
				 "        pg_catalog.format_type(p.proargtypes[s.i], NULL)\n"
						  "      FROM\n"
						  "        pg_catalog.generate_series(0, pg_catalog.array_upper(p.proargtypes, 1)) AS s(i)\n"
						  "    ), ', ')\n"
						  "  END AS \"%s\",\n",
						  gettext_noop("Argument data types"));
	else
		appendPQExpBuffer(&buf,
			 "  pg_catalog.format_type(p.proargtypes[0], NULL) AS \"%s\",\n",
						  gettext_noop("Argument data types"));

	appendPQExpBuffer(&buf,
				 "  pg_catalog.obj_description(p.oid, 'pg_proc') as \"%s\"\n"
					  "FROM pg_catalog.pg_proc p\n"
	   "     LEFT JOIN pg_catalog.pg_namespace n ON n.oid = p.pronamespace\n"
					  "WHERE p.proisagg\n",
					  gettext_noop("Description"));

	if (!showSystem && !pattern)
		appendPQExpBuffer(&buf, "      AND n.nspname <> 'pg_catalog'\n"
						  "      AND n.nspname <> 'information_schema'\n");

	processSQLNamePattern(pset.db, &buf, pattern, true, false,
						  "n.nspname", "p.proname", NULL,
						  "pg_catalog.pg_function_is_visible(p.oid)");

	appendPQExpBuffer(&buf, "ORDER BY 1, 2, 4;");

	res = PSQLexec(buf.data, false);
	termPQExpBuffer(&buf);
	if (!res)
		return false;

	myopt.nullPrint = NULL;
	myopt.title = _("List of aggregate functions");
	myopt.translate_header = true;

	printQuery(res, &myopt, pset.queryFout, pset.logfile);

	PQclear(res);
	return true;
}

/* \db
 * Takes an optional regexp to select particular tablespaces
 */
bool
describeTablespaces(const char *pattern, bool verbose)
{
	PQExpBufferData buf;
	PGresult   *res;
	printQueryOpt myopt = pset.popt;

	if (pset.sversion < 80000)
	{
		fprintf(stderr, _("The server (version %d.%d) does not support tablespaces.\n"),
				pset.sversion / 10000, (pset.sversion / 100) % 100);
		return true;
	}

	initPQExpBuffer(&buf);

	if (pset.sversion >= 90200)
		printfPQExpBuffer(&buf,
						  "SELECT spcname AS \"%s\",\n"
						  "  pg_catalog.pg_get_userbyid(spcowner) AS \"%s\",\n"
						  "  pg_catalog.pg_tablespace_location(oid) AS \"%s\"",
						  gettext_noop("Name"),
						  gettext_noop("Owner"),
						  gettext_noop("Location"));
	else
		printfPQExpBuffer(&buf,
						  "SELECT spcname AS \"%s\",\n"
						  "  pg_catalog.pg_get_userbyid(spcowner) AS \"%s\",\n"
						  "  spclocation AS \"%s\"",
						  gettext_noop("Name"),
						  gettext_noop("Owner"),
						  gettext_noop("Location"));

	if (verbose)
	{
		appendPQExpBuffer(&buf, ",\n  ");
		printACLColumn(&buf, "spcacl");
	}

	if (verbose && pset.sversion >= 80200)
		appendPQExpBuffer(&buf,
		 ",\n  pg_catalog.shobj_description(oid, 'pg_tablespace') AS \"%s\"",
						  gettext_noop("Description"));

	appendPQExpBuffer(&buf,
					  "\nFROM pg_catalog.pg_tablespace\n");

	processSQLNamePattern(pset.db, &buf, pattern, false, false,
						  NULL, "spcname", NULL,
						  NULL);

	appendPQExpBuffer(&buf, "ORDER BY 1;");

	res = PSQLexec(buf.data, false);
	termPQExpBuffer(&buf);
	if (!res)
		return false;

	myopt.nullPrint = NULL;
	myopt.title = _("List of tablespaces");
	myopt.translate_header = true;

	printQuery(res, &myopt, pset.queryFout, pset.logfile);

	PQclear(res);
	return true;
}


/* \df
 * Takes an optional regexp to select particular functions.
 *
 * As with \d, you can specify the kinds of functions you want:
 *
 * a for aggregates
 * n for normal
 * t for trigger
 * w for window
 *
 * and you can mix and match these in any order.
 */
bool
describeFunctions(const char *functypes, const char *pattern, bool verbose, bool showSystem)
{
	bool		showAggregate = strchr(functypes, 'a') != NULL;
	bool		showNormal = strchr(functypes, 'n') != NULL;
	bool		showTrigger = strchr(functypes, 't') != NULL;
	bool		showWindow = strchr(functypes, 'w') != NULL;
	bool		have_where;
	PQExpBufferData buf;
	PGresult   *res;
	printQueryOpt myopt = pset.popt;
	static const bool translate_columns[] = {false, false, false, false, true, true, false, false, false, false};

	if (strlen(functypes) != strspn(functypes, "antwS+"))
	{
		fprintf(stderr, _("\\df only takes [antwS+] as options\n"));
		return true;
	}

	if (showWindow && pset.sversion < 80400)
	{
		fprintf(stderr, _("\\df does not take a \"w\" option with server version %d.%d\n"),
				pset.sversion / 10000, (pset.sversion / 100) % 100);
		return true;
	}

	if (!showAggregate && !showNormal && !showTrigger && !showWindow)
	{
		showAggregate = showNormal = showTrigger = true;
		if (pset.sversion >= 80400)
			showWindow = true;
	}

	initPQExpBuffer(&buf);

	printfPQExpBuffer(&buf,
					  "SELECT n.nspname as \"%s\",\n"
					  "  p.proname as \"%s\",\n",
					  gettext_noop("Schema"),
					  gettext_noop("Name"));

	if (pset.sversion >= 80400)
		appendPQExpBuffer(&buf,
					"  pg_catalog.pg_get_function_result(p.oid) as \"%s\",\n"
				 "  pg_catalog.pg_get_function_arguments(p.oid) as \"%s\",\n"
						  " CASE\n"
						  "  WHEN p.proisagg THEN '%s'\n"
						  "  WHEN p.proiswindow THEN '%s'\n"
						  "  WHEN p.prorettype = 'pg_catalog.trigger'::pg_catalog.regtype THEN '%s'\n"
						  "  ELSE '%s'\n"
						  "END as \"%s\"",
						  gettext_noop("Result data type"),
						  gettext_noop("Argument data types"),
		/* translator: "agg" is short for "aggregate" */
						  gettext_noop("agg"),
						  gettext_noop("window"),
						  gettext_noop("trigger"),
						  gettext_noop("normal"),
						  gettext_noop("Type"));
	else if (isGPDB5000OrLater())
		appendPQExpBuffer(&buf,
						  "  pg_catalog.pg_get_function_result(p.oid) as \"%s\",\n"
						  "  pg_catalog.pg_get_function_arguments(p.oid) as \"%s\",\n"
						  " CASE\n"
						  "  WHEN p.proisagg THEN '%s'\n"
						  "  WHEN p.proiswin THEN '%s'\n"
						  "  WHEN p.prorettype = 'pg_catalog.trigger'::pg_catalog.regtype THEN '%s'\n"
						  "  ELSE '%s'\n"
						  "END as \"%s\"",
						  gettext_noop("Result data type"),
						  gettext_noop("Argument data types"),
		/* translator: "agg" is short for "aggregate" */
						  gettext_noop("agg"),
						  gettext_noop("window"),
						  gettext_noop("trigger"),
						  gettext_noop("normal"),
						  gettext_noop("Type"));
	else if (pset.sversion >= 80100)
		appendPQExpBuffer(&buf,
						  "  CASE WHEN p.proretset THEN 'SETOF ' ELSE '' END ||\n"
						  "  pg_catalog.format_type(p.prorettype, NULL) as \"%s\",\n"
						  "  CASE WHEN proallargtypes IS NOT NULL THEN\n"
						  "    pg_catalog.array_to_string(ARRAY(\n"
						  "      SELECT\n"
						  "        CASE\n"
						  "          WHEN p.proargmodes[s.i] = 'i' THEN ''\n"
					  "          WHEN p.proargmodes[s.i] = 'o' THEN 'OUT '\n"
					"          WHEN p.proargmodes[s.i] = 'b' THEN 'INOUT '\n"
				 "          WHEN p.proargmodes[s.i] = 'v' THEN 'VARIADIC '\n"
						  "        END ||\n"
						  "        CASE\n"
			 "          WHEN COALESCE(p.proargnames[s.i], '') = '' THEN ''\n"
						  "          ELSE p.proargnames[s.i] || ' ' \n"
						  "        END ||\n"
			  "        pg_catalog.format_type(p.proallargtypes[s.i], NULL)\n"
						  "      FROM\n"
						  "        pg_catalog.generate_series(1, pg_catalog.array_upper(p.proallargtypes, 1)) AS s(i)\n"
						  "    ), ', ')\n"
						  "  ELSE\n"
						  "    pg_catalog.array_to_string(ARRAY(\n"
						  "      SELECT\n"
						  "        CASE\n"
		   "          WHEN COALESCE(p.proargnames[s.i+1], '') = '' THEN ''\n"
						  "          ELSE p.proargnames[s.i+1] || ' '\n"
						  "          END ||\n"
				 "        pg_catalog.format_type(p.proargtypes[s.i], NULL)\n"
						  "      FROM\n"
						  "        pg_catalog.generate_series(0, pg_catalog.array_upper(p.proargtypes, 1)) AS s(i)\n"
						  "    ), ', ')\n"
						  "  END AS \"%s\",\n"
						  "  CASE\n"
						  "    WHEN p.proisagg THEN '%s'\n"
						  "    WHEN p.prorettype = 'pg_catalog.trigger'::pg_catalog.regtype THEN '%s'\n"
						  "    ELSE '%s'\n"
						  "  END AS \"%s\"",
						  gettext_noop("Result data type"),
						  gettext_noop("Argument data types"),
		/* translator: "agg" is short for "aggregate" */
						  gettext_noop("agg"),
						  gettext_noop("trigger"),
						  gettext_noop("normal"),
						  gettext_noop("Type"));
	else
		appendPQExpBuffer(&buf,
					 "  CASE WHEN p.proretset THEN 'SETOF ' ELSE '' END ||\n"
				  "  pg_catalog.format_type(p.prorettype, NULL) as \"%s\",\n"
					"  pg_catalog.oidvectortypes(p.proargtypes) as \"%s\",\n"
						  "  CASE\n"
						  "    WHEN p.proisagg THEN '%s'\n"
						  "    WHEN p.prorettype = 'pg_catalog.trigger'::pg_catalog.regtype THEN '%s'\n"
						  "    ELSE '%s'\n"
						  "  END AS \"%s\"",
						  gettext_noop("Result data type"),
						  gettext_noop("Argument data types"),
		/* translator: "agg" is short for "aggregate" */
						  gettext_noop("agg"),
						  gettext_noop("trigger"),
						  gettext_noop("normal"),
						  gettext_noop("Type"));

	if (verbose)
	{
		if (isGPDB4300OrLater())
			appendPQExpBuffer(&buf,
						  ",\n CASE\n"
						  "  WHEN p.prodataaccess = 'n' THEN '%s'\n"
						  "  WHEN p.prodataaccess = 'c' THEN '%s'\n"
						  "  WHEN p.prodataaccess = 'r' THEN '%s'\n"
						  "  WHEN p.prodataaccess = 'm' THEN '%s'\n"
						  "END as \"%s\"",
						  gettext_noop("no sql"),
						  gettext_noop("contains sql"),
						  gettext_noop("reads sql data"),
						  gettext_noop("modifies sql data"),
						  gettext_noop("Data access"));
		if (isGPDB6000OrLater())
			appendPQExpBuffer(&buf,
						  ",\n CASE\n"
						  "  WHEN p.proexeclocation = 'a' THEN '%s'\n"
						  "  WHEN p.proexeclocation = 'm' THEN '%s'\n"
						  "  WHEN p.proexeclocation = 's' THEN '%s'\n"
						  "END as \"%s\"",
						  gettext_noop("any"),
						  gettext_noop("master"),
						  gettext_noop("all segments"),
						  gettext_noop("Execute on"));
		appendPQExpBuffer(&buf,
						  ",\n CASE\n"
						  "  WHEN p.provolatile = 'i' THEN '%s'\n"
						  "  WHEN p.provolatile = 's' THEN '%s'\n"
						  "  WHEN p.provolatile = 'v' THEN '%s'\n"
						  "END as \"%s\""
				   ",\n  pg_catalog.pg_get_userbyid(p.proowner) as \"%s\",\n"
						  "  l.lanname as \"%s\",\n"
						  "  p.prosrc as \"%s\",\n"
				  "  pg_catalog.obj_description(p.oid, 'pg_proc') as \"%s\"",
						  gettext_noop("immutable"),
						  gettext_noop("stable"),
						  gettext_noop("volatile"),
						  gettext_noop("Volatility"),
						  gettext_noop("Owner"),
						  gettext_noop("Language"),
						  gettext_noop("Source code"),
						  gettext_noop("Description"));
	}

	appendPQExpBuffer(&buf,
					  "\nFROM pg_catalog.pg_proc p"
	"\n     LEFT JOIN pg_catalog.pg_namespace n ON n.oid = p.pronamespace\n");

	if (verbose)
		appendPQExpBuffer(&buf,
		   "     LEFT JOIN pg_catalog.pg_language l ON l.oid = p.prolang\n");

	have_where = false;

	/* filter by function type, if requested */
	if (showNormal && showAggregate && showTrigger && showWindow)
		 /* Do nothing */ ;
	else if (showNormal)
	{
		if (!showAggregate)
		{
			if (have_where)
				appendPQExpBuffer(&buf, "      AND ");
			else
			{
				appendPQExpBuffer(&buf, "WHERE ");
				have_where = true;
			}
			appendPQExpBuffer(&buf, "NOT p.proisagg\n");
		}
		if (!showTrigger)
		{
			if (have_where)
				appendPQExpBuffer(&buf, "      AND ");
			else
			{
				appendPQExpBuffer(&buf, "WHERE ");
				have_where = true;
			}
			appendPQExpBuffer(&buf, "p.prorettype <> 'pg_catalog.trigger'::pg_catalog.regtype\n");
		}
		if (!showWindow && pset.sversion >= 80400)
		{
			if (have_where)
				appendPQExpBuffer(&buf, "      AND ");
			else
			{
				appendPQExpBuffer(&buf, "WHERE ");
				have_where = true;
			}
			appendPQExpBuffer(&buf, "NOT p.proiswindow\n");
		}
	}
	else
	{
		bool		needs_or = false;

		appendPQExpBuffer(&buf, "WHERE (\n       ");
		have_where = true;
		/* Note: at least one of these must be true ... */
		if (showAggregate)
		{
			appendPQExpBuffer(&buf, "p.proisagg\n");
			needs_or = true;
		}
		if (showTrigger)
		{
			if (needs_or)
				appendPQExpBuffer(&buf, "       OR ");
			appendPQExpBuffer(&buf,
				"p.prorettype = 'pg_catalog.trigger'::pg_catalog.regtype\n");
			needs_or = true;
		}
		if (showWindow)
		{
			if (needs_or)
				appendPQExpBuffer(&buf, "       OR ");
			appendPQExpBuffer(&buf, "p.proiswindow\n");
			needs_or = true;
		}
		appendPQExpBuffer(&buf, "      )\n");
	}

	processSQLNamePattern(pset.db, &buf, pattern, have_where, false,
						  "n.nspname", "p.proname", NULL,
						  "pg_catalog.pg_function_is_visible(p.oid)");

	if (!showSystem && !pattern)
		appendPQExpBuffer(&buf, "      AND n.nspname <> 'pg_catalog'\n"
						  "      AND n.nspname <> 'information_schema'\n");

	appendPQExpBuffer(&buf, "ORDER BY 1, 2, 4;");

	res = PSQLexec(buf.data, false);
	termPQExpBuffer(&buf);
	if (!res)
		return false;

	myopt.nullPrint = NULL;
	myopt.title = _("List of functions");
	myopt.translate_header = true;
	myopt.translate_columns = translate_columns;

	printQuery(res, &myopt, pset.queryFout, pset.logfile);

	PQclear(res);
	return true;
}



/*
 * \dT
 * describe types
 */
bool
describeTypes(const char *pattern, bool verbose, bool showSystem)
{
	PQExpBufferData buf;
	PGresult   *res;
	printQueryOpt myopt = pset.popt;
	bool isGE42 = isGPDB4200OrLater();

	initPQExpBuffer(&buf);

	printfPQExpBuffer(&buf,
					  "SELECT n.nspname as \"%s\",\n"
					  "  pg_catalog.format_type(t.oid, NULL) AS \"%s\",\n",
					  gettext_noop("Schema"),
					  gettext_noop("Name"));
	if (verbose)
	{
		appendPQExpBuffer(&buf,
						  "  t.typname AS \"%s\",\n"
						  "  CASE WHEN t.typrelid != 0\n"
						  "      THEN CAST('tuple' AS pg_catalog.text)\n"
						  "    WHEN t.typlen < 0\n"
						  "      THEN CAST('var' AS pg_catalog.text)\n"
						  "    ELSE CAST(t.typlen AS pg_catalog.text)\n"
						  "  END AS \"%s\",\n",
						  gettext_noop("Internal name"),
						  gettext_noop("Size"));
	}
	if (verbose && pset.sversion >= 80300)
	{
		appendPQExpBuffer(&buf,
						  "  pg_catalog.array_to_string(\n"
						  "      ARRAY(\n"
						  "		     SELECT e.enumlabel\n"
						  "          FROM pg_catalog.pg_enum e\n"
						  "          WHERE e.enumtypid = t.oid\n");

		if (pset.sversion >= 90100)
			appendPQExpBuffer(&buf,
							  "          ORDER BY e.enumsortorder\n");
		else
			appendPQExpBuffer(&buf,
							  "          ORDER BY e.oid\n");

		appendPQExpBuffer(&buf,
						  "      ),\n"
						  "      E'\\n'\n"
						  "  ) AS \"%s\",\n",
						  gettext_noop("Elements"));
	if (verbose && isGE42 == true)
		appendPQExpBuffer(&buf, " pg_catalog.array_to_string(te.typoptions, ',') AS \"%s\",\n", gettext_noop("Type Options"));
	}

	appendPQExpBuffer(&buf,
				"  pg_catalog.obj_description(t.oid, 'pg_type') as \"%s\"\n",
					  gettext_noop("Description"));

	appendPQExpBuffer(&buf, "FROM pg_catalog.pg_type t\n"
	 "     LEFT JOIN pg_catalog.pg_namespace n ON n.oid = t.typnamespace\n");
	if (verbose && isGE42 == true)
		appendPQExpBuffer(&buf, "\n   LEFT OUTER JOIN pg_catalog.pg_type_encoding te ON te.typid = t.oid ");

	/*
	 * do not include complex types (typrelid!=0) unless they are standalone
	 * composite types
	 */
	appendPQExpBuffer(&buf, "WHERE (t.typrelid = 0 ");
	appendPQExpBuffer(&buf, "OR (SELECT c.relkind = 'c' FROM pg_catalog.pg_class c "
					  "WHERE c.oid = t.typrelid))\n");

	/*
	 * do not include array types (before 8.3 we have to use the assumption
	 * that their names start with underscore)
	 */
	if (pset.sversion >= 80300)
		appendPQExpBuffer(&buf, "  AND NOT EXISTS(SELECT 1 FROM pg_catalog.pg_type el WHERE el.oid = t.typelem AND el.typarray = t.oid)\n");
	else
		appendPQExpBuffer(&buf, "  AND t.typname !~ '^_'\n");

	if (!showSystem && !pattern)
		appendPQExpBuffer(&buf, "      AND n.nspname <> 'pg_catalog'\n"
						  "      AND n.nspname <> 'information_schema'\n");

	/* Match name pattern against either internal or external name */
	processSQLNamePattern(pset.db, &buf, pattern, true, false,
						  "n.nspname", "t.typname",
						  "pg_catalog.format_type(t.oid, NULL)",
						  "pg_catalog.pg_type_is_visible(t.oid)");

	appendPQExpBuffer(&buf, "ORDER BY 1, 2;");

	res = PSQLexec(buf.data, false);
	termPQExpBuffer(&buf);
	if (!res)
		return false;

	myopt.nullPrint = NULL;
	myopt.title = _("List of data types");
	myopt.translate_header = true;

	printQuery(res, &myopt, pset.queryFout, pset.logfile);

	PQclear(res);
	return true;
}


/* \do
 */
bool
describeOperators(const char *pattern, bool showSystem)
{
	PQExpBufferData buf;
	PGresult   *res;
	printQueryOpt myopt = pset.popt;

	initPQExpBuffer(&buf);

	/*
	 * Note: before Postgres 9.1, we did not assign comments to any built-in
	 * operators, preferring to let the comment on the underlying function
	 * suffice.  The coalesce() on the obj_description() calls below supports
	 * this convention by providing a fallback lookup of a comment on the
	 * operator's function.  As of 9.1 there is a policy that every built-in
	 * operator should have a comment; so the coalesce() is no longer
	 * necessary so far as built-in operators are concerned.  We keep it
	 * anyway, for now, because (1) third-party modules may still be following
	 * the old convention, and (2) we'd need to do it anyway when talking to a
	 * pre-9.1 server.
	 */

	printfPQExpBuffer(&buf,
					  "SELECT n.nspname as \"%s\",\n"
					  "  o.oprname AS \"%s\",\n"
					  "  CASE WHEN o.oprkind='l' THEN NULL ELSE pg_catalog.format_type(o.oprleft, NULL) END AS \"%s\",\n"
					  "  CASE WHEN o.oprkind='r' THEN NULL ELSE pg_catalog.format_type(o.oprright, NULL) END AS \"%s\",\n"
				   "  pg_catalog.format_type(o.oprresult, NULL) AS \"%s\",\n"
			 "  coalesce(pg_catalog.obj_description(o.oid, 'pg_operator'),\n"
	"           pg_catalog.obj_description(o.oprcode, 'pg_proc')) AS \"%s\"\n"
					  "FROM pg_catalog.pg_operator o\n"
	  "     LEFT JOIN pg_catalog.pg_namespace n ON n.oid = o.oprnamespace\n",
					  gettext_noop("Schema"),
					  gettext_noop("Name"),
					  gettext_noop("Left arg type"),
					  gettext_noop("Right arg type"),
					  gettext_noop("Result type"),
					  gettext_noop("Description"));

	if (!showSystem && !pattern)
		appendPQExpBuffer(&buf, "WHERE n.nspname <> 'pg_catalog'\n"
						  "      AND n.nspname <> 'information_schema'\n");

	processSQLNamePattern(pset.db, &buf, pattern, !showSystem && !pattern, true,
						  "n.nspname", "o.oprname", NULL,
						  "pg_catalog.pg_operator_is_visible(o.oid)");

	appendPQExpBuffer(&buf, "ORDER BY 1, 2, 3, 4;");

	res = PSQLexec(buf.data, false);
	termPQExpBuffer(&buf);
	if (!res)
		return false;

	myopt.nullPrint = NULL;
	myopt.title = _("List of operators");
	myopt.translate_header = true;

	printQuery(res, &myopt, pset.queryFout, pset.logfile);

	PQclear(res);
	return true;
}


/*
 * listAllDbs
 *
 * for \l, \list, and -l switch
 */
bool
listAllDbs(bool verbose)
{
	PGresult   *res;
	PQExpBufferData buf;
	printQueryOpt myopt = pset.popt;

	initPQExpBuffer(&buf);

	printfPQExpBuffer(&buf,
					  "SELECT d.datname as \"%s\",\n"
				   "       pg_catalog.pg_get_userbyid(d.datdba) as \"%s\",\n"
			"       pg_catalog.pg_encoding_to_char(d.encoding) as \"%s\",\n",
					  gettext_noop("Name"),
					  gettext_noop("Owner"),
					  gettext_noop("Encoding"));
	if (pset.sversion >= 80400)
		appendPQExpBuffer(&buf,
						  "       d.datcollate as \"%s\",\n"
						  "       d.datctype as \"%s\",\n",
						  gettext_noop("Collate"),
						  gettext_noop("Ctype"));
	appendPQExpBuffer(&buf, "       ");
	printACLColumn(&buf, "d.datacl");
	if (verbose && pset.sversion >= 80200)
		appendPQExpBuffer(&buf,
						  ",\n       CASE WHEN pg_catalog.has_database_privilege(d.datname, 'CONNECT')\n"
						  "            THEN pg_catalog.pg_size_pretty(pg_catalog.pg_database_size(d.datname))\n"
						  "            ELSE 'No Access'\n"
						  "       END as \"%s\"",
						  gettext_noop("Size"));
	if (verbose && pset.sversion >= 80000)
		appendPQExpBuffer(&buf,
						  ",\n       t.spcname as \"%s\"",
						  gettext_noop("Tablespace"));
	if (verbose && pset.sversion >= 80200)
		appendPQExpBuffer(&buf,
						  ",\n       pg_catalog.shobj_description(d.oid, 'pg_database') as \"%s\"",
						  gettext_noop("Description"));
	appendPQExpBuffer(&buf,
					  "\nFROM pg_catalog.pg_database d\n");
	if (verbose && pset.sversion >= 80000)
		appendPQExpBuffer(&buf,
		   "  JOIN pg_catalog.pg_tablespace t on d.dattablespace = t.oid\n");
	appendPQExpBuffer(&buf, "ORDER BY 1;");
	res = PSQLexec(buf.data, false);
	termPQExpBuffer(&buf);
	if (!res)
		return false;

	myopt.nullPrint = NULL;
	myopt.title = _("List of databases");
	myopt.translate_header = true;

	printQuery(res, &myopt, pset.queryFout, pset.logfile);

	PQclear(res);
	return true;
}


/*
 * List Tables' Grant/Revoke Permissions
 * \z (now also \dp -- perhaps more mnemonic)
 */
bool
permissionsList(const char *pattern)
{
	PQExpBufferData buf;
	PGresult   *res;
	printQueryOpt myopt = pset.popt;
	static const bool translate_columns[] = {false, false, true, false, false};

	initPQExpBuffer(&buf);

	/*
	 * we ignore indexes and toast tables since they have no meaningful rights
	 */
	printfPQExpBuffer(&buf,
					  "SELECT n.nspname as \"%s\",\n"
					  "  c.relname as \"%s\",\n"
					  "  CASE c.relkind WHEN 'r' THEN '%s' WHEN 'v' THEN '%s' WHEN 'S' THEN '%s' WHEN 'f' THEN '%s' END as \"%s\",\n"
					  "  ",
					  gettext_noop("Schema"),
					  gettext_noop("Name"),
	   gettext_noop("table"), gettext_noop("view"), gettext_noop("sequence"),
					  gettext_noop("foreign table"),
					  gettext_noop("Type"));

	printACLColumn(&buf, "c.relacl");

	if (pset.sversion >= 80400)
		appendPQExpBuffer(&buf,
						  ",\n  pg_catalog.array_to_string(ARRAY(\n"
						  "    SELECT attname || E':\\n  ' || pg_catalog.array_to_string(attacl, E'\\n  ')\n"
						  "    FROM pg_catalog.pg_attribute a\n"
						  "    WHERE attrelid = c.oid AND NOT attisdropped AND attacl IS NOT NULL\n"
						  "  ), E'\\n') AS \"%s\"",
						  gettext_noop("Column access privileges"));

	appendPQExpBuffer(&buf, "\nFROM pg_catalog.pg_class c\n"
	   "     LEFT JOIN pg_catalog.pg_namespace n ON n.oid = c.relnamespace\n"
					  "WHERE c.relkind IN ('r', 'v', 'S', 'f')\n");

	/*
	 * Unless a schema pattern is specified, we suppress system and temp
	 * tables, since they normally aren't very interesting from a permissions
	 * point of view.  You can see 'em by explicit request though, eg with \z
	 * pg_catalog.*
	 */
	processSQLNamePattern(pset.db, &buf, pattern, true, false,
						  "n.nspname", "c.relname", NULL,
			"n.nspname !~ '^pg_' AND pg_catalog.pg_table_is_visible(c.oid)");

	appendPQExpBuffer(&buf, "ORDER BY 1, 2;");

	res = PSQLexec(buf.data, false);
	if (!res)
	{
		termPQExpBuffer(&buf);
		return false;
	}

	myopt.nullPrint = NULL;

	printfPQExpBuffer(&buf, _("Access privileges"));

	myopt.title = buf.data;
	myopt.translate_header = true;
	myopt.translate_columns = translate_columns;

	printQuery(res, &myopt, pset.queryFout, pset.logfile);

	termPQExpBuffer(&buf);
	PQclear(res);
	return true;
}


/*
 * \ddp
 *
 * List DefaultACLs.  The pattern can match either schema or role name.
 */
bool
listDefaultACLs(const char *pattern)
{
	PQExpBufferData buf;
	PGresult   *res;
	printQueryOpt myopt = pset.popt;
	static const bool translate_columns[] = {false, false, true, false};

	if (pset.sversion < 90000)
	{
		fprintf(stderr, _("The server (version %d.%d) does not support altering default privileges.\n"),
				pset.sversion / 10000, (pset.sversion / 100) % 100);
		return true;
	}

	initPQExpBuffer(&buf);

	printfPQExpBuffer(&buf,
			   "SELECT pg_catalog.pg_get_userbyid(d.defaclrole) AS \"%s\",\n"
					  "  n.nspname AS \"%s\",\n"
					  "  CASE d.defaclobjtype WHEN 'r' THEN '%s' WHEN 'S' THEN '%s' WHEN 'f' THEN '%s' END AS \"%s\",\n"
					  "  ",
					  gettext_noop("Owner"),
					  gettext_noop("Schema"),
					  gettext_noop("table"),
					  gettext_noop("sequence"),
					  gettext_noop("function"),
					  gettext_noop("Type"));

	printACLColumn(&buf, "d.defaclacl");

	appendPQExpBuffer(&buf, "\nFROM pg_catalog.pg_default_acl d\n"
					  "     LEFT JOIN pg_catalog.pg_namespace n ON n.oid = d.defaclnamespace\n");

	processSQLNamePattern(pset.db, &buf, pattern, false, false,
						  NULL,
						  "n.nspname",
						  "pg_catalog.pg_get_userbyid(d.defaclrole)",
						  NULL);

	appendPQExpBuffer(&buf, "ORDER BY 1, 2, 3;");

	res = PSQLexec(buf.data, false);
	if (!res)
	{
		termPQExpBuffer(&buf);
		return false;
	}

	myopt.nullPrint = NULL;
	printfPQExpBuffer(&buf, _("Default access privileges"));
	myopt.title = buf.data;
	myopt.translate_header = true;
	myopt.translate_columns = translate_columns;

	printQuery(res, &myopt, pset.queryFout, pset.logfile);

	termPQExpBuffer(&buf);
	PQclear(res);
	return true;
}


/*
 * Get object comments
 *
 * \dd [foo]
 *
 * Note: This only lists things that actually have a description. For complete
 * lists of things, there are other \d? commands.
 */
bool
objectDescription(const char *pattern, bool showSystem)
{
	PQExpBufferData buf;
	PGresult   *res;
	printQueryOpt myopt = pset.popt;
	static const bool translate_columns[] = {false, false, true, false};

	initPQExpBuffer(&buf);

	appendPQExpBuffer(&buf,
					  "SELECT DISTINCT tt.nspname AS \"%s\", tt.name AS \"%s\", tt.object AS \"%s\", d.description AS \"%s\"\n"
					  "FROM (\n",
					  gettext_noop("Schema"),
					  gettext_noop("Name"),
					  gettext_noop("Object"),
					  gettext_noop("Description"));

	/* Aggregate descriptions */
	appendPQExpBuffer(&buf,
					  "  SELECT p.oid as oid, p.tableoid as tableoid,\n"
					  "  n.nspname as nspname,\n"
					  "  CAST(p.proname AS pg_catalog.text) as name,"
					  "  CAST('%s' AS pg_catalog.text) as object\n"
					  "  FROM pg_catalog.pg_proc p\n"
	 "       LEFT JOIN pg_catalog.pg_namespace n ON n.oid = p.pronamespace\n"
					  "  WHERE p.proisagg\n",
					  gettext_noop("aggregate"));

	if (!showSystem && !pattern)
		appendPQExpBuffer(&buf, "      AND n.nspname <> 'pg_catalog'\n"
						  "      AND n.nspname <> 'information_schema'\n");

	processSQLNamePattern(pset.db, &buf, pattern, true, false,
						  "n.nspname", "p.proname", NULL,
						  "pg_catalog.pg_function_is_visible(p.oid)");

	/* Function descriptions */
	appendPQExpBuffer(&buf,
					  "UNION ALL\n"
					  "  SELECT p.oid as oid, p.tableoid as tableoid,\n"
					  "  n.nspname as nspname,\n"
					  "  CAST(p.proname AS pg_catalog.text) as name,"
					  "  CAST('%s' AS pg_catalog.text) as object\n"
					  "  FROM pg_catalog.pg_proc p\n"
	 "       LEFT JOIN pg_catalog.pg_namespace n ON n.oid = p.pronamespace\n"
					  "  WHERE NOT p.proisagg\n",
					  gettext_noop("function"));

	if (!showSystem && !pattern)
		appendPQExpBuffer(&buf, "      AND n.nspname <> 'pg_catalog'\n"
						  "      AND n.nspname <> 'information_schema'\n");

	processSQLNamePattern(pset.db, &buf, pattern, true, false,
						  "n.nspname", "p.proname", NULL,
						  "pg_catalog.pg_function_is_visible(p.oid)");

	/* Operator descriptions */
	appendPQExpBuffer(&buf,
					  "UNION ALL\n"
					  "  SELECT o.oid as oid, o.tableoid as tableoid,\n"
					  "  n.nspname as nspname,\n"
					  "  CAST(o.oprname AS pg_catalog.text) as name,"
					  "  CAST('%s' AS pg_catalog.text) as object\n"
					  "  FROM pg_catalog.pg_operator o\n"
	"       LEFT JOIN pg_catalog.pg_namespace n ON n.oid = o.oprnamespace\n",
					  gettext_noop("operator"));

	if (!showSystem && !pattern)
		appendPQExpBuffer(&buf, "WHERE n.nspname <> 'pg_catalog'\n"
						  "      AND n.nspname <> 'information_schema'\n");

	processSQLNamePattern(pset.db, &buf, pattern, !showSystem && !pattern, false,
						  "n.nspname", "o.oprname", NULL,
						  "pg_catalog.pg_operator_is_visible(o.oid)");

	/* Type descriptions */
	appendPQExpBuffer(&buf,
					  "UNION ALL\n"
					  "  SELECT t.oid as oid, t.tableoid as tableoid,\n"
					  "  n.nspname as nspname,\n"
					  "  pg_catalog.format_type(t.oid, NULL) as name,"
					  "  CAST('%s' AS pg_catalog.text) as object\n"
					  "  FROM pg_catalog.pg_type t\n"
	"       LEFT JOIN pg_catalog.pg_namespace n ON n.oid = t.typnamespace\n",
					  gettext_noop("data type"));

	if (!showSystem && !pattern)
		appendPQExpBuffer(&buf, "WHERE n.nspname <> 'pg_catalog'\n"
						  "      AND n.nspname <> 'information_schema'\n");

	processSQLNamePattern(pset.db, &buf, pattern, !showSystem && !pattern, false,
						  "n.nspname", "pg_catalog.format_type(t.oid, NULL)",
						  NULL,
						  "pg_catalog.pg_type_is_visible(t.oid)");

	/* Relation (tables, views, indexes, sequences, external) descriptions */
	appendPQExpBuffer(&buf,
					  "UNION ALL\n"
					  "  SELECT c.oid as oid, c.tableoid as tableoid,\n"
					  "  n.nspname as nspname,\n"
					  "  CAST(c.relname AS pg_catalog.text) as name,\n"
					  "  CAST(\n"
					  "    CASE c.relkind WHEN 'r' THEN '%s' WHEN 'v' THEN '%s' WHEN 'i' THEN '%s' WHEN 'S' THEN '%s' WHEN 'f' THEN '%s' END"
					  "  AS pg_catalog.text) as object\n"
					  "  FROM pg_catalog.pg_class c\n"
	 "       LEFT JOIN pg_catalog.pg_namespace n ON n.oid = c.relnamespace\n"
					  "  WHERE c.relkind IN ('r', 'v', 'i', 'S', 'f')\n",
					  gettext_noop("table"),
					  gettext_noop("view"),
					  gettext_noop("index"),
					  gettext_noop("sequence"),
					  gettext_noop("foreign table"));

	if (!showSystem && !pattern)
		appendPQExpBuffer(&buf, "      AND n.nspname <> 'pg_catalog'\n"
						  "      AND n.nspname <> 'information_schema'\n");

	processSQLNamePattern(pset.db, &buf, pattern, true, false,
						  "n.nspname", "c.relname", NULL,
						  "pg_catalog.pg_table_is_visible(c.oid)");

	/* Rule descriptions (ignore rules for views) */
	appendPQExpBuffer(&buf,
					  "UNION ALL\n"
					  "  SELECT r.oid as oid, r.tableoid as tableoid,\n"
					  "  n.nspname as nspname,\n"
					  "  CAST(r.rulename AS pg_catalog.text) as name,"
					  "  CAST('%s' AS pg_catalog.text) as object\n"
					  "  FROM pg_catalog.pg_rewrite r\n"
				  "       JOIN pg_catalog.pg_class c ON c.oid = r.ev_class\n"
	 "       LEFT JOIN pg_catalog.pg_namespace n ON n.oid = c.relnamespace\n"
					  "  WHERE r.rulename != '_RETURN'\n",
					  gettext_noop("rule"));

	if (!showSystem && !pattern)
		appendPQExpBuffer(&buf, "      AND n.nspname <> 'pg_catalog'\n"
						  "      AND n.nspname <> 'information_schema'\n");

	/* XXX not sure what to do about visibility rule here? */
	processSQLNamePattern(pset.db, &buf, pattern, true, false,
						  "n.nspname", "r.rulename", NULL,
						  "pg_catalog.pg_table_is_visible(c.oid)");

	/* Trigger descriptions */
	appendPQExpBuffer(&buf,
					  "UNION ALL\n"
					  "  SELECT t.oid as oid, t.tableoid as tableoid,\n"
					  "  n.nspname as nspname,\n"
					  "  CAST(t.tgname AS pg_catalog.text) as name,"
					  "  CAST('%s' AS pg_catalog.text) as object\n"
					  "  FROM pg_catalog.pg_trigger t\n"
				   "       JOIN pg_catalog.pg_class c ON c.oid = t.tgrelid\n"
	"       LEFT JOIN pg_catalog.pg_namespace n ON n.oid = c.relnamespace\n",
					  gettext_noop("trigger"));

	if (!showSystem && !pattern)
		appendPQExpBuffer(&buf, "WHERE n.nspname <> 'pg_catalog'\n"
						  "      AND n.nspname <> 'information_schema'\n");

	/* XXX not sure what to do about visibility rule here? */
	processSQLNamePattern(pset.db, &buf, pattern, !showSystem && !pattern, false,
						  "n.nspname", "t.tgname", NULL,
						  "pg_catalog.pg_table_is_visible(c.oid)");

	appendPQExpBuffer(&buf,
					  ") AS tt\n"
					  "  JOIN pg_catalog.pg_description d ON (tt.oid = d.objoid AND tt.tableoid = d.classoid AND d.objsubid = 0)\n");

	appendPQExpBuffer(&buf, "ORDER BY 1, 2, 3;");

	res = PSQLexec(buf.data, false);
	termPQExpBuffer(&buf);
	if (!res)
		return false;

	myopt.nullPrint = NULL;
	myopt.title = _("Object descriptions");
	myopt.translate_header = true;
	myopt.translate_columns = translate_columns;

	printQuery(res, &myopt, pset.queryFout, pset.logfile);

	PQclear(res);
	return true;
}


/*
 * describeTableDetails (for \d)
 *
 * This routine finds the tables to be displayed, and calls
 * describeOneTableDetails for each one.
 *
 * verbose: if true, this is \d+
 */
bool
describeTableDetails(const char *pattern, bool verbose, bool showSystem)
{
	PQExpBufferData buf;
	PGresult   *res;
	int			i;

	initPQExpBuffer(&buf);

	printfPQExpBuffer(&buf,
					  "SELECT c.oid,\n"
					  "  n.nspname,\n"
					  "  c.relname\n"
					  "FROM pg_catalog.pg_class c\n"
	 "     LEFT JOIN pg_catalog.pg_namespace n ON n.oid = c.relnamespace\n");

	if (!showSystem && !pattern)
		appendPQExpBuffer(&buf, "WHERE n.nspname <> 'pg_catalog'\n"
						  "      AND n.nspname <> 'information_schema'\n");

	processSQLNamePattern(pset.db, &buf, pattern, !showSystem && !pattern, false,
						  "n.nspname", "c.relname", NULL,
						  "pg_catalog.pg_table_is_visible(c.oid)");

	appendPQExpBuffer(&buf, "ORDER BY 2, 3;");

	res = PSQLexec(buf.data, false);
	termPQExpBuffer(&buf);
	if (!res)
		return false;

	if (PQntuples(res) == 0)
	{
		if (!pset.quiet)
			fprintf(stderr, _("Did not find any relation named \"%s\".\n"),
					pattern);
		PQclear(res);
		return false;
	}

	for (i = 0; i < PQntuples(res); i++)
	{
		const char *oid;
		const char *nspname;
		const char *relname;

		oid = PQgetvalue(res, i, 0);
		nspname = PQgetvalue(res, i, 1);
		relname = PQgetvalue(res, i, 2);

		if (!describeOneTableDetails(nspname, relname, oid, verbose))
		{
			PQclear(res);
			return false;
		}
		if (cancel_pressed)
		{
			PQclear(res);
			return false;
		}
	}

	PQclear(res);
	return true;
}

/*
 * describeOneTableDetails (for \d)
 *
 * Unfortunately, the information presented here is so complicated that it
 * cannot be done in a single query. So we have to assemble the printed table
 * by hand and pass it to the underlying printTable() function.
 */
static bool
describeOneTableDetails(const char *schemaname,
						const char *relationname,
						const char *oid,
						bool verbose)
{
	PQExpBufferData buf;
	PGresult   *res = NULL;
	printTableOpt myopt = pset.popt.topt;
	printTableContent cont;
	bool		printTableInitialized = false;
	int			i;
	char	   *view_def = NULL;
	char	   *headers[9];
	char	  **seq_values = NULL;
	char	  **modifiers = NULL;
	char	  **ptr;
	PQExpBufferData title;
	PQExpBufferData tmpbuf;
	int			cols;
	int			numrows = 0;
	bool isGE42 = isGPDB4200OrLater();
	struct
	{
		int16		checks;
		char		relkind;
		char		relstorage;
		bool		hasindex;
		bool		hasrules;
		bool		hastriggers;
		bool		hasoids;
		Oid			tablespace;
		char	   *reloptions;
		char	   *reloftype;
		char		relpersistence;
		char	   *compressionType;
		char	   *compressionLevel;
		char	   *blockSize;
		char	   *checksum;
	}			tableinfo;
	bool		show_modifiers = false;
	bool		retval;

	tableinfo.compressionType  = NULL;
	tableinfo.compressionLevel = NULL;
	tableinfo.blockSize        = NULL;
	tableinfo.checksum         = NULL;

	retval = false;

	/* This output looks confusing in expanded mode. */
	myopt.expanded = false;

	initPQExpBuffer(&buf);
	initPQExpBuffer(&title);
	initPQExpBuffer(&tmpbuf);

	/* Get general table info */
	if (pset.sversion >= 90100)
	{
		printfPQExpBuffer(&buf,
			  "SELECT c.relchecks, c.relkind, c.relhasindex, c.relhasrules, "
						  "c.relhastriggers, c.relhasoids, "
						  "%s, c.reltablespace, "
						  "CASE WHEN c.reloftype = 0 THEN '' ELSE c.reloftype::pg_catalog.regtype::pg_catalog.text END, "
						  "c.relpersistence\n"
						  ", %s as relstorage "
						  "FROM pg_catalog.pg_class c\n "
		   "LEFT JOIN pg_catalog.pg_class tc ON (c.reltoastrelid = tc.oid)\n"
						  "WHERE c.oid = '%s'\n",
						  (verbose ?
						   "pg_catalog.array_to_string(c.reloptions || "
						   "array(select 'toast.' || x from pg_catalog.unnest(tc.reloptions) x), ', ')\n"
						   : "''"),
						  /* GPDB Only:  relstorage  */
						  (isGPDB() ? "c.relstorage" : "'h'"),
						  oid);
	}
	else if (pset.sversion >= 90000)
	{
		printfPQExpBuffer(&buf,
			  "SELECT c.relchecks, c.relkind, c.relhasindex, c.relhasrules, "
						  "c.relhastriggers, c.relhasoids, "
						  "%s, c.reltablespace, "
						  "CASE WHEN c.reloftype = 0 THEN '' ELSE c.reloftype::pg_catalog.regtype::pg_catalog.text END\n"
						  ", %s as relstorage "
						  "FROM pg_catalog.pg_class c\n "
		   "LEFT JOIN pg_catalog.pg_class tc ON (c.reltoastrelid = tc.oid)\n"
						  "WHERE c.oid = '%s'\n",
						  (verbose ?
						   "pg_catalog.array_to_string(c.reloptions || "
						   "array(select 'toast.' || x from pg_catalog.unnest(tc.reloptions) x), ', ')\n"
						   : "''"),
						  /* GPDB Only:  relstorage  */
						  (isGPDB() ? "c.relstorage" : "'h'"),
						  oid);
	}
	else if (pset.sversion >= 80400)
	{
		printfPQExpBuffer(&buf,
			  "SELECT c.relchecks, c.relkind, c.relhasindex, c.relhasrules, "
						  "c.relhastriggers, c.relhasoids, "
						  "%s, c.reltablespace, %s as relstorage\n"
						  "FROM pg_catalog.pg_class c\n "
		   "LEFT JOIN pg_catalog.pg_class tc ON (c.reltoastrelid = tc.oid)\n"
						  "WHERE c.oid = '%s'\n",
						  (verbose ?
						   "pg_catalog.array_to_string(c.reloptions || "
						   "array(select 'toast.' || x from pg_catalog.unnest(tc.reloptions) x), ', ')\n"
						   : "''"),
						  /* GPDB Only:  relstorage  */
						  (isGPDB() ? "c.relstorage" : "'h'"),
						  oid);
	}
	else if (pset.sversion >= 80200)
	{
		printfPQExpBuffer(&buf,
					  "SELECT relchecks, relkind, relhasindex, relhasrules, "
						  "reltriggers <> 0, relhasoids, "
						  "%s, reltablespace, %s as relstorage\n"
						  "FROM pg_catalog.pg_class WHERE oid = '%s'",
						  (verbose ?
					 "pg_catalog.array_to_string(reloptions, E', ')" : "''"),
						  /* GPDB Only:  relstorage  */
						  (isGPDB() ? "relstorage" : "'h'"),
						  oid);
	}
	else if (pset.sversion >= 80000)
	{
		printfPQExpBuffer(&buf,
					  "SELECT relchecks, relkind, relhasindex, relhasrules, "
						  "reltriggers <> 0, relhasoids, "
						  "'', reltablespace\n"
						  "FROM pg_catalog.pg_class WHERE oid = '%s'",
						  oid);
	}
	else
	{
		printfPQExpBuffer(&buf,
					  "SELECT relchecks, relkind, relhasindex, relhasrules, "
						  "reltriggers <> 0, relhasoids, "
						  "'', ''\n"
						  "FROM pg_catalog.pg_class WHERE oid = '%s'",
						  oid);
	}

	res = PSQLexec(buf.data, false);
	if (!res)
		goto error_return;

	/* Did we get anything? */
	if (PQntuples(res) == 0)
	{
		if (!pset.quiet)
			fprintf(stderr, _("Did not find any relation with OID %s.\n"),
					oid);
		goto error_return;
	}

	tableinfo.checks = atoi(PQgetvalue(res, 0, 0));
	tableinfo.relkind = *(PQgetvalue(res, 0, 1));
	tableinfo.hasindex = strcmp(PQgetvalue(res, 0, 2), "t") == 0;
	tableinfo.hasrules = strcmp(PQgetvalue(res, 0, 3), "t") == 0;
	tableinfo.hastriggers = strcmp(PQgetvalue(res, 0, 4), "t") == 0;
	tableinfo.hasoids = strcmp(PQgetvalue(res, 0, 5), "t") == 0;
	tableinfo.reloptions = (pset.sversion >= 80200) ?
		strdup(PQgetvalue(res, 0, 6)) : 0;
	tableinfo.tablespace = (pset.sversion >= 80000) ?
		atooid(PQgetvalue(res, 0, 7)) : 0;
	tableinfo.reloftype = (pset.sversion >= 90000 && strcmp(PQgetvalue(res, 0, 8), "") != 0) ?
		strdup(PQgetvalue(res, 0, 8)) : 0;
	tableinfo.relpersistence = (pset.sversion >= 90100 && strcmp(PQgetvalue(res, 0, 9), "") != 0) ?
		PQgetvalue(res, 0, 9)[0] : 0;

	/* GPDB Only:  relstorage  */
	tableinfo.relstorage = (isGPDB()) ? *(PQgetvalue(res, 0, PQfnumber(res, "relstorage"))) : 'h';

	PQclear(res);
	res = NULL;

	/*
	 * If it's a sequence, fetch its values and store into an array that will
	 * be used later.
	 */
	if (tableinfo.relkind == 'S')
	{
		printfPQExpBuffer(&buf, "SELECT * FROM %s", fmtId(schemaname));
		/* must be separate because fmtId isn't reentrant */
		appendPQExpBuffer(&buf, ".%s", fmtId(relationname));

		res = PSQLexec(buf.data, false);
		if (!res)
			goto error_return;

		seq_values = pg_malloc((PQnfields(res) + 1) * sizeof(*seq_values));

		for (i = 0; i < PQnfields(res); i++)
			seq_values[i] = pg_strdup(PQgetvalue(res, 0, i));
		seq_values[i] = NULL;

		PQclear(res);
		res = NULL;
	}

	if (tableinfo.relstorage == 'a' || tableinfo.relstorage == 'c')
	{
		PGresult *result = NULL;
		/* Get Append Only information
		 * always have 4 bits of info: blocksize, compresstype, compresslevel and checksum
		 */
		printfPQExpBuffer(&buf,
				"SELECT a.compresstype, a.compresslevel, a.blocksize, a.checksum\n"
					"FROM pg_catalog.pg_appendonly a, pg_catalog.pg_class c\n"
					"WHERE c.oid = a.relid AND c.oid = '%s'", oid);

		result = PSQLexec(buf.data, false);
		if (!result)
			goto error_return;

		if (PQgetisnull(result, 0, 0) || PQgetvalue(result, 0, 0)[0] == '\0')
		{
			tableinfo.compressionType = pg_malloc(sizeof("None") + 1);
			strcpy(tableinfo.compressionType, "None");
		} else
			tableinfo.compressionType = pg_strdup(PQgetvalue(result, 0, 0));
		tableinfo.compressionLevel = pg_strdup(PQgetvalue(result, 0, 1));
		tableinfo.blockSize = pg_strdup(PQgetvalue(result, 0, 2));
		tableinfo.checksum = pg_strdup(PQgetvalue(result, 0, 3));
		PQclear(res);
		res = NULL;
	}

	/* Get column info */
	printfPQExpBuffer(&buf, "SELECT a.attname,");
	appendPQExpBuffer(&buf, "\n  pg_catalog.format_type(a.atttypid, a.atttypmod),"
					  "\n  (SELECT substring(pg_catalog.pg_get_expr(d.adbin, d.adrelid) for 128)"
					  "\n   FROM pg_catalog.pg_attrdef d"
					  "\n   WHERE d.adrelid = a.attrelid AND d.adnum = a.attnum AND a.atthasdef),"
					  "\n  a.attnotnull, a.attnum,");
	if (pset.sversion >= 90100)
		appendPQExpBuffer(&buf, "\n  (SELECT c.collname FROM pg_catalog.pg_collation c, pg_catalog.pg_type t\n"
						  "   WHERE c.oid = a.attcollation AND t.oid = a.atttypid AND a.attcollation <> t.typcollation) AS attcollation");
	else
		appendPQExpBuffer(&buf, "\n  NULL AS attcollation");
	if (tableinfo.relkind == 'i')
		appendPQExpBuffer(&buf, ",\n  pg_catalog.pg_get_indexdef(a.attrelid, a.attnum, TRUE) AS indexdef");
	if (verbose)
	{
		appendPQExpBuffer(&buf, ",\n  a.attstorage ");
		if (tableinfo.relstorage == 'c')
			if (isGE42 == true)
		     appendPQExpBuffer(&buf, ",\n pg_catalog.array_to_string(e.attoptions, ',')");
		appendPQExpBuffer(&buf, ",\n  pg_catalog.col_description(a.attrelid, a.attnum)");
	}
	appendPQExpBuffer(&buf, "\nFROM pg_catalog.pg_attribute a ");
	if (isGE42 == true)
	{
	  appendPQExpBuffer(&buf, "\nLEFT OUTER JOIN pg_catalog.pg_attribute_encoding e");
	  appendPQExpBuffer(&buf, "\nON   e.attrelid = a .attrelid AND e.attnum = a.attnum");
	}
	appendPQExpBuffer(&buf, "\nWHERE a.attrelid = '%s' AND a.attnum > 0 AND NOT a.attisdropped", oid);
	appendPQExpBuffer(&buf, "\nORDER BY a.attnum");

	res = PSQLexec(buf.data, false);
	if (!res)
		goto error_return;
	numrows = PQntuples(res);

	/* Make title */
	switch (tableinfo.relkind)
	{
		case 'r':
			/* GPDB_91_MERGE_FIXME: for an unlogged AO-table, we will not print
			 * the fact that it's unlogged */
			if(tableinfo.relstorage == 'a')
				printfPQExpBuffer(&title, _("Append-Only Table \"%s.%s\""),
								  schemaname, relationname);
			else if(tableinfo.relstorage == 'c')
				printfPQExpBuffer(&title, _("Append-Only Columnar Table \"%s.%s\""),
								  schemaname, relationname);
			else if(tableinfo.relstorage == 'x')
				printfPQExpBuffer(&title, _("External table \"%s.%s\""),
								  schemaname, relationname);
			else if (tableinfo.relpersistence == 'u')
				printfPQExpBuffer(&title, _("Unlogged table \"%s.%s\""),
								  schemaname, relationname);
			else
				printfPQExpBuffer(&title, _("Table \"%s.%s\""),
								  schemaname, relationname);
			break;
		case 'v':
			printfPQExpBuffer(&title, _("View \"%s.%s\""),
							  schemaname, relationname);
			break;
		case 'S':
			printfPQExpBuffer(&title, _("Sequence \"%s.%s\""),
							  schemaname, relationname);
			break;
		case 'i':
			if (tableinfo.relpersistence == 'u')
				printfPQExpBuffer(&title, _("Unlogged index \"%s.%s\""),
								  schemaname, relationname);
			else
				printfPQExpBuffer(&title, _("Index \"%s.%s\""),
								  schemaname, relationname);
			break;
		case 's':
			/* not used as of 8.2, but keep it for backwards compatibility */
			printfPQExpBuffer(&title, _("Special relation \"%s.%s\""),
							  schemaname, relationname);
			break;
		case 't':
			printfPQExpBuffer(&title, _("TOAST table \"%s.%s\""),
							  schemaname, relationname);
			break;
		case 'c':
			printfPQExpBuffer(&title, _("Composite type \"%s.%s\""),
							  schemaname, relationname);
			break;
		case 'f':
			printfPQExpBuffer(&title, _("Foreign table \"%s.%s\""),
							  schemaname, relationname);
			break;
		default:
			/* untranslated unknown relkind */
			printfPQExpBuffer(&title, "?%c? \"%s.%s\"",
							  tableinfo.relkind, schemaname, relationname);
			break;
	}

	/* Set the number of columns, and their names */
	headers[0] = gettext_noop("Column");
	headers[1] = gettext_noop("Type");
	cols = 2;

	if (tableinfo.relkind == 'r' || tableinfo.relkind == 'v' ||
		tableinfo.relkind == 'f' || tableinfo.relkind == 'c')
	{
		show_modifiers = true;
		headers[cols++] = gettext_noop("Modifiers");
		modifiers = pg_malloc_zero((numrows + 1) * sizeof(*modifiers));
	}

	if (tableinfo.relkind == 'S')
		headers[cols++] = gettext_noop("Value");

	if (tableinfo.relkind == 'i')
		headers[cols++] = gettext_noop("Definition");

	if (verbose)
	{
		headers[cols++] = gettext_noop("Storage");
		if(tableinfo.relstorage == 'c')
		{
		  headers[cols++] = gettext_noop("Compression Type");
		  headers[cols++] = gettext_noop("Compression Level");
		  headers[cols++] = gettext_noop("Block Size");
		}
		headers[cols++] = gettext_noop("Description");
	}

	printTableInit(&cont, &myopt, title.data, cols, numrows);
	printTableInitialized = true;

	for (i = 0; i < cols; i++)
		printTableAddHeader(&cont, headers[i], true, 'l');

	/* Check if table is a view */
	if (tableinfo.relkind == 'v' && verbose)
	{
		PGresult   *result;

		printfPQExpBuffer(&buf,
			  "SELECT pg_catalog.pg_get_viewdef('%s'::pg_catalog.oid, true)",
						  oid);
		result = PSQLexec(buf.data, false);
		if (!result)
			goto error_return;

		if (PQntuples(result) > 0)
			view_def = pg_strdup(PQgetvalue(result, 0, 0));

		PQclear(result);
	}

	/* Generate table cells to be printed */
	for (i = 0; i < numrows; i++)
	{
		/* Column */
		printTableAddCell(&cont, PQgetvalue(res, i, 0), false, false);

		/* Type */
		printTableAddCell(&cont, PQgetvalue(res, i, 1), false, false);

		/* Modifiers: collate, not null, default */
		if (show_modifiers)
		{
			resetPQExpBuffer(&tmpbuf);

			if (!PQgetisnull(res, i, 5))
			{
				if (tmpbuf.len > 0)
					appendPQExpBufferStr(&tmpbuf, " ");
				appendPQExpBuffer(&tmpbuf, _("collate %s"),
								  PQgetvalue(res, i, 5));
			}

			if (strcmp(PQgetvalue(res, i, 3), "t") == 0)
			{
				if (tmpbuf.len > 0)
					appendPQExpBufferStr(&tmpbuf, " ");
				appendPQExpBufferStr(&tmpbuf, _("not null"));
			}

			/* handle "default" here */
			/* (note: above we cut off the 'default' string at 128) */
			if (strlen(PQgetvalue(res, i, 2)) != 0)
			{
				if (tmpbuf.len > 0)
					appendPQExpBufferStr(&tmpbuf, " ");
				/* translator: default values of column definitions */
				appendPQExpBuffer(&tmpbuf, _("default %s"),
								  PQgetvalue(res, i, 2));
			}

			modifiers[i] = pg_strdup(tmpbuf.data);
			printTableAddCell(&cont, modifiers[i], false, false);
		}

		/* Value: for sequences only */
		if (tableinfo.relkind == 'S')
			printTableAddCell(&cont, seq_values[i], false, false);

		/* Expression for index column */
		if (tableinfo.relkind == 'i')
			printTableAddCell(&cont, PQgetvalue(res, i, 6), false, false);

		/* Storage and Description */
		if (verbose)
		{
			int			firstvcol = (tableinfo.relkind == 'i' ? 7 : 6);
			int			firstvcol_offset = 0;
			char	   *storage = PQgetvalue(res, i, firstvcol);

			/* Storage */
			/* these strings are literal in our syntax, so not translated. */
			printTableAddCell(&cont, (storage[0] == 'p' ? "plain" :
									  (storage[0] == 'm' ? "main" :
									   (storage[0] == 'x' ? "extended" :
										(storage[0] == 'e' ? "external" :
										 "???")))),
							  false, false);
			firstvcol_offset = firstvcol_offset + 1;

			if (tableinfo.relstorage == 'c')
			{

				/* The compression type, compression level, and block size are all in the next column.
				 * attributeOptions is a text array of key=value pairs retrieved as a string from the catalog.
				 * Each key=value pair is separated by a ",".
				 *
				 * If the table was created pre-4.2, then it will not have entries in the new pg_attribute_storage table.
				 * If there are no entries, we go to the pre-4.1 values stored in the pg_appendonly table.
				 */
				char *attributeOptions;
				if (isGE42 == true)
				{
				   attributeOptions = PQgetvalue(res, i, firstvcol + firstvcol_offset); /* pg_catalog.pg_attribute_storage(attoptions) */
				   firstvcol_offset = firstvcol_offset + 1;
				}
				else
					 attributeOptions = pg_malloc_zero(1);  /* Make an empty options string so the reset of the code works correctly. */
				char *key = strtok(attributeOptions, ",=");
				char *value = NULL;
				char *compressionType = NULL;
				char *compressionLevel = NULL;
				char *blockSize = NULL;

				while (key != NULL)
				{
					value = strtok(NULL, ",=");
					if (strcmp(key, "compresstype") == 0)
						compressionType = value;
					else if (strcmp(key, "compresslevel") == 0)
						compressionLevel = value;
					else if (strcmp(key, "blocksize") == 0)
						blockSize = value;
					key = strtok(NULL, ",=");
				}

				/* Compression Type */
				if (compressionType == NULL)
					printTableAddCell(&cont, tableinfo.compressionType, false, false);
				else
					printTableAddCell(&cont, compressionType, false, false);

				/* Compression Level */
				if (compressionLevel == NULL)
					printTableAddCell(&cont, tableinfo.compressionLevel, false, false);
				else
					printTableAddCell(&cont, compressionLevel, false, false);

				/* Block Size */
				if (blockSize == NULL)
					printTableAddCell(&cont, tableinfo.blockSize, false, false);
				else
					printTableAddCell(&cont, blockSize, false, false);
			}

			/* Description */
			printTableAddCell(&cont, PQgetvalue(res, i, firstvcol + firstvcol_offset),
							  false, false);
		}
	}

	/* Make footers */
	if (tableinfo.relkind == 'i')
	{
		/* Footer information about an index */
		PGresult   *result;

		printfPQExpBuffer(&buf,
				 "SELECT i.indisunique, i.indisprimary, i.indisclustered, ");
		if (pset.sversion >= 80200)
			appendPQExpBuffer(&buf, "i.indisvalid,\n");
		else
			appendPQExpBuffer(&buf, "true AS indisvalid,\n");
		if (pset.sversion >= 90000)
			appendPQExpBuffer(&buf,
							  "  (NOT i.indimmediate) AND "
							"EXISTS (SELECT 1 FROM pg_catalog.pg_constraint "
							  "WHERE conrelid = i.indrelid AND "
							  "conindid = i.indexrelid AND "
							  "contype IN ('p','u','x') AND "
							  "condeferrable) AS condeferrable,\n"
							  "  (NOT i.indimmediate) AND "
							"EXISTS (SELECT 1 FROM pg_catalog.pg_constraint "
							  "WHERE conrelid = i.indrelid AND "
							  "conindid = i.indexrelid AND "
							  "contype IN ('p','u','x') AND "
							  "condeferred) AS condeferred,\n");
		else
			appendPQExpBuffer(&buf,
						"  false AS condeferrable, false AS condeferred,\n");
		appendPQExpBuffer(&buf, "  a.amname, c2.relname, "
					  "pg_catalog.pg_get_expr(i.indpred, i.indrelid, true)\n"
						  "FROM pg_catalog.pg_index i, pg_catalog.pg_class c, pg_catalog.pg_class c2, pg_catalog.pg_am a\n"
		  "WHERE i.indexrelid = c.oid AND c.oid = '%s' AND c.relam = a.oid\n"
						  "AND i.indrelid = c2.oid",
						  oid);

		result = PSQLexec(buf.data, false);
		if (!result)
			goto error_return;
		else if (PQntuples(result) != 1)
		{
			PQclear(result);
			goto error_return;
		}
		else
		{
			char	   *indisunique = PQgetvalue(result, 0, 0);
			char	   *indisprimary = PQgetvalue(result, 0, 1);
			char	   *indisclustered = PQgetvalue(result, 0, 2);
			char	   *indisvalid = PQgetvalue(result, 0, 3);
			char	   *deferrable = PQgetvalue(result, 0, 4);
			char	   *deferred = PQgetvalue(result, 0, 5);
			char	   *indamname = PQgetvalue(result, 0, 6);
			char	   *indtable = PQgetvalue(result, 0, 7);
			char	   *indpred = PQgetvalue(result, 0, 8);

			if (strcmp(indisprimary, "t") == 0)
				printfPQExpBuffer(&tmpbuf, _("primary key, "));
			else if (strcmp(indisunique, "t") == 0)
				printfPQExpBuffer(&tmpbuf, _("unique, "));
			else
				resetPQExpBuffer(&tmpbuf);
			appendPQExpBuffer(&tmpbuf, "%s, ", indamname);

			/* we assume here that index and table are in same schema */
			appendPQExpBuffer(&tmpbuf, _("for table \"%s.%s\""),
							  schemaname, indtable);

			if (strlen(indpred))
				appendPQExpBuffer(&tmpbuf, _(", predicate (%s)"), indpred);

			if (strcmp(indisclustered, "t") == 0)
				appendPQExpBuffer(&tmpbuf, _(", clustered"));

			if (strcmp(indisvalid, "t") != 0)
				appendPQExpBuffer(&tmpbuf, _(", invalid"));

			if (strcmp(deferrable, "t") == 0)
				appendPQExpBuffer(&tmpbuf, _(", deferrable"));

			if (strcmp(deferred, "t") == 0)
				appendPQExpBuffer(&tmpbuf, _(", initially deferred"));

			printTableAddFooter(&cont, tmpbuf.data);
			add_tablespace_footer(&cont, tableinfo.relkind,
								  tableinfo.tablespace, true);
		}

		PQclear(result);
	}
	else if (tableinfo.relstorage == 'x')
	{
		/* Footer information about an external table */
		PGresult   *result;
        bool	    gpdb5OrLater = isGPDB5000OrLater();
        bool	    gpdb6OrLater = isGPDB6000OrLater();
		char	   *optionsName = gpdb5OrLater ? ", x.options " : "";
		char	   *execLocations = gpdb5OrLater ? "x.urilocation, x.execlocation" : "x.location";

		if (gpdb6OrLater)
		{
			printfPQExpBuffer(&buf,
							  "SELECT %s, x.fmttype, x.fmtopts, x.command, x.logerrors, "
									 "x.rejectlimit, x.rejectlimittype, x.writable, "
									  "pg_catalog.pg_encoding_to_char(x.encoding) "
									  "%s"
							  "FROM pg_catalog.pg_exttable x, pg_catalog.pg_class c "
							  "WHERE x.reloid = c.oid AND c.oid = '%s'\n", execLocations, optionsName, oid);
		}
		else
		{
			printfPQExpBuffer(&buf,
							  "SELECT %s, x.fmttype, x.fmtopts, x.command, "
									 "x.rejectlimit, x.rejectlimittype, x.writable, "
									 "(SELECT relname "
									  "FROM pg_class "
									  "WHERE Oid=x.fmterrtbl) AS errtblname, "
									  "pg_catalog.pg_encoding_to_char(x.encoding), "
									  "x.fmterrtbl = x.reloid AS errortofile "
									  "%s"
							  "FROM pg_catalog.pg_exttable x, pg_catalog.pg_class c "
							  "WHERE x.reloid = c.oid AND c.oid = '%s'\n", execLocations, optionsName, oid);
		}

		result = PSQLexec(buf.data, false);
		if (!result)
			goto error_return;
		else if (PQntuples(result) != 1)
		{
			PQclear(result);
			goto error_return;
		}
		else
		{
			char	   *urislocation;
			char	   *execlocation;
			char	   *fmttype;
			char	   *fmtopts;
			char	   *command;
			char	   *rejlim;
			char	   *rejlimtype;
			char	   *writable;
			char	   *errtblname = NULL;
			char	   *extencoding;
			char	   *errortofile = NULL;
			char	   *logerrors = NULL;
			char       *format;
			char	   *options;

			if (gpdb6OrLater)
			{
				urislocation = PQgetvalue(result, 0, 0);
				execlocation = PQgetvalue(result, 0, 1);
				fmttype = PQgetvalue(result, 0, 2);
				fmtopts = PQgetvalue(result, 0, 3);
				command = PQgetvalue(result, 0, 4);
				logerrors = PQgetvalue(result, 0, 5);
				rejlim =  PQgetvalue(result, 0, 6);
				rejlimtype = PQgetvalue(result, 0, 7);
				writable = PQgetvalue(result, 0, 8);
				extencoding = PQgetvalue(result, 0, 9);
				options = PQgetvalue(result, 0, 10);
			}
			else if (gpdb5OrLater)
			{
				urislocation = PQgetvalue(result, 0, 0);
				execlocation = PQgetvalue(result, 0, 1);
				fmttype = PQgetvalue(result, 0, 2);
				fmtopts = PQgetvalue(result, 0, 3);
				command = PQgetvalue(result, 0, 4);
				rejlim =  PQgetvalue(result, 0, 5);
				rejlimtype = PQgetvalue(result, 0, 6);
				writable = PQgetvalue(result, 0, 7);
				errtblname = PQgetvalue(result, 0, 8);
				extencoding = PQgetvalue(result, 0, 9);
				errortofile = PQgetvalue(result, 0, 10);
				options = PQgetvalue(result, 0, 11);
			}
			else
			{
				urislocation = PQgetvalue(result, 0, 0);
				fmttype = PQgetvalue(result, 0, 1);
				fmtopts = PQgetvalue(result, 0, 2);
				command = PQgetvalue(result, 0, 3);
				rejlim =  PQgetvalue(result, 0, 4);
				rejlimtype = PQgetvalue(result, 0, 5);
				writable = PQgetvalue(result, 0, 6);
				errtblname = PQgetvalue(result, 0, 7);
				extencoding = PQgetvalue(result, 0, 8);
				errortofile = PQgetvalue(result, 0, 9);
				execlocation = "";
				options = "";
			}

			/* Writable/Readable */
			printfPQExpBuffer(&tmpbuf, _("Type: %s"), writable[0] == 't' ? "writable" : "readable");
			printTableAddFooter(&cont, tmpbuf.data);

			/* encoding */
			printfPQExpBuffer(&tmpbuf, _("Encoding: %s"), extencoding);
			printTableAddFooter(&cont, tmpbuf.data);

			/* format type */
			switch ( fmttype[0] )
			{
				case 't':
				{
					format = "text";
				}
				break;
				case 'c':
				{
					format = "csv";
				}
				break;
				case 'b':
				{
					format = "custom";
				}
				break;
                case 'a':
                {
                    format = "avro";
                }
                break;
                case 'p':
                {
                    format = "parquet";
                }
                break;
				default:
				{
					format = "";
					fprintf(stderr, _("Unknown fmttype value: %c\n"), fmttype[0]);
				}
				break;
			};
			printfPQExpBuffer(&tmpbuf, _("Format type: %s"), format);
			printTableAddFooter(&cont, tmpbuf.data);

			/* format options */
			printfPQExpBuffer(&tmpbuf, _("Format options: %s"), fmtopts);
			printTableAddFooter(&cont, tmpbuf.data);

		    if (gpdb5OrLater)
			{
				/* external table options */
				printfPQExpBuffer(&tmpbuf, _("External options: %s"), options);
				printTableAddFooter(&cont, tmpbuf.data);
			}

			if(command && strlen(command) > 0)
			{
				/* EXECUTE type table - show command and command location */

				printfPQExpBuffer(&tmpbuf, _("Command: %s"), command);
				printTableAddFooter(&cont, tmpbuf.data);

				char* on_clause = gpdb5OrLater ? execlocation : urislocation;
				on_clause[strlen(on_clause) - 1] = '\0'; /* don't print the '}' character */
				on_clause++; /* don't print the '{' character */

				if(strncmp(on_clause, "HOST:", strlen("HOST:")) == 0)
					printfPQExpBuffer(&tmpbuf, _("Execute on: host '%s'"), on_clause + strlen("HOST:"));
				else if(strncmp(on_clause, "PER_HOST", strlen("PER_HOST")) == 0)
					printfPQExpBuffer(&tmpbuf, _("Execute on: one segment per host"));
				else if(strncmp(on_clause, "MASTER_ONLY", strlen("MASTER_ONLY")) == 0)
					printfPQExpBuffer(&tmpbuf, _("Execute on: master segment"));
				else if(strncmp(on_clause, "SEGMENT_ID:", strlen("SEGMENT_ID:")) == 0)
					printfPQExpBuffer(&tmpbuf, _("Execute on: segment %s"), on_clause + strlen("SEGMENT_ID:"));
				else if(strncmp(on_clause, "TOTAL_SEGS:", strlen("TOTAL_SEGS:")) == 0)
					printfPQExpBuffer(&tmpbuf, _("Execute on: %s random segments"), on_clause + strlen("TOTAL_SEGS:"));
				else if(strncmp(on_clause, "ALL_SEGMENTS", strlen("ALL_SEGMENTS")) == 0)
					printfPQExpBuffer(&tmpbuf, _("Execute on: all segments"));
				else
					printfPQExpBuffer(&tmpbuf, _("Execute on: ERROR: invalid catalog entry (describe.c)"));

				printTableAddFooter(&cont, tmpbuf.data);

			}
			else
			{
				/* LOCATION type table - show external location */

				urislocation[strlen(urislocation) - 1] = '\0'; /* don't print the '}' character */
				urislocation++; /* don't print the '{' character */
				printfPQExpBuffer(&tmpbuf, _("External location: %s"), urislocation);
				printTableAddFooter(&cont, tmpbuf.data);

				if (gpdb5OrLater)
				{
					execlocation[strlen(execlocation) - 1] = '\0'; /* don't print the '}' character */
					execlocation++; /* don't print the '{' character */

					if(strncmp(execlocation, "HOST:", strlen("HOST:")) == 0)
						printfPQExpBuffer(&tmpbuf, _("Execute on: host '%s'"), execlocation + strlen("HOST:"));
					else if(strncmp(execlocation, "PER_HOST", strlen("PER_HOST")) == 0)
						printfPQExpBuffer(&tmpbuf, _("Execute on: one segment per host"));
					else if(strncmp(execlocation, "MASTER_ONLY", strlen("MASTER_ONLY")) == 0)
						printfPQExpBuffer(&tmpbuf, _("Execute on: master segment"));
					else if(strncmp(execlocation, "SEGMENT_ID:", strlen("SEGMENT_ID:")) == 0)
						printfPQExpBuffer(&tmpbuf, _("Execute on: segment %s"), execlocation + strlen("SEGMENT_ID:"));
					else if(strncmp(execlocation, "TOTAL_SEGS:", strlen("TOTAL_SEGS:")) == 0)
						printfPQExpBuffer(&tmpbuf, _("Execute on: %s random segments"), execlocation + strlen("TOTAL_SEGS:"));
					else if(strncmp(execlocation, "ALL_SEGMENTS", strlen("ALL_SEGMENTS")) == 0)
						printfPQExpBuffer(&tmpbuf, _("Execute on: all segments"));
					else
						printfPQExpBuffer(&tmpbuf, _("Execute on: ERROR: invalid catalog entry (describe.c)"));

					printTableAddFooter(&cont, tmpbuf.data);
				}
			}

			/* Single row error handling */
			if(rejlim && strlen(rejlim) > 0)
			{
				/* reject limit and type */
				printfPQExpBuffer(&tmpbuf, _("Segment reject limit: %s %s"),
								  rejlim,
								  (rejlimtype[0] == 'p' ? "percent" : "rows"));
				printTableAddFooter(&cont, tmpbuf.data);

				if ((errortofile && errortofile[0] == 't') || (logerrors && logerrors[0] == 't'))
				{
					printfPQExpBuffer(&tmpbuf, _("Error Log in File"));
					printTableAddFooter(&cont, tmpbuf.data);
				}
				else if(errtblname && strlen(errtblname) > 0)
				{
					printfPQExpBuffer(&tmpbuf, _("Error table: %s"), errtblname);
					printTableAddFooter(&cont, tmpbuf.data);
				}
			}

			if (tableinfo.checks)
			{
				int tuples = 0;
				PGresult *res = NULL;
				printfPQExpBuffer(&buf,
								  "SELECT r.conname, "
								  "pg_catalog.pg_get_constraintdef(r.oid, true)\n"
								  "FROM pg_catalog.pg_constraint r\n"
					   "WHERE r.conrelid = '%s' AND r.contype = 'c'\nORDER BY 1",
								  oid);
				res = PSQLexec(buf.data, false);
				if (!res)
					goto error_return;

				tuples = PQntuples(res);

				if (tuples > 0)
				{
					printTableAddFooter(&cont, _("Check constraints:"));
					for (i = 0; i < tuples; i++)
					{
						/* untranslated contraint name and def */
						printfPQExpBuffer(&buf, "    \"%s\" %s",
										  PQgetvalue(res, i, 0),
										  PQgetvalue(res, i, 1));

						printTableAddFooter(&cont, buf.data);
					}
				}
				PQclear(res);
			}
		}

		PQclear(result);

	}
	else if (view_def)
	{
		PGresult   *result = NULL;

		/* Footer information about a view */
		printTableAddFooter(&cont, _("View definition:"));
		printTableAddFooter(&cont, view_def);

		/* print rules */
		if (tableinfo.hasrules)
		{
			printfPQExpBuffer(&buf,
							  "SELECT r.rulename, trim(trailing ';' from pg_catalog.pg_get_ruledef(r.oid, true))\n"
							  "FROM pg_catalog.pg_rewrite r\n"
			"WHERE r.ev_class = '%s' AND r.rulename != '_RETURN' ORDER BY 1",
							  oid);
			result = PSQLexec(buf.data, false);
			if (!result)
				goto error_return;

			if (PQntuples(result) > 0)
			{
				printTableAddFooter(&cont, _("Rules:"));
				for (i = 0; i < PQntuples(result); i++)
				{
					const char *ruledef;

					/* Everything after "CREATE RULE" is echoed verbatim */
					ruledef = PQgetvalue(result, i, 1);
					ruledef += 12;

					printfPQExpBuffer(&buf, " %s", ruledef);
					printTableAddFooter(&cont, buf.data);
				}
			}
			PQclear(result);
		}
	}
	else if (tableinfo.relkind == 'r' || tableinfo.relkind == 'f')
	{
		/* Footer information about a table */
		PGresult   *result = NULL;
		int			tuples = 0;

		/* print append only table information */
		if (tableinfo.relstorage == 'a' || tableinfo.relstorage == 'c')
		{
		  if (tableinfo.relstorage == 'a')
			{
				printfPQExpBuffer(&buf, _("Compression Type: %s"), tableinfo.compressionType);
				printTableAddFooter(&cont, buf.data);
				printfPQExpBuffer(&buf, _("Compression Level: %s"), tableinfo.compressionLevel);
				printTableAddFooter(&cont, buf.data);
				printfPQExpBuffer(&buf, _("Block Size: %s"), tableinfo.blockSize);
				printTableAddFooter(&cont, buf.data);
			}
			printfPQExpBuffer(&buf, _("Checksum: %s"), tableinfo.checksum);
			printTableAddFooter(&cont, buf.data);
		}

        /* print indexes */
		if (tableinfo.hasindex)
		{
			printfPQExpBuffer(&buf,
							  "SELECT c2.relname, i.indisprimary, i.indisunique, i.indisclustered, ");
			if (pset.sversion >= 80200)
				appendPQExpBuffer(&buf, "i.indisvalid, ");
			else
				appendPQExpBuffer(&buf, "true as indisvalid, ");
			appendPQExpBuffer(&buf, "pg_catalog.pg_get_indexdef(i.indexrelid, 0, true),\n  ");
			if (pset.sversion >= 90000)
				appendPQExpBuffer(&buf,
						   "pg_catalog.pg_get_constraintdef(con.oid, true), "
								  "contype, condeferrable, condeferred");
			else
				appendPQExpBuffer(&buf,
								  "null AS constraintdef, null AS contype, "
							 "false AS condeferrable, false AS condeferred");
			if (pset.sversion >= 80000)
				appendPQExpBuffer(&buf, ", c2.reltablespace");
			appendPQExpBuffer(&buf,
							  "\nFROM pg_catalog.pg_class c, pg_catalog.pg_class c2, pg_catalog.pg_index i\n");
			if (pset.sversion >= 90000)
				appendPQExpBuffer(&buf,
								  "  LEFT JOIN pg_catalog.pg_constraint con ON (conrelid = i.indrelid AND conindid = i.indexrelid AND contype IN ('p','u','x'))\n");
			appendPQExpBuffer(&buf,
							  "WHERE c.oid = '%s' AND c.oid = i.indrelid AND i.indexrelid = c2.oid\n"
			  "ORDER BY i.indisprimary DESC, i.indisunique DESC, c2.relname",
							  oid);
			result = PSQLexec(buf.data, false);
			if (!result)
				goto error_return;
			else
				tuples = PQntuples(result);

			if (tuples > 0)
			{
				printTableAddFooter(&cont, _("Indexes:"));
				for (i = 0; i < tuples; i++)
				{
					/* untranslated index name */
					printfPQExpBuffer(&buf, "    \"%s\"",
									  PQgetvalue(result, i, 0));

					/* If exclusion constraint, print the constraintdef */
					if (strcmp(PQgetvalue(result, i, 7), "x") == 0)
					{
						appendPQExpBuffer(&buf, " %s",
										  PQgetvalue(result, i, 6));
					}
					else
					{
						const char *indexdef;
						const char *usingpos;

						/* Label as primary key or unique (but not both) */
						if (strcmp(PQgetvalue(result, i, 1), "t") == 0)
							appendPQExpBuffer(&buf, " PRIMARY KEY,");
						else if (strcmp(PQgetvalue(result, i, 2), "t") == 0)
						{
							if (strcmp(PQgetvalue(result, i, 7), "u") == 0)
								appendPQExpBuffer(&buf, " UNIQUE CONSTRAINT,");
							else
								appendPQExpBuffer(&buf, " UNIQUE,");
						}

						/* Everything after "USING" is echoed verbatim */
						indexdef = PQgetvalue(result, i, 5);
						usingpos = strstr(indexdef, " USING ");
						if (usingpos)
							indexdef = usingpos + 7;
						appendPQExpBuffer(&buf, " %s", indexdef);

						/* Need these for deferrable PK/UNIQUE indexes */
						if (strcmp(PQgetvalue(result, i, 8), "t") == 0)
							appendPQExpBuffer(&buf, " DEFERRABLE");

						if (strcmp(PQgetvalue(result, i, 9), "t") == 0)
							appendPQExpBuffer(&buf, " INITIALLY DEFERRED");
					}

					/* Add these for all cases */
					if (strcmp(PQgetvalue(result, i, 3), "t") == 0)
						appendPQExpBuffer(&buf, " CLUSTER");

					if (strcmp(PQgetvalue(result, i, 4), "t") != 0)
						appendPQExpBuffer(&buf, " INVALID");

					printTableAddFooter(&cont, buf.data);

					/* Print tablespace of the index on the same line */
					if (pset.sversion >= 80000)
						add_tablespace_footer(&cont, 'i',
										   atooid(PQgetvalue(result, i, 10)),
											  false);
				}
			}
			PQclear(result);
		}

		/* print table (and column) check constraints */
		if (tableinfo.checks)
		{
			printfPQExpBuffer(&buf,
							  "SELECT r.conname, "
							  "pg_catalog.pg_get_constraintdef(r.oid, true)\n"
							  "FROM pg_catalog.pg_constraint r\n"
				   "WHERE r.conrelid = '%s' AND r.contype = 'c'\nORDER BY 1",
							  oid);
			result = PSQLexec(buf.data, false);
			if (!result)
				goto error_return;
			else
				tuples = PQntuples(result);

			if (tuples > 0)
			{
				printTableAddFooter(&cont, _("Check constraints:"));
				for (i = 0; i < tuples; i++)
				{
					/* untranslated contraint name and def */
					printfPQExpBuffer(&buf, "    \"%s\" %s",
									  PQgetvalue(result, i, 0),
									  PQgetvalue(result, i, 1));

					printTableAddFooter(&cont, buf.data);
				}
			}
			PQclear(result);
		}

		/* print foreign-key constraints (there are none if no triggers) */
		if (tableinfo.hastriggers)
		{
			printfPQExpBuffer(&buf,
							  "SELECT conname,\n"
				 "  pg_catalog.pg_get_constraintdef(r.oid, true) as condef\n"
							  "FROM pg_catalog.pg_constraint r\n"
					"WHERE r.conrelid = '%s' AND r.contype = 'f' ORDER BY 1",
							  oid);
			result = PSQLexec(buf.data, false);
			if (!result)
				goto error_return;
			else
				tuples = PQntuples(result);

			if (tuples > 0)
			{
				printTableAddFooter(&cont, _("Foreign-key constraints:"));
				for (i = 0; i < tuples; i++)
				{
					/* untranslated constraint name and def */
					printfPQExpBuffer(&buf, "    \"%s\" %s",
									  PQgetvalue(result, i, 0),
									  PQgetvalue(result, i, 1));

					printTableAddFooter(&cont, buf.data);
				}
			}
			PQclear(result);
		}

		/* print incoming foreign-key references (none if no triggers) */
		if (tableinfo.hastriggers)
		{
			printfPQExpBuffer(&buf,
						   "SELECT conname, conrelid::pg_catalog.regclass,\n"
				 "  pg_catalog.pg_get_constraintdef(c.oid, true) as condef\n"
							  "FROM pg_catalog.pg_constraint c\n"
				   "WHERE c.confrelid = '%s' AND c.contype = 'f' ORDER BY 1",
							  oid);
			result = PSQLexec(buf.data, false);
			if (!result)
				goto error_return;
			else
				tuples = PQntuples(result);

			if (tuples > 0)
			{
				printTableAddFooter(&cont, _("Referenced by:"));
				for (i = 0; i < tuples; i++)
				{
					printfPQExpBuffer(&buf, "    TABLE \"%s\" CONSTRAINT \"%s\" %s",
									  PQgetvalue(result, i, 1),
									  PQgetvalue(result, i, 0),
									  PQgetvalue(result, i, 2));

					printTableAddFooter(&cont, buf.data);
				}
			}
			PQclear(result);
		}



		/* print rules */
		if (tableinfo.hasrules)
		{
			if (pset.sversion >= 80300)
			{
				printfPQExpBuffer(&buf,
								  "SELECT r.rulename, trim(trailing ';' from pg_catalog.pg_get_ruledef(r.oid, true)), "
								  "ev_enabled\n"
								  "FROM pg_catalog.pg_rewrite r\n"
								  "WHERE r.ev_class = '%s' ORDER BY 1",
								  oid);
			}
			else
			{
				printfPQExpBuffer(&buf,
								  "SELECT r.rulename, trim(trailing ';' from pg_catalog.pg_get_ruledef(r.oid, true)), "
								  "'O'::char AS ev_enabled\n"
								  "FROM pg_catalog.pg_rewrite r\n"
								  "WHERE r.ev_class = '%s' ORDER BY 1",
								  oid);
			}
			result = PSQLexec(buf.data, false);
			if (!result)
				goto error_return;
			else
				tuples = PQntuples(result);

			if (tuples > 0)
			{
				bool		have_heading;
				int			category;

				for (category = 0; category < 4; category++)
				{
					have_heading = false;

					for (i = 0; i < tuples; i++)
					{
						const char *ruledef;
						bool		list_rule = false;

						switch (category)
						{
							case 0:
								if (*PQgetvalue(result, i, 2) == 'O')
									list_rule = true;
								break;
							case 1:
								if (*PQgetvalue(result, i, 2) == 'D')
									list_rule = true;
								break;
							case 2:
								if (*PQgetvalue(result, i, 2) == 'A')
									list_rule = true;
								break;
							case 3:
								if (*PQgetvalue(result, i, 2) == 'R')
									list_rule = true;
								break;
						}
						if (!list_rule)
							continue;

						if (!have_heading)
						{
							switch (category)
							{
								case 0:
									printfPQExpBuffer(&buf, _("Rules:"));
									break;
								case 1:
									printfPQExpBuffer(&buf, _("Disabled rules:"));
									break;
								case 2:
									printfPQExpBuffer(&buf, _("Rules firing always:"));
									break;
								case 3:
									printfPQExpBuffer(&buf, _("Rules firing on replica only:"));
									break;
							}
							printTableAddFooter(&cont, buf.data);
							have_heading = true;
						}

						/* Everything after "CREATE RULE" is echoed verbatim */
						ruledef = PQgetvalue(result, i, 1);
						ruledef += 12;
						printfPQExpBuffer(&buf, "    %s", ruledef);
						printTableAddFooter(&cont, buf.data);
					}
				}
			}
			PQclear(result);
		}
	}

	/*
	 * Print triggers next, if any (but only user-defined triggers).  This
	 * could apply to either a table or a view.
	 */
	if (tableinfo.hastriggers)
	{
		PGresult   *result;
		int			tuples;

		printfPQExpBuffer(&buf,
						  "SELECT t.tgname, "
						  "pg_catalog.pg_get_triggerdef(t.oid%s), "
						  "t.tgenabled\n"
						  "FROM pg_catalog.pg_trigger t\n"
						  "WHERE t.tgrelid = '%s' AND ",
						  (pset.sversion >= 90000 ? ", true" : ""),
						  oid);
		if (pset.sversion >= 90000)
			appendPQExpBuffer(&buf, "NOT t.tgisinternal");
		else if (pset.sversion >= 80300)
			appendPQExpBuffer(&buf, "t.tgconstraint = 0");
		else
			appendPQExpBuffer(&buf,
							  "(NOT tgisconstraint "
							  " OR NOT EXISTS"
							  "  (SELECT 1 FROM pg_catalog.pg_depend d "
							  "   JOIN pg_catalog.pg_constraint c ON (d.refclassid = c.tableoid AND d.refobjid = c.oid) "
							  "   WHERE d.classid = t.tableoid AND d.objid = t.oid AND d.deptype = 'i' AND c.contype = 'f'))");
		appendPQExpBuffer(&buf, "\nORDER BY 1");

		result = PSQLexec(buf.data, false);
		if (!result)
			goto error_return;
		else
			tuples = PQntuples(result);

		if (tuples > 0)
		{
			bool		have_heading;
			int			category;

			/*
			 * split the output into 4 different categories. Enabled triggers,
			 * disabled triggers and the two special ALWAYS and REPLICA
			 * configurations.
			 */
			for (category = 0; category < 4; category++)
			{
				have_heading = false;
				for (i = 0; i < tuples; i++)
				{
					bool		list_trigger;
					const char *tgdef;
					const char *usingpos;
					const char *tgenabled;

					/*
					 * Check if this trigger falls into the current category
					 */
					tgenabled = PQgetvalue(result, i, 2);
					list_trigger = false;
					switch (category)
					{
						case 0:
							if (*tgenabled == 'O' || *tgenabled == 't')
								list_trigger = true;
							break;
						case 1:
							if (*tgenabled == 'D' || *tgenabled == 'f')
								list_trigger = true;
							break;
						case 2:
							if (*tgenabled == 'A')
								list_trigger = true;
							break;
						case 3:
							if (*tgenabled == 'R')
								list_trigger = true;
							break;
					}
					if (list_trigger == false)
						continue;

					/* Print the category heading once */
					if (have_heading == false)
					{
						switch (category)
						{
							case 0:
								printfPQExpBuffer(&buf, _("Triggers:"));
								break;
							case 1:
								printfPQExpBuffer(&buf, _("Disabled triggers:"));
								break;
							case 2:
								printfPQExpBuffer(&buf, _("Triggers firing always:"));
								break;
							case 3:
								printfPQExpBuffer(&buf, _("Triggers firing on replica only:"));
								break;

						}
						printTableAddFooter(&cont, buf.data);
						have_heading = true;
					}

					/* Everything after "TRIGGER" is echoed verbatim */
					tgdef = PQgetvalue(result, i, 1);
					usingpos = strstr(tgdef, " TRIGGER ");
					if (usingpos)
						tgdef = usingpos + 9;

					printfPQExpBuffer(&buf, "    %s", tgdef);
					printTableAddFooter(&cont, buf.data);
				}
			}
		}
		PQclear(result);
	}

	/*
	 * Finish printing the footer information about a table.
	 */
	if (tableinfo.relkind == 'r' || tableinfo.relkind == 'f')
	{
		PGresult   *result;
		int			tuples;

		/* print foreign server name */
		if (tableinfo.relkind == 'f')
		{
			/* Footer information about foreign table */
			printfPQExpBuffer(&buf,
							  "SELECT s.srvname\n"
							  "FROM pg_catalog.pg_foreign_table f,\n"
							  "     pg_catalog.pg_foreign_server s\n"
							  "WHERE f.ftrelid = %s AND s.oid = f.ftserver",
							  oid);
			result = PSQLexec(buf.data, false);
			if (!result)
				goto error_return;
			else if (PQntuples(result) != 1)
			{
				PQclear(result);
				goto error_return;
			}

			printfPQExpBuffer(&buf, "Server: %s",
							  PQgetvalue(result, 0, 0));
			printTableAddFooter(&cont, buf.data);
			PQclear(result);
		}

		/* print inherited tables */
		printfPQExpBuffer(&buf, "SELECT c.oid::pg_catalog.regclass FROM pg_catalog.pg_class c, pg_catalog.pg_inherits i WHERE c.oid=i.inhparent AND i.inhrelid = '%s' ORDER BY inhseqno", oid);

		result = PSQLexec(buf.data, false);
		if (!result)
			goto error_return;
		else
			tuples = PQntuples(result);

		for (i = 0; i < tuples; i++)
		{
			const char *s = _("Inherits");

			if (i == 0)
				printfPQExpBuffer(&buf, "%s: %s", s, PQgetvalue(result, i, 0));
			else
				printfPQExpBuffer(&buf, "%*s  %s", (int) strlen(s), "", PQgetvalue(result, i, 0));
			if (i < tuples - 1)
				appendPQExpBuffer(&buf, ",");

			printTableAddFooter(&cont, buf.data);
		}
		PQclear(result);

		/* print child tables */
		if (pset.sversion >= 80300)
			printfPQExpBuffer(&buf, "SELECT c.oid::pg_catalog.regclass FROM pg_catalog.pg_class c, pg_catalog.pg_inherits i WHERE c.oid=i.inhrelid AND i.inhparent = '%s' ORDER BY c.oid::pg_catalog.regclass::pg_catalog.text;", oid);
		else
			printfPQExpBuffer(&buf, "SELECT c.oid::pg_catalog.regclass FROM pg_catalog.pg_class c, pg_catalog.pg_inherits i WHERE c.oid=i.inhrelid AND i.inhparent = '%s' ORDER BY c.relname;", oid);

		result = PSQLexec(buf.data, false);
		if (!result)
			goto error_return;
		else
			tuples = PQntuples(result);

		if (!verbose)
		{
			/* print the number of child tables, if any */
			if (tuples > 0)
			{
				printfPQExpBuffer(&buf, _("Number of child tables: %d (Use \\d+ to list them.)"), tuples);
				printTableAddFooter(&cont, buf.data);
			}
		}
		else
		{
			/* display the list of child tables */
			const char *ct = _("Child tables");

			for (i = 0; i < tuples; i++)
			{
				if (i == 0)
					printfPQExpBuffer(&buf, "%s: %s",
									  ct, PQgetvalue(result, i, 0));
				else
					printfPQExpBuffer(&buf, "%*s  %s",
									  (int) strlen(ct), "",
									  PQgetvalue(result, i, 0));
				if (i < tuples - 1)
					appendPQExpBuffer(&buf, ",");

				printTableAddFooter(&cont, buf.data);
			}
		}
		PQclear(result);

		/* Table type */
		if (tableinfo.reloftype)
		{
			printfPQExpBuffer(&buf, _("Typed table of type: %s"), tableinfo.reloftype);
			printTableAddFooter(&cont, buf.data);
		}

		/* OIDs and options */
		if (verbose)
		{
			const char *s = _("Has OIDs");

			printfPQExpBuffer(&buf, "%s: %s", s,
							  (tableinfo.hasoids ? _("yes") : _("no")));
			printTableAddFooter(&cont, buf.data);

			/* print reloptions */
			if (pset.sversion >= 80200)
			{
				if (tableinfo.reloptions && tableinfo.reloptions[0] != '\0')
				{
					const char *t = _("Options");

					printfPQExpBuffer(&buf, "%s: %s", t,
									  tableinfo.reloptions);
					printTableAddFooter(&cont, buf.data);
				}
			}
		}

		/* mpp addition start: dump distributed by clause */
		add_distributed_by_footer(&cont, oid);

		/* print 'partition by' clause */
		if (tuples > 0)
			add_partition_by_footer(&cont, oid);

		add_tablespace_footer(&cont, tableinfo.relkind, tableinfo.tablespace,
							  true);
	}

	printTable(&cont, pset.queryFout, pset.logfile);
	printTableCleanup(&cont);

	retval = true;

error_return:

	/* clean up */
	if (printTableInitialized)
		printTableCleanup(&cont);
	termPQExpBuffer(&buf);
	termPQExpBuffer(&title);
	termPQExpBuffer(&tmpbuf);

	if (seq_values)
	{
		for (ptr = seq_values; *ptr; ptr++)
			free(*ptr);
		free(seq_values);
	}

	if (modifiers)
	{
		for (ptr = modifiers; *ptr; ptr++)
			free(*ptr);
		free(modifiers);
	}

	if (view_def)
		free(view_def);

	if (tableinfo.compressionType)
		free(tableinfo.compressionType);
	if (tableinfo.compressionLevel)
		free(tableinfo.compressionLevel);
	if (tableinfo.blockSize)
		free(tableinfo.blockSize);
	if (tableinfo.checksum)
		free(tableinfo.checksum);

	if (res)
		PQclear(res);

	return retval;
}

static void
add_distributed_by_footer(printTableContent *const cont, const char *oid)
{
	PQExpBufferData buf;
	PQExpBufferData tempbuf;
	PGresult   *result1 = NULL,
			   *result2 = NULL;
	int			is_distributed;

	initPQExpBuffer(&buf);
	initPQExpBuffer(&tempbuf);

<<<<<<< HEAD
	printfPQExpBuffer(&tempbuf,
			 "SELECT attrnums\n"
=======
	printfPQExpBuffer(buf,
			 "SELECT attrnums, policytype \n"
>>>>>>> e82dd3bd
					  "FROM pg_catalog.gp_distribution_policy t\n"
					  "WHERE localoid = '%s' ",
					  oid);

	result1 = PSQLexec(tempbuf.data, false);
	if (!result1)
	{
		/* Error:  Well, so what?  Best to continue */
		return;
	}

	is_distributed = PQntuples(result1);
	if (is_distributed)
	{
<<<<<<< HEAD
		char	   *col;
		char	   *dist_columns = PQgetvalue(result1, 0, 0);
		char	   *dist_colname;
=======
		int is_distributed = PQntuples(result1);
		if (is_distributed)
		{
			char *col;
			char *dist_columns = PQgetvalue(result1, 0, 0);
			char policytype = *(char *)PQgetvalue(result1, 0, 1);
			char *dist_colname;
			if (policytype == SYM_POLICYTYPE_REPLICATED)
			{
				printfPQExpBuffer(buf, "Distributed Replicated");
			}
			else if(dist_columns && strlen(dist_columns) > 0)
			{
				PQExpBufferData tempbuf;
>>>>>>> e82dd3bd

		if (dist_columns && strlen(dist_columns) > 0)
		{
			dist_columns[strlen(dist_columns)-1] = '\0'; /* remove '}' */
			dist_columns++;  /* skip '{' */

			/* Get the attname for the first distribution column.*/
			printfPQExpBuffer(&tempbuf,
							  "SELECT attname FROM pg_catalog.pg_attribute \n"
							  "WHERE attrelid = '%s' \n"
							  "AND attnum = '%d' ",
							  oid,
							  atoi(dist_columns));
			result2 = PSQLexec(tempbuf.data, false);
			if (!result2)
				return;
			dist_colname = PQgetvalue(result2, 0, 0);
			if (!dist_colname)
				return;
			printfPQExpBuffer(&buf, "Distributed by: (%s",
							  dist_colname);
			PQclear(result2);
			dist_colname = NULL;
			col = strchr(dist_columns,',');

			while (col != NULL)
			{
				col++;
				/* Get the attname for next distribution columns.*/
				printfPQExpBuffer(&tempbuf,
								  "SELECT attname FROM pg_catalog.pg_attribute \n"
								  "WHERE attrelid = '%s' \n"
								  "AND attnum = '%d' ",
								  oid,
								  atoi(col));
				result2 = PSQLexec(tempbuf.data, false);
				if (!result2)
					return;
				dist_colname = PQgetvalue(result2, 0, 0);
				if (!dist_colname)
					return;
				appendPQExpBuffer(&buf, ", %s", dist_colname);
				PQclear(result2);
				col = strchr(col, ',');
			}
			appendPQExpBuffer(&buf, ")");
		}
		else
		{
			printfPQExpBuffer(&buf, "Distributed randomly");
		}

		printTableAddFooter(cont, buf.data);
	}

	PQclear(result1);

	termPQExpBuffer(&tempbuf);
	termPQExpBuffer(&buf);

	return; /* success */
}

/*
 * Add a 'partition by' description to the footer.
 */
static void
add_partition_by_footer(printTableContent *const cont, const char *oid)
{
	PGresult   *result;
	PQExpBufferData buf;
	int			nRows;
	int			nPartKey;

	initPQExpBuffer(&buf);

	/* check if current relation is root partition, if it is root partition, at least 1 row returns */
	printfPQExpBuffer(&buf, "SELECT parrelid FROM pg_catalog.pg_partition WHERE parrelid = '%s'", oid);
	result = PSQLexec(buf.data, false);

	if (!result)
		return;
	nRows = PQntuples(result);

	PQclear(result);

	if (nRows)
	{
		/* query partition key on the root partition */
		printfPQExpBuffer(&buf,
			"WITH att_arr AS (SELECT unnest(paratts) \n"
			"	FROM pg_catalog.pg_partition p \n"
			"	WHERE p.parrelid = '%s' AND p.parlevel = 0 AND p.paristemplate = false), \n"
			"idx_att AS (SELECT row_number() OVER() AS idx, unnest AS att_num FROM att_arr) \n"
			"SELECT attname FROM pg_catalog.pg_attribute, idx_att \n"
			"	WHERE attrelid='%s' AND attnum = att_num ORDER BY idx ",
			oid, oid);
	}
	else
	{
		/* query partition key on the intermediate partition */
		printfPQExpBuffer(&buf,
			"WITH att_arr AS (SELECT unnest(paratts) FROM pg_catalog.pg_partition p, \n"
			"	(SELECT parrelid, parlevel \n"
			"		FROM pg_catalog.pg_partition p, pg_catalog.pg_partition_rule pr \n"
			"		WHERE pr.parchildrelid='%s' AND p.oid = pr.paroid) AS v \n"
			"	WHERE p.parrelid = v.parrelid AND p.parlevel = v.parlevel+1 AND p.paristemplate = false), \n"
			"idx_att AS (SELECT row_number() OVER() AS idx, unnest AS att_num FROM att_arr) \n"
			"SELECT attname FROM pg_catalog.pg_attribute, idx_att \n"
			"	WHERE attrelid='%s' AND attnum = att_num ORDER BY idx ",
			oid, oid);
	}

	result = PSQLexec(buf.data, false);
	if (!result)
		return;

	nPartKey = PQntuples(result);
	if (nPartKey)
	{
		char	   *partColName;
		int			i;

		resetPQExpBuffer(&buf);
		appendPQExpBuffer(&buf, "Partition by: (");
		for (i = 0; i < nPartKey; i++)
		{
			if (i > 0)
				appendPQExpBuffer(&buf, ", ");
			partColName = PQgetvalue(result, i, 0);

			if (!partColName)
				return;
			appendPQExpBuffer(&buf, "%s", partColName);
		}
		appendPQExpBuffer(&buf, ")");
		printTableAddFooter(cont, buf.data);
	}

	PQclear(result);

	termPQExpBuffer(&buf);
	return;		/* success */
}

/*
 * Add a tablespace description to a footer.  If 'newline' is true, it is added
 * in a new line; otherwise it's appended to the current value of the last
 * footer.
 */
static void
add_tablespace_footer(printTableContent *const cont, char relkind,
					  Oid tablespace, const bool newline)
{
	/* relkinds for which we support tablespaces */
	if (relkind == 'r' || relkind == 'i')
	{
		/*
		 * We ignore the database default tablespace so that users not using
		 * tablespaces don't need to know about them.  This case also covers
		 * pre-8.0 servers, for which tablespace will always be 0.
		 */
		if (tablespace != 0)
		{
			PGresult   *result = NULL;
			PQExpBufferData buf;

			initPQExpBuffer(&buf);
			printfPQExpBuffer(&buf,
							  "SELECT spcname FROM pg_catalog.pg_tablespace\n"
							  "WHERE oid = '%u'", tablespace);
			result = PSQLexec(buf.data, false);
			if (!result)
				return;
			/* Should always be the case, but.... */
			if (PQntuples(result) > 0)
			{
				if (newline)
				{
					/* Add the tablespace as a new footer */
					printfPQExpBuffer(&buf, _("Tablespace: \"%s\""),
									  PQgetvalue(result, 0, 0));
					printTableAddFooter(cont, buf.data);
				}
				else
				{
					/* Append the tablespace to the latest footer */
					printfPQExpBuffer(&buf, "%s", cont->footer->data);

					/*
					 * translator: before this string there's an index
					 * description like '"foo_pkey" PRIMARY KEY, btree (a)'
					 */
					appendPQExpBuffer(&buf, _(", tablespace \"%s\""),
									  PQgetvalue(result, 0, 0));
					printTableSetFooter(cont, buf.data);
				}
			}
			PQclear(result);
			termPQExpBuffer(&buf);
		}
	}
}

/*
 * \du or \dg
 *
 * Describes roles.  Any schema portion of the pattern is ignored.
 */
bool
describeRoles(const char *pattern, bool verbose)
{
	PQExpBufferData buf;
	PGresult   *res;
	printTableContent cont;
	printTableOpt myopt = pset.popt.topt;
	int			ncols = 3;
	int			nrows = 0;
	int			i;
	int			conns;
	const char	align = 'l';
	char	  **attr;

	initPQExpBuffer(&buf);

	if (pset.sversion >= 80100)
	{
		printfPQExpBuffer(&buf,
						  "SELECT r.rolname, r.rolsuper, r.rolinherit,\n"
						  "  r.rolcreaterole, r.rolcreatedb, r.rolcanlogin,\n"
						  "  r.rolconnlimit,\n"
						  "  ARRAY(SELECT b.rolname\n"
						  "        FROM pg_catalog.pg_auth_members m\n"
				 "        JOIN pg_catalog.pg_roles b ON (m.roleid = b.oid)\n"
						  "        WHERE m.member = r.oid) as memberof");

		/* add Greenplum specific attributes */
		appendPQExpBufferStr(&buf, "\n, r.rolcreaterextgpfd");
		appendPQExpBufferStr(&buf, "\n, r.rolcreatewextgpfd");
		appendPQExpBufferStr(&buf, "\n, r.rolcreaterexthttp");
		appendPQExpBufferStr(&buf, "\n, r.rolcreaterexthdfs");
		appendPQExpBufferStr(&buf, "\n, r.rolcreatewexthdfs");

		if (verbose && pset.sversion >= 80200)
		{
			appendPQExpBufferStr(&buf, "\n, pg_catalog.shobj_description(r.oid, 'pg_authid') AS description");
			ncols++;
		}
		if (pset.sversion >= 90100)
		{
			appendPQExpBufferStr(&buf, "\n, r.rolreplication");
		}

		appendPQExpBufferStr(&buf, "\nFROM pg_catalog.pg_roles r\n");

		processSQLNamePattern(pset.db, &buf, pattern, false, false,
							  NULL, "r.rolname", NULL, NULL);
	}
	else
	{
		printfPQExpBuffer(&buf,
						  "SELECT u.usename AS rolname,\n"
						  "  u.usesuper AS rolsuper,\n"
						  "  true AS rolinherit, false AS rolcreaterole,\n"
					 "  u.usecreatedb AS rolcreatedb, true AS rolcanlogin,\n"
						  "  -1 AS rolconnlimit,\n"
						  "  ARRAY(SELECT g.groname FROM pg_catalog.pg_group g WHERE u.usesysid = ANY(g.grolist)) as memberof"
						  "\nFROM pg_catalog.pg_user u\n");

		processSQLNamePattern(pset.db, &buf, pattern, false, false,
							  NULL, "u.usename", NULL, NULL);
	}

	appendPQExpBuffer(&buf, "ORDER BY 1;");

	res = PSQLexec(buf.data, false);
	if (!res)
		return false;

	nrows = PQntuples(res);
	attr = pg_malloc_zero((nrows + 1) * sizeof(*attr));

	printTableInit(&cont, &myopt, _("List of roles"), ncols, nrows);

	printTableAddHeader(&cont, gettext_noop("Role name"), true, align);
	printTableAddHeader(&cont, gettext_noop("Attributes"), true, align);
	printTableAddHeader(&cont, gettext_noop("Member of"), true, align);

	if (verbose && pset.sversion >= 80200)
		printTableAddHeader(&cont, gettext_noop("Description"), true, align);

	for (i = 0; i < nrows; i++)
	{
		printTableAddCell(&cont, PQgetvalue(res, i, 0), false, false);

		resetPQExpBuffer(&buf);
		if (strcmp(PQgetvalue(res, i, 1), "t") == 0)
			add_role_attribute(&buf, _("Superuser"));

		if (strcmp(PQgetvalue(res, i, 2), "t") != 0)
			add_role_attribute(&buf, _("No inheritance"));

		if (strcmp(PQgetvalue(res, i, 3), "t") == 0)
			add_role_attribute(&buf, _("Create role"));

		if (strcmp(PQgetvalue(res, i, 4), "t") == 0)
			add_role_attribute(&buf, _("Create DB"));


		/* output Greenplum specific attributes */
		if (strcmp(PQgetvalue(res, i, 8), "t") == 0)
			add_role_attribute(&buf, _("Ext gpfdist Table"));

		if (strcmp(PQgetvalue(res, i, 9), "t") == 0)
			add_role_attribute(&buf, _("Wri Ext gpfdist Table"));

		if (strcmp(PQgetvalue(res, i, 10), "t") == 0)
			add_role_attribute(&buf, _("Ext http Table"));

		if (strcmp(PQgetvalue(res, i, 11), "t") == 0)
			add_role_attribute(&buf, _("Ext hdfs Table"));

		if (strcmp(PQgetvalue(res, i, 12), "t") == 0)
			add_role_attribute(&buf, _("Wri Ext hdfs Table"));
		/* end Greenplum specific attributes */


		if (strcmp(PQgetvalue(res, i, 5), "t") != 0)
			add_role_attribute(&buf, _("Cannot login"));

		if (pset.sversion >= 90100)
			if (strcmp(PQgetvalue(res, i, (verbose ? 9 : 8)), "t") == 0)
				add_role_attribute(&buf, _("Replication"));

		conns = atoi(PQgetvalue(res, i, 6));
		if (conns >= 0)
		{
			if (buf.len > 0)
				appendPQExpBufferStr(&buf, "\n");

			if (conns == 0)
				appendPQExpBuffer(&buf, _("No connections"));
			else
				appendPQExpBuffer(&buf, ngettext("%d connection",
												 "%d connections",
												 conns),
								  conns);
		}

		attr[i] = pg_strdup(buf.data);

		printTableAddCell(&cont, attr[i], false, false);

		printTableAddCell(&cont, PQgetvalue(res, i, 7), false, false);

		if (verbose && pset.sversion >= 80200)
			printTableAddCell(&cont, PQgetvalue(res, i, 8 + 5 /* Greenplum specific attributes */), false, false);
	}
	termPQExpBuffer(&buf);

	printTable(&cont, pset.queryFout, pset.logfile);
	printTableCleanup(&cont);

	for (i = 0; i < nrows; i++)
		free(attr[i]);
	free(attr);

	PQclear(res);
	return true;
}

static void
add_role_attribute(PQExpBuffer buf, const char *const str)
{
	if (buf->len > 0)
		appendPQExpBufferStr(buf, ", ");

	appendPQExpBufferStr(buf, str);
}

/*
 * \drds
 */
bool
listDbRoleSettings(const char *pattern, const char *pattern2)
{
	PQExpBufferData buf;
	PGresult   *res;
	printQueryOpt myopt = pset.popt;

	initPQExpBuffer(&buf);

	if (pset.sversion >= 90000)
	{
		bool		havewhere;

		printfPQExpBuffer(&buf, "SELECT rolname AS role, datname AS database,\n"
				"pg_catalog.array_to_string(setconfig, E'\\n') AS settings\n"
						  "FROM pg_db_role_setting AS s\n"
				   "LEFT JOIN pg_database ON pg_database.oid = setdatabase\n"
						  "LEFT JOIN pg_roles ON pg_roles.oid = setrole\n");
		havewhere = processSQLNamePattern(pset.db, &buf, pattern, false, false,
									   NULL, "pg_roles.rolname", NULL, NULL);
		processSQLNamePattern(pset.db, &buf, pattern2, havewhere, false,
							  NULL, "pg_database.datname", NULL, NULL);
		appendPQExpBufferStr(&buf, "ORDER BY role, database");
	}
	else
	{
		fprintf(pset.queryFout,
		_("No per-database role settings support in this server version.\n"));
		return false;
	}

	res = PSQLexec(buf.data, false);
	if (!res)
		return false;

	if (PQntuples(res) == 0 && !pset.quiet)
	{
		if (pattern)
			fprintf(pset.queryFout, _("No matching settings found.\n"));
		else
			fprintf(pset.queryFout, _("No settings found.\n"));
	}
	else
	{
		myopt.nullPrint = NULL;
		myopt.title = _("List of settings");
		myopt.translate_header = true;

		printQuery(res, &myopt, pset.queryFout, pset.logfile);
	}

	PQclear(res);
	resetPQExpBuffer(&buf);
	return true;
}


/*
 * listTables()
 *
 * handler for \dt, \di, etc.
 *
 * tabtypes is an array of characters, specifying what info is desired:
 * t - tables
 * i - indexes
 * v - views
 * s - sequences
 * E - foreign table (Note: different from 'f', the relkind value)
 * (any order of the above is fine)
 * If tabtypes is empty, we default to \dtvsE.
 */
bool
listTables(const char *tabtypes, const char *pattern, bool verbose, bool showSystem)
{
	bool		showChildren = true;
	bool		showTables = strchr(tabtypes, 't') != NULL;
	bool		showIndexes = strchr(tabtypes, 'i') != NULL;
	bool		showViews = strchr(tabtypes, 'v') != NULL;
	bool		showSeq = strchr(tabtypes, 's') != NULL;
	bool		showForeign = strchr(tabtypes, 'E') != NULL;

	PQExpBufferData buf;
	PGresult   *res;
	printQueryOpt myopt = pset.popt;
	static const bool translate_columns[] = {false, false, true, false, false, false, false};

	if (!(showTables || showIndexes || showViews || showSeq || showForeign))
		showTables = showViews = showSeq = showForeign = true;

	bool		showExternal = showForeign;

	if (strchr(tabtypes, 'P') != NULL)
	{
		showTables = true;
		showChildren = false;
	}

	initPQExpBuffer(&buf);

	/*
	 * Note: as of Pg 8.2, we no longer use relkind 's', but we keep it here
	 * for backwards compatibility.
	 */
	printfPQExpBuffer(&buf,
					  "SELECT n.nspname as \"%s\",\n"
					  "  c.relname as \"%s\",\n"
					  "  CASE c.relkind WHEN 'r' THEN '%s' WHEN 'v' THEN '%s' WHEN 'i' THEN '%s' WHEN 'S' THEN '%s' WHEN 's' THEN '%s' WHEN 'f' THEN '%s' END as \"%s\",\n"
					  "  pg_catalog.pg_get_userbyid(c.relowner) as \"%s\"",
					  gettext_noop("Schema"),
					  gettext_noop("Name"),
					  gettext_noop("table"),
					  gettext_noop("view"),
					  gettext_noop("index"),
					  gettext_noop("sequence"),
					  gettext_noop("special"),
					  gettext_noop("foreign table"),
					  gettext_noop("Type"),
					  gettext_noop("Owner"));

	if (isGPDB())   /* GPDB? */
		appendPQExpBuffer(&buf,
				  ", CASE c.relstorage WHEN 'h' THEN '%s' WHEN 'x' THEN '%s' WHEN 'a' "
				  "THEN '%s' WHEN 'v' THEN '%s' WHEN 'c' THEN '%s' END as \"%s\"\n",
				  gettext_noop("heap"), gettext_noop("external"), gettext_noop("append only"), gettext_noop("none"), gettext_noop("append only columnar"), gettext_noop("Storage"));

	if (showIndexes)
		appendPQExpBuffer(&buf,
						  ",\n c2.relname as \"%s\"",
						  gettext_noop("Table"));

	if (verbose)
	{
		/*
		 * As of PostgreSQL 9.0, use pg_table_size() to show a more acurate
		 * size of a table, including FSM, VM and TOAST tables.
		 */
		if (pset.sversion >= 90000)
			appendPQExpBuffer(&buf,
							  ",\n  pg_catalog.pg_size_pretty(pg_catalog.pg_table_size(c.oid)) as \"%s\"",
							  gettext_noop("Size"));
		else if (pset.sversion >= 80100)
			appendPQExpBuffer(&buf,
							  ",\n  pg_catalog.pg_size_pretty(pg_catalog.pg_relation_size(c.oid)) as \"%s\"",
							  gettext_noop("Size"));

		appendPQExpBuffer(&buf,
			  ",\n  pg_catalog.obj_description(c.oid, 'pg_class') as \"%s\"",
						  gettext_noop("Description"));
	}

	appendPQExpBuffer(&buf,
					  "\nFROM pg_catalog.pg_class c"
	 "\n     LEFT JOIN pg_catalog.pg_namespace n ON n.oid = c.relnamespace");
	if (showIndexes)
		appendPQExpBuffer(&buf,
			 "\n     LEFT JOIN pg_catalog.pg_index i ON i.indexrelid = c.oid"
		   "\n     LEFT JOIN pg_catalog.pg_class c2 ON i.indrelid = c2.oid");

	appendPQExpBuffer(&buf, "\nWHERE c.relkind IN (");
	if (showTables || showExternal)
		appendPQExpBuffer(&buf, "'r',");
	if (showViews)
		appendPQExpBuffer(&buf, "'v',");
	if (showIndexes)
		appendPQExpBuffer(&buf, "'i',");
	if (showSeq)
		appendPQExpBuffer(&buf, "'S',");
	if (showSystem || pattern)
		appendPQExpBuffer(&buf, "'s',");		/* was RELKIND_SPECIAL in <=
												 * 8.1 */
	if (showForeign)
		appendPQExpBuffer(&buf, "'f',");

	appendPQExpBuffer(&buf, "''");		/* dummy */
	appendPQExpBuffer(&buf, ")\n");

    if (isGPDB())   /* GPDB? */
    {
	appendPQExpBuffer(&buf, "AND c.relstorage IN (");
	if (showTables || showIndexes || showSeq || (showSystem && showTables))
		appendPQExpBuffer(&buf, "'h', 'a', 'c',");
	if (showExternal)
		appendPQExpBuffer(&buf, "'x',");
	if (showViews)
		appendPQExpBuffer(&buf, "'v',");
	appendPQExpBuffer(&buf, "''");		/* dummy */
	appendPQExpBuffer(&buf, ")\n");
    }

	if (!showSystem && !pattern)
		appendPQExpBuffer(&buf, "      AND n.nspname <> 'pg_catalog'\n"
						  "      AND n.nspname <> 'information_schema'\n");

	/*
	 * TOAST objects are suppressed unconditionally.  Since we don't provide
	 * any way to select relkind 't' above, we would never show toast tables
	 * in any case; it seems a bit confusing to allow their indexes to be
	 * shown. Use plain \d if you really need to look at a TOAST table/index.
	 */
	appendPQExpBuffer(&buf, "      AND n.nspname !~ '^pg_toast'\n");

	if (!showChildren)
		appendPQExpBuffer(&buf, "      AND c.oid NOT IN (select inhrelid from pg_catalog.pg_inherits)\n");

	processSQLNamePattern(pset.db, &buf, pattern, true, false,
						  "n.nspname", "c.relname", NULL,
						  "pg_catalog.pg_table_is_visible(c.oid)");

	appendPQExpBuffer(&buf, "ORDER BY 1,2;");

	res = PSQLexec(buf.data, false);
	termPQExpBuffer(&buf);
	if (!res)
		return false;

	if (PQntuples(res) == 0 && !pset.quiet)
	{
		if (pattern)
			fprintf(pset.queryFout, _("No matching relations found.\n"));
		else
			fprintf(pset.queryFout, _("No relations found.\n"));
	}
	else
	{
		myopt.nullPrint = NULL;
		myopt.title = _("List of relations");
		myopt.translate_header = true;
		myopt.translate_columns = translate_columns;

		printQuery(res, &myopt, pset.queryFout, pset.logfile);
	}

	PQclear(res);
	return true;
}


/*
 * \dL
 *
 * Describes languages.
 */
bool
listLanguages(const char *pattern, bool verbose, bool showSystem)
{
	PQExpBufferData buf;
	PGresult   *res;
	printQueryOpt myopt = pset.popt;

	initPQExpBuffer(&buf);

	printfPQExpBuffer(&buf,
					  "SELECT l.lanname AS \"%s\",\n",
					  gettext_noop("Name"));
	if (pset.sversion >= 80300)
		appendPQExpBuffer(&buf,
				"       pg_catalog.pg_get_userbyid(l.lanowner) as \"%s\",\n",
						  gettext_noop("Owner"));

	appendPQExpBuffer(&buf,
					  "       l.lanpltrusted AS \"%s\"",
					  gettext_noop("Trusted"));

	if (verbose)
	{
		appendPQExpBuffer(&buf,
						  ",\n       NOT l.lanispl AS \"%s\",\n"
						  "       l.lanplcallfoid::regprocedure AS \"%s\",\n"
				   "       l.lanvalidator::regprocedure AS \"%s\",\n       ",
						  gettext_noop("Internal Language"),
						  gettext_noop("Call Handler"),
						  gettext_noop("Validator"));
		if (pset.sversion >= 90000)
			appendPQExpBuffer(&buf, "l.laninline::regprocedure AS \"%s\",\n       ",
							  gettext_noop("Inline Handler"));
		printACLColumn(&buf, "l.lanacl");
	}

	appendPQExpBuffer(&buf,
					  "\nFROM pg_catalog.pg_language l\n");

	processSQLNamePattern(pset.db, &buf, pattern, false, false,
						  NULL, "l.lanname", NULL, NULL);

	if (!showSystem && !pattern)
		appendPQExpBuffer(&buf, "WHERE lanplcallfoid != 0\n");

	appendPQExpBuffer(&buf, "ORDER BY 1;");

	res = PSQLexec(buf.data, false);
	termPQExpBuffer(&buf);
	if (!res)
		return false;

	myopt.nullPrint = NULL;
	myopt.title = _("List of languages");
	myopt.translate_header = true;

	printQuery(res, &myopt, pset.queryFout, pset.logfile);

	PQclear(res);
	return true;
}


/*
 * \dD
 *
 * Describes domains.
 */
bool
listDomains(const char *pattern, bool showSystem)
{
	PQExpBufferData buf;
	PGresult   *res;
	printQueryOpt myopt = pset.popt;

	initPQExpBuffer(&buf);

	printfPQExpBuffer(&buf,
					  "SELECT n.nspname as \"%s\",\n"
					  "       t.typname as \"%s\",\n"
	 "       pg_catalog.format_type(t.typbasetype, t.typtypmod) as \"%s\",\n"
					  "       TRIM(LEADING\n",
					  gettext_noop("Schema"),
					  gettext_noop("Name"),
					  gettext_noop("Type"));
	if (pset.sversion >= 90100)
		appendPQExpBuffer(&buf,
						  "            COALESCE((SELECT ' collate ' || c.collname FROM pg_catalog.pg_collation c, pg_catalog.pg_type bt\n"
						  "                      WHERE c.oid = t.typcollation AND bt.oid = t.typbasetype AND t.typcollation <> bt.typcollation), '') ||\n");
	appendPQExpBuffer(&buf,
	   "            CASE WHEN t.typnotnull THEN ' not null' ELSE '' END ||\n"
					  "            CASE WHEN t.typdefault IS NOT NULL THEN ' default ' || t.typdefault ELSE '' END\n"
					  "       ) as \"%s\",\n",
					  gettext_noop("Modifier"));
	appendPQExpBuffer(&buf,
					  "       pg_catalog.array_to_string(ARRAY(\n"
					  "         SELECT pg_catalog.pg_get_constraintdef(r.oid, true) FROM pg_catalog.pg_constraint r WHERE t.oid = r.contypid\n"
					  "       ), ' ') as \"%s\"\n"
					  "FROM pg_catalog.pg_type t\n"
	   "     LEFT JOIN pg_catalog.pg_namespace n ON n.oid = t.typnamespace\n"
					  "WHERE t.typtype = 'd'\n",
					  gettext_noop("Check"));

	if (!showSystem && !pattern)
		appendPQExpBuffer(&buf, "      AND n.nspname <> 'pg_catalog'\n"
						  "      AND n.nspname <> 'information_schema'\n");

	processSQLNamePattern(pset.db, &buf, pattern, true, false,
						  "n.nspname", "t.typname", NULL,
						  "pg_catalog.pg_type_is_visible(t.oid)");

	appendPQExpBuffer(&buf, "ORDER BY 1, 2;");

	res = PSQLexec(buf.data, false);
	termPQExpBuffer(&buf);
	if (!res)
		return false;

	myopt.nullPrint = NULL;
	myopt.title = _("List of domains");
	myopt.translate_header = true;

	printQuery(res, &myopt, pset.queryFout, pset.logfile);

	PQclear(res);
	return true;
}

/*
 * \dc
 *
 * Describes conversions.
 */
bool
listConversions(const char *pattern, bool showSystem)
{
	PQExpBufferData buf;
	PGresult   *res;
	printQueryOpt myopt = pset.popt;
	static const bool translate_columns[] = {false, false, false, false, true};

	initPQExpBuffer(&buf);

	printfPQExpBuffer(&buf,
					  "SELECT n.nspname AS \"%s\",\n"
					  "       c.conname AS \"%s\",\n"
	   "       pg_catalog.pg_encoding_to_char(c.conforencoding) AS \"%s\",\n"
		"       pg_catalog.pg_encoding_to_char(c.contoencoding) AS \"%s\",\n"
					  "       CASE WHEN c.condefault THEN '%s'\n"
					  "       ELSE '%s' END AS \"%s\"\n"
			   "FROM pg_catalog.pg_conversion c, pg_catalog.pg_namespace n\n"
					  "WHERE n.oid = c.connamespace\n",
					  gettext_noop("Schema"),
					  gettext_noop("Name"),
					  gettext_noop("Source"),
					  gettext_noop("Destination"),
					  gettext_noop("yes"), gettext_noop("no"),
					  gettext_noop("Default?"));

	if (!showSystem && !pattern)
		appendPQExpBuffer(&buf, "      AND n.nspname <> 'pg_catalog'\n"
						  "      AND n.nspname <> 'information_schema'\n");

	processSQLNamePattern(pset.db, &buf, pattern, true, false,
						  "n.nspname", "c.conname", NULL,
						  "pg_catalog.pg_conversion_is_visible(c.oid)");

	appendPQExpBuffer(&buf, "ORDER BY 1, 2;");

	res = PSQLexec(buf.data, false);
	termPQExpBuffer(&buf);
	if (!res)
		return false;

	myopt.nullPrint = NULL;
	myopt.title = _("List of conversions");
	myopt.translate_header = true;
	myopt.translate_columns = translate_columns;

	printQuery(res, &myopt, pset.queryFout, pset.logfile);

	PQclear(res);
	return true;
}

/*
 * \dC
 *
 * Describes casts.
 */
bool
listCasts(const char *pattern)
{
	PQExpBufferData buf;
	PGresult   *res;
	printQueryOpt myopt = pset.popt;
	static const bool translate_columns[] = {false, false, false, true};

	initPQExpBuffer(&buf);

	/*
	 * We need a left join to pg_proc for binary casts; the others are just
	 * paranoia.  Also note that we don't attempt to localize '(binary
	 * coercible)', because there's too much risk of gettext translating a
	 * function name that happens to match some string in the PO database.
	 */
	printfPQExpBuffer(&buf,
			   "SELECT pg_catalog.format_type(castsource, NULL) AS \"%s\",\n"
			   "       pg_catalog.format_type(casttarget, NULL) AS \"%s\",\n"
				  "       CASE WHEN castfunc = 0 THEN '(binary coercible)'\n"
					  "            ELSE p.proname\n"
					  "       END as \"%s\",\n"
					  "       CASE WHEN c.castcontext = 'e' THEN '%s'\n"
					  "            WHEN c.castcontext = 'a' THEN '%s'\n"
					  "            ELSE '%s'\n"
					  "       END as \"%s\"\n"
				 "FROM pg_catalog.pg_cast c LEFT JOIN pg_catalog.pg_proc p\n"
					  "     ON c.castfunc = p.oid\n"
					  "     LEFT JOIN pg_catalog.pg_type ts\n"
					  "     ON c.castsource = ts.oid\n"
					  "     LEFT JOIN pg_catalog.pg_namespace ns\n"
					  "     ON ns.oid = ts.typnamespace\n"
					  "     LEFT JOIN pg_catalog.pg_type tt\n"
					  "     ON c.casttarget = tt.oid\n"
					  "     LEFT JOIN pg_catalog.pg_namespace nt\n"
					  "     ON nt.oid = tt.typnamespace\n"
					  "WHERE (true",
					  gettext_noop("Source type"),
					  gettext_noop("Target type"),
					  gettext_noop("Function"),
	  gettext_noop("no"), gettext_noop("in assignment"), gettext_noop("yes"),
					  gettext_noop("Implicit?"));

	/*
	 * Match name pattern against either internal or external name of either
	 * castsource or casttarget
	 */
	processSQLNamePattern(pset.db, &buf, pattern, true, false,
						  "ns.nspname", "ts.typname",
						  "pg_catalog.format_type(ts.oid, NULL)",
						  "pg_catalog.pg_type_is_visible(ts.oid)");

	appendPQExpBuffer(&buf, ") OR (true");

	processSQLNamePattern(pset.db, &buf, pattern, true, false,
						  "nt.nspname", "tt.typname",
						  "pg_catalog.format_type(tt.oid, NULL)",
						  "pg_catalog.pg_type_is_visible(tt.oid)");

	appendPQExpBuffer(&buf, ")\nORDER BY 1, 2;");

	res = PSQLexec(buf.data, false);
	termPQExpBuffer(&buf);
	if (!res)
		return false;

	myopt.nullPrint = NULL;
	myopt.title = _("List of casts");
	myopt.translate_header = true;
	myopt.translate_columns = translate_columns;

	printQuery(res, &myopt, pset.queryFout, pset.logfile);

	PQclear(res);
	return true;
}

/*
 * \dO
 *
 * Describes collations.
 */
bool
listCollations(const char *pattern, bool verbose, bool showSystem)
{
	PQExpBufferData buf;
	PGresult   *res;
	printQueryOpt myopt = pset.popt;
	static const bool translate_columns[] = {false, false, false, false, false};

	initPQExpBuffer(&buf);

	printfPQExpBuffer(&buf,
					  "SELECT n.nspname AS \"%s\",\n"
					  "       c.collname AS \"%s\",\n"
					  "       c.collcollate AS \"%s\",\n"
					  "       c.collctype AS \"%s\"",
					  gettext_noop("Schema"),
					  gettext_noop("Name"),
					  gettext_noop("Collate"),
					  gettext_noop("Ctype"));

	if (verbose)
		appendPQExpBuffer(&buf,
						  ",\n       pg_catalog.obj_description(c.oid, 'pg_collation') AS \"%s\"",
						  gettext_noop("Description"));

	appendPQExpBuffer(&buf,
			  "\nFROM pg_catalog.pg_collation c, pg_catalog.pg_namespace n\n"
					  "WHERE n.oid = c.collnamespace\n");

	if (!showSystem && !pattern)
		appendPQExpBuffer(&buf, "      AND n.nspname <> 'pg_catalog'\n"
						  "      AND n.nspname <> 'information_schema'\n");

	/*
	 * Hide collations that aren't usable in the current database's encoding.
	 * If you think to change this, note that pg_collation_is_visible rejects
	 * unusable collations, so you will need to hack name pattern processing
	 * somehow to avoid inconsistent behavior.
	 */
	appendPQExpBuffer(&buf, "      AND c.collencoding IN (-1, pg_catalog.pg_char_to_encoding(pg_catalog.getdatabaseencoding()))\n");

	processSQLNamePattern(pset.db, &buf, pattern, true, false,
						  "n.nspname", "c.collname", NULL,
						  "pg_catalog.pg_collation_is_visible(c.oid)");

	appendPQExpBuffer(&buf, "ORDER BY 1, 2;");

	res = PSQLexec(buf.data, false);
	termPQExpBuffer(&buf);
	if (!res)
		return false;

	myopt.nullPrint = NULL;
	myopt.title = _("List of collations");
	myopt.translate_header = true;
	myopt.translate_columns = translate_columns;

	printQuery(res, &myopt, pset.queryFout, pset.logfile);

	PQclear(res);
	return true;
}

/*
 * \dn
 *
 * Describes schemas (namespaces)
 */
bool
listSchemas(const char *pattern, bool verbose, bool showSystem)
{
	PQExpBufferData buf;
	PGresult   *res;
	printQueryOpt myopt = pset.popt;

	initPQExpBuffer(&buf);
	printfPQExpBuffer(&buf,
					  "SELECT n.nspname AS \"%s\",\n"
					  "  pg_catalog.pg_get_userbyid(n.nspowner) AS \"%s\"",
					  gettext_noop("Name"),
					  gettext_noop("Owner"));

	if (verbose)
	{
		appendPQExpBuffer(&buf, ",\n  ");
		printACLColumn(&buf, "n.nspacl");
		appendPQExpBuffer(&buf,
		  ",\n  pg_catalog.obj_description(n.oid, 'pg_namespace') AS \"%s\"",
						  gettext_noop("Description"));
	}

	appendPQExpBuffer(&buf,
					  "\nFROM pg_catalog.pg_namespace n\n");

	if (!showSystem && !pattern)
		appendPQExpBuffer(&buf,
		"WHERE n.nspname !~ '^pg_' AND n.nspname <> 'information_schema'\n");

	processSQLNamePattern(pset.db, &buf, pattern,
						  !showSystem && !pattern, false,
						  NULL, "n.nspname", NULL,
						  NULL);

	appendPQExpBuffer(&buf, "ORDER BY 1;");

	res = PSQLexec(buf.data, false);
	termPQExpBuffer(&buf);
	if (!res)
		return false;

	myopt.nullPrint = NULL;
	myopt.title = _("List of schemas");
	myopt.translate_header = true;

	printQuery(res, &myopt, pset.queryFout, pset.logfile);

	PQclear(res);
	return true;
}


/*
 * \dFp
 * list text search parsers
 */
bool
listTSParsers(const char *pattern, bool verbose)
{
	PQExpBufferData buf;
	PGresult   *res;
	printQueryOpt myopt = pset.popt;

	if (pset.sversion < 80300)
	{
		fprintf(stderr, _("The server (version %d.%d) does not support full text search.\n"),
				pset.sversion / 10000, (pset.sversion / 100) % 100);
		return true;
	}

	if (verbose)
		return listTSParsersVerbose(pattern);

	initPQExpBuffer(&buf);

	printfPQExpBuffer(&buf,
					  "SELECT \n"
					  "  n.nspname as \"%s\",\n"
					  "  p.prsname as \"%s\",\n"
			"  pg_catalog.obj_description(p.oid, 'pg_ts_parser') as \"%s\"\n"
					  "FROM pg_catalog.pg_ts_parser p \n"
		   "LEFT JOIN pg_catalog.pg_namespace n ON n.oid = p.prsnamespace\n",
					  gettext_noop("Schema"),
					  gettext_noop("Name"),
					  gettext_noop("Description")
		);

	processSQLNamePattern(pset.db, &buf, pattern, false, false,
						  "n.nspname", "p.prsname", NULL,
						  "pg_catalog.pg_ts_parser_is_visible(p.oid)");

	appendPQExpBuffer(&buf, "ORDER BY 1, 2;");

	res = PSQLexec(buf.data, false);
	termPQExpBuffer(&buf);
	if (!res)
		return false;

	myopt.nullPrint = NULL;
	myopt.title = _("List of text search parsers");
	myopt.translate_header = true;

	printQuery(res, &myopt, pset.queryFout, pset.logfile);

	PQclear(res);
	return true;
}

/*
 * full description of parsers
 */
static bool
listTSParsersVerbose(const char *pattern)
{
	PQExpBufferData buf;
	PGresult   *res;
	int			i;

	initPQExpBuffer(&buf);

	printfPQExpBuffer(&buf,
					  "SELECT p.oid, \n"
					  "  n.nspname, \n"
					  "  p.prsname \n"
					  "FROM pg_catalog.pg_ts_parser p\n"
			"LEFT JOIN pg_catalog.pg_namespace n ON n.oid = p.prsnamespace\n"
		);

	processSQLNamePattern(pset.db, &buf, pattern, false, false,
						  "n.nspname", "p.prsname", NULL,
						  "pg_catalog.pg_ts_parser_is_visible(p.oid)");

	appendPQExpBuffer(&buf, "ORDER BY 1, 2;");

	res = PSQLexec(buf.data, false);
	termPQExpBuffer(&buf);
	if (!res)
		return false;

	if (PQntuples(res) == 0)
	{
		if (!pset.quiet)
			fprintf(stderr, _("Did not find any text search parser named \"%s\".\n"),
					pattern);
		PQclear(res);
		return false;
	}

	for (i = 0; i < PQntuples(res); i++)
	{
		const char *oid;
		const char *nspname = NULL;
		const char *prsname;

		oid = PQgetvalue(res, i, 0);
		if (!PQgetisnull(res, i, 1))
			nspname = PQgetvalue(res, i, 1);
		prsname = PQgetvalue(res, i, 2);

		if (!describeOneTSParser(oid, nspname, prsname))
		{
			PQclear(res);
			return false;
		}

		if (cancel_pressed)
		{
			PQclear(res);
			return false;
		}
	}

	PQclear(res);
	return true;
}

static bool
describeOneTSParser(const char *oid, const char *nspname, const char *prsname)
{
	PQExpBufferData buf;
	PGresult   *res;
	char		title[1024];
	printQueryOpt myopt = pset.popt;
	static const bool translate_columns[] = {true, false, false};

	initPQExpBuffer(&buf);

	printfPQExpBuffer(&buf,
					  "SELECT '%s' AS \"%s\", \n"
					  "   p.prsstart::pg_catalog.regproc AS \"%s\", \n"
		  "   pg_catalog.obj_description(p.prsstart, 'pg_proc') as \"%s\" \n"
					  " FROM pg_catalog.pg_ts_parser p \n"
					  " WHERE p.oid = '%s' \n"
					  "UNION ALL \n"
					  "SELECT '%s', \n"
					  "   p.prstoken::pg_catalog.regproc, \n"
					"   pg_catalog.obj_description(p.prstoken, 'pg_proc') \n"
					  " FROM pg_catalog.pg_ts_parser p \n"
					  " WHERE p.oid = '%s' \n"
					  "UNION ALL \n"
					  "SELECT '%s', \n"
					  "   p.prsend::pg_catalog.regproc, \n"
					  "   pg_catalog.obj_description(p.prsend, 'pg_proc') \n"
					  " FROM pg_catalog.pg_ts_parser p \n"
					  " WHERE p.oid = '%s' \n"
					  "UNION ALL \n"
					  "SELECT '%s', \n"
					  "   p.prsheadline::pg_catalog.regproc, \n"
				 "   pg_catalog.obj_description(p.prsheadline, 'pg_proc') \n"
					  " FROM pg_catalog.pg_ts_parser p \n"
					  " WHERE p.oid = '%s' \n"
					  "UNION ALL \n"
					  "SELECT '%s', \n"
					  "   p.prslextype::pg_catalog.regproc, \n"
				  "   pg_catalog.obj_description(p.prslextype, 'pg_proc') \n"
					  " FROM pg_catalog.pg_ts_parser p \n"
					  " WHERE p.oid = '%s' \n",
					  gettext_noop("Start parse"),
					  gettext_noop("Method"),
					  gettext_noop("Function"),
					  gettext_noop("Description"),
					  oid,
					  gettext_noop("Get next token"),
					  oid,
					  gettext_noop("End parse"),
					  oid,
					  gettext_noop("Get headline"),
					  oid,
					  gettext_noop("Get token types"),
					  oid);

	res = PSQLexec(buf.data, false);
	termPQExpBuffer(&buf);
	if (!res)
		return false;

	myopt.nullPrint = NULL;
	if (nspname)
		sprintf(title, _("Text search parser \"%s.%s\""), nspname, prsname);
	else
		sprintf(title, _("Text search parser \"%s\""), prsname);
	myopt.title = title;
	myopt.footers = NULL;
	myopt.default_footer = false;
	myopt.translate_header = true;
	myopt.translate_columns = translate_columns;

	printQuery(res, &myopt, pset.queryFout, pset.logfile);

	PQclear(res);

	initPQExpBuffer(&buf);

	printfPQExpBuffer(&buf,
					  "SELECT t.alias as \"%s\", \n"
					  "  t.description as \"%s\" \n"
			  "FROM pg_catalog.ts_token_type( '%s'::pg_catalog.oid ) as t \n"
					  "ORDER BY 1;",
					  gettext_noop("Token name"),
					  gettext_noop("Description"),
					  oid);

	res = PSQLexec(buf.data, false);
	termPQExpBuffer(&buf);
	if (!res)
		return false;

	myopt.nullPrint = NULL;
	if (nspname)
		sprintf(title, _("Token types for parser \"%s.%s\""), nspname, prsname);
	else
		sprintf(title, _("Token types for parser \"%s\""), prsname);
	myopt.title = title;
	myopt.footers = NULL;
	myopt.default_footer = true;
	myopt.translate_header = true;
	myopt.translate_columns = NULL;

	printQuery(res, &myopt, pset.queryFout, pset.logfile);

	PQclear(res);
	return true;
}


/*
 * \dFd
 * list text search dictionaries
 */
bool
listTSDictionaries(const char *pattern, bool verbose)
{
	PQExpBufferData buf;
	PGresult   *res;
	printQueryOpt myopt = pset.popt;

	if (pset.sversion < 80300)
	{
		fprintf(stderr, _("The server (version %d.%d) does not support full text search.\n"),
				pset.sversion / 10000, (pset.sversion / 100) % 100);
		return true;
	}

	initPQExpBuffer(&buf);

	printfPQExpBuffer(&buf,
					  "SELECT \n"
					  "  n.nspname as \"%s\",\n"
					  "  d.dictname as \"%s\",\n",
					  gettext_noop("Schema"),
					  gettext_noop("Name"));

	if (verbose)
	{
		appendPQExpBuffer(&buf,
						  "  ( SELECT COALESCE(nt.nspname, '(null)')::pg_catalog.text || '.' || t.tmplname FROM \n"
						  "    pg_catalog.pg_ts_template t \n"
						  "			 LEFT JOIN pg_catalog.pg_namespace nt ON nt.oid = t.tmplnamespace \n"
						  "			 WHERE d.dicttemplate = t.oid ) AS  \"%s\", \n"
						  "  d.dictinitoption as \"%s\", \n",
						  gettext_noop("Template"),
						  gettext_noop("Init options"));
	}

	appendPQExpBuffer(&buf,
			 "  pg_catalog.obj_description(d.oid, 'pg_ts_dict') as \"%s\"\n",
					  gettext_noop("Description"));

	appendPQExpBuffer(&buf, "FROM pg_catalog.pg_ts_dict d\n"
		 "LEFT JOIN pg_catalog.pg_namespace n ON n.oid = d.dictnamespace\n");

	processSQLNamePattern(pset.db, &buf, pattern, false, false,
						  "n.nspname", "d.dictname", NULL,
						  "pg_catalog.pg_ts_dict_is_visible(d.oid)");

	appendPQExpBuffer(&buf, "ORDER BY 1, 2;");

	res = PSQLexec(buf.data, false);
	termPQExpBuffer(&buf);
	if (!res)
		return false;

	myopt.nullPrint = NULL;
	myopt.title = _("List of text search dictionaries");
	myopt.translate_header = true;

	printQuery(res, &myopt, pset.queryFout, pset.logfile);

	PQclear(res);
	return true;
}


/*
 * \dFt
 * list text search templates
 */
bool
listTSTemplates(const char *pattern, bool verbose)
{
	PQExpBufferData buf;
	PGresult   *res;
	printQueryOpt myopt = pset.popt;

	if (pset.sversion < 80300)
	{
		fprintf(stderr, _("The server (version %d.%d) does not support full text search.\n"),
				pset.sversion / 10000, (pset.sversion / 100) % 100);
		return true;
	}

	initPQExpBuffer(&buf);

	if (verbose)
		printfPQExpBuffer(&buf,
						  "SELECT \n"
						  "  n.nspname AS \"%s\",\n"
						  "  t.tmplname AS \"%s\",\n"
						  "  t.tmplinit::pg_catalog.regproc AS \"%s\",\n"
						  "  t.tmpllexize::pg_catalog.regproc AS \"%s\",\n"
		 "  pg_catalog.obj_description(t.oid, 'pg_ts_template') AS \"%s\"\n",
						  gettext_noop("Schema"),
						  gettext_noop("Name"),
						  gettext_noop("Init"),
						  gettext_noop("Lexize"),
						  gettext_noop("Description"));
	else
		printfPQExpBuffer(&buf,
						  "SELECT \n"
						  "  n.nspname AS \"%s\",\n"
						  "  t.tmplname AS \"%s\",\n"
		 "  pg_catalog.obj_description(t.oid, 'pg_ts_template') AS \"%s\"\n",
						  gettext_noop("Schema"),
						  gettext_noop("Name"),
						  gettext_noop("Description"));

	appendPQExpBuffer(&buf, "FROM pg_catalog.pg_ts_template t\n"
		 "LEFT JOIN pg_catalog.pg_namespace n ON n.oid = t.tmplnamespace\n");

	processSQLNamePattern(pset.db, &buf, pattern, false, false,
						  "n.nspname", "t.tmplname", NULL,
						  "pg_catalog.pg_ts_template_is_visible(t.oid)");

	appendPQExpBuffer(&buf, "ORDER BY 1, 2;");

	res = PSQLexec(buf.data, false);
	termPQExpBuffer(&buf);
	if (!res)
		return false;

	myopt.nullPrint = NULL;
	myopt.title = _("List of text search templates");
	myopt.translate_header = true;

	printQuery(res, &myopt, pset.queryFout, pset.logfile);

	PQclear(res);
	return true;
}


/*
 * \dF
 * list text search configurations
 */
bool
listTSConfigs(const char *pattern, bool verbose)
{
	PQExpBufferData buf;
	PGresult   *res;
	printQueryOpt myopt = pset.popt;

	if (pset.sversion < 80300)
	{
		fprintf(stderr, _("The server (version %d.%d) does not support full text search.\n"),
				pset.sversion / 10000, (pset.sversion / 100) % 100);
		return true;
	}

	if (verbose)
		return listTSConfigsVerbose(pattern);

	initPQExpBuffer(&buf);

	printfPQExpBuffer(&buf,
					  "SELECT \n"
					  "   n.nspname as \"%s\",\n"
					  "   c.cfgname as \"%s\",\n"
		   "   pg_catalog.obj_description(c.oid, 'pg_ts_config') as \"%s\"\n"
					  "FROM pg_catalog.pg_ts_config c\n"
		  "LEFT JOIN pg_catalog.pg_namespace n ON n.oid = c.cfgnamespace \n",
					  gettext_noop("Schema"),
					  gettext_noop("Name"),
					  gettext_noop("Description")
		);

	processSQLNamePattern(pset.db, &buf, pattern, false, false,
						  "n.nspname", "c.cfgname", NULL,
						  "pg_catalog.pg_ts_config_is_visible(c.oid)");

	appendPQExpBuffer(&buf, "ORDER BY 1, 2;");

	res = PSQLexec(buf.data, false);
	termPQExpBuffer(&buf);
	if (!res)
		return false;

	myopt.nullPrint = NULL;
	myopt.title = _("List of text search configurations");
	myopt.translate_header = true;

	printQuery(res, &myopt, pset.queryFout, pset.logfile);

	PQclear(res);
	return true;
}

static bool
listTSConfigsVerbose(const char *pattern)
{
	PQExpBufferData buf;
	PGresult   *res;
	int			i;

	initPQExpBuffer(&buf);

	printfPQExpBuffer(&buf,
					  "SELECT c.oid, c.cfgname,\n"
					  "   n.nspname, \n"
					  "   p.prsname, \n"
					  "   np.nspname as pnspname \n"
					  "FROM pg_catalog.pg_ts_config c \n"
	   "   LEFT JOIN pg_catalog.pg_namespace n ON n.oid = c.cfgnamespace, \n"
					  " pg_catalog.pg_ts_parser p \n"
	  "   LEFT JOIN pg_catalog.pg_namespace np ON np.oid = p.prsnamespace \n"
					  "WHERE  p.oid = c.cfgparser\n"
		);

	processSQLNamePattern(pset.db, &buf, pattern, true, false,
						  "n.nspname", "c.cfgname", NULL,
						  "pg_catalog.pg_ts_config_is_visible(c.oid)");

	appendPQExpBuffer(&buf, "ORDER BY 3, 2;");

	res = PSQLexec(buf.data, false);
	termPQExpBuffer(&buf);
	if (!res)
		return false;

	if (PQntuples(res) == 0)
	{
		if (!pset.quiet)
			fprintf(stderr, _("Did not find any text search configuration named \"%s\".\n"),
					pattern);
		PQclear(res);
		return false;
	}

	for (i = 0; i < PQntuples(res); i++)
	{
		const char *oid;
		const char *cfgname;
		const char *nspname = NULL;
		const char *prsname;
		const char *pnspname = NULL;

		oid = PQgetvalue(res, i, 0);
		cfgname = PQgetvalue(res, i, 1);
		if (!PQgetisnull(res, i, 2))
			nspname = PQgetvalue(res, i, 2);
		prsname = PQgetvalue(res, i, 3);
		if (!PQgetisnull(res, i, 4))
			pnspname = PQgetvalue(res, i, 4);

		if (!describeOneTSConfig(oid, nspname, cfgname, pnspname, prsname))
		{
			PQclear(res);
			return false;
		}

		if (cancel_pressed)
		{
			PQclear(res);
			return false;
		}
	}

	PQclear(res);
	return true;
}

static bool
describeOneTSConfig(const char *oid, const char *nspname, const char *cfgname,
					const char *pnspname, const char *prsname)
{
	PQExpBufferData buf,
				title;
	PGresult   *res;
	printQueryOpt myopt = pset.popt;

	initPQExpBuffer(&buf);

	printfPQExpBuffer(&buf,
					  "SELECT \n"
					  "  ( SELECT t.alias FROM \n"
					  "    pg_catalog.ts_token_type(c.cfgparser) AS t \n"
					  "    WHERE t.tokid = m.maptokentype ) AS \"%s\", \n"
					  "  pg_catalog.btrim( \n"
				  "    ARRAY( SELECT mm.mapdict::pg_catalog.regdictionary \n"
					  "           FROM pg_catalog.pg_ts_config_map AS mm \n"
					  "           WHERE mm.mapcfg = m.mapcfg AND mm.maptokentype = m.maptokentype \n"
					  "           ORDER BY mapcfg, maptokentype, mapseqno \n"
					  "    ) :: pg_catalog.text , \n"
					  "  '{}') AS \"%s\" \n"
	 "FROM pg_catalog.pg_ts_config AS c, pg_catalog.pg_ts_config_map AS m \n"
					  "WHERE c.oid = '%s' AND m.mapcfg = c.oid \n"
					  "GROUP BY m.mapcfg, m.maptokentype, c.cfgparser \n"
					  "ORDER BY 1",
					  gettext_noop("Token"),
					  gettext_noop("Dictionaries"),
					  oid);

	res = PSQLexec(buf.data, false);
	termPQExpBuffer(&buf);
	if (!res)
		return false;

	initPQExpBuffer(&title);

	if (nspname)
		appendPQExpBuffer(&title, _("Text search configuration \"%s.%s\""),
						  nspname, cfgname);
	else
		appendPQExpBuffer(&title, _("Text search configuration \"%s\""),
						  cfgname);

	if (pnspname)
		appendPQExpBuffer(&title, _("\nParser: \"%s.%s\""),
						  pnspname, prsname);
	else
		appendPQExpBuffer(&title, _("\nParser: \"%s\""),
						  prsname);

	myopt.nullPrint = NULL;
	myopt.title = title.data;
	myopt.footers = NULL;
	myopt.default_footer = false;
	myopt.translate_header = true;

	printQuery(res, &myopt, pset.queryFout, pset.logfile);

	termPQExpBuffer(&title);

	PQclear(res);
	return true;
}


/*
 * \dew
 *
 * Describes foreign-data wrappers
 */
bool
listForeignDataWrappers(const char *pattern, bool verbose)
{
	PQExpBufferData buf;
	PGresult   *res;
	printQueryOpt myopt = pset.popt;

	if (pset.sversion < 80400)
	{
		fprintf(stderr, _("The server (version %d.%d) does not support foreign-data wrappers.\n"),
				pset.sversion / 10000, (pset.sversion / 100) % 100);
		return true;
	}

	initPQExpBuffer(&buf);
	printfPQExpBuffer(&buf,
					  "SELECT fdwname AS \"%s\",\n"
					  "  pg_catalog.pg_get_userbyid(fdwowner) AS \"%s\",\n",
					  gettext_noop("Name"),
					  gettext_noop("Owner"));
	if (pset.sversion >= 90100)
		appendPQExpBuffer(&buf,
						  "  fdwhandler::pg_catalog.regproc AS \"%s\",\n",
						  gettext_noop("Handler"));
	appendPQExpBuffer(&buf,
					  "  fdwvalidator::pg_catalog.regproc AS \"%s\"",
					  gettext_noop("Validator"));

	if (verbose)
	{
		appendPQExpBuffer(&buf, ",\n  ");
		printACLColumn(&buf, "fdwacl");
		appendPQExpBuffer(&buf,
						  ",\n  fdwoptions AS \"%s\"",
						  gettext_noop("Options"));
	}

	appendPQExpBuffer(&buf, "\nFROM pg_catalog.pg_foreign_data_wrapper\n");

	processSQLNamePattern(pset.db, &buf, pattern, false, false,
						  NULL, "fdwname", NULL, NULL);

	appendPQExpBuffer(&buf, "ORDER BY 1;");

	res = PSQLexec(buf.data, false);
	termPQExpBuffer(&buf);
	if (!res)
		return false;

	myopt.nullPrint = NULL;
	myopt.title = _("List of foreign-data wrappers");
	myopt.translate_header = true;

	printQuery(res, &myopt, pset.queryFout, pset.logfile);

	PQclear(res);
	return true;
}

/*
 * \des
 *
 * Describes foreign servers.
 */
bool
listForeignServers(const char *pattern, bool verbose)
{
	PQExpBufferData buf;
	PGresult   *res;
	printQueryOpt myopt = pset.popt;

	if (pset.sversion < 80400)
	{
		fprintf(stderr, _("The server (version %d.%d) does not support foreign servers.\n"),
				pset.sversion / 10000, (pset.sversion / 100) % 100);
		return true;
	}

	initPQExpBuffer(&buf);
	printfPQExpBuffer(&buf,
					  "SELECT s.srvname AS \"%s\",\n"
					  "  pg_catalog.pg_get_userbyid(s.srvowner) AS \"%s\",\n"
					  "  f.fdwname AS \"%s\"",
					  gettext_noop("Name"),
					  gettext_noop("Owner"),
					  gettext_noop("Foreign-data wrapper"));

	if (verbose)
	{
		appendPQExpBuffer(&buf, ",\n  ");
		printACLColumn(&buf, "s.srvacl");
		appendPQExpBuffer(&buf,
						  ",\n"
						  "  s.srvtype AS \"%s\",\n"
						  "  s.srvversion AS \"%s\",\n"
						  "  s.srvoptions AS \"%s\"",
						  gettext_noop("Type"),
						  gettext_noop("Version"),
						  gettext_noop("Options"));
	}

	appendPQExpBuffer(&buf,
					  "\nFROM pg_catalog.pg_foreign_server s\n"
	   "     JOIN pg_catalog.pg_foreign_data_wrapper f ON f.oid=s.srvfdw\n");

	processSQLNamePattern(pset.db, &buf, pattern, false, false,
						  NULL, "s.srvname", NULL, NULL);

	appendPQExpBuffer(&buf, "ORDER BY 1;");

	res = PSQLexec(buf.data, false);
	termPQExpBuffer(&buf);
	if (!res)
		return false;

	myopt.nullPrint = NULL;
	myopt.title = _("List of foreign servers");
	myopt.translate_header = true;

	printQuery(res, &myopt, pset.queryFout, pset.logfile);

	PQclear(res);
	return true;
}

/*
 * \deu
 *
 * Describes user mappings.
 */
bool
listUserMappings(const char *pattern, bool verbose)
{
	PQExpBufferData buf;
	PGresult   *res;
	printQueryOpt myopt = pset.popt;

	if (pset.sversion < 80400)
	{
		fprintf(stderr, _("The server (version %d.%d) does not support user mappings.\n"),
				pset.sversion / 10000, (pset.sversion / 100) % 100);
		return true;
	}

	initPQExpBuffer(&buf);
	printfPQExpBuffer(&buf,
					  "SELECT um.srvname AS \"%s\",\n"
					  "  um.usename AS \"%s\"",
					  gettext_noop("Server"),
					  gettext_noop("User name"));

	if (verbose)
		appendPQExpBuffer(&buf,
						  ",\n  um.umoptions AS \"%s\"",
						  gettext_noop("Options"));

	appendPQExpBuffer(&buf, "\nFROM pg_catalog.pg_user_mappings um\n");

	processSQLNamePattern(pset.db, &buf, pattern, false, false,
						  NULL, "um.srvname", "um.usename", NULL);

	appendPQExpBuffer(&buf, "ORDER BY 1, 2;");

	res = PSQLexec(buf.data, false);
	termPQExpBuffer(&buf);
	if (!res)
		return false;

	myopt.nullPrint = NULL;
	myopt.title = _("List of user mappings");
	myopt.translate_header = true;

	printQuery(res, &myopt, pset.queryFout, pset.logfile);

	PQclear(res);
	return true;
}


/*
 * \dx
 *
 * Briefly describes installed extensions.
 */
bool
listExtensions(const char *pattern)
{
	PQExpBufferData buf;
	PGresult   *res;
	printQueryOpt myopt = pset.popt;

	if (pset.sversion < 80300)
	{
		fprintf(stderr, _("The server (version %d.%d) does not support extensions.\n"),
				pset.sversion / 10000, (pset.sversion / 100) % 100);
		return true;
	}

	initPQExpBuffer(&buf);
	printfPQExpBuffer(&buf,
					  "SELECT e.extname AS \"%s\", "
	 "e.extversion AS \"%s\", n.nspname AS \"%s\", c.description AS \"%s\"\n"
					  "FROM pg_catalog.pg_extension e "
			 "LEFT JOIN pg_catalog.pg_namespace n ON n.oid = e.extnamespace "
				 "LEFT JOIN pg_catalog.pg_description c ON c.objoid = e.oid "
		 "AND c.classoid = 'pg_catalog.pg_extension'::pg_catalog.regclass\n",
					  gettext_noop("Name"),
					  gettext_noop("Version"),
					  gettext_noop("Schema"),
					  gettext_noop("Description"));

	processSQLNamePattern(pset.db, &buf, pattern,
						  false, false,
						  NULL, "e.extname", NULL,
						  NULL);

	appendPQExpBuffer(&buf, "ORDER BY 1;");

	res = PSQLexec(buf.data, false);
	termPQExpBuffer(&buf);
	if (!res)
		return false;

	myopt.nullPrint = NULL;
	myopt.title = _("List of installed extensions");
	myopt.translate_header = true;

	printQuery(res, &myopt, pset.queryFout, pset.logfile);

	PQclear(res);
	return true;
}

/*
 * \dx+
 *
 * List contents of installed extensions.
 */
bool
listExtensionContents(const char *pattern)
{
	PQExpBufferData buf;
	PGresult   *res;
	int			i;

	/*
	 * In PostgreSQL, extension support added in 9.1, but it was backported
	 * to GPDB 5, which is based on 8.3.
	 */
	if (pset.sversion < 80300)
	{
		fprintf(stderr, _("The server (version %d.%d) does not support extensions.\n"),
				pset.sversion / 10000, (pset.sversion / 100) % 100);
		return true;
	}

	/*
	 * The pg_desribe_object function is is needed \dx+. It was introduced
	 * in PostgreSQL 9.1. That means that GPDB 5 didn't have it, even though
	 * extensions support was backported. If we can't use pg_describe_object,
	 * print the same as plain \dx does.
	 */
	if (pset.sversion < 90100)
	{
		return listExtensions(pattern);
	}

	initPQExpBuffer(&buf);
	printfPQExpBuffer(&buf,
					  "SELECT e.extname, e.oid\n"
					  "FROM pg_catalog.pg_extension e\n");

	processSQLNamePattern(pset.db, &buf, pattern,
						  false, false,
						  NULL, "e.extname", NULL,
						  NULL);

	appendPQExpBuffer(&buf, "ORDER BY 1;");

	res = PSQLexec(buf.data, false);
	termPQExpBuffer(&buf);
	if (!res)
		return false;

	if (PQntuples(res) == 0)
	{
		if (!pset.quiet)
		{
			if (pattern)
				fprintf(stderr, _("Did not find any extension named \"%s\".\n"),
						pattern);
			else
				fprintf(stderr, _("Did not find any extensions.\n"));
		}
		PQclear(res);
		return false;
	}

	for (i = 0; i < PQntuples(res); i++)
	{
		const char *extname;
		const char *oid;

		extname = PQgetvalue(res, i, 0);
		oid = PQgetvalue(res, i, 1);

		if (!listOneExtensionContents(extname, oid))
		{
			PQclear(res);
			return false;
		}
		if (cancel_pressed)
		{
			PQclear(res);
			return false;
		}
	}

	PQclear(res);
	return true;
}

static bool
listOneExtensionContents(const char *extname, const char *oid)
{
	PQExpBufferData buf;
	PGresult   *res;
	char		title[1024];
	printQueryOpt myopt = pset.popt;

	initPQExpBuffer(&buf);
	printfPQExpBuffer(&buf,
					  "SELECT pg_catalog.pg_describe_object(classid, objid, 0) AS \"%s\"\n"
							  "FROM pg_catalog.pg_depend\n"
							  "WHERE refclassid = 'pg_catalog.pg_extension'::pg_catalog.regclass AND refobjid = '%s' AND deptype = 'e'\n"
							  "ORDER BY 1;",
					  gettext_noop("Object Description"),
					  oid);

	res = PSQLexec(buf.data, false);
	termPQExpBuffer(&buf);
	if (!res)
		return false;

	myopt.nullPrint = NULL;
	snprintf(title, sizeof(title), _("Objects in extension \"%s\""), extname);
	myopt.title = title;
	myopt.translate_header = true;

	printQuery(res, &myopt, pset.queryFout, pset.logfile);

	PQclear(res);
	return true;
}


/*
 * \det
 *
 * Describes foreign tables.
 */
bool
listForeignTables(const char *pattern, bool verbose)
{
	PQExpBufferData buf;
	PGresult   *res;
	printQueryOpt myopt = pset.popt;

	if (pset.sversion < 90100)
	{
		fprintf(stderr, _("The server (version %d.%d) does not support foreign tables.\n"),
				pset.sversion / 10000, (pset.sversion / 100) % 100);
		return true;
	}

	initPQExpBuffer(&buf);
	printfPQExpBuffer(&buf,
					  "SELECT n.nspname AS \"%s\",\n"
					  "  c.relname AS \"%s\",\n"
					  "  s.srvname AS \"%s\"",
					  gettext_noop("Schema"),
					  gettext_noop("Table"),
					  gettext_noop("Server"));

	if (verbose)
		appendPQExpBuffer(&buf,
						  ",\n  ft.ftoptions AS \"%s\"",
						  gettext_noop("Options"));

	appendPQExpBuffer(&buf, "\nFROM pg_catalog.pg_foreign_table ft,");
	appendPQExpBuffer(&buf, "\n pg_catalog.pg_class c,");
	appendPQExpBuffer(&buf, "\n pg_catalog.pg_namespace n,");
	appendPQExpBuffer(&buf, "\n pg_catalog.pg_foreign_server s\n");
	appendPQExpBuffer(&buf, "\nWHERE c.oid = ft.ftrelid");
	appendPQExpBuffer(&buf, "\nAND s.oid = ft.ftserver\n");
	appendPQExpBuffer(&buf, "\nAND n.oid = c.relnamespace\n");

	processSQLNamePattern(pset.db, &buf, pattern, true, false,
						  NULL, "n.nspname", "c.relname", NULL);

	appendPQExpBuffer(&buf, "ORDER BY 1, 2;");

	res = PSQLexec(buf.data, false);
	termPQExpBuffer(&buf);
	if (!res)
		return false;

	myopt.nullPrint = NULL;
	myopt.title = _("List of foreign tables");
	myopt.translate_header = true;

	printQuery(res, &myopt, pset.queryFout, pset.logfile);

	PQclear(res);
	return true;
}

/*
 * printACLColumn
 *
 * Helper function for consistently formatting ACL (privilege) columns.
 * The proper targetlist entry is appended to buf.	Note lack of any
 * whitespace or comma decoration.
 */
static void
printACLColumn(PQExpBuffer buf, const char *colname)
{
	if (pset.sversion >= 80100)
		appendPQExpBuffer(buf,
						  "pg_catalog.array_to_string(%s, E'\\n') AS \"%s\"",
						  colname, gettext_noop("Access privileges"));
	else
		appendPQExpBuffer(buf,
						  "pg_catalog.array_to_string(%s, '\\n') AS \"%s\"",
						  colname, gettext_noop("Access privileges"));
}<|MERGE_RESOLUTION|>--- conflicted
+++ resolved
@@ -2847,13 +2847,8 @@
 	initPQExpBuffer(&buf);
 	initPQExpBuffer(&tempbuf);
 
-<<<<<<< HEAD
 	printfPQExpBuffer(&tempbuf,
-			 "SELECT attrnums\n"
-=======
-	printfPQExpBuffer(buf,
 			 "SELECT attrnums, policytype \n"
->>>>>>> e82dd3bd
 					  "FROM pg_catalog.gp_distribution_policy t\n"
 					  "WHERE localoid = '%s' ",
 					  oid);
@@ -2868,28 +2863,16 @@
 	is_distributed = PQntuples(result1);
 	if (is_distributed)
 	{
-<<<<<<< HEAD
 		char	   *col;
 		char	   *dist_columns = PQgetvalue(result1, 0, 0);
+		char		policytype = *(char *)PQgetvalue(result1, 0, 1);
 		char	   *dist_colname;
-=======
-		int is_distributed = PQntuples(result1);
-		if (is_distributed)
+
+		if (policytype == SYM_POLICYTYPE_REPLICATED)
 		{
-			char *col;
-			char *dist_columns = PQgetvalue(result1, 0, 0);
-			char policytype = *(char *)PQgetvalue(result1, 0, 1);
-			char *dist_colname;
-			if (policytype == SYM_POLICYTYPE_REPLICATED)
-			{
-				printfPQExpBuffer(buf, "Distributed Replicated");
-			}
-			else if(dist_columns && strlen(dist_columns) > 0)
-			{
-				PQExpBufferData tempbuf;
->>>>>>> e82dd3bd
-
-		if (dist_columns && strlen(dist_columns) > 0)
+			printfPQExpBuffer(&buf, "Distributed Replicated");
+		}
+		else if (dist_columns && strlen(dist_columns) > 0)
 		{
 			dist_columns[strlen(dist_columns)-1] = '\0'; /* remove '}' */
 			dist_columns++;  /* skip '{' */
