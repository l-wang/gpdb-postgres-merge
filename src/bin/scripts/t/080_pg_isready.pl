--- conflicted
+++ resolved
@@ -15,9 +15,5 @@
 $node->init;
 $node->start;
 
-<<<<<<< HEAD
 # use a long timeout for the benefit of very slow buildfarm machines
-command_ok([qw(pg_isready --timeout=60)], 'succeeds with server running');
-=======
-$node->command_ok(['pg_isready'], 'succeeds with server running');
->>>>>>> b5bce6c1
+$node->command_ok([qw(pg_isready --timeout=60)], 'succeeds with server running');