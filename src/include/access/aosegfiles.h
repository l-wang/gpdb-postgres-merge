--- conflicted
+++ resolved
@@ -173,13 +173,7 @@
 				   int totalSegFiles);
 
 extern Datum gp_update_ao_master_stats(PG_FUNCTION_ARGS);
-<<<<<<< HEAD
-
 extern Datum get_ao_distribution(PG_FUNCTION_ARGS);
-
-=======
-extern Datum get_ao_distribution(PG_FUNCTION_ARGS);
->>>>>>> 996639e0
 extern Datum get_ao_compression_ratio(PG_FUNCTION_ARGS);
 
 #endif							/* AOSEGFILES_H */