--- conflicted
+++ resolved
@@ -101,14 +101,10 @@
 #define REVMAP_PAGE_MAXITEMS \
 	(REVMAP_CONTENT_SIZE / sizeof(ItemPointerData))
 
-<<<<<<< HEAD
-#endif							/* BRIN_PAGE_H */
-=======
 #define REVMAP_UPPER_PAGE_MAXITEMS \
 	(REVMAP_CONTENT_SIZE/ sizeof(BlockNumber))
 
 #define REVMAP_INDEX_PAGE_NUM \
 	(65536 / REVMAP_PAGE_MAXITEMS) * 65536
 
-#endif   /* BRIN_PAGE_H */
->>>>>>> b22544fb
+#endif							/* BRIN_PAGE_H */