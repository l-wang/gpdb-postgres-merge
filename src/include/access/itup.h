--- conflicted
+++ resolved
@@ -4,14 +4,10 @@
  *	  POSTGRES index tuple definitions.
  *
  *
- * Portions Copyright (c) 1996-2008, PostgreSQL Global Development Group
+ * Portions Copyright (c) 1996-2009, PostgreSQL Global Development Group
  * Portions Copyright (c) 1994, Regents of the University of California
  *
-<<<<<<< HEAD
  * $PostgreSQL: pgsql/src/include/access/itup.h,v 1.52 2009/08/01 19:59:41 tgl Exp $
-=======
- * $PostgreSQL: pgsql/src/include/access/itup.h,v 1.49 2008/01/01 19:45:56 momjian Exp $
->>>>>>> d13f41d2
  *
  *-------------------------------------------------------------------------
  */
