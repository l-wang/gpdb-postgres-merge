--- conflicted
+++ resolved
@@ -55,13 +55,8 @@
  * catalog versions from Greenplum.
  */
 
-<<<<<<< HEAD
 /*							3yyymmddN */
 
-#define CATALOG_VERSION_NO	301709131
-=======
-/*							yyyymmddN */
-#define CATALOG_VERSION_NO	200901051
->>>>>>> bc0c0c1f
+#define CATALOG_VERSION_NO	301709191
 
 #endif