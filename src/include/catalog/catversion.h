--- conflicted
+++ resolved
@@ -56,10 +56,6 @@
  */
 
 /*							3yyymmddN */
-<<<<<<< HEAD
-#define CATALOG_VERSION_NO	302004081
-=======
-#define CATALOG_VERSION_NO	302005182
->>>>>>> 11e40e80
+#define CATALOG_VERSION_NO	302005261
 
 #endif