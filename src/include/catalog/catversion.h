/*-------------------------------------------------------------------------
 *
 * catversion.h
 *	  "Catalog version number" for PostgreSQL.
 *
 * The catalog version number is used to flag incompatible changes in
 * the PostgreSQL system catalogs.  Whenever anyone changes the format of
 * a system catalog relation, or adds, deletes, or modifies standard
 * catalog entries in such a way that an updated backend wouldn't work
 * with an old database (or vice versa), the catalog version number
 * should be changed.  The version number stored in pg_control by initdb
 * is checked against the version number compiled into the backend at
 * startup time, so that a backend can refuse to run in an incompatible
 * database.
 *
 * The point of this feature is to provide a finer grain of compatibility
 * checking than is possible from looking at the major version number
 * stored in PG_VERSION.  It shouldn't matter to end users, but during
 * development cycles we usually make quite a few incompatible changes
 * to the contents of the system catalogs, and we don't want to bump the
 * major version number for each one.  What we can do instead is bump
 * this internal version number.  This should save some grief for
 * developers who might otherwise waste time tracking down "bugs" that
 * are really just code-vs-database incompatibilities.
 *
 * The rule for developers is: if you commit a change that requires
 * an initdb, you should update the catalog version number (as well as
 * notifying the pghackers mailing list, which has been the informal
 * practice for a long time).
 *
 * The catalog version number is placed here since modifying files in
 * include/catalog is the most common kind of initdb-forcing change.
 * But it could be used to protect any kind of incompatible change in
 * database contents or layout, such as altering tuple headers.
 *
 *
 * Portions Copyright (c) 1996-2014, PostgreSQL Global Development Group
 * Portions Copyright (c) 1994, Regents of the University of California
 *
 * src/include/catalog/catversion.h
 *
 *-------------------------------------------------------------------------
 */
#ifndef CATVERSION_H
#define CATVERSION_H

/*
 * We could use anything we wanted for version numbers, but I recommend
 * following the "YYYYMMDDN" style often used for DNS zone serial numbers.
 * YYYYMMDD are the date of the change, and N is the number of the change
 * on that day.  (Hopefully we'll never commit ten independent sets of
 * catalog changes on the same day...)
 *
 * For Greenplum, use 3 as the first digit, to distinguish PostgreSQL
 * catalog versions from Greenplum.
 */

/*							3yyymmddN */
<<<<<<< HEAD
#define CATALOG_VERSION_NO	301809241
=======
#define CATALOG_VERSION_NO	301810031
>>>>>>> 95e438e8

#endif<|MERGE_RESOLUTION|>--- conflicted
+++ resolved
@@ -56,10 +56,6 @@
  */
 
 /*							3yyymmddN */
-<<<<<<< HEAD
-#define CATALOG_VERSION_NO	301809241
-=======
 #define CATALOG_VERSION_NO	301810031
->>>>>>> 95e438e8
 
 #endif