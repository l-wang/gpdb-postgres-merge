/*-------------------------------------------------------------------------
 *
 * dependency.h
 *	  Routines to support inter-object dependencies.
 *
 *
 * Portions Copyright (c) 1996-2019, PostgreSQL Global Development Group
 * Portions Copyright (c) 1994, Regents of the University of California
 *
 * src/include/catalog/dependency.h
 *
 *-------------------------------------------------------------------------
 */
#ifndef DEPENDENCY_H
#define DEPENDENCY_H

#include "catalog/objectaddress.h"


/*
 * Precise semantics of a dependency relationship are specified by the
 * DependencyType code (which is stored in a "char" field in pg_depend,
 * so we assign ASCII-code values to the enumeration members).
 *
 * In all cases, a dependency relationship indicates that the referenced
 * object may not be dropped without also dropping the dependent object.
 * However, there are several subflavors; see the description of pg_depend
 * in catalogs.sgml for details.
 */

typedef enum DependencyType
{
	DEPENDENCY_NORMAL = 'n',
	DEPENDENCY_AUTO = 'a',
	DEPENDENCY_INTERNAL = 'i',
	DEPENDENCY_PARTITION_PRI = 'P',
	DEPENDENCY_PARTITION_SEC = 'S',
	DEPENDENCY_EXTENSION = 'e',
	DEPENDENCY_AUTO_EXTENSION = 'x',
	DEPENDENCY_PIN = 'p'
} DependencyType;

/*
 * There is also a SharedDependencyType enum type that determines the exact
 * semantics of an entry in pg_shdepend.  Just like regular dependency entries,
 * any pg_shdepend entry means that the referenced object cannot be dropped
 * unless the dependent object is dropped at the same time.  There are some
 * additional rules however:
 *
 * (a) For a SHARED_DEPENDENCY_PIN entry, there is no dependent object --
 * rather, the referenced object is an essential part of the system.  This
 * applies to the initdb-created superuser.  Entries of this type are only
 * created by initdb; objects in this category don't need further pg_shdepend
 * entries if more objects come to depend on them.
 *
 * (b) a SHARED_DEPENDENCY_OWNER entry means that the referenced object is
 * the role owning the dependent object.  The referenced object must be
 * a pg_authid entry.
 *
 * (c) a SHARED_DEPENDENCY_ACL entry means that the referenced object is
 * a role mentioned in the ACL field of the dependent object.  The referenced
 * object must be a pg_authid entry.  (SHARED_DEPENDENCY_ACL entries are not
 * created for the owner of an object; hence two objects may be linked by
 * one or the other, but not both, of these dependency types.)
 *
 * (d) a SHARED_DEPENDENCY_POLICY entry means that the referenced object is
 * a role mentioned in a policy object.  The referenced object must be a
 * pg_authid entry.
 *
 * SHARED_DEPENDENCY_INVALID is a value used as a parameter in internal
 * routines, and is not valid in the catalog itself.
 */
typedef enum SharedDependencyType
{
	SHARED_DEPENDENCY_PIN = 'p',
	SHARED_DEPENDENCY_OWNER = 'o',
	SHARED_DEPENDENCY_ACL = 'a',
	SHARED_DEPENDENCY_POLICY = 'r',
	SHARED_DEPENDENCY_INVALID = 0
} SharedDependencyType;

/* expansible list of ObjectAddresses (private in dependency.c) */
typedef struct ObjectAddresses ObjectAddresses;

/*
 * This enum covers all system catalogs whose OIDs can appear in
 * pg_depend.classId or pg_shdepend.classId.  Keep object_classes[] in sync.
 */
typedef enum ObjectClass
{
	OCLASS_CLASS,				/* pg_class */
	OCLASS_PROC,				/* pg_proc */
	OCLASS_TYPE,				/* pg_type */
	OCLASS_CAST,				/* pg_cast */
	OCLASS_COLLATION,			/* pg_collation */
	OCLASS_CONSTRAINT,			/* pg_constraint */
	OCLASS_CONVERSION,			/* pg_conversion */
	OCLASS_DEFAULT,				/* pg_attrdef */
	OCLASS_LANGUAGE,			/* pg_language */
	OCLASS_LARGEOBJECT,			/* pg_largeobject */
	OCLASS_OPERATOR,			/* pg_operator */
	OCLASS_OPCLASS,				/* pg_opclass */
	OCLASS_OPFAMILY,			/* pg_opfamily */
	OCLASS_AM,					/* pg_am */
	OCLASS_AMOP,				/* pg_amop */
	OCLASS_AMPROC,				/* pg_amproc */
	OCLASS_REWRITE,				/* pg_rewrite */
	OCLASS_TRIGGER,				/* pg_trigger */
	OCLASS_SCHEMA,				/* pg_namespace */
	OCLASS_STATISTIC_EXT,		/* pg_statistic_ext */
	OCLASS_TSPARSER,			/* pg_ts_parser */
	OCLASS_TSDICT,				/* pg_ts_dict */
	OCLASS_TSTEMPLATE,			/* pg_ts_template */
	OCLASS_TSCONFIG,			/* pg_ts_config */
	OCLASS_ROLE,				/* pg_authid */
	OCLASS_DATABASE,			/* pg_database */
	OCLASS_TBLSPACE,			/* pg_tablespace */
	OCLASS_FDW,					/* pg_foreign_data_wrapper */
	OCLASS_FOREIGN_SERVER,		/* pg_foreign_server */
	OCLASS_USER_MAPPING,		/* pg_user_mapping */
	OCLASS_DEFACL,				/* pg_default_acl */
	OCLASS_EXTENSION,			/* pg_extension */
	OCLASS_EVENT_TRIGGER,		/* pg_event_trigger */
	OCLASS_POLICY,				/* pg_policy */
<<<<<<< HEAD
	OCLASS_PUBLICATION,			/* pg_publication */
	OCLASS_PUBLICATION_REL,		/* pg_publication_rel */
	OCLASS_SUBSCRIPTION,		/* pg_subscription */
	OCLASS_TRANSFORM			/* pg_transform */

	,
	OCLASS_EXTPROTOCOL,			/* pg_extprotocol */
	OCLASS_COMPRESSION			/* pg_compression */
=======
	OCLASS_TRANSFORM,			/* pg_transform */

	/* GPDB additions */
	OCLASS_EXTPROTOCOL			/* pg_extprotocol */
>>>>>>> 42f796ca
} ObjectClass;

#define LAST_OCLASS		OCLASS_EXTPROTOCOL

/* flag bits for performDeletion/performMultipleDeletions: */
#define PERFORM_DELETION_INTERNAL			0x0001	/* internal action */
#define PERFORM_DELETION_CONCURRENTLY		0x0002	/* concurrent drop */
#define PERFORM_DELETION_QUIETLY			0x0004	/* suppress notices */
#define PERFORM_DELETION_SKIP_ORIGINAL		0x0008	/* keep original obj */
#define PERFORM_DELETION_SKIP_EXTENSIONS	0x0010	/* keep extensions */
#define PERFORM_DELETION_CONCURRENT_LOCK	0x0020	/* normal drop with
													 * concurrent lock mode */


/* in dependency.c */

extern void performDeletion(const ObjectAddress *object,
							DropBehavior behavior, int flags);

extern void performMultipleDeletions(const ObjectAddresses *objects,
									 DropBehavior behavior, int flags);

extern void recordDependencyOnExpr(const ObjectAddress *depender,
								   Node *expr, List *rtable,
								   DependencyType behavior);

extern void recordDependencyOnSingleRelExpr(const ObjectAddress *depender,
											Node *expr, Oid relId,
											DependencyType behavior,
											DependencyType self_behavior,
											bool ignore_self);

extern ObjectClass getObjectClass(const ObjectAddress *object);

extern ObjectAddresses *new_object_addresses(void);

extern void add_exact_object_address(const ObjectAddress *object,
									 ObjectAddresses *addrs);

extern bool object_address_present(const ObjectAddress *object,
								   const ObjectAddresses *addrs);

extern void record_object_address_dependencies(const ObjectAddress *depender,
											   ObjectAddresses *referenced,
											   DependencyType behavior);

extern void sort_object_addresses(ObjectAddresses *addrs);

extern void free_object_addresses(ObjectAddresses *addrs);

/* in pg_depend.c */

extern void recordDependencyOn(const ObjectAddress *depender,
							   const ObjectAddress *referenced,
							   DependencyType behavior);

extern void recordMultipleDependencies(const ObjectAddress *depender,
									   const ObjectAddress *referenced,
									   int nreferenced,
									   DependencyType behavior);

extern void recordDependencyOnCurrentExtension(const ObjectAddress *object,
											   bool isReplace);

extern long deleteDependencyRecordsFor(Oid classId, Oid objectId,
									   bool skipExtensionDeps);

extern long deleteDependencyRecordsForClass(Oid classId, Oid objectId,
											Oid refclassId, char deptype);

extern long changeDependencyFor(Oid classId, Oid objectId,
								Oid refClassId, Oid oldRefObjectId,
								Oid newRefObjectId);

extern long changeDependenciesOf(Oid classId, Oid oldObjectId,
								 Oid newObjectId);

extern long changeDependenciesOn(Oid refClassId, Oid oldRefObjectId,
								 Oid newRefObjectId);

extern Oid	getExtensionOfObject(Oid classId, Oid objectId);

extern bool sequenceIsOwned(Oid seqId, char deptype, Oid *tableId, int32 *colId);
extern List *getOwnedSequences(Oid relid, AttrNumber attnum);
extern Oid	getOwnedSequence(Oid relid, AttrNumber attnum);

extern Oid	get_constraint_index(Oid constraintId);

extern Oid	get_index_constraint(Oid indexId);

extern List *get_index_ref_constraints(Oid indexId);

/* in pg_shdepend.c */

extern void recordSharedDependencyOn(ObjectAddress *depender,
									 ObjectAddress *referenced,
									 SharedDependencyType deptype);

extern void deleteSharedDependencyRecordsFor(Oid classId, Oid objectId,
											 int32 objectSubId);

extern void recordDependencyOnOwner(Oid classId, Oid objectId, Oid owner);

extern void changeDependencyOnOwner(Oid classId, Oid objectId,
									Oid newOwnerId);

extern void updateAclDependencies(Oid classId, Oid objectId, int32 objectSubId,
								  Oid ownerId,
								  int noldmembers, Oid *oldmembers,
								  int nnewmembers, Oid *newmembers);

extern bool checkSharedDependencies(Oid classId, Oid objectId,
									char **detail_msg, char **detail_log_msg);

extern void shdepLockAndCheckObject(Oid classId, Oid objectId);

extern void copyTemplateDependencies(Oid templateDbId, Oid newDbId);

extern void dropDatabaseDependencies(Oid databaseId);

extern void shdepDropOwned(List *relids, DropBehavior behavior);

extern void shdepReassignOwned(List *relids, Oid newrole);

extern void checkDependencies(const ObjectAddresses *objects,
							  const char *msg,
							  const char *hint);

#endif							/* DEPENDENCY_H */<|MERGE_RESOLUTION|>--- conflicted
+++ resolved
@@ -122,21 +122,13 @@
 	OCLASS_EXTENSION,			/* pg_extension */
 	OCLASS_EVENT_TRIGGER,		/* pg_event_trigger */
 	OCLASS_POLICY,				/* pg_policy */
-<<<<<<< HEAD
 	OCLASS_PUBLICATION,			/* pg_publication */
 	OCLASS_PUBLICATION_REL,		/* pg_publication_rel */
 	OCLASS_SUBSCRIPTION,		/* pg_subscription */
-	OCLASS_TRANSFORM			/* pg_transform */
-
-	,
-	OCLASS_EXTPROTOCOL,			/* pg_extprotocol */
-	OCLASS_COMPRESSION			/* pg_compression */
-=======
 	OCLASS_TRANSFORM,			/* pg_transform */
 
 	/* GPDB additions */
 	OCLASS_EXTPROTOCOL			/* pg_extprotocol */
->>>>>>> 42f796ca
 } ObjectClass;
 
 #define LAST_OCLASS		OCLASS_EXTPROTOCOL
