/*-------------------------------------------------------------------------
 *
 * pg_am.h
 *	  definition of the system "access method" relation (pg_am)
 *	  along with the relation's initial contents.
 *
 *
 * Portions Copyright (c) 1996-2009, PostgreSQL Global Development Group
 * Portions Copyright (c) 1994, Regents of the University of California
 *
 * $PostgreSQL: pgsql/src/include/catalog/pg_am.h,v 1.47 2006/12/18 18:56:29 tgl Exp $
 *
 * NOTES
 *		the genbki.sh script reads this file and generates .bki
 *		information from the DATA() statements.
 *
 *		XXX do NOT break up DATA() statements into multiple lines!
 *			the scripts are not as smart as you might think...
 *
 *-------------------------------------------------------------------------
 */
#ifndef PG_AM_H
#define PG_AM_H

#include "catalog/genbki.h"

/* TIDYCAT_BEGINFAKEDEF

   CREATE TABLE pg_am
   with (camelcase=AccessMethod,  relid=2601)
   (
   amname           name, 
   amstrategies     smallint, 
   amsupport        smallint, 
   amorderstrategy  smallint, 
   amcanunique      boolean, 
   amcanmulticol    boolean, 
   amoptionalkey    boolean, 
   amindexnulls     boolean, 
   amstorage        boolean, 
   amclusterable    boolean, 
   amcanshrink      boolean, 
   aminsert         regproc, 
   ambeginscan      regproc, 
   amgettuple       regproc, 
   amgetmulti       regproc, 
   amrescan         regproc, 
   amendscan        regproc, 
   ammarkpos        regproc, 
   amrestrpos       regproc, 
   ambuild          regproc, 
   ambulkdelete     regproc, 
   amvacuumcleanup  regproc, 
   amcostestimate   regproc, 
   amoptions        regproc
    );

	create unique index on pg_am(amname) with (indexid=2651, CamelCase=AmName, syscacheid=AMNAME, syscache_nbuckets=4);
	create unique index on pg_am(oid) with (indexid=2652, CamelCase=AmOid, syscacheid=AMOID, syscache_nbuckets=4);

   alter table pg_am add fk aminsert on pg_proc(oid);
   alter table pg_am add fk ambeginscan on pg_proc(oid);
   alter table pg_am add fk amgettuple on pg_proc(oid);
   alter table pg_am add fk amgetmulti on pg_proc(oid);
   alter table pg_am add fk amrescan on pg_proc(oid);
   alter table pg_am add fk amendscan on pg_proc(oid);
   alter table pg_am add fk ammarkpos on pg_proc(oid);
   alter table pg_am add fk amrestrpos on pg_proc(oid);
   alter table pg_am add fk ambuild on pg_proc(oid);
   alter table pg_am add fk ambulkdelete on pg_proc(oid);
   alter table pg_am add fk amvacuumcleanup on pg_proc(oid);
   alter table pg_am add fk amcostestimate on pg_proc(oid);  
   alter table pg_am add fk amoptions on pg_proc(oid);

   TIDYCAT_ENDFAKEDEF
*/



/* ----------------
 *		pg_am definition.  cpp turns this into
 *		typedef struct FormData_pg_am
 * ----------------
 */
#define AccessMethodRelationId	2601

CATALOG(pg_am,2601)
{
	NameData	amname;			/* access method name */
	int2		amstrategies;	/* total NUMBER of strategies (operators) by
								 * which we can traverse/search this AM.
								 * Zero if AM does not have a fixed set of
								 * strategy assignments. */
	int2		amsupport;		/* total NUMBER of support functions that this
								 * AM uses */
	int2		amorderstrategy;/* if this AM has a sort order, the strategy
								 * number of the sort operator. Zero if AM is
								 * not ordered. */
	bool		amcanunique;	/* does AM support UNIQUE indexes? */
	bool		amcanmulticol;	/* does AM support multi-column indexes? */
	bool		amoptionalkey;	/* can query omit key for the first column? */
	bool		amindexnulls;	/* does AM support NULL index entries? */
	bool		amstorage;		/* can storage type differ from column type? */
	bool		amclusterable;	/* does AM support cluster command? */
	bool		amcanshrink;	/* does AM do anything other than REINDEX in
								 * VACUUM? */
	regproc		aminsert;		/* "insert this tuple" function */
	regproc		ambeginscan;	/* "start new scan" function */
	regproc		amgettuple;		/* "next valid tuple" function */
	regproc		amgetmulti; 	/* "fetch next bitmap" function */ 
	regproc		amrescan;		/* "restart this scan" function */
	regproc		amendscan;		/* "end this scan" function */
	regproc		ammarkpos;		/* "mark current scan position" function */
	regproc		amrestrpos;		/* "restore marked scan position" function */
	regproc		ambuild;		/* "build new index" function */
	regproc		ambulkdelete;	/* bulk-delete function */
	regproc		amvacuumcleanup;	/* post-VACUUM cleanup function */
	regproc		amcostestimate; /* estimate cost of an indexscan */
	regproc		amoptions;		/* parse AM-specific parameters */
} FormData_pg_am;

/* ----------------
 *		Form_pg_am corresponds to a pointer to a tuple with
 *		the format of pg_am relation.
 * ----------------
 */
typedef FormData_pg_am *Form_pg_am;

/* ----------------
 *		compiler constants for pg_am
 * ----------------
 */
#define Natts_pg_am						24
#define Anum_pg_am_amname				1
#define Anum_pg_am_amstrategies			2
#define Anum_pg_am_amsupport			3
#define Anum_pg_am_amorderstrategy		4
#define Anum_pg_am_amcanunique			5
#define Anum_pg_am_amcanmulticol		6
#define Anum_pg_am_amoptionalkey		7
#define Anum_pg_am_amindexnulls			8
#define Anum_pg_am_amstorage			9
#define Anum_pg_am_amclusterable		10
#define Anum_pg_am_amcanshrink			11
#define Anum_pg_am_aminsert				12
#define Anum_pg_am_ambeginscan			13
#define Anum_pg_am_amgettuple			14
#define Anum_pg_am_amgetmulti			15
#define Anum_pg_am_amrescan				16
#define Anum_pg_am_amendscan			17
#define Anum_pg_am_ammarkpos			18
#define Anum_pg_am_amrestrpos			19
#define Anum_pg_am_ambuild				20
#define Anum_pg_am_ambulkdelete			21
#define Anum_pg_am_amvacuumcleanup		22
#define Anum_pg_am_amcostestimate		23
#define Anum_pg_am_amoptions			24

/* ----------------
 *		initial contents of pg_am
 * ----------------
 */

DATA(insert OID = 403 (  btree	5 1 1 t t t t f t t btinsert btbeginscan btgettuple btgetmulti btrescan btendscan btmarkpos btrestrpos btbuild btbulkdelete btvacuumcleanup btcostestimate btoptions ));
DESCR("b-tree index access method");
#define BTREE_AM_OID 403
DATA(insert OID = 405 (  hash	1 1 0 f f f f f f t hashinsert hashbeginscan hashgettuple hashgetmulti hashrescan hashendscan hashmarkpos hashrestrpos hashbuild hashbulkdelete hashvacuumcleanup hashcostestimate hashoptions ));
DESCR("hash index access method");
#define HASH_AM_OID 405
<<<<<<< HEAD
DATA(insert OID = 783 (  gist	100 7 0 f t t t t t t gistinsert gistbeginscan gistgettuple gistgetmulti gistrescan gistendscan gistmarkpos gistrestrpos gistbuild gistbulkdelete gistvacuumcleanup gistcostestimate gistoptions ));
DESCR("GiST index access method");
#define GIST_AM_OID 783
DATA(insert OID = 2742 (  gin	100 4 0 f f f f t f t gininsert ginbeginscan gingettuple gingetmulti ginrescan ginendscan ginmarkpos ginrestrpos ginbuild ginbulkdelete ginvacuumcleanup gincostestimate ginoptions ));
=======
DATA(insert OID = 783 (  gist	0 7 0 f t t t t t gistinsert gistbeginscan gistgettuple gistgetmulti gistrescan gistendscan gistmarkpos gistrestrpos gistbuild gistbulkdelete gistvacuumcleanup gistcostestimate gistoptions ));
DESCR("GiST index access method");
#define GIST_AM_OID 783
DATA(insert OID = 2742 (  gin	0 4 0 f f f f t f gininsert ginbeginscan gingettuple gingetmulti ginrescan ginendscan ginmarkpos ginrestrpos ginbuild ginbulkdelete ginvacuumcleanup gincostestimate ginoptions ));
>>>>>>> d31ccb6c
DESCR("GIN index access method");
#define GIN_AM_OID 2742
DATA(insert OID = 3013 (  bitmap	5 1 0 f t t t f f f bminsert bmbeginscan bmgettuple bmgetmulti bmrescan bmendscan bmmarkpos bmrestrpos bmbuild bmbulkdelete bmvacuumcleanup bmcostestimate bmoptions ));
DESCR("bitmap index access method");
#define BITMAP_AM_OID 3013

/*
 * Am_btree AM values for FormData_pg_am.
 */
#define Am_btree \
  {"btree"}, 5, 1, 1, true, true, true, true, false, true, true, BTINSERT_OID, BTBEGINSCAN_OID, BTGETTUPLE_OID, BTGETMULTI_OID, BTRESCAN_OID, BTENDSCAN_OID, BTMARKPOS_OID, BTRESTRPOS_OID, BTBUILD_OID, BTBULKDELETE_OID, BTVACUUMCLEANUP_OID, BTCOSTESTIMATE_OID, BTOPTIONS_OID


#endif   /* PG_AM_H */<|MERGE_RESOLUTION|>--- conflicted
+++ resolved
@@ -167,17 +167,10 @@
 DATA(insert OID = 405 (  hash	1 1 0 f f f f f f t hashinsert hashbeginscan hashgettuple hashgetmulti hashrescan hashendscan hashmarkpos hashrestrpos hashbuild hashbulkdelete hashvacuumcleanup hashcostestimate hashoptions ));
 DESCR("hash index access method");
 #define HASH_AM_OID 405
-<<<<<<< HEAD
-DATA(insert OID = 783 (  gist	100 7 0 f t t t t t t gistinsert gistbeginscan gistgettuple gistgetmulti gistrescan gistendscan gistmarkpos gistrestrpos gistbuild gistbulkdelete gistvacuumcleanup gistcostestimate gistoptions ));
+DATA(insert OID = 783 (  gist	0 7 0 f t t t t t t gistinsert gistbeginscan gistgettuple gistgetmulti gistrescan gistendscan gistmarkpos gistrestrpos gistbuild gistbulkdelete gistvacuumcleanup gistcostestimate gistoptions ));
 DESCR("GiST index access method");
 #define GIST_AM_OID 783
-DATA(insert OID = 2742 (  gin	100 4 0 f f f f t f t gininsert ginbeginscan gingettuple gingetmulti ginrescan ginendscan ginmarkpos ginrestrpos ginbuild ginbulkdelete ginvacuumcleanup gincostestimate ginoptions ));
-=======
-DATA(insert OID = 783 (  gist	0 7 0 f t t t t t gistinsert gistbeginscan gistgettuple gistgetmulti gistrescan gistendscan gistmarkpos gistrestrpos gistbuild gistbulkdelete gistvacuumcleanup gistcostestimate gistoptions ));
-DESCR("GiST index access method");
-#define GIST_AM_OID 783
-DATA(insert OID = 2742 (  gin	0 4 0 f f f f t f gininsert ginbeginscan gingettuple gingetmulti ginrescan ginendscan ginmarkpos ginrestrpos ginbuild ginbulkdelete ginvacuumcleanup gincostestimate ginoptions ));
->>>>>>> d31ccb6c
+DATA(insert OID = 2742 (  gin	0 4 0 f f f f t f t gininsert ginbeginscan gingettuple gingetmulti ginrescan ginendscan ginmarkpos ginrestrpos ginbuild ginbulkdelete ginvacuumcleanup gincostestimate ginoptions ));
 DESCR("GIN index access method");
 #define GIN_AM_OID 2742
 DATA(insert OID = 3013 (  bitmap	5 1 0 f t t t f f f bminsert bmbeginscan bmgettuple bmgetmulti bmrescan bmendscan bmmarkpos bmrestrpos bmbuild bmbulkdelete bmvacuumcleanup bmcostestimate bmoptions ));
