--- conflicted
+++ resolved
@@ -8,13 +8,9 @@
  * but also length coercion functions.
  *
  *
-<<<<<<< HEAD
  * Portions Copyright (c) 2006-2010, Greenplum inc
  * Portions Copyright (c) 2012-Present Pivotal Software, Inc.
- * Copyright (c) 2002-2010, PostgreSQL Global Development Group
-=======
  * Copyright (c) 2002-2011, PostgreSQL Global Development Group
->>>>>>> a4bebdd9
  *
  * src/include/catalog/pg_cast.h
  *
@@ -371,14 +367,14 @@
 DATA(insert ( 1700 1700 1703 i f ));
 
 /* complex type */
-DATA(insert (701  195 3584 i f));
-DATA(insert (700  195 3585 i f));
-DATA(insert (20   195 3586 i f));
-DATA(insert (23   195 3587 i f));
-DATA(insert (21   195 3588 i f));
-DATA(insert (600  195 0 e b));
-DATA(insert (195  600 0 e b));
-DATA(insert (1700 195 3592 i f));
+DATA(insert (701  7198 3584 i f));
+DATA(insert (700  7198 3585 i f));
+DATA(insert (20   7198 3586 i f));
+DATA(insert (23   7198 3587 i f));
+DATA(insert (21   7198 3588 i f));
+DATA(insert (600  7198 0 e b));
+DATA(insert (7198  600 0 e b));
+DATA(insert (1700 7198 3592 i f));
 
 /*
  * CDB: Allow explicit cast from tid to int8
