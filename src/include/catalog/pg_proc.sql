-- All GPDB-added functions are here, instead of pg_proc.h. pg_proc.h should
-- kept as close as possible to the upstream version, to make merging easier.
--
-- This file is translated into DATA rows by catullus.pl. See
-- README.add_catalog_function for instructions on how to run it.

 CREATE FUNCTION btgpxlogloccmp(gpxlogloc, gpxlogloc) RETURNS int4 LANGUAGE internal IMMUTABLE STRICT AS 'btgpxlogloccmp' WITH (OID=7081, DESCRIPTION="btree less-equal-greater");

-- MPP -- array_add -- special for prospective customer 
 CREATE FUNCTION array_add(_int4, _int4) RETURNS _int4 LANGUAGE internal IMMUTABLE STRICT AS 'array_int4_add' WITH (OID=6012, DESCRIPTION="itemwise add two integer arrays");

 CREATE FUNCTION interval_interval_div("interval", "interval") RETURNS float8 LANGUAGE internal IMMUTABLE STRICT AS 'interval_interval_div' WITH (OID=6115);

 CREATE FUNCTION interval_interval_mod("interval", "interval") RETURNS "interval" LANGUAGE internal IMMUTABLE STRICT AS 'interval_interval_mod' WITH (OID=6116);

-- System-view support functions 
 CREATE FUNCTION pg_get_partition_def(oid) RETURNS text LANGUAGE internal STABLE STRICT AS 'pg_get_partition_def' WITH (OID=5024, DESCRIPTION="partition configuration for a given relation");

 CREATE FUNCTION pg_get_partition_def(oid, bool) RETURNS text LANGUAGE internal STABLE STRICT AS 'pg_get_partition_def_ext' WITH (OID=5025, DESCRIPTION="partition configuration for a given relation");

 CREATE FUNCTION pg_get_partition_def(oid, bool, bool) RETURNS text LANGUAGE internal STABLE STRICT AS 'pg_get_partition_def_ext2' WITH (OID=5034, DESCRIPTION="partition configuration for a given relation");

 CREATE FUNCTION pg_get_partition_rule_def(oid) RETURNS text LANGUAGE internal STABLE STRICT AS 'pg_get_partition_rule_def' WITH (OID=5027, DESCRIPTION="partition configuration for a given rule");

 CREATE FUNCTION pg_get_partition_rule_def(oid, bool) RETURNS text LANGUAGE internal STABLE STRICT AS 'pg_get_partition_rule_def_ext' WITH (OID=5028, DESCRIPTION="partition configuration for a given rule");

 CREATE FUNCTION pg_get_partition_template_def(oid, bool, bool) RETURNS text LANGUAGE internal STABLE STRICT AS 'pg_get_partition_template_def' WITH (OID=5037, DESCRIPTION="ALTER statement to recreate subpartition templates for a give relation");

 CREATE FUNCTION numeric_dec("numeric") RETURNS "numeric" LANGUAGE internal IMMUTABLE STRICT AS 'numeric_dec' WITH (OID=6997, DESCRIPTION="increment by one");


-- Sequences and time series
 CREATE FUNCTION interval_bound(numeric, numeric) RETURNS numeric LANGUAGE internal IMMUTABLE STRICT AS 'numeric_interval_bound' WITH (OID=7082, DESCRIPTION="boundary of the interval containing the given value");

 CREATE FUNCTION interval_bound(numeric, numeric, int4) RETURNS numeric LANGUAGE internal IMMUTABLE AS 'numeric_interval_bound_shift' WITH (OID=7083, DESCRIPTION="boundary of the interval containing the given value");

 CREATE FUNCTION interval_bound(numeric, numeric, int4, numeric) RETURNS numeric LANGUAGE internal IMMUTABLE AS 'numeric_interval_bound_shift_rbound' WITH (OID=7084, DESCRIPTION="boundary of the interval containing the given value");

 CREATE FUNCTION interval_bound(timestamp, "interval") RETURNS timestamp LANGUAGE internal IMMUTABLE STRICT AS 'timestamp_interval_bound' WITH (OID=7085, DESCRIPTION="boundary of the interval containing the given value");

 CREATE FUNCTION interval_bound(timestamp, "interval", int4) RETURNS timestamp LANGUAGE internal IMMUTABLE AS 'timestamp_interval_bound_shift' WITH (OID=7086, DESCRIPTION="boundary of the interval containing the given value");

 CREATE FUNCTION interval_bound(timestamp, "interval", int4, timestamp) RETURNS timestamp LANGUAGE internal IMMUTABLE AS 'timestamp_interval_bound_shift_reg' WITH (OID=7087, DESCRIPTION="boundary of the interval containing the given value");

 CREATE FUNCTION interval_bound(timestamptz, "interval") RETURNS timestamptz LANGUAGE internal IMMUTABLE STRICT AS 'timestamptz_interval_bound' WITH (OID=7088, DESCRIPTION="boundary of the interval containing the given value");

 CREATE FUNCTION interval_bound(timestamptz, "interval", int4) RETURNS timestamptz LANGUAGE internal IMMUTABLE AS 'timestamptz_interval_bound_shift' WITH (OID=7089, DESCRIPTION="boundary of the interval containing the given value");

 CREATE FUNCTION interval_bound(timestamptz, "interval", int4, timestamptz) RETURNS timestamptz LANGUAGE internal IMMUTABLE AS 'timestamptz_interval_bound_shift_reg' WITH (OID=7090, DESCRIPTION="boundary of the interval containing the given value");


-- Aggregate-related functions
 CREATE FUNCTION pg_stat_get_backend_waiting_reason(int4) RETURNS text LANGUAGE internal STABLE STRICT AS 'pg_stat_get_backend_waiting_reason' WITH (OID=7298, DESCRIPTION="Statistics: Reason backend is waiting for");

 CREATE FUNCTION pg_stat_get_queue_num_exec(oid) RETURNS int8 LANGUAGE internal STABLE STRICT AS 'pg_stat_get_queue_num_exec' WITH (OID=6031, DESCRIPTION="Statistics: Number of queries that executed in queue");

 CREATE FUNCTION pg_stat_get_queue_num_wait(oid) RETURNS int8 LANGUAGE internal STABLE STRICT AS 'pg_stat_get_queue_num_wait' WITH (OID=6032, DESCRIPTION="Statistics: Number of queries that waited in queue");

 CREATE FUNCTION pg_stat_get_queue_elapsed_exec(oid) RETURNS int8 LANGUAGE internal STABLE STRICT AS 'pg_stat_get_queue_elapsed_exec' WITH (OID=6033, DESCRIPTION="Statistics:  Elapsed seconds for queries that executed in queue");

 CREATE FUNCTION pg_stat_get_queue_elapsed_wait(oid) RETURNS int8 LANGUAGE internal STABLE STRICT AS 'pg_stat_get_queue_elapsed_wait' WITH (OID=6034, DESCRIPTION="Statistics:  Elapsed seconds for queries that waited in queue");

 CREATE FUNCTION pg_stat_get_backend_session_id(int4) RETURNS int4 LANGUAGE internal STABLE STRICT AS 'pg_stat_get_backend_session_id' WITH (OID=6039, DESCRIPTION="Statistics: Greenplum session id of backend");

 CREATE FUNCTION pg_renice_session(int4, int4) RETURNS int4 LANGUAGE internal VOLATILE STRICT AS 'pg_renice_session' WITH (OID=6042, DESCRIPTION="change priority of all the backends for a given session id");

 CREATE FUNCTION gp_replication_error() RETURNS text LANGUAGE internal VOLATILE STRICT AS 'gp_replication_error' WITH (OID=7098, DESCRIPTION="get replication error");

 CREATE FUNCTION pg_terminate_backend(int4, text) RETURNS bool LANGUAGE internal VOLATILE STRICT AS 'pg_terminate_backend_msg' WITH (OID=7154, DESCRIPTION="terminate a server process");

 CREATE FUNCTION pg_resgroup_get_status_kv(IN prop_in text, OUT rsgid oid, OUT prop text, OUT value text) RETURNS SETOF pg_catalog.record LANGUAGE internal VOLATILE AS 'pg_resgroup_get_status_kv' WITH (OID=6065, DESCRIPTION="statistics: information about resource groups in key-value style");

 CREATE FUNCTION pg_resgroup_get_status(IN groupid oid, OUT groupid oid, OUT num_running int4, OUT num_queueing int4, OUT num_queued int4, OUT num_executed int4, OUT total_queue_duration interval, OUT cpu_usage json, OUT memory_usage json) RETURNS SETOF pg_catalog.record LANGUAGE internal VOLATILE AS 'pg_resgroup_get_status' WITH (OID=6066, DESCRIPTION="statistics: information about resource groups");

 CREATE FUNCTION pg_dist_wait_status(OUT segid int4, OUT waiter_dxid xid, OUT holder_dxid xid, OUT holdTillEndXact bool) RETURNS SETOF pg_catalog.record LANGUAGE internal VOLATILE AS 'pg_dist_wait_status' WITH (OID=6036, DESCRIPTION="waiting relation information");

 CREATE FUNCTION pg_resqueue_status() RETURNS SETOF record LANGUAGE internal VOLATILE STRICT AS 'pg_resqueue_status' WITH (OID=6030, DESCRIPTION="Return resource queue information");

 CREATE FUNCTION pg_resqueue_status_kv() RETURNS SETOF record LANGUAGE internal VOLATILE STRICT AS 'pg_resqueue_status_kv' WITH (OID=6069, DESCRIPTION="Return resource queue information");

 CREATE FUNCTION pg_file_read(text, int8, int8) RETURNS text LANGUAGE internal VOLATILE STRICT AS 'pg_read_file' WITH (OID=6045, DESCRIPTION="Read text from a file");

 CREATE FUNCTION pg_logfile_rotate() RETURNS bool LANGUAGE internal VOLATILE STRICT AS 'pg_rotate_logfile' WITH (OID=6046, DESCRIPTION="Rotate log file");

 CREATE FUNCTION pg_file_write(text, text, bool) RETURNS int8 LANGUAGE internal VOLATILE STRICT AS 'pg_file_write' WITH (OID=6047, DESCRIPTION="Write text to a file");

 CREATE FUNCTION pg_file_rename(text, text, text) RETURNS bool LANGUAGE internal VOLATILE AS 'pg_file_rename' WITH (OID=6048, DESCRIPTION="Rename a file");

 CREATE FUNCTION pg_file_unlink(text) RETURNS bool LANGUAGE internal VOLATILE STRICT AS 'pg_file_unlink' WITH (OID=6049, DESCRIPTION="Delete (unlink) a file");

 CREATE FUNCTION pg_logdir_ls() RETURNS SETOF record LANGUAGE internal VOLATILE STRICT AS 'pg_logdir_ls' WITH (OID=6050, DESCRIPTION="ls the log dir");

 CREATE FUNCTION pg_file_length(text) RETURNS int8 LANGUAGE internal VOLATILE STRICT AS 'pg_file_length' WITH (OID=6051, DESCRIPTION="Get the length of a file (via stat)");

-- Aggregates (moved here from pg_aggregate for 7.3) 

 CREATE FUNCTION max(gpxlogloc) RETURNS gpxlogloc LANGUAGE internal IMMUTABLE AS 'aggregate_dummy' WITH (OID=3332, proisagg="t", DESCRIPTION = "maximum value of all gpxlogloc input values");

 CREATE FUNCTION min(gpxlogloc) RETURNS gpxlogloc LANGUAGE internal IMMUTABLE AS 'aggregate_dummy' WITH (OID=3333, proisagg="t", DESCRIPTION = "minimum value of all gpxlogloc input values");

-- MPP Aggregate -- array_sum -- special for prospective customer. 
 CREATE FUNCTION array_sum(_int4) RETURNS _int4 LANGUAGE internal IMMUTABLE AS 'aggregate_dummy' WITH (OID=6013, proisagg="t", DESCRIPTION = "array sum aggregate");

-- Greenplum Analytic functions
 CREATE FUNCTION int2_matrix_accum(_int8, _int2) RETURNS _int8 LANGUAGE internal IMMUTABLE AS 'matrix_add' WITH (OID=6212, DESCRIPTION="perform matrix addition on two conformable matrices");

 CREATE FUNCTION int4_matrix_accum(_int8, _int4) RETURNS _int8 LANGUAGE internal IMMUTABLE AS 'matrix_add' WITH (OID=6213, DESCRIPTION="perform matrix addition on two conformable matrices");

 CREATE FUNCTION int8_matrix_accum(_int8, _int8) RETURNS _int8 LANGUAGE internal IMMUTABLE STRICT AS 'matrix_add' WITH (OID=6214, DESCRIPTION="perform matrix addition on two conformable matrices");

 CREATE FUNCTION float8_matrix_accum(_float8, _float8) RETURNS _float8 LANGUAGE internal IMMUTABLE STRICT AS 'matrix_add' WITH (OID=6215, DESCRIPTION="perform matrix addition on two conformable matrices");

 CREATE FUNCTION sum(_int2) RETURNS _int8 LANGUAGE internal IMMUTABLE AS 'aggregate_dummy' WITH (OID=6216, proisagg="t", DESCRIPTION="sum of matrixes");

 CREATE FUNCTION sum(_int4) RETURNS _int8 LANGUAGE internal IMMUTABLE AS 'aggregate_dummy' WITH (OID=6217, proisagg="t", DESCRIPTION="sum of matrixes");

 CREATE FUNCTION sum(_int8) RETURNS _int8 LANGUAGE internal IMMUTABLE AS 'aggregate_dummy' WITH (OID=6218, proisagg="t", DESCRIPTION="sum of matrixes");

 CREATE FUNCTION sum(_float8) RETURNS _float8 LANGUAGE internal IMMUTABLE AS 'aggregate_dummy' WITH (OID=6219, proisagg="t", DESCRIPTION="sum of matrixes");

-- 3220 - reserved for sum(numeric[]) 
 CREATE FUNCTION int4_pivot_accum(_int4, _text, text, int4) RETURNS _int4 LANGUAGE internal IMMUTABLE AS 'int4_pivot_accum' WITH (OID=6225, DESCRIPTION="aggregate transition function");

 CREATE FUNCTION pivot_sum(_text, text, int4) RETURNS _int4 LANGUAGE internal IMMUTABLE AS 'aggregate_dummy' WITH (OID=6226, proisagg="t", DESCRIPTION="pivot sum aggregate");

 CREATE FUNCTION int8_pivot_accum(_int8, _text, text, int8) RETURNS _int8 LANGUAGE internal IMMUTABLE AS 'int8_pivot_accum' WITH (OID=6227, DESCRIPTION="aggregate transition function");

 CREATE FUNCTION pivot_sum(_text, text, int8) RETURNS _int8 LANGUAGE internal IMMUTABLE AS 'aggregate_dummy' WITH (OID=6228, proisagg="t", DESCRIPTION="pivot sum aggregate");

 CREATE FUNCTION float8_pivot_accum(_float8, _text, text, float8) RETURNS _float8 LANGUAGE internal IMMUTABLE AS 'float8_pivot_accum' WITH (OID=6229, DESCRIPTION="aggregate transition function");

 CREATE FUNCTION pivot_sum(_text, text, float8) RETURNS _float8 LANGUAGE internal IMMUTABLE AS 'aggregate_dummy' WITH (OID=6230, proisagg="t", DESCRIPTION="pivot sum aggregate");

-- 3241-324? reserved for unpivot, see pivot.c 

 CREATE FUNCTION gpxloglocin(cstring) RETURNS gpxlogloc LANGUAGE internal IMMUTABLE STRICT AS 'gpxloglocin' WITH (OID=3312, DESCRIPTION="I/O");

 CREATE FUNCTION gpxloglocout(gpxlogloc) RETURNS cstring LANGUAGE internal IMMUTABLE STRICT AS 'gpxloglocout' WITH (OID=3313, DESCRIPTION="I/O");

 CREATE FUNCTION gpxloglocrecv(internal) RETURNS gpxlogloc LANGUAGE internal IMMUTABLE STRICT AS 'gpxloglocrecv' WITH (OID=3314, DESCRIPTION="I/O");

 CREATE FUNCTION gpxloglocsend(gpxlogloc) RETURNS bytea LANGUAGE internal IMMUTABLE STRICT AS 'gpxloglocsend' WITH (OID=3315, DESCRIPTION="I/O");

 CREATE FUNCTION gpxlogloclarger(gpxlogloc, gpxlogloc) RETURNS gpxlogloc LANGUAGE internal IMMUTABLE STRICT AS 'gpxlogloclarger' WITH (OID=3318, DESCRIPTION="larger of two");

 CREATE FUNCTION gpxloglocsmaller(gpxlogloc, gpxlogloc) RETURNS gpxlogloc LANGUAGE internal IMMUTABLE STRICT AS 'gpxloglocsmaller' WITH (OID=3319, DESCRIPTION="smaller of two");

 CREATE FUNCTION gpxlogloceq(gpxlogloc, gpxlogloc) RETURNS bool LANGUAGE internal IMMUTABLE STRICT AS 'gpxlogloceq' WITH (OID=3331);

 CREATE FUNCTION gpxloglocne(gpxlogloc, gpxlogloc) RETURNS bool LANGUAGE internal IMMUTABLE STRICT AS 'gpxloglocne' WITH (OID=3320);

 CREATE FUNCTION gpxlogloclt(gpxlogloc, gpxlogloc) RETURNS bool LANGUAGE internal IMMUTABLE STRICT AS 'gpxlogloclt' WITH (OID=3321);

 CREATE FUNCTION gpxloglocle(gpxlogloc, gpxlogloc) RETURNS bool LANGUAGE internal IMMUTABLE STRICT AS 'gpxloglocle' WITH (OID=3322);

 CREATE FUNCTION gpxloglocgt(gpxlogloc, gpxlogloc) RETURNS bool LANGUAGE internal IMMUTABLE STRICT AS 'gpxloglocgt' WITH (OID=3323);

 CREATE FUNCTION gpxloglocge(gpxlogloc, gpxlogloc) RETURNS bool LANGUAGE internal IMMUTABLE STRICT AS 'gpxloglocge' WITH (OID=6324);

-- Greenplum MPP exposed internally-defined functions. 
 CREATE FUNCTION gp_pgdatabase() RETURNS SETOF record LANGUAGE internal VOLATILE AS 'gp_pgdatabase__' WITH (OID=6007, DESCRIPTION="view mpp pgdatabase state");

 CREATE FUNCTION int8(tid) RETURNS int8 LANGUAGE internal IMMUTABLE STRICT AS 'tidtoi8' WITH (OID=6021, DESCRIPTION="convert tid to int8");
-- #define CDB_PROC_TIDTOI8    6021

 CREATE FUNCTION gp_execution_segment() RETURNS SETOF int4 LANGUAGE internal VOLATILE AS 'mpp_execution_segment' WITH (OID=6022, DESCRIPTION="segment executing function");
-- #define MPP_EXECUTION_SEGMENT_OID 6022
-- #define MPP_EXECUTION_SEGMENT_TYPE 23

 CREATE FUNCTION pg_highest_oid() RETURNS oid LANGUAGE internal VOLATILE STRICT READS SQL DATA AS 'pg_highest_oid' WITH (OID=6023, DESCRIPTION="Highest oid used so far");

 CREATE FUNCTION gp_distributed_xacts() RETURNS SETOF record LANGUAGE internal VOLATILE AS 'gp_distributed_xacts__' WITH (OID=6035, DESCRIPTION="view mpp distributed transaction state");

 CREATE FUNCTION gp_distributed_xid() RETURNS xid LANGUAGE internal VOLATILE STRICT AS 'gp_distributed_xid' WITH (OID=6037, DESCRIPTION="Current distributed transaction id");

 CREATE FUNCTION gp_transaction_log() RETURNS SETOF record LANGUAGE internal VOLATILE AS 'gp_transaction_log' WITH (OID=6043, DESCRIPTION="view logged local transaction status");

 CREATE FUNCTION gp_distributed_log() RETURNS SETOF record LANGUAGE internal VOLATILE AS 'gp_distributed_log' WITH (OID=6044, DESCRIPTION="view logged distributed transaction status");

 CREATE FUNCTION gp_execution_dbid() RETURNS int4 LANGUAGE internal VOLATILE AS 'gp_execution_dbid' WITH (OID=6068, DESCRIPTION="dbid executing function");

<<<<<<< HEAD
 CREATE FUNCTION get_ao_distribution(IN reloid regclass, OUT segmentid int4, OUT tupcount int8) RETURNS SETOF pg_catalog.record LANGUAGE internal VOLATILE READS SQL DATA AS 'get_ao_distribution' WITH (OID=7169, DESCRIPTION="show append only table tuple distribution across segment databases");
=======
 CREATE FUNCTION get_ao_distribution(IN rel regclass, OUT segmentid int4, OUT tupcount int8) RETURNS SETOF pg_catalog.record LANGUAGE internal VOLATILE READS SQL DATA AS 'get_ao_distribution' WITH (OID=7169, DESCRIPTION="show append only table tuple distribution across segment databases");
>>>>>>> 996639e0

 CREATE FUNCTION get_ao_compression_ratio(regclass) RETURNS float8 LANGUAGE internal VOLATILE STRICT READS SQL DATA AS 'get_ao_compression_ratio' WITH (OID=7171, DESCRIPTION="show append only table compression ratio");

 CREATE FUNCTION gp_update_ao_master_stats(regclass) RETURNS int8 LANGUAGE internal VOLATILE MODIFIES SQL DATA AS 'gp_update_ao_master_stats' WITH (OID=7173, DESCRIPTION="append only tables utility function");

-- the bitmap index access method routines
 CREATE FUNCTION bmgettuple(internal, internal) RETURNS bool LANGUAGE internal VOLATILE STRICT AS 'bmgettuple' WITH (OID=7050, DESCRIPTION="bitmap(internal)");

 CREATE FUNCTION bmgetbitmap(internal, internal) RETURNS internal LANGUAGE internal VOLATILE STRICT AS 'bmgetbitmap' WITH (OID=7051, DESCRIPTION="bitmap(internal)");

 CREATE FUNCTION bminsert(internal, internal, internal, internal, internal, internal) RETURNS bool LANGUAGE internal VOLATILE STRICT AS 'bminsert' WITH (OID=7187, DESCRIPTION="bitmap(internal)");

 CREATE FUNCTION bmbeginscan(internal, internal, internal) RETURNS internal LANGUAGE internal VOLATILE STRICT AS 'bmbeginscan' WITH (OID=7188, DESCRIPTION="bitmap(internal)");

 CREATE FUNCTION bmrescan(internal, internal) RETURNS void LANGUAGE internal VOLATILE STRICT AS 'bmrescan' WITH (OID=7189, DESCRIPTION="bitmap(internal)");

 CREATE FUNCTION bmendscan(internal) RETURNS void LANGUAGE internal VOLATILE STRICT AS 'bmendscan' WITH (OID=7190, DESCRIPTION="bitmap(internal)");

 CREATE FUNCTION bmmarkpos(internal) RETURNS void LANGUAGE internal VOLATILE STRICT AS 'bmmarkpos' WITH (OID=7191, DESCRIPTION="bitmap(internal)");

 CREATE FUNCTION bmrestrpos(internal) RETURNS void LANGUAGE internal VOLATILE STRICT AS 'bmrestrpos' WITH (OID=7192, DESCRIPTION="bitmap(internal)");

 CREATE FUNCTION bmbuild(internal, internal, internal) RETURNS internal LANGUAGE internal VOLATILE STRICT AS 'bmbuild' WITH (OID=7193, DESCRIPTION="bitmap(internal)");

 CREATE FUNCTION bmbuildempty(internal) RETURNS internal LANGUAGE internal VOLATILE STRICT AS 'bmbuildempty' WITH (OID=7011, DESCRIPTION="bitmap(internal)");

 CREATE FUNCTION bmbulkdelete(internal, internal, internal, internal) RETURNS internal LANGUAGE internal VOLATILE STRICT AS 'bmbulkdelete' WITH (OID=7194, DESCRIPTION="bitmap(internal)");

 CREATE FUNCTION bmvacuumcleanup(internal, internal) RETURNS internal LANGUAGE internal VOLATILE STRICT AS 'bmvacuumcleanup' WITH (OID=7195, DESCRIPTION="bitmap(internal)");

 CREATE FUNCTION bmcostestimate(internal, internal, internal, internal, internal, internal, internal) RETURNS void LANGUAGE internal VOLATILE STRICT AS 'bmcostestimate' WITH (OID=7196, DESCRIPTION="bitmap(internal)");

 CREATE FUNCTION bmoptions(_text, bool) RETURNS bytea LANGUAGE internal STABLE STRICT AS 'bmoptions' WITH (OID=7197, DESCRIPTION="btree(internal)");

-- AOCS functions.

 CREATE FUNCTION aocsvpinfo_decode(bytea, int4, int4) RETURNS int8 LANGUAGE internal IMMUTABLE STRICT AS 'aocsvpinfo_decode' WITH (OID=9900, DESCRIPTION="decode internal AOCSVPInfo struct");

-- raises deprecation error
 CREATE FUNCTION gp_deprecated() RETURNS void LANGUAGE internal IMMUTABLE AS 'gp_deprecated' WITH (OID=9997, DESCRIPTION="raises function deprecation error");

-- A convenient utility
 CREATE FUNCTION pg_objname_to_oid(text) RETURNS oid LANGUAGE internal IMMUTABLE STRICT AS 'pg_objname_to_oid' WITH (OID=9998, DESCRIPTION="convert an object name to oid");

-- Fault injection
 CREATE FUNCTION gp_fault_inject(int4, int8) RETURNS int8 LANGUAGE internal VOLATILE STRICT AS 'gp_fault_inject' WITH (OID=9999, DESCRIPTION="Greenplum fault testing only");

-- Analyze related
 CREATE FUNCTION gp_statistics_estimate_reltuples_relpages_oid(oid) RETURNS _float4 LANGUAGE internal VOLATILE STRICT AS 'gp_statistics_estimate_reltuples_relpages_oid' WITH (OID=5032, DESCRIPTION="Return reltuples/relpages information for relation.");

-- Backoff related
 CREATE FUNCTION gp_adjust_priority(int4, int4, int4) RETURNS int4 LANGUAGE internal VOLATILE STRICT AS 'gp_adjust_priority_int' WITH (OID=5040, DESCRIPTION="change weight of all the backends for a given session id");

 CREATE FUNCTION gp_adjust_priority(int4, int4, text) RETURNS int4 LANGUAGE internal VOLATILE STRICT AS 'gp_adjust_priority_value' WITH (OID=5041, DESCRIPTION="change weight of all the backends for a given session id");

 CREATE FUNCTION gp_list_backend_priorities() RETURNS SETOF record LANGUAGE internal VOLATILE AS 'gp_list_backend_priorities' WITH (OID=5042, DESCRIPTION="list priorities of backends");

-- Functions to deal with SREH error logs
 CREATE FUNCTION gp_read_error_log(exttable text, OUT cmdtime timestamptz, OUT relname text, OUT filename text, OUT linenum int4, OUT bytenum int4, OUT errmsg text, OUT rawdata text, OUT rawbytes bytea) RETURNS SETOF record LANGUAGE INTERNAL STRICT VOLATILE EXECUTE ON ALL SEGMENTS AS 'gp_read_error_log' WITH (OID = 7076, DESCRIPTION="read the error log for the specified external table");

 CREATE FUNCTION gp_truncate_error_log(text) RETURNS bool LANGUAGE INTERNAL STRICT VOLATILE AS 'gp_truncate_error_log' WITH (OID=7069, DESCRIPTION="truncate the error log for the specified external table");

-- elog related
 CREATE FUNCTION gp_elog(text) RETURNS void LANGUAGE internal IMMUTABLE STRICT AS 'gp_elog' WITH (OID=5044, DESCRIPTION="Insert text into the error log");

 CREATE FUNCTION gp_elog(text, bool) RETURNS void LANGUAGE internal IMMUTABLE STRICT AS 'gp_elog' WITH (OID=5045, DESCRIPTION="Insert text into the error log");

-- Segment and master administration functions, see utils/gp/segadmin.c
 CREATE FUNCTION gp_add_master_standby(text, text, text) RETURNS int2 LANGUAGE internal VOLATILE AS 'gp_add_master_standby' WITH (OID=5046, DESCRIPTION="Perform the catalog operations necessary for adding a new standby");

 CREATE FUNCTION gp_add_master_standby(text, text, text, int4) RETURNS int2 LANGUAGE internal VOLATILE AS 'gp_add_master_standby_port' WITH (OID=5038, DESCRIPTION="Perform the catalog operations necessary for adding a new standby");

 CREATE FUNCTION gp_remove_master_standby() RETURNS bool LANGUAGE internal VOLATILE AS 'gp_remove_master_standby' WITH (OID=5047, DESCRIPTION="Remove a master standby from the system catalog");

 CREATE FUNCTION gp_add_segment_primary(text, text, int4, text) RETURNS int2 LANGUAGE internal VOLATILE AS 'gp_add_segment_primary' WITH (OID=5039, DESCRIPTION="Perform the catalog operations necessary for adding a new primary segment");

 CREATE FUNCTION gp_add_segment_mirror(int2, text, text, int4, text) RETURNS int2 LANGUAGE internal VOLATILE AS 'gp_add_segment_mirror' WITH (OID=5048, DESCRIPTION="Perform the catalog operations necessary for adding a new segment mirror");

 CREATE FUNCTION gp_remove_segment_mirror(int2) RETURNS bool LANGUAGE internal VOLATILE AS 'gp_remove_segment_mirror' WITH (OID=5049, DESCRIPTION="Remove a segment mirror from the system catalog");

 CREATE FUNCTION gp_add_segment(int2, int2, "char", "char", "char", "char", int4, text, text, text) RETURNS int2 LANGUAGE internal VOLATILE AS 'gp_add_segment' WITH (OID=5050, DESCRIPTION="Perform the catalog operations necessary for adding a new segment");

 CREATE FUNCTION gp_remove_segment(int2) RETURNS bool LANGUAGE internal VOLATILE AS 'gp_remove_segment' WITH (OID=5051, DESCRIPTION="Remove a primary segment from the system catalog");

 CREATE FUNCTION gp_request_fts_probe_scan() RETURNS bool LANGUAGE internal VOLATILE AS 'gp_request_fts_probe_scan' EXECUTE ON MASTER WITH (OID=5035, DESCRIPTION="Request a FTS probe scan and wait for response");


 CREATE FUNCTION cosh(float8) RETURNS float8 LANGUAGE internal IMMUTABLE AS 'dcosh' WITH (OID=7539, DESCRIPTION="Hyperbolic cosine function");

 CREATE FUNCTION sinh(float8) RETURNS float8 LANGUAGE internal IMMUTABLE AS 'dsinh' WITH (OID=7540, DESCRIPTION="Hyperbolic sine function");

 CREATE FUNCTION tanh(float8) RETURNS float8 LANGUAGE internal IMMUTABLE AS 'dtanh' WITH (OID=7541, DESCRIPTION="Hyperbolic tangent function");

 CREATE FUNCTION anytable_in(cstring) RETURNS anytable LANGUAGE internal IMMUTABLE STRICT AS 'anytable_in' WITH (OID=7054, DESCRIPTION="anytable type serialization input function");

 CREATE FUNCTION anytable_out(anytable) RETURNS cstring LANGUAGE internal IMMUTABLE STRICT AS 'anytable_out' WITH (OID=7055, DESCRIPTION="anytable type serialization output function");

 CREATE FUNCTION gp_zlib_constructor(internal, internal, bool) RETURNS internal LANGUAGE internal VOLATILE AS 'zlib_constructor' WITH (OID=9910, DESCRIPTION="zlib constructor");

 CREATE FUNCTION gp_zlib_destructor(internal) RETURNS void LANGUAGE internal VOLATILE AS 'zlib_destructor' WITH(OID=9911, DESCRIPTION="zlib destructor");

 CREATE FUNCTION gp_zlib_compress(internal, int4, internal, int4, internal, internal) RETURNS void LANGUAGE internal IMMUTABLE AS 'zlib_compress' WITH(OID=9912, DESCRIPTION="zlib compressor");

 CREATE FUNCTION gp_zlib_decompress(internal, int4, internal, int4, internal, internal) RETURNS void LANGUAGE internal IMMUTABLE AS 'zlib_decompress' WITH(OID=9913, DESCRIPTION="zlib decompressor");

 CREATE FUNCTION gp_zlib_validator(internal) RETURNS void LANGUAGE internal IMMUTABLE AS 'zlib_validator' WITH(OID=9924, DESCRIPTION="zlib compression validator");

 CREATE FUNCTION gp_rle_type_constructor(internal, internal, bool) RETURNS internal LANGUAGE internal VOLATILE AS 'rle_type_constructor' WITH (OID=9914, DESCRIPTION="Type specific RLE constructor");

 CREATE FUNCTION gp_rle_type_destructor(internal) RETURNS void LANGUAGE internal VOLATILE AS 'rle_type_destructor' WITH(OID=9915, DESCRIPTION="Type specific RLE destructor");

 CREATE FUNCTION gp_rle_type_compress(internal, int4, internal, int4, internal, internal) RETURNS void LANGUAGE internal IMMUTABLE AS 'rle_type_compress' WITH(OID=9916, DESCRIPTION="Type specific RLE compressor");

 CREATE FUNCTION gp_rle_type_decompress(internal, int4, internal, int4, internal, internal) RETURNS void LANGUAGE internal IMMUTABLE AS 'rle_type_decompress' WITH(OID=9917, DESCRIPTION="Type specific RLE decompressor");

 CREATE FUNCTION gp_rle_type_validator(internal) RETURNS void LANGUAGE internal IMMUTABLE AS 'rle_type_validator' WITH(OID=9923, DESCRIPTION="Type speific RLE compression validator");

 CREATE FUNCTION gp_dummy_compression_constructor(internal, internal, bool) RETURNS internal LANGUAGE internal VOLATILE AS 'dummy_compression_constructor' WITH (OID=7064, DESCRIPTION="Dummy compression destructor");

 CREATE FUNCTION gp_dummy_compression_destructor(internal) RETURNS internal LANGUAGE internal VOLATILE AS 'dummy_compression_destructor' WITH (OID=7065, DESCRIPTION="Dummy compression destructor");

 CREATE FUNCTION gp_dummy_compression_compress(internal, int4, internal, int4, internal, internal) RETURNS internal LANGUAGE internal VOLATILE AS 'dummy_compression_compress' WITH (OID=7066, DESCRIPTION="Dummy compression compressor");

 CREATE FUNCTION gp_dummy_compression_decompress(internal, int4, internal, int4, internal, internal) RETURNS internal LANGUAGE internal VOLATILE AS 'dummy_compression_decompress' WITH (OID=7067, DESCRIPTION="Dummy compression decompressor");

 CREATE FUNCTION gp_dummy_compression_validator(internal) RETURNS internal LANGUAGE internal VOLATILE AS 'dummy_compression_validator' WITH (OID=7068, DESCRIPTION="Dummy compression validator");

 CREATE FUNCTION linear_interpolate( anyelement, anyelement, int8, anyelement, int8 ) RETURNS int8 LANGUAGE internal IMMUTABLE STRICT AS 'linterp_int64' WITH (OID=6072, DESCRIPTION="linear interpolation: x, x0,y0, x1,y1"); 

 CREATE FUNCTION linear_interpolate( anyelement, anyelement, int4, anyelement, int4 ) RETURNS int4 LANGUAGE internal IMMUTABLE STRICT AS 'linterp_int32' WITH (OID=6073, DESCRIPTION="linear interpolation: x, x0,y0, x1,y1"); 

 CREATE FUNCTION linear_interpolate( anyelement, anyelement, int2, anyelement, int2 ) RETURNS int2 LANGUAGE internal IMMUTABLE STRICT AS 'linterp_int16' WITH (OID=6074, DESCRIPTION="linear interpolation: x, x0,y0, x1,y1"); 

 CREATE FUNCTION linear_interpolate( anyelement, anyelement, float8, anyelement, float8 ) RETURNS float8 LANGUAGE internal IMMUTABLE STRICT AS 'linterp_float8' WITH (OID=6075, DESCRIPTION="linear interpolation: x, x0,y0, x1,y1"); 

 CREATE FUNCTION linear_interpolate( anyelement, anyelement, float4, anyelement, float4 ) RETURNS float4 LANGUAGE internal IMMUTABLE STRICT AS 'linterp_float4' WITH (OID=6076, DESCRIPTION="linear interpolation: x, x0,y0, x1,y1"); 

 CREATE FUNCTION linear_interpolate( anyelement, anyelement, date, anyelement, date ) RETURNS date LANGUAGE internal IMMUTABLE STRICT AS 'linterp_DateADT' WITH (OID=6077, DESCRIPTION="linear interpolation: x, x0,y0, x1,y1"); 

 CREATE FUNCTION linear_interpolate( anyelement, anyelement, time, anyelement, time ) RETURNS time LANGUAGE internal IMMUTABLE STRICT AS 'linterp_TimeADT' WITH (OID=6078, DESCRIPTION="linear interpolation: x, x0,y0, x1,y1"); 

 CREATE FUNCTION linear_interpolate( anyelement, anyelement, timestamp, anyelement, timestamp ) RETURNS timestamp LANGUAGE internal IMMUTABLE STRICT AS 'linterp_Timestamp' WITH (OID=6079, DESCRIPTION="linear interpolation: x, x0,y0, x1,y1"); 

 CREATE FUNCTION linear_interpolate( anyelement, anyelement, timestamptz, anyelement, timestamptz ) RETURNS timestamptz LANGUAGE internal IMMUTABLE STRICT AS 'linterp_TimestampTz' WITH (OID=6080, DESCRIPTION="linear interpolation: x, x0,y0, x1,y1"); 

 CREATE FUNCTION linear_interpolate( anyelement, anyelement, "interval", anyelement, "interval" ) RETURNS "interval" LANGUAGE internal IMMUTABLE STRICT AS 'linterp_Interval' WITH (OID=6081, DESCRIPTION="linear interpolation: x, x0,y0, x1,y1"); 

 CREATE FUNCTION linear_interpolate( anyelement, anyelement, "numeric", anyelement, "numeric" ) RETURNS "numeric" LANGUAGE internal IMMUTABLE STRICT AS 'linterp_Numeric' WITH (OID=6082, DESCRIPTION="linear interpolation: x, x0,y0, x1,y1"); 

 CREATE FUNCTION gp_dump_query_oids(text) RETURNS text LANGUAGE internal VOLATILE STRICT AS 'gp_dump_query_oids' WITH (OID = 6086, DESCRIPTION="List function and relation OIDs that a query depends on, as a JSON object");

 CREATE FUNCTION disable_xform(text) RETURNS text LANGUAGE internal IMMUTABLE STRICT AS 'disable_xform' WITH (OID=6087, DESCRIPTION="disables transformations in the optimizer");

 CREATE FUNCTION enable_xform(text) RETURNS text LANGUAGE internal IMMUTABLE STRICT AS 'enable_xform' WITH (OID=6088, DESCRIPTION="enables transformations in the optimizer");

 CREATE FUNCTION gp_opt_version() RETURNS text LANGUAGE internal IMMUTABLE STRICT AS 'gp_opt_version' WITH (OID=6089, DESCRIPTION="Returns the optimizer and gpos library versions");
 
 
  -- functions for the complex data type
 CREATE FUNCTION complex_in(cstring) RETURNS complex LANGUAGE internal IMMUTABLE STRICT AS 'complex_in' WITH (OID=6460, DESCRIPTION="I/O");
 
 CREATE FUNCTION complex_out(complex) RETURNS cstring LANGUAGE internal IMMUTABLE STRICT AS 'complex_out' WITH (OID=6548, DESCRIPTION="I/O");
 
 CREATE FUNCTION complex_recv(internal) RETURNS complex LANGUAGE internal IMMUTABLE STRICT AS 'complex_recv' WITH (OID=6549, DESCRIPTION="I/O");
 
 CREATE FUNCTION complex_send(complex) RETURNS bytea LANGUAGE internal IMMUTABLE STRICT AS 'complex_send' WITH (OID=6550, DESCRIPTION="I/O");

 CREATE FUNCTION complex(float8, float8) RETURNS complex LANGUAGE internal IMMUTABLE STRICT AS 'construct_complex' WITH (OID=6551, DESCRIPTION="constructs a complex number with given real part and imaginary part");
 
 CREATE FUNCTION complex_trig(float8, float8) RETURNS complex LANGUAGE internal IMMUTABLE STRICT AS 'construct_complex_trig' WITH (OID=6552, DESCRIPTION="constructs a complex number with given magnitude and phase");
 
 CREATE FUNCTION re(complex) RETURNS float8 LANGUAGE internal IMMUTABLE STRICT AS 'complex_re' WITH (OID=6553, DESCRIPTION="returns the real part of the argument");
 
 CREATE FUNCTION im(complex) RETURNS float8 LANGUAGE internal IMMUTABLE STRICT AS 'complex_im' WITH (OID=6554, DESCRIPTION="returns the imaginary part of the argument");
 
 CREATE FUNCTION radians(complex) RETURNS float8 LANGUAGE internal IMMUTABLE STRICT AS 'complex_arg' WITH (OID=6555, DESCRIPTION="returns the phase of the argument");
 
 CREATE FUNCTION complexabs(complex) RETURNS float8 LANGUAGE internal IMMUTABLE STRICT AS 'complex_mag' WITH (OID=6556);
  
 CREATE FUNCTION abs(complex) RETURNS float8 LANGUAGE internal IMMUTABLE STRICT AS 'complex_mag' WITH (OID=6557, DESCRIPTION="returns the magnitude of the argument");
 
 CREATE FUNCTION conj(complex) RETURNS complex LANGUAGE internal IMMUTABLE STRICT AS 'complex_conj' WITH (OID=6558, DESCRIPTION="returns the conjunction of the argument");
 
 CREATE FUNCTION hashcomplex(complex) RETURNS int4 LANGUAGE internal IMMUTABLE STRICT AS 'complex_hash' WITH (OID=6559, DESCRIPTION="hash");
 
 CREATE FUNCTION complex_eq(complex, complex) RETURNS bool  LANGUAGE internal IMMUTABLE STRICT AS 'complex_eq' WITH (OID=6560);
 
 CREATE FUNCTION complex_ne(complex, complex) RETURNS bool  LANGUAGE internal IMMUTABLE STRICT AS 'complex_ne' WITH (OID=6561);
 
 CREATE FUNCTION complex_pl(complex, complex) RETURNS complex LANGUAGE internal IMMUTABLE STRICT AS 'complex_pl' WITH (OID=6562);
 
 CREATE FUNCTION complex_up(complex) RETURNS complex LANGUAGE internal IMMUTABLE STRICT AS 'complex_up' WITH (OID=6563);
 
 CREATE FUNCTION complex_mi(complex, complex) RETURNS complex LANGUAGE internal IMMUTABLE STRICT AS 'complex_mi' WITH (OID=6564);
 
 CREATE FUNCTION complex_um(complex) RETURNS complex LANGUAGE internal IMMUTABLE STRICT AS 'complex_um' WITH (OID=6565);
 
 CREATE FUNCTION complex_mul(complex, complex) RETURNS complex LANGUAGE internal IMMUTABLE STRICT AS 'complex_mul' WITH (OID=6566);
 
 CREATE FUNCTION complex_div(complex, complex) RETURNS complex LANGUAGE internal IMMUTABLE STRICT AS 'complex_div' WITH (OID=6567);
 
 CREATE FUNCTION complex_power(complex, complex) RETURNS complex LANGUAGE internal IMMUTABLE STRICT AS 'complex_pow' WITH (OID=6568);
 
 CREATE FUNCTION complex_sqrt(complex) RETURNS complex LANGUAGE internal IMMUTABLE STRICT AS 'complex_sqrt' WITH (OID=6569);
 
 CREATE FUNCTION complex_cbrt(complex) RETURNS complex LANGUAGE internal IMMUTABLE STRICT AS 'complex_cbrt' WITH (OID=6570);
 
 CREATE FUNCTION degrees(complex) RETURNS float8 LANGUAGE internal IMMUTABLE STRICT AS 'complex_degrees' WITH (OID=6571, DESCRIPTION="phase to degrees");
 
 CREATE FUNCTION exp(complex) RETURNS complex LANGUAGE internal IMMUTABLE STRICT AS 'complex_exp' WITH (OID=6572, DESCRIPTION="natural exponential (e^x)");
 
 CREATE FUNCTION ln(complex) RETURNS complex LANGUAGE internal IMMUTABLE STRICT AS 'complex_ln' WITH (OID=3573, DESCRIPTION="natural logarithm");
 
 CREATE FUNCTION log(complex) RETURNS complex LANGUAGE internal IMMUTABLE STRICT AS 'complex_log10' WITH (OID=3574, DESCRIPTION="base 10 logarithm");
 
 CREATE FUNCTION log(complex, complex) RETURNS complex LANGUAGE internal IMMUTABLE STRICT AS 'complex_log' WITH (OID=3575, DESCRIPTION="logarithm base arg1 of arg2");
 
 CREATE FUNCTION acos(complex) RETURNS complex LANGUAGE internal IMMUTABLE STRICT AS 'complex_acos' WITH (OID=3576, DESCRIPTION="acos");
 
 CREATE FUNCTION asin(complex) RETURNS complex LANGUAGE internal IMMUTABLE STRICT AS 'complex_asin' WITH (OID=3577, DESCRIPTION="asin");
 
 CREATE FUNCTION atan(complex) RETURNS complex LANGUAGE internal IMMUTABLE STRICT AS 'complex_atan' WITH (OID=3578, DESCRIPTION="atan");
 
 CREATE FUNCTION cos(complex) RETURNS complex LANGUAGE internal IMMUTABLE STRICT AS 'complex_cos' WITH (OID=3579, DESCRIPTION="cos");
 
 CREATE FUNCTION cot(complex) RETURNS complex LANGUAGE internal IMMUTABLE STRICT AS 'complex_cot' WITH (OID=3580, DESCRIPTION="cot");
 
 CREATE FUNCTION sin(complex) RETURNS complex LANGUAGE internal IMMUTABLE STRICT AS 'complex_sin' WITH (OID=3581, DESCRIPTION="sin");
 
 CREATE FUNCTION tan(complex) RETURNS complex LANGUAGE internal IMMUTABLE STRICT AS 'complex_tan' WITH (OID=3582, DESCRIPTION="tan");
 
 CREATE FUNCTION dotproduct(_complex, _complex) RETURNS complex LANGUAGE internal IMMUTABLE STRICT AS 'complex_dot_product' WITH (OID=3583, DESCRIPTION="dot product");
 
 CREATE FUNCTION float82complex(float8) RETURNS complex LANGUAGE internal IMMUTABLE STRICT AS 'float82complex' WITH (OID=3584, DESCRIPTION="(internal) type cast from float8 to complex");
 
 CREATE FUNCTION float42complex(float4) RETURNS complex LANGUAGE internal IMMUTABLE STRICT AS 'float42complex' WITH (OID=3585, DESCRIPTION="(internal) type cast from float4 to complex");
 
 CREATE FUNCTION int82complex(int8) RETURNS complex LANGUAGE internal IMMUTABLE STRICT AS 'int82complex' WITH (OID=3586, DESCRIPTION="(internal) type cast from int8 to complex");
 
 CREATE FUNCTION int42complex(int4) RETURNS complex LANGUAGE internal IMMUTABLE STRICT AS 'int42complex' WITH (OID=3587, DESCRIPTION="(internal) type cast from int4 to complex");
 
 CREATE FUNCTION int22complex(int2) RETURNS complex LANGUAGE internal IMMUTABLE STRICT AS 'int22complex' WITH (OID=3588, DESCRIPTION="(internal) type cast from int2 to complex");
 
 CREATE FUNCTION power(complex, complex) RETURNS complex LANGUAGE internal IMMUTABLE STRICT AS 'complex_pow' WITH (OID=3589, DESCRIPTION="exponentiation (x^y)");
 
 CREATE FUNCTION sqrt(complex) RETURNS complex LANGUAGE internal IMMUTABLE STRICT AS 'complex_sqrt' WITH (OID=3590, DESCRIPTION="squre root");
 
 CREATE FUNCTION cbrt(complex) RETURNS complex LANGUAGE internal IMMUTABLE STRICT AS 'complex_cbrt' WITH (OID=3591, DESCRIPTION="cube root"); 
 
 CREATE FUNCTION numeric2point("numeric") RETURNS complex LANGUAGE internal IMMUTABLE STRICT AS 'numeric2complex' WITH (OID=7597, DESCRIPTION="(internal) type cast from numeric to complex");
 
 CREATE FUNCTION complex_lt(complex, complex) RETURNS bool  LANGUAGE internal IMMUTABLE STRICT AS 'complex_lt' WITH (OID=7598);
 
 CREATE FUNCTION complex_gt(complex, complex) RETURNS bool  LANGUAGE internal IMMUTABLE STRICT AS 'complex_gt' WITH (OID=6594);
 
 CREATE FUNCTION complex_lte(complex, complex) RETURNS bool  LANGUAGE internal IMMUTABLE STRICT AS 'complex_lte' WITH (OID=6595);

 CREATE FUNCTION complex_gte(complex, complex) RETURNS bool  LANGUAGE internal IMMUTABLE STRICT AS 'complex_gte' WITH (OID=7596);

CREATE FUNCTION hyperloglog_in(value cstring) RETURNS hyperloglog_estimator  LANGUAGE internal IMMUTABLE STRICT AS 'hyperloglog_in' WITH (OID=7158, DESCRIPTION="Decode a bytea into hyperloglog_counter");

CREATE FUNCTION hyperloglog_out(counter hyperloglog_estimator) RETURNS cstring  LANGUAGE internal IMMUTABLE STRICT AS 'hyperloglog_out' WITH (OID=7159, DESCRIPTION="Encode an hyperloglog_counter into a bytea");

CREATE FUNCTION hyperloglog_comp(counter hyperloglog_estimator) RETURNS hyperloglog_estimator  LANGUAGE internal IMMUTABLE STRICT AS 'hyperloglog_comp' WITH (OID=7160, DESCRIPTION="Compress an hyperloglog counter");

CREATE FUNCTION hyperloglog_merge(estimator1 hyperloglog_estimator, estimator2 hyperloglog_estimator) RETURNS hyperloglog_estimator  LANGUAGE internal IMMUTABLE AS 'hyperloglog_merge' WITH (OID=7161, DESCRIPTION="Merge two hyperloglog counters into one");

CREATE FUNCTION hyperloglog_get_estimate(counter hyperloglog_estimator) RETURNS float8  LANGUAGE internal IMMUTABLE STRICT AS 'hyperloglog_get_estimate' WITH (OID=7162, DESCRIPTION="Estimates the number of distinct values stored in an hyperloglog counter");

CREATE FUNCTION hyperloglog_add_item_agg_default(counter hyperloglog_estimator, item anyelement) RETURNS hyperloglog_estimator  LANGUAGE internal IMMUTABLE AS 'hyperloglog_add_item_agg_default' WITH (OID=7163, DESCRIPTION="Includes a data value into a hyperloglog counter");

CREATE FUNCTION hyperloglog_accum(anyelement) RETURNS hyperloglog_estimator LANGUAGE internal IMMUTABLE AS 'aggregate_dummy' WITH (OID=7164, proisagg="t", DESCRIPTION="Adds every data value to a hyperloglog counter and returns the counter");<|MERGE_RESOLUTION|>--- conflicted
+++ resolved
@@ -179,11 +179,7 @@
 
  CREATE FUNCTION gp_execution_dbid() RETURNS int4 LANGUAGE internal VOLATILE AS 'gp_execution_dbid' WITH (OID=6068, DESCRIPTION="dbid executing function");
 
-<<<<<<< HEAD
- CREATE FUNCTION get_ao_distribution(IN reloid regclass, OUT segmentid int4, OUT tupcount int8) RETURNS SETOF pg_catalog.record LANGUAGE internal VOLATILE READS SQL DATA AS 'get_ao_distribution' WITH (OID=7169, DESCRIPTION="show append only table tuple distribution across segment databases");
-=======
  CREATE FUNCTION get_ao_distribution(IN rel regclass, OUT segmentid int4, OUT tupcount int8) RETURNS SETOF pg_catalog.record LANGUAGE internal VOLATILE READS SQL DATA AS 'get_ao_distribution' WITH (OID=7169, DESCRIPTION="show append only table tuple distribution across segment databases");
->>>>>>> 996639e0
 
  CREATE FUNCTION get_ao_compression_ratio(regclass) RETURNS float8 LANGUAGE internal VOLATILE STRICT READS SQL DATA AS 'get_ao_compression_ratio' WITH (OID=7171, DESCRIPTION="show append only table compression ratio");
 
