--- conflicted
+++ resolved
@@ -26,17 +26,8 @@
  * ----- Declarations of Greenplum-specific global variables ------
  */
 
-<<<<<<< HEAD
-=======
 #define WRITER_IS_MISSING_MSG "reader could not find writer proc entry"
 
-#ifdef sparc
-#define TUPLE_CHUNK_ALIGN	4
-#else
-#define TUPLE_CHUNK_ALIGN	1
-#endif
-
->>>>>>> a7df6f9b
 #ifndef PRIO_MAX
 #define PRIO_MAX 20
 #endif
