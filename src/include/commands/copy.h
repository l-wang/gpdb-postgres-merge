/*-------------------------------------------------------------------------
 *
 * copy.h
 *	  Definitions for using the POSTGRES copy command.
 *
 *
 * Portions Copyright (c) 1996-2013, PostgreSQL Global Development Group
 * Portions Copyright (c) 1994, Regents of the University of California
 *
 * src/include/commands/copy.h
 *
 *-------------------------------------------------------------------------
 */
#ifndef COPY_H
#define COPY_H

#include "nodes/execnodes.h"
#include "nodes/parsenodes.h"
#include "tcop/dest.h"
#include "executor/executor.h"
#include "cdb/cdbhash.h"
#include "cdb/cdbcopy.h"

/*
 * Represents the different source/dest cases we need to worry about at
 * the bottom level
 */
typedef enum CopyDest
{
	COPY_FILE,					/* to/from file (or a piped program) */
	COPY_OLD_FE,				/* to/from frontend (2.0 protocol) */
	COPY_NEW_FE,				/* to/from frontend (3.0 protocol) */
	COPY_CALLBACK				/* to/from callback function (used for external tables) */
} CopyDest;

/* CopyStateData is private in commands/copy.c */
typedef struct CopyStateData *CopyState;
typedef int (*copy_data_source_cb) (void *outbuf, int datasize, void *extra);

/*
 *	Represents the end-of-line terminator type of the input
 */
typedef enum EolType
{
	EOL_UNKNOWN,
	EOL_NL,
	EOL_CR,
	EOL_CRNL
} EolType;

/*
 * The error handling mode for this data load.
 */
typedef enum CopyErrMode
{
	ALL_OR_NOTHING,	/* Either all rows or no rows get loaded (the default) */
	SREH_IGNORE,	/* Sreh - ignore errors (REJECT, but don't log errors) */
	SREH_LOG		/* Sreh - log errors */
} CopyErrMode;

typedef struct ProgramPipes
{
	char *shexec;
	int pipes[2];
	int pid;
} ProgramPipes;

/*
 *
 * COPY FROM modes (from file/client to table)
 *
 * 1. "normal", direct, mode. This means ON SEGMENT running on a segment, or
 *    utility mode, or non-distributed table in QD.
 * 2. Dispatcher mode. We are reading from file/client, and forwarding all data to QEs,
 *    or vice versa.
 * 3. Executor mode. We are receiving pre-processed data from QD, and inserting to table.
 *
 * COPY TO modes (table/query to file/client)
 *
 * 1. Direct. This can mean ON SEGMENT running on segment, or utility mode, or
 *    non-distributed table in QD. Or COPY TO running on segment.
 * 2. Dispatcher mode. We are receiving pre-formatted data from segments, and forwarding
 *    it all to to the client.
 * 3. Executor mode. Not used.
 */

typedef enum
{
	COPY_DIRECT,
	COPY_DISPATCH,
	COPY_EXECUTOR
} CopyDispatchMode;

/*
 * This struct contains all the state variables used throughout a COPY
 * operation. For simplicity, we use the same struct for all variants of COPY,
 * even though some fields are used in only some cases.
 *
 * Multi-byte encodings: all supported client-side encodings encode multi-byte
 * characters by having the first byte's high bit set. Subsequent bytes of the
 * character can have the high bit not set. When scanning data in such an
 * encoding to look for a match to a single-byte (ie ASCII) character, we must
 * use the full pg_encoding_mblen() machinery to skip over multibyte
 * characters, else we might find a false match to a trailing byte. In
 * supported server encodings, there is no possibility of a false match, and
 * it's faster to make useless comparisons to trailing bytes than it is to
 * invoke pg_encoding_mblen() to skip over them. encoding_embeds_ascii is TRUE
 * when we have to do it the hard way.
 */
typedef struct CopyStateData
{
	/* low-level state data */
	CopyDest	copy_dest;		/* type of copy source/destination */
	FILE	   *copy_file;		/* used if copy_dest == COPY_FILE */
	StringInfo	fe_msgbuf;		/* used for all dests during COPY TO, only for
								 * dest == COPY_NEW_FE in COPY FROM */
	bool		fe_eof;			/* true if detected end of copy data */
	EolType		eol_type;		/* EOL type of input */
	char	   *eol_str;		/* optional NEWLINE from command. before eol_type is defined */
	int			file_encoding;	/* file or remote side's character encoding */
	bool		need_transcoding;		/* file encoding diff from server? */
	bool		encoding_embeds_ascii;	/* ASCII can be non-first byte? */
	FmgrInfo   *enc_conversion_proc; /* conv proc from exttbl encoding to 
										server or the other way around */
	size_t		bytesread;

	/* parameters from the COPY command */
	Relation	rel;			/* relation to copy to or from */
	GpPolicy	cdb_policy;		/* in ON SEGMENT mode, we received this from QD. Otherwise
								 * it's equal to rel->rd_cdbpolicy */
	QueryDesc  *queryDesc;		/* executable query to copy from */
	List	   *attnumlist;		/* integer list of attnums to copy */
	List	   *attnamelist;	/* list of attributes by name */
	char	   *filename;		/* filename, or NULL for STDIN/STDOUT */
	bool		is_program;		/* is 'filename' a program to popen? */
	copy_data_source_cb data_source_cb; /* function for reading data */
	void	   *data_source_cb_extra;
	bool		oids;			/* include OIDs? */
	bool        binary;         /* binary format */
	bool		csv_mode;		/* Comma Separated Value format? */
	bool		header_line;	/* CSV header line? */
	char	   *null_print;		/* NULL marker string (server encoding!) */
	int			null_print_len; /* length of same */
	char	   *null_print_client;		/* same converted to file encoding */
	char	   *delim;			/* column delimiter (must be 1 byte) */
	char	   *quote;			/* CSV quote char (must be 1 byte) */
	char	   *escape;			/* CSV escape char (must be 1 byte) */
	List	   *force_quote;	/* list of column names */
	bool		force_quote_all;	/* FORCE QUOTE *? */
	bool	   *force_quote_flags;		/* per-column CSV FQ flags */
	List	   *force_notnull;	/* list of column names */
	bool	   *force_notnull_flags;	/* per-column CSV FNN flags */
	bool		fill_missing;	/* missing attrs at end of line are NULL */

	SingleRowErrorDesc *sreh;

	/* these are just for error messages, see CopyFromErrorCallback */
	const char *cur_relname;	/* table name for error messages */
	int64		cur_lineno;		/* line number for error messages.  Negative means it isn't available. */
	int64       cur_byteno;     /* number of bytes processed from input */
	const char *cur_attname;	/* current att for error messages */
	const char *cur_attval;		/* current att value for error messages */

	/*
	 * Working state for COPY TO/FROM
	 */
	CopyDispatchMode dispatch_mode;
	MemoryContext copycontext;	/* per-copy execution context */

	/*
	 * Working state for COPY TO
	 */
	FmgrInfo   *out_functions;	/* lookup info for output functions */
	MemoryContext rowcontext;	/* per-row evaluation context */

	/*
	 * Working state for COPY FROM
	 */
	AttrNumber	num_defaults;
	bool		file_has_oids;
	FmgrInfo	oid_in_function;
	Oid			oid_typioparam;
	FmgrInfo   *in_functions;	/* array of input functions for each attrs */
	Oid		   *typioparams;	/* array of element types for in_functions */
	int		   *defmap;			/* array of default att numbers */
	ExprState **defexprs;		/* array of default att expressions */
	bool		volatile_defexprs;		/* is any of defexprs volatile? */
	List	   *range_table;

	StringInfo	dispatch_msgbuf; /* used in COPY_DISPATCH mode, to construct message
								  * to send to QE. */
	
	/* Error handling options */
	CopyErrMode	errMode;
	struct CdbSreh *cdbsreh; /* single row error handler */
	int			lastsegid;
	int			num_consec_csv_err; /* # of consecutive csv invalid format errs */

	/*
	 * These variables are used to reduce overhead in textual COPY FROM.
	 *
	 * attribute_buf holds the separated, de-escaped text for each field of
	 * the current line.  The CopyReadAttributes functions return arrays of
	 * pointers into this buffer.  We avoid palloc/pfree overhead by re-using
	 * the buffer on each cycle.
	 */
	StringInfoData attribute_buf;

	/* field raw data pointers found by COPY FROM */

	int			max_fields;
	char	  **raw_fields;

	/*
	 * Similarly, line_buf holds the whole input line being processed. The
	 * input cycle is first to read the whole line into line_buf, convert it
	 * to server encoding there, and then extract the individual attribute
	 * fields into attribute_buf.  line_buf is preserved unmodified so that we
	 * can display it in error messages if appropriate.
	 */
	StringInfoData line_buf;

	int		   *attr_offsets;

	bool		line_buf_converted;		/* converted to server encoding? */

	/*
	 * Finally, raw_buf holds raw data read from the data source (file or
	 * client connection). CopyReadLine parses this data sufficiently to
	 * locate line boundaries, then transfers the data to line_buf and
	 * converts it.  Note: we guarantee that there is a \0 at
	 * raw_buf[raw_buf_len].
	 */

#define RAW_BUF_SIZE 65536		/* we palloc RAW_BUF_SIZE+1 bytes */
	char	   *raw_buf;
	int			raw_buf_index;	/* next byte to process */
	int			raw_buf_len;	/* total # of bytes stored */

	/* Greenplum Database specific variables */
	bool		is_copy_in;		/* copy in or out? */
	bool		escape_off;		/* treat backslashes as non-special? */
	bool		delimiter_off;  /* no delimiter. 1-column external tabs only */
	int			last_hash_field;
	bool		end_marker;
	char	   *begloc;
	char	   *endloc;
	bool		error_on_executor;		/* true if errors arrived from the
										 * executors COPY (QEs) */
	StringInfoData executor_err_context;		/* error context text from QE */


	/* for CSV format */
	bool		in_quote;
	bool		last_was_esc;

	/* for TEXT format */
	bool		esc_in_prevbuf; /* escape was last character of the data input
								 * buffer */
	bool		cr_in_prevbuf;	/* CR was last character of the data input
								 * buffer */

	PartitionNode *partitions; /* partitioning meta data from dispatcher */
	List		  *ao_segnos;  /* AO table meta data from dispatcher */
	bool          skip_ext_partition;  /* skip external partition */

	bool		on_segment; /* QE save data files locally */
	bool		ignore_extra_line; /* Don't count CSV header or binary trailer in
									  "processed" line number for on_segment mode*/
	ProgramPipes	*program_pipes; /* COPY PROGRAM pipes for data and stderr */


	/* Information on the connections to QEs. */
	CdbCopy    *cdbCopy;

/* end Greenplum Database specific variables */
} CopyStateData;

/*
 * Some platforms like macOS (since Yosemite) already define 64 bit versions
 * of htonl and nhohl so we need to guard against redefinition.
 */
#ifndef htonll
#define htonll(x) ((1==htonl(1)) ? (x) : ((uint64_t)htonl((x) & 0xFFFFFFFF) << 32) | htonl((x) >> 32))
#endif
#ifndef ntohll
#define ntohll(x) ((1==ntohl(1)) ? (x) : ((uint64_t)ntohl((x) & 0xFFFFFFFF) << 32) | ntohl((x) >> 32))
#endif

extern Oid DoCopy(const CopyStmt *stmt, const char *queryString,
	   uint64 *processed);

extern void ProcessCopyOptions(CopyState cstate, bool is_from, List *options,
				   int num_columns, bool is_copy);
extern CopyState BeginCopyFrom(Relation rel, const char *filename,
<<<<<<< HEAD
			  bool is_program, copy_data_source_cb data_source_cb,
			  void *data_source_cb_extra,
			  List *attnamelist, List *options, List *ao_segnos);
extern CopyState BeginCopyToForExternalTable(Relation extrel, List *options);
=======
			  bool is_program, List *attnamelist, List *options);
>>>>>>> e472b921
extern void EndCopyFrom(CopyState cstate);
extern bool NextCopyFrom(CopyState cstate, ExprContext *econtext,
						 Datum *values, bool *nulls, Oid *tupleOid);
extern bool NextCopyFromRawFields(CopyState cstate,
					  char ***fields, int *nfields);
extern void CopyFromErrorCallback(void *arg);

extern DestReceiver *CreateCopyDestReceiver(void);

extern List *CopyGetAttnums(TupleDesc tupDesc, Relation rel, List *attnamelist);

extern bool CopyReadLine(CopyState cstate);
extern void CopyOneRowTo(CopyState cstate, Oid tupleOid,
						 Datum *values, bool *nulls);
extern void CopyOneCustomRowTo(CopyState cstate, bytea *value);
extern void CopySendEndOfRow(CopyState cstate);
extern char *limit_printout_length(const char *str);
extern void truncateEol(StringInfo buf, EolType	eol_type);
extern void truncateEolStr(char *str, EolType eol_type);
extern void setEncodingConversionProc(CopyState cstate, int encoding, bool iswritable);
extern void CopyEolStrToType(CopyState cstate);

typedef struct GpDistributionData
{
	GpPolicy *policy;	/* the partitioning policy for this table */
	AttrNumber p_nattrs; /* num of attributes in the distribution policy */
	Oid *p_attr_types;   /* types for each policy attribute */
	CdbHash *cdbHash;
	HTAB *hashmap;
} GpDistributionData;

typedef struct PartitionData
{
	/* variables for partitioning */
	Datum *part_values ;
	Oid *part_attr_types; /* types for partitioning */
	Oid *part_typio ;
	FmgrInfo *part_infuncs ;
	AttrNumber *part_attnum ;
	int part_attnums ;
} PartitionData;

typedef struct GetAttrContext
{
	TupleDesc tupDesc;
	Form_pg_attribute *attr;
	AttrNumber num_phys_attrs;
	int *attr_offsets;
	bool *nulls;
	Datum *values;
	CdbCopy *cdbCopy;
	int original_lineno_for_qe;
} GetAttrContext;

typedef struct  cdbhashdata
{
	Oid relid;
	CdbHash *cdbHash; /* a CdbHash API object */
	GpPolicy *policy; /* policy for this cdb hash */
} cdbhashdata;

#endif /* COPY_H */<|MERGE_RESOLUTION|>--- conflicted
+++ resolved
@@ -136,6 +136,7 @@
 	copy_data_source_cb data_source_cb; /* function for reading data */
 	void	   *data_source_cb_extra;
 	bool		oids;			/* include OIDs? */
+	bool		freeze;			/* freeze rows on loading? */
 	bool        binary;         /* binary format */
 	bool		csv_mode;		/* Comma Separated Value format? */
 	bool		header_line;	/* CSV header line? */
@@ -150,6 +151,9 @@
 	bool	   *force_quote_flags;		/* per-column CSV FQ flags */
 	List	   *force_notnull;	/* list of column names */
 	bool	   *force_notnull_flags;	/* per-column CSV FNN flags */
+	bool		convert_selectively;	/* do selective binary conversion? */
+	List	   *convert_select; /* list of column names (can be NIL) */
+	bool	   *convert_select_flags;	/* per-column CSV/TEXT CS flags */
 	bool		fill_missing;	/* missing attrs at end of line are NULL */
 
 	SingleRowErrorDesc *sreh;
@@ -223,6 +227,7 @@
 	int		   *attr_offsets;
 
 	bool		line_buf_converted;		/* converted to server encoding? */
+	bool		line_buf_valid; /* contains the row being processed? */
 
 	/*
 	 * Finally, raw_buf holds raw data read from the data source (file or
@@ -293,14 +298,10 @@
 extern void ProcessCopyOptions(CopyState cstate, bool is_from, List *options,
 				   int num_columns, bool is_copy);
 extern CopyState BeginCopyFrom(Relation rel, const char *filename,
-<<<<<<< HEAD
 			  bool is_program, copy_data_source_cb data_source_cb,
 			  void *data_source_cb_extra,
 			  List *attnamelist, List *options, List *ao_segnos);
 extern CopyState BeginCopyToForExternalTable(Relation extrel, List *options);
-=======
-			  bool is_program, List *attnamelist, List *options);
->>>>>>> e472b921
 extern void EndCopyFrom(CopyState cstate);
 extern bool NextCopyFrom(CopyState cstate, ExprContext *econtext,
 						 Datum *values, bool *nulls, Oid *tupleOid);
