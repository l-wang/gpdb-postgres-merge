--- conflicted
+++ resolved
@@ -25,11 +25,7 @@
  * installation script.
  */
 extern PGDLLIMPORT bool creating_extension;
-<<<<<<< HEAD
 extern PGDLLIMPORT Oid CurrentExtensionObject;
-=======
-extern Oid	CurrentExtensionObject;
->>>>>>> ab93f90c
 
 
 extern ObjectAddress CreateExtension(CreateExtensionStmt *stmt);
