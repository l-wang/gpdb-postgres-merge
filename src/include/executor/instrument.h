/*-------------------------------------------------------------------------
 *
 * instrument.h
 *	  definitions for run-time statistics collection
 *
 *
<<<<<<< HEAD
 * Portions Copyright (c) 2006-2009, Greenplum inc
 * Portions Copyright (c) 2012-Present Pivotal Software, Inc.
 * Copyright (c) 2001-2014, PostgreSQL Global Development Group
=======
 * Copyright (c) 2001-2015, PostgreSQL Global Development Group
>>>>>>> ab93f90c
 *
 * src/include/executor/instrument.h
 *
 *-------------------------------------------------------------------------
 */
#ifndef INSTRUMENT_H
#define INSTRUMENT_H

#include "nodes/plannodes.h"
#include "portability/instr_time.h"
#include "utils/resowner.h"
#include "storage/s_lock.h"

struct CdbExplain_NodeSummary;          /* private def in cdb/cdbexplain.c */

typedef struct BufferUsage
{
	long		shared_blks_hit;	/* # of shared buffer hits */
	long		shared_blks_read;		/* # of shared disk blocks read */
	long		shared_blks_dirtied;	/* # of shared blocks dirtied */
	long		shared_blks_written;	/* # of shared disk blocks written */
	long		local_blks_hit; /* # of local buffer hits */
	long		local_blks_read;	/* # of local disk blocks read */
	long		local_blks_dirtied;		/* # of shared blocks dirtied */
	long		local_blks_written;		/* # of local disk blocks written */
	long		temp_blks_read; /* # of temp blocks read */
	long		temp_blks_written;		/* # of temp blocks written */
	instr_time	blk_read_time;	/* time spent reading */
	instr_time	blk_write_time; /* time spent writing */
} BufferUsage;

/* Flag bits included in InstrAlloc's instrument_options bitmask */
typedef enum InstrumentOption
{
	INSTRUMENT_NONE = 0,
	INSTRUMENT_TIMER = 1 << 0,	/* needs timer (and row counts) */
	INSTRUMENT_BUFFERS = 1 << 1,	/* needs buffer usage (not implemented yet) */
	INSTRUMENT_ROWS = 1 << 2,	/* needs row count */
<<<<<<< HEAD
	INSTRUMENT_CDB = 0x40000000,	/* needs cdb statistics */
	INSTRUMENT_ALL = 0x7FFFFFFF
=======
	INSTRUMENT_ALL = PG_INT32_MAX
>>>>>>> ab93f90c
} InstrumentOption;

typedef struct Instrumentation
{
	/* Parameters set at node creation: */
	bool		need_timer;		/* TRUE if we need timer data */
	bool		need_cdb;		/* TRUE if we need cdb statistics */
	bool		need_bufusage;	/* TRUE if we need buffer usage data */
	/* Info about current plan cycle: */
	bool		running;		/* TRUE if we've completed first tuple */
	instr_time	starttime;		/* Start time of current iteration of node */
	instr_time	counter;		/* Accumulated runtime for this node */
	double		firsttuple;		/* Time for first tuple of this cycle */
	uint64		tuplecount;		/* Tuples emitted so far this cycle */
	BufferUsage	bufusage_start;	/* Buffer usage at start */
	/* Accumulated statistics across all completed cycles: */
	double		startup;		/* Total startup time (in seconds) */
	double		total;			/* Total total time (in seconds) */
	uint64		ntuples;		/* Total tuples produced */
	uint64		nloops;			/* # of run cycles for this node */
	double		nfiltered1;		/* # tuples removed by scanqual or joinqual */
	double		nfiltered2;		/* # tuples removed by "other" quals */
	BufferUsage	bufusage;		/* Total buffer usage */

	double		execmemused;	/* CDB: executor memory used (bytes) */
	double		workmemused;	/* CDB: work_mem actually used (bytes) */
	double		workmemwanted;	/* CDB: work_mem to avoid scratch i/o (bytes) */
	instr_time	firststart;		/* CDB: Start time of first iteration of node */
	bool		workfileCreated;	/* TRUE if workfiles are created in this
									 * node */
	int			numPartScanned; /* Number of part tables scanned */
	const char *sortMethod;		/* CDB: Type of sort */
	const char *sortSpaceType;	/* CDB: Sort space type (Memory / Disk) */
	long		sortSpaceUsed;	/* CDB: Memory / Disk used by sort(KBytes) */
	struct CdbExplain_NodeSummary *cdbNodeSummary;	/* stats from all qExecs */
} Instrumentation;

extern PGDLLIMPORT BufferUsage pgBufferUsage;

extern Instrumentation *InstrAlloc(int n, int instrument_options);
extern void InstrStartNode(Instrumentation *instr);
extern void InstrStopNode(Instrumentation *instr, uint64 nTuples);
extern void InstrEndLoop(Instrumentation *instr);

#define GP_INSTRUMENT_OPTS (gp_enable_query_metrics ? INSTRUMENT_ROWS : INSTRUMENT_NONE)

/* Greenplum query metrics */
typedef struct InstrumentationHeader
{
	void	   *head;
	int			free;
	slock_t		lock;
} InstrumentationHeader;

typedef struct InstrumentationSlot
{
	Instrumentation data;
	int32		pid;			/* process id */
	int32		tmid;			/* transaction time */
	int32		ssid;			/* session id */
	int32		ccnt;			/* command count */
	int16		segid;			/* segment id */
	int16		nid;			/* node id */
} InstrumentationSlot;

/*
 * To guarantee the slot recycled properly,
 * record the slot with its resource owner when picked
 */
typedef struct InstrumentationResownerSet
{
	InstrumentationSlot *slot;
	ResourceOwner owner;
	struct InstrumentationResownerSet *next;
} InstrumentationResownerSet;

extern InstrumentationHeader *InstrumentGlobal;
extern Size InstrShmemNumSlots(void);
extern Size InstrShmemSize(void);
extern void InstrShmemInit(void);
extern Instrumentation *GpInstrAlloc(const Plan *node, int instrument_options);

/*
 * For each free slot in shmem, fill it with specific pattern
 * Use this pattern to detect the slot has been recycled.
 * Also protect writes outside the allocated shmem buffer.
 */
#define PATTERN 0xd5
#define LONG_PATTERN 0xd5d5d5d5d5d5d5d5

/*
 * Empty if first 8 bytes of slot filled with pattern.
 */
#define SlotIsEmpty(slot) ((*((int64 *)(slot)) ^ LONG_PATTERN) == 0)

/*
 * The last 8 bytes of slot points to next free slot.
 */
#define GetInstrumentNext(slot) (*((InstrumentationSlot **)((slot) + 1) - 1))

/*
 * Limit the maximum scan node's instr per query in shmem
 */
#define MAX_SCAN_ON_SHMEM 300

#endif   /* INSTRUMENT_H */<|MERGE_RESOLUTION|>--- conflicted
+++ resolved
@@ -4,13 +4,9 @@
  *	  definitions for run-time statistics collection
  *
  *
-<<<<<<< HEAD
  * Portions Copyright (c) 2006-2009, Greenplum inc
  * Portions Copyright (c) 2012-Present Pivotal Software, Inc.
- * Copyright (c) 2001-2014, PostgreSQL Global Development Group
-=======
  * Copyright (c) 2001-2015, PostgreSQL Global Development Group
->>>>>>> ab93f90c
  *
  * src/include/executor/instrument.h
  *
@@ -49,12 +45,8 @@
 	INSTRUMENT_TIMER = 1 << 0,	/* needs timer (and row counts) */
 	INSTRUMENT_BUFFERS = 1 << 1,	/* needs buffer usage (not implemented yet) */
 	INSTRUMENT_ROWS = 1 << 2,	/* needs row count */
-<<<<<<< HEAD
 	INSTRUMENT_CDB = 0x40000000,	/* needs cdb statistics */
-	INSTRUMENT_ALL = 0x7FFFFFFF
-=======
 	INSTRUMENT_ALL = PG_INT32_MAX
->>>>>>> ab93f90c
 } InstrumentOption;
 
 typedef struct Instrumentation
