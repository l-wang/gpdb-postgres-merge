/*-------------------------------------------------------------------------
 *
 * instrument.h
 *	  definitions for run-time statistics collection
 *
 *
<<<<<<< HEAD
 * Portions Copyright (c) 2006-2009, Greenplum inc
 * Copyright (c) 2001-2009, PostgreSQL Global Development Group
=======
 * Copyright (c) 2001-2008, PostgreSQL Global Development Group
>>>>>>> d13f41d2
 *
 * $PostgreSQL: pgsql/src/include/executor/instrument.h,v 1.18 2008/01/01 19:45:57 momjian Exp $
 *
 *-------------------------------------------------------------------------
 */
#ifndef INSTRUMENT_H
#define INSTRUMENT_H

#include "portability/instr_time.h"

struct CdbExplain_NodeSummary;          /* private def in cdb/cdbexplain.c */


typedef struct Instrumentation
{
	/* Info about current plan cycle: */
	bool		running;		/* TRUE if we've completed first tuple */
	instr_time	starttime;		/* Start time of current iteration of node */
	instr_time	counter;		/* Accumulated runtime for this node */
	double		firsttuple;		/* Time for first tuple of this cycle */
	double		tuplecount;		/* Tuples emitted so far this cycle */
	/* Accumulated statistics across all completed cycles: */
	double		startup;		/* Total startup time (in seconds) */
	double		total;			/* Total total time (in seconds) */
	double		ntuples;		/* Total tuples produced */
	double		nloops;			/* # of run cycles for this node */
    double		execmemused;    /* CDB: executor memory used (bytes) */
    double		workmemused;    /* CDB: work_mem actually used (bytes) */
    double		workmemwanted;  /* CDB: work_mem to avoid scratch i/o (bytes) */
	instr_time	firststart;		/* CDB: Start time of first iteration of node */
	bool		workfileCreated;/* TRUE if workfiles are created in this node */
	int		numPartScanned; /* Number of part tables scanned */
    struct CdbExplain_NodeSummary  *cdbNodeSummary; /* stats from all qExecs */
} Instrumentation;

extern Instrumentation *InstrAlloc(int n);
extern void InstrStartNode(Instrumentation *instr);
extern void InstrStopNode(Instrumentation *instr, double nTuples);
extern void InstrEndLoop(Instrumentation *instr);

#endif   /* INSTRUMENT_H */<|MERGE_RESOLUTION|>--- conflicted
+++ resolved
@@ -4,12 +4,8 @@
  *	  definitions for run-time statistics collection
  *
  *
-<<<<<<< HEAD
  * Portions Copyright (c) 2006-2009, Greenplum inc
  * Copyright (c) 2001-2009, PostgreSQL Global Development Group
-=======
- * Copyright (c) 2001-2008, PostgreSQL Global Development Group
->>>>>>> d13f41d2
  *
  * $PostgreSQL: pgsql/src/include/executor/instrument.h,v 1.18 2008/01/01 19:45:57 momjian Exp $
  *
