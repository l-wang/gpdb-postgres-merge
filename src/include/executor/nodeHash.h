--- conflicted
+++ resolved
@@ -4,13 +4,9 @@
  *	  prototypes for nodeHash.c
  *
  *
-<<<<<<< HEAD
  * Portions Copyright (c) 2007-2008, Greenplum inc
  * Portions Copyright (c) 2012-Present Pivotal Software, Inc.
- * Portions Copyright (c) 1996-2015, PostgreSQL Global Development Group
-=======
  * Portions Copyright (c) 1996-2016, PostgreSQL Global Development Group
->>>>>>> b5bce6c1
  * Portions Copyright (c) 1994, Regents of the University of California
  *
  * src/include/executor/nodeHash.h
