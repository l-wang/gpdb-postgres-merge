/*
 * Portions Copyright (c) 1987, 1993, 1994
 * The Regents of the University of California.  All rights reserved.
 *
 * Portions Copyright (c) 2003-2009, PostgreSQL Global Development Group
 *
<<<<<<< HEAD
 * $PostgreSQL: pgsql/src/include/getopt_long.h,v 1.11 2009/04/05 04:19:59 tgl Exp $
=======
 * $PostgreSQL: pgsql/src/include/getopt_long.h,v 1.10 2009/01/01 17:23:55 momjian Exp $
>>>>>>> b0a6ad70
 */
#ifndef GETOPT_LONG_H
#define GETOPT_LONG_H

#ifdef HAVE_GETOPT_H
#include <getopt.h>
#endif

/* These are picked up from the system's getopt() facility. */
extern int	opterr;
extern int	optind;
extern int	optopt;
extern char *optarg;
extern int	optreset;

#ifndef HAVE_STRUCT_OPTION

struct option
{
	const char *name;
	int			has_arg;
	int		   *flag;
	int			val;
};

#define no_argument 0
#define required_argument 1
#endif

#ifndef HAVE_GETOPT_LONG

extern int getopt_long(int argc, char *const argv[],
			const char *optstring,
			const struct option * longopts, int *longindex);
#endif

#endif   /* GETOPT_LONG_H */<|MERGE_RESOLUTION|>--- conflicted
+++ resolved
@@ -4,11 +4,7 @@
  *
  * Portions Copyright (c) 2003-2009, PostgreSQL Global Development Group
  *
-<<<<<<< HEAD
- * $PostgreSQL: pgsql/src/include/getopt_long.h,v 1.11 2009/04/05 04:19:59 tgl Exp $
-=======
  * $PostgreSQL: pgsql/src/include/getopt_long.h,v 1.10 2009/01/01 17:23:55 momjian Exp $
->>>>>>> b0a6ad70
  */
 #ifndef GETOPT_LONG_H
 #define GETOPT_LONG_H
