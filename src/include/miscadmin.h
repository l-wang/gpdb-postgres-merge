/*-------------------------------------------------------------------------
 *
 * miscadmin.h
 *	  This file contains general postgres administration and initialization
 *	  stuff that used to be spread out between the following files:
 *		globals.h						global variables
 *		pdir.h							directory path crud
 *		pinit.h							postgres initialization
 *		pmod.h							processing modes
 *	  Over time, this has also become the preferred place for widely known
 *	  resource-limitation stuff, such as work_mem and check_stack_depth().
 *
 * Portions Copyright (c) 1996-2013, PostgreSQL Global Development Group
 * Portions Copyright (c) 1994, Regents of the University of California
 *
 * src/include/miscadmin.h
 *
 * NOTES
 *	  some of the information in this file should be moved to other files.
 *
 *-------------------------------------------------------------------------
 */
#ifndef MISCADMIN_H
#define MISCADMIN_H

#include "pgtime.h"				/* for pg_time_t */


#define PG_VERSIONSTR "postgres (Greenplum Database) " PG_VERSION "\n"
#define PG_BACKEND_VERSIONSTR "postgres (Greenplum Database) " PG_VERSION "\n"


/*****************************************************************************
 *	  System interrupt and critical section handling
 *
 * There are two types of interrupts that a running backend needs to accept
 * without messing up its state: QueryCancel (SIGINT) and ProcDie (SIGTERM).
 * In both cases, we need to be able to clean up the current transaction
 * gracefully, so we can't respond to the interrupt instantaneously ---
 * there's no guarantee that internal data structures would be self-consistent
 * if the code is interrupted at an arbitrary instant.	Instead, the signal
 * handlers set flags that are checked periodically during execution.
 *
 * The CHECK_FOR_INTERRUPTS() macro is called at strategically located spots
 * where it is normally safe to accept a cancel or die interrupt.  In some
 * cases, we invoke CHECK_FOR_INTERRUPTS() inside low-level subroutines that
 * might sometimes be called in contexts that do *not* want to allow a cancel
 * or die interrupt.  The HOLD_INTERRUPTS() and RESUME_INTERRUPTS() macros
 * allow code to ensure that no cancel or die interrupt will be accepted,
 * even if CHECK_FOR_INTERRUPTS() gets called in a subroutine.	The interrupt
 * will be held off until CHECK_FOR_INTERRUPTS() is done outside any
 * HOLD_INTERRUPTS() ... RESUME_INTERRUPTS() section.
 *
 * Special mechanisms are used to let an interrupt be accepted when we are
 * waiting for a lock or when we are waiting for command input (but, of
 * course, only if the interrupt holdoff counter is zero).	See the
 * related code for details.
 *
 * A lost connection is handled similarly, although the loss of connection
 * does not raise a signal, but is detected when we fail to write to the
 * socket. If there was a signal for a broken connection, we could make use of
 * it by setting ClientConnectionLost in the signal handler.
 *
 * A related, but conceptually distinct, mechanism is the "critical section"
 * mechanism.  A critical section not only holds off cancel/die interrupts,
 * but causes any ereport(ERROR) or ereport(FATAL) to become ereport(PANIC)
 * --- that is, a system-wide reset is forced.	Needless to say, only really
 * *critical* code should be marked as a critical section!	Currently, this
 * mechanism is only used for XLOG-related code.
 *
 *****************************************************************************/

/* in globals.c */
/* these are marked volatile because they are set by signal handlers: */
extern PGDLLIMPORT volatile bool InterruptPending;
extern volatile bool QueryCancelPending;
extern volatile bool QueryCancelCleanup; /* GPDB only */
extern volatile bool QueryFinishPending;
extern volatile bool ProcDiePending;

extern volatile bool ClientConnectionLost;

/* these are marked volatile because they are examined by signal handlers: */
extern volatile bool ImmediateInterruptOK;
extern volatile bool ImmediateDieOK;
extern volatile bool TermSignalReceived;
extern PGDLLIMPORT volatile int32 InterruptHoldoffCount;
extern PGDLLIMPORT volatile int32 CritSectionCount;

/* in tcop/postgres.c */
extern void ProcessInterrupts(const char* filename, int lineno);
extern void BackoffBackendTick(void);
extern bool gp_enable_resqueue_priority;
extern void gp_set_thread_sigmasks(void);

/* Hook get notified when QueryCancelPending or ProcDiePending is raised */
typedef void (*cancel_pending_hook_type) (void);
extern PGDLLIMPORT cancel_pending_hook_type cancel_pending_hook;

/* in utils/resource_manager.h */
extern bool IsResQueueEnabled(void);

/*
 * We don't want to include the entire vmem_tracker.h, and so,
 * declare the only function we use from vmem_tracker.h.
 */
extern void RedZoneHandler_DetectRunawaySession(void);

#ifndef WIN32

#ifdef USE_TEST_UTILS
#define CHECK_FOR_INTERRUPTS() \
do { \
	if (gp_test_time_slice) \
	{ \
		CHECK_TIME_SLICE(); \
	} \
\
	if (InterruptPending) \
		ProcessInterrupts(__FILE__, __LINE__); \
	if (IsResQueueEnabled() && gp_enable_resqueue_priority)	\
		BackoffBackendTick(); \
	ReportOOMConsumption(); \
	RedZoneHandler_DetectRunawaySession();\
} while(0)
#else
#define CHECK_FOR_INTERRUPTS() \
do { \
	if (InterruptPending) \
		ProcessInterrupts(__FILE__, __LINE__); \
	if (IsResQueueEnabled() && gp_enable_resqueue_priority)	\
		BackoffBackendTick(); \
	ReportOOMConsumption(); \
	RedZoneHandler_DetectRunawaySession();\
} while(0)
#endif   /* USE_TEST_UTILS */

#else							/* WIN32 */

#define CHECK_FOR_INTERRUPTS() \
do { \
	if (UNBLOCKED_SIGNAL_QUEUE()) \
		pgwin32_dispatch_queued_signals(); \
	if (InterruptPending) \
		ProcessInterrupts(__FILE__, __LINE__); \
} while(0)
#endif   /* WIN32 */


#define HOLD_INTERRUPTS() \
do { \
	if (InterruptHoldoffCount < 0) \
		elog(PANIC, "Hold interrupt holdoff count is bad (%d)", InterruptHoldoffCount); \
	InterruptHoldoffCount++; \
} while(0)

#define RESUME_INTERRUPTS() \
do { \
	if (InterruptHoldoffCount <= 0) \
		elog(PANIC, "Resume interrupt holdoff count is bad (%d)", InterruptHoldoffCount); \
	InterruptHoldoffCount--; \
} while(0)

#define START_CRIT_SECTION() \
do { \
	if (CritSectionCount < 0) \
		elog(PANIC, "Start critical section count is bad (%d)", CritSectionCount); \
	CritSectionCount++; \
} while(0)

#define END_CRIT_SECTION() \
do { \
	if (CritSectionCount <= 0) \
		elog(PANIC, "End critical section count is bad (%d)", CritSectionCount); \
	CritSectionCount--; \
} while(0)

/* check CritSectionCount without modification */
#define ASSERT_IN_CRIT_SECTION() \
do { \
	Assert(CritSectionCount > 0); \
} while(0)

/*****************************************************************************
 *	  globals.h --															 *
 *****************************************************************************/

/*
 * from utils/init/globals.c
 */
extern pid_t PostmasterPid;
extern bool IsPostmasterEnvironment;
extern PGDLLIMPORT bool IsUnderPostmaster;
extern bool IsBackgroundWorker;
extern bool IsBinaryUpgrade;

extern bool ExitOnAnyError;

extern PGDLLIMPORT char *DataDir;

extern PGDLLIMPORT int NBuffers;
extern int	MaxBackends;
extern int	MaxConnections;
extern int gp_workfile_max_entries;

extern PGDLLIMPORT int MyProcPid;
extern PGDLLIMPORT pg_time_t MyStartTime;
extern PGDLLIMPORT struct Port *MyProcPort;
extern long MyCancelKey;
extern int	MyPMChildSlot;

extern char OutputFileName[];
extern PGDLLIMPORT char my_exec_path[];
extern char pkglib_path[];

#ifdef EXEC_BACKEND
extern char postgres_exec_path[];
#endif

extern PGDLLIMPORT int gpperfmon_port; 

/* for pljava */
extern PGDLLIMPORT char* pljava_vmoptions;
extern PGDLLIMPORT char* pljava_classpath;
extern PGDLLIMPORT int   pljava_statement_cache_size;
extern PGDLLIMPORT bool  pljava_debug;
extern PGDLLIMPORT bool  pljava_release_lingering_savepoints;
extern PGDLLIMPORT bool  pljava_classpath_insecure;

/*
 * done in storage/backendid.h for now.
 *
 * extern BackendId    MyBackendId;
 */
extern PGDLLIMPORT Oid MyDatabaseId;

extern PGDLLIMPORT Oid MyDatabaseTableSpace;

/*
 * Date/Time Configuration
 *
 * DateStyle defines the output formatting choice for date/time types:
 *	USE_POSTGRES_DATES specifies traditional Postgres format
 *	USE_ISO_DATES specifies ISO-compliant format
 *	USE_SQL_DATES specifies Oracle/Ingres-compliant format
 *	USE_GERMAN_DATES specifies German-style dd.mm/yyyy
 *
 * DateOrder defines the field order to be assumed when reading an
 * ambiguous date (anything not in YYYY-MM-DD format, with a four-digit
 * year field first, is taken to be ambiguous):
 *	DATEORDER_YMD specifies field order yy-mm-dd
 *	DATEORDER_DMY specifies field order dd-mm-yy ("European" convention)
 *	DATEORDER_MDY specifies field order mm-dd-yy ("US" convention)
 *
 * In the Postgres and SQL DateStyles, DateOrder also selects output field
 * order: day comes before month in DMY style, else month comes before day.
 *
 * The user-visible "DateStyle" run-time parameter subsumes both of these.
 */

/* valid DateStyle values */
#define USE_POSTGRES_DATES		0
#define USE_ISO_DATES			1
#define USE_SQL_DATES			2
#define USE_GERMAN_DATES		3
#define USE_XSD_DATES			4

/* valid DateOrder values */
#define DATEORDER_YMD			0
#define DATEORDER_DMY			1
#define DATEORDER_MDY			2

extern int	DateStyle;
extern int	DateOrder;

/*
 * IntervalStyles
 *	 INTSTYLE_POSTGRES			   Like Postgres < 8.4 when DateStyle = 'iso'
 *	 INTSTYLE_POSTGRES_VERBOSE	   Like Postgres < 8.4 when DateStyle != 'iso'
 *	 INTSTYLE_SQL_STANDARD		   SQL standard interval literals
 *	 INTSTYLE_ISO_8601			   ISO-8601-basic formatted intervals
 */
#define INTSTYLE_POSTGRES			0
#define INTSTYLE_POSTGRES_VERBOSE	1
#define INTSTYLE_SQL_STANDARD		2
#define INTSTYLE_ISO_8601			3

extern int	IntervalStyle;

/*
 * IntervalStyles
 *	 INTSTYLE_POSTGRES			   Like Postgres < 8.4 when DateStyle = 'iso'
 *	 INTSTYLE_POSTGRES_VERBOSE	   Like Postgres < 8.4 when DateStyle != 'iso'
 *	 INTSTYLE_SQL_STANDARD		   SQL standard interval literals
 *	 INTSTYLE_ISO_8601			   ISO-8601-basic formatted intervals
 */
#define INTSTYLE_POSTGRES			0
#define INTSTYLE_POSTGRES_VERBOSE	1
#define INTSTYLE_SQL_STANDARD		2
#define INTSTYLE_ISO_8601			3

extern int	IntervalStyle;

/*
 * HasCTZSet is true if user has set timezone as a numeric offset from UTC.
 * If so, CTimeZone is the timezone offset in seconds (using the Unix-ish
 * sign convention, ie, positive offset is west of UTC, rather than the
 * SQL-ish convention that positive is east of UTC).
 */
extern bool HasCTZSet;
extern int	CTimeZone;

#define MAXTZLEN		10		/* max TZ name len, not counting tr. null */

extern bool enableFsync;
extern bool allowSystemTableMods;
extern PGDLLIMPORT int planner_work_mem;
extern PGDLLIMPORT int work_mem;
extern PGDLLIMPORT int maintenance_work_mem;
extern PGDLLIMPORT int statement_mem;
extern PGDLLIMPORT int max_statement_mem;
extern PGDLLIMPORT int gp_vmem_limit_per_query;

extern int	VacuumCostPageHit;
extern int	VacuumCostPageMiss;
extern int	VacuumCostPageDirty;
extern int	VacuumCostLimit;
extern int	VacuumCostDelay;

extern int	VacuumPageHit;
extern int	VacuumPageMiss;
extern int	VacuumPageDirty;

extern int	VacuumCostBalance;
extern bool VacuumCostActive;

extern int gp_vmem_protect_limit;
extern int gp_vmem_protect_gang_cache_limit;

/* in tcop/postgres.c */

#if defined(__ia64__) || defined(__ia64)
typedef struct
{
	char	   *stack_base_ptr;
	char	   *register_stack_base_ptr;
} pg_stack_base_t;
#else
typedef char *pg_stack_base_t;
#endif

extern pg_stack_base_t set_stack_base(void);
extern void restore_stack_base(pg_stack_base_t base);
extern void check_stack_depth(void);

/* in tcop/utility.c */
extern void PreventCommandIfReadOnly(const char *cmdname);
extern void PreventCommandDuringRecovery(const char *cmdname);

/* in utils/misc/guc.c */
extern int	trace_recovery_messages;
extern int	trace_recovery(int trace_level);

/*****************************************************************************
 *	  pdir.h --																 *
 *			POSTGRES directory path definitions.							 *
 *****************************************************************************/

/* flags to be OR'd to form sec_context */
#define SECURITY_LOCAL_USERID_CHANGE	0x0001
#define SECURITY_RESTRICTED_OPERATION	0x0002

extern char *DatabasePath;

/* now in utils/init/miscinit.c */
extern void SetDatabasePath(const char *path);

extern char *GetUserNameFromId(Oid roleid);
extern Oid	GetUserId(void);
extern Oid	GetOuterUserId(void);
extern Oid	GetSessionUserId(void);
extern void 	SetSessionUserId(Oid, bool);
extern Oid	GetAuthenticatedUserId(void);
extern bool IsAuthenticatedUserSuperUser(void);
extern void GetUserIdAndSecContext(Oid *userid, int *sec_context);
extern void SetUserIdAndSecContext(Oid userid, int sec_context);
extern bool InLocalUserIdChange(void);
extern bool InSecurityRestrictedOperation(void);
extern void GetUserIdAndContext(Oid *userid, bool *sec_def_context);
extern void SetUserIdAndContext(Oid userid, bool sec_def_context);
extern void InitializeSessionUserId(const char *rolename);
extern void InitializeSessionUserIdStandalone(void);
extern void SetSessionAuthorization(Oid userid, bool is_superuser);
extern Oid	GetCurrentRoleId(void);
extern void SetCurrentRoleId(Oid roleid, bool is_superuser);

extern void SetDataDir(const char *dir);
extern void ChangeToDataDir(void);
extern char *make_absolute_path(const char *path);

/* in utils/misc/superuser.c */
extern bool superuser(void);	/* current user is superuser */
extern bool procRoleIsSuperuser(void); /* proc role id is superuser */
extern bool superuser_arg(Oid roleid);	/* given user is superuser */


/*****************************************************************************
 *	  pmod.h --																 *
 *			POSTGRES processing mode definitions.							 *
 *****************************************************************************/

/*
 * Description:
 *		There are three processing modes in POSTGRES.  They are
 * BootstrapProcessing or "bootstrap," InitProcessing or
 * "initialization," and NormalProcessing or "normal."
 *
 * The first two processing modes are used during special times. When the
 * system state indicates bootstrap processing, transactions are all given
 * transaction id "one" and are consequently guaranteed to commit. This mode
 * is used during the initial generation of template databases.
 *
 * Initialization mode: used while starting a backend, until all normal
 * initialization is complete.	Some code behaves differently when executed
 * in this mode to enable system bootstrapping.
 *
 * If a POSTGRES backend process is in normal mode, then all code may be
 * executed normally.
 */

typedef enum ProcessingMode
{
	BootstrapProcessing,		/* bootstrap creation of template database */
	InitProcessing,				/* initializing system */
	NormalProcessing			/* normal processing */
} ProcessingMode;

extern ProcessingMode Mode;

#define IsBootstrapProcessingMode() (Mode == BootstrapProcessing)
#define IsInitProcessingMode()		(Mode == InitProcessing)
#define IsNormalProcessingMode()	(Mode == NormalProcessing)

#define GetProcessingMode() Mode

#define SetProcessingMode(mode) \
	do { \
		AssertArg((mode) == BootstrapProcessing || \
				  (mode) == InitProcessing || \
				  (mode) == NormalProcessing); \
		Mode = (mode); \
	} while(0)


/*
 * Auxiliary-process type identifiers.	These used to be in bootstrap.h
 * but it seems saner to have them here, with the ProcessingMode stuff.
 * The MyAuxProcType global is defined and set in bootstrap.c.
 */

typedef enum
{
	NotAnAuxProcess = -1,
	CheckerProcess = 0,
	BootstrapProcess,
	StartupProcess,
	BgWriterProcess,
	CheckpointerProcess,
	WalWriterProcess,
	WalReceiverProcess,

	NUM_AUXPROCTYPES			/* Must be last! */
} AuxProcType;

extern AuxProcType MyAuxProcType;

#define AmBootstrapProcess()		(MyAuxProcType == BootstrapProcess)
#define AmStartupProcess()			(MyAuxProcType == StartupProcess)
#define AmBackgroundWriterProcess() (MyAuxProcType == BgWriterProcess)
#define AmCheckpointerProcess()		(MyAuxProcType == CheckpointerProcess)
#define AmWalWriterProcess()		(MyAuxProcType == WalWriterProcess)
#define AmWalReceiverProcess()		(MyAuxProcType == WalReceiverProcess)


/*****************************************************************************
 *	  pinit.h --															 *
 *			POSTGRES initialization and cleanup definitions.				 *
 *****************************************************************************/

/* in utils/init/postinit.c */
extern bool FindMyDatabase(const char *dbname, Oid *db_id, Oid *db_tablespace);
extern void pg_split_opts(char **argv, int *argcp, char *optstr);
extern void InitializeMaxBackends(void);
extern void InitPostgres(const char *in_dbname, Oid dboid, const char *username,
			 char *out_dbname);
extern void BaseInit(void);

/* in utils/init/miscinit.c */
extern bool IgnoreSystemIndexes;
extern PGDLLIMPORT bool process_shared_preload_libraries_in_progress;
extern char *shared_preload_libraries_string;
extern char *local_preload_libraries_string;

/*
 * As of 9.1, the contents of the data-directory lock file are:
 *
 * line #
 *		1	postmaster PID (or negative of a standalone backend's PID)
 *		2	data directory path
 *		3	postmaster start timestamp (time_t representation)
 *		4	port number
 *		5	first Unix socket directory path (empty if none)
 *		6	first listen_address (IP address or "*"; empty if no TCP port)
 *		7	shared memory key (not present on Windows)
 *
 * Lines 6 and up are added via AddToDataDirLockFile() after initial file
 * creation.
 *
 * The socket lock file, if used, has the same contents as lines 1-5.
 */
#define LOCK_FILE_LINE_PID			1
#define LOCK_FILE_LINE_DATA_DIR		2
#define LOCK_FILE_LINE_START_TIME	3
#define LOCK_FILE_LINE_PORT			4
#define LOCK_FILE_LINE_SOCKET_DIR	5
#define LOCK_FILE_LINE_LISTEN_ADDR	6
#define LOCK_FILE_LINE_SHMEM_KEY	7

extern void CreateDataDirLockFile(bool amPostmaster);
extern void CreateSocketLockFile(const char *socketfile, bool amPostmaster,
					 const char *socketDir);
extern void TouchSocketLockFiles(void);
extern void AddToDataDirLockFile(int target_line, const char *str);
extern void ValidatePgVersion(const char *path);
extern void process_shared_preload_libraries(void);
extern void process_local_preload_libraries(void);
extern void pg_bindtextdomain(const char *domain);
extern bool has_rolreplication(Oid roleid);

<<<<<<< HEAD
extern int64 db_dir_size(const char *path); /* implemented in dbsize.c */
=======
/*
 * Auxiliary-process type identifiers.  These used to be in bootstrap.h
 * but it seems saner to have them here, with the ProcessingMode stuff.
 * The MyAuxProcType global is defined and set in bootstrap.c.
 */
typedef enum
{
	NotAnAuxProcess = -1,
	CheckerProcess = 0,
	BootstrapProcess,
	StartupProcess,
	BgWriterProcess,
	CheckpointerProcess,
	WalWriterProcess,
	WalReceiverProcess,

	NUM_AUXPROCTYPES			/* Must be last! */
} AuxProcType;

extern AuxProcType MyAuxProcType; /* bootstrap.c */
#define AmBootstrapProcess()        (MyAuxProcType == BootstrapProcess)
#define AmStartupProcess()          (MyAuxProcType == StartupProcess)
#define AmBackgroundWriterProcess() (MyAuxProcType == BgWriterProcess)
#define AmCheckpointerProcess()     (MyAuxProcType == CheckpointerProcess)
#define AmWalWriterProcess()        (MyAuxProcType == WalWriterProcess)
#define AmWalReceiverProcess()      (MyAuxProcType == WalReceiverProcess)
>>>>>>> f8a80aeb

/* in access/transam/xlog.c */
extern bool BackupInProgress(void);
extern void CancelBackup(void);

#endif   /* MISCADMIN_H */<|MERGE_RESOLUTION|>--- conflicted
+++ resolved
@@ -537,37 +537,6 @@
 extern void pg_bindtextdomain(const char *domain);
 extern bool has_rolreplication(Oid roleid);
 
-<<<<<<< HEAD
-extern int64 db_dir_size(const char *path); /* implemented in dbsize.c */
-=======
-/*
- * Auxiliary-process type identifiers.  These used to be in bootstrap.h
- * but it seems saner to have them here, with the ProcessingMode stuff.
- * The MyAuxProcType global is defined and set in bootstrap.c.
- */
-typedef enum
-{
-	NotAnAuxProcess = -1,
-	CheckerProcess = 0,
-	BootstrapProcess,
-	StartupProcess,
-	BgWriterProcess,
-	CheckpointerProcess,
-	WalWriterProcess,
-	WalReceiverProcess,
-
-	NUM_AUXPROCTYPES			/* Must be last! */
-} AuxProcType;
-
-extern AuxProcType MyAuxProcType; /* bootstrap.c */
-#define AmBootstrapProcess()        (MyAuxProcType == BootstrapProcess)
-#define AmStartupProcess()          (MyAuxProcType == StartupProcess)
-#define AmBackgroundWriterProcess() (MyAuxProcType == BgWriterProcess)
-#define AmCheckpointerProcess()     (MyAuxProcType == CheckpointerProcess)
-#define AmWalWriterProcess()        (MyAuxProcType == WalWriterProcess)
-#define AmWalReceiverProcess()      (MyAuxProcType == WalReceiverProcess)
->>>>>>> f8a80aeb
-
 /* in access/transam/xlog.c */
 extern bool BackupInProgress(void);
 extern void CancelBackup(void);
