--- conflicted
+++ resolved
@@ -60,11 +60,7 @@
 
 extern TypeName *makeTypeName(char *typnam);
 extern TypeName *makeTypeNameFromNameList(List *names);
-<<<<<<< HEAD
-extern TypeName *makeTypeNameFromOid(Oid typid, int32 typmod);
-=======
 extern TypeName *makeTypeNameFromOid(Oid typeOid, int32 typmod);
->>>>>>> 78a09145
 
 extern FuncExpr *makeFuncExpr(Oid funcid, Oid rettype,
 			 List *args, CoercionForm fformat);
