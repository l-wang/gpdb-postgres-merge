--- conflicted
+++ resolved
@@ -14,13 +14,9 @@
 #ifndef PARAMS_H
 #define PARAMS_H
 
-<<<<<<< HEAD
 #include "nodes/nodes.h"
-/* To avoid including a pile of parser headers, reference ParseState thus: */
-=======
 /* Forward declarations, to avoid including other headers */
 struct Bitmapset;
->>>>>>> b5bce6c1
 struct ParseState;
 
 
