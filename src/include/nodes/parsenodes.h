/*-------------------------------------------------------------------------
 *
 * parsenodes.h
 *	  definitions for parse tree nodes
 *
 * Many of the node types used in parsetrees include a "location" field.
 * This is a byte (not character) offset in the original source text, to be
 * used for positioning an error cursor when there is an error related to
 * the node.  Access to the original source text is needed to make use of
 * the location.  At the topmost (statement) level, we also provide a
 * statement length, likewise measured in bytes, for convenience in
 * identifying statement boundaries in multi-statement source strings.
 *
 *
 * Portions Copyright (c) 2006-2009, Greenplum inc
 * Portions Copyright (c) 2012-Present Pivotal Software, Inc.
 * Portions Copyright (c) 1996-2019, PostgreSQL Global Development Group
 * Portions Copyright (c) 1994, Regents of the University of California
 *
 * src/include/nodes/parsenodes.h
 *
 *-------------------------------------------------------------------------
 */
#ifndef PARSENODES_H
#define PARSENODES_H
#include "nodes/bitmapset.h"
#include "nodes/lockoptions.h"
#include "nodes/primnodes.h"
#include "nodes/value.h"
#include "partitioning/partdefs.h"

#include "catalog/gp_distribution_policy.h"

typedef enum OverridingKind
{
	OVERRIDING_NOT_SET = 0,
	OVERRIDING_USER_VALUE,
	OVERRIDING_SYSTEM_VALUE
} OverridingKind;

/* Possible sources of a Query */
typedef enum QuerySource
{
	QSRC_ORIGINAL,				/* original parsetree (explicit query) */
	QSRC_PARSER,				/* added by parse analysis (now unused) */
	QSRC_INSTEAD_RULE,			/* added by unconditional INSTEAD rule */
	QSRC_QUAL_INSTEAD_RULE,		/* added by conditional INSTEAD rule */
	QSRC_NON_INSTEAD_RULE,		/* added by non-INSTEAD rule */
	QSRC_PLANNER				/* added in planner by splicing parse tree */
} QuerySource;

/* Sort ordering options for ORDER BY and CREATE INDEX */
typedef enum SortByDir
{
	SORTBY_DEFAULT,
	SORTBY_ASC,
	SORTBY_DESC,
	SORTBY_USING				/* not allowed in CREATE INDEX ... */
} SortByDir;

typedef enum SortByNulls
{
	SORTBY_NULLS_DEFAULT,
	SORTBY_NULLS_FIRST,
	SORTBY_NULLS_LAST
} SortByNulls;

/*
 * Grantable rights are encoded so that we can OR them together in a bitmask.
 * The present representation of AclItem limits us to 16 distinct rights,
 * even though AclMode is defined as uint32.  See utils/acl.h.
 *
 * Caution: changing these codes breaks stored ACLs, hence forces initdb.
 */
typedef uint32 AclMode;			/* a bitmask of privilege bits */

#define ACL_INSERT		(1<<0)	/* for relations */
#define ACL_SELECT		(1<<1)
#define ACL_UPDATE		(1<<2)
#define ACL_DELETE		(1<<3)
#define ACL_TRUNCATE	(1<<4)
#define ACL_REFERENCES	(1<<5)
#define ACL_TRIGGER		(1<<6)
#define ACL_EXECUTE		(1<<7)	/* for functions */
#define ACL_USAGE		(1<<8)	/* for languages, namespaces, FDWs, and
								 * servers */
#define ACL_CREATE		(1<<9)	/* for namespaces and databases */
#define ACL_CREATE_TEMP (1<<10) /* for databases */
#define ACL_CONNECT		(1<<11) /* for databases */
#define N_ACL_RIGHTS	12		/* 1 plus the last 1<<x */
#define ACL_NO_RIGHTS	0
/* Currently, SELECT ... FOR [KEY] UPDATE/SHARE requires UPDATE privileges */
#define ACL_SELECT_FOR_UPDATE	ACL_UPDATE


/*****************************************************************************
 *	Query Tree
 *****************************************************************************/

/*
 * ParentStmtType represents whether the query is included in
 * a utility stmt. And it indicates the type of this utility stmt.
 * PARENTSTMTTYPE_NONE		query is not included in a utility stmt.
 * PARENTSTMTTYPE_CTAS		query is included in a CreateTableAsStmt.
 * PARENTSTMTTYPE_COPY		query is included in a CopyStmt.
 * PARENTSTMTTYPE_REFRESH_MATVIEW		query is included in a RefreshMatviewStmt.
 *
 * Previously we added the isCtas field to Query to indicate that
 * the query is included in CreateTableAsStmt. For this type of
 * query, you need to make a different MPP plan. The copy statement
 * also contains the query, which also requires a different query
 * plan.
 * In postgres, we don't need to make a different query plan for the
 * query in the utility stament. But in greenplum, we need to. So we
 * use a field to indicate whether the query is contained in utitily
 * statemnt, and the type of utitily statemnt.
 */

typedef uint8 ParentStmtType;

#define PARENTSTMTTYPE_NONE	0
#define PARENTSTMTTYPE_CTAS	1
#define PARENTSTMTTYPE_COPY	2
#define PARENTSTMTTYPE_REFRESH_MATVIEW	3

/*
 * Query -
 *	  Parse analysis turns all statements into a Query tree
 *	  for further processing by the rewriter and planner.
 *
 *	  Utility statements (i.e. non-optimizable statements) have the
 *	  utilityStmt field set, and the rest of the Query is mostly dummy.
 *
 *	  Planning converts a Query tree into a Plan tree headed by a PlannedStmt
 *	  node --- the Query structure is not used by the executor.
 */
typedef struct Query
{
	NodeTag		type;

	CmdType		commandType;	/* select|insert|update|delete|utility */

	QuerySource querySource;	/* where did I come from? */

	uint64		queryId;		/* query identifier (can be set by plugins) */

	bool		canSetTag;		/* do I set the command result tag? */

	Node	   *utilityStmt;	/* non-null if commandType == CMD_UTILITY */

	int			resultRelation; /* rtable index of target relation for
								 * INSERT/UPDATE/DELETE; 0 for SELECT */

	bool		hasAggs;		/* has aggregates in tlist or havingQual */
	bool		hasWindowFuncs; /* has window functions in tlist */
	bool		hasTargetSRFs;	/* has set-returning functions in tlist */
	bool		hasSubLinks;	/* has subquery SubLink */
	bool        hasDynamicFunctions; /* has functions with unstable return types */
	bool		hasFuncsWithExecRestrictions; /* has functions with EXECUTE ON MASTER or ALL SEGMENTS */
	bool		hasDistinctOn;	/* distinctClause is from DISTINCT ON */
	bool		hasRecursive;	/* WITH RECURSIVE was specified */
	bool		hasModifyingCTE;	/* has INSERT/UPDATE/DELETE in WITH */
	bool		hasForUpdate;	/* FOR [KEY] UPDATE/SHARE was specified */
	bool		hasRowSecurity; /* rewriter has applied some RLS policy */
	bool        canOptSelectLockingClause; /* Whether can do some optimization on select with locking clause */

	List	   *cteList;		/* WITH list (of CommonTableExpr's) */

	List	   *rtable;			/* list of range table entries */
	FromExpr   *jointree;		/* table join tree (FROM and WHERE clauses) */

	List	   *targetList;		/* target list (of TargetEntry) */

	OverridingKind override;	/* OVERRIDING clause */

	OnConflictExpr *onConflict; /* ON CONFLICT DO [NOTHING | UPDATE] */

	List	   *returningList;	/* return-values list (of TargetEntry) */

	List	   *groupClause;	/* a list of SortGroupClause's */

	List	   *groupingSets;	/* a list of GroupingSet's if present */

	Node	   *havingQual;		/* qualifications applied to groups */

	List	   *windowClause;	/* defined window specifications */

	List	   *distinctClause; /* a list of SortGroupClause's */

	List	   *sortClause;		/* a list of SortGroupClause's */

	List	   *scatterClause;	/* a list of tle's */
	bool		isTableValueSelect; /* GPDB: Is this a TABLE (...) subquery argument? */

	Node	   *limitOffset;	/* # of result tuples to skip (int8 expr) */
	Node	   *limitCount;		/* # of result tuples to return (int8 expr) */

	List	   *rowMarks;		/* a list of RowMarkClause's */

	Node	   *setOperations;	/* set-operation tree if this is top level of
								 * a UNION/INTERSECT/EXCEPT query */
	List	   *constraintDeps; /* a list of pg_constraint OIDs that the query
								 * depends on to be semantically valid */

	List	   *withCheckOptions;	/* a list of WithCheckOption's (added
									 * during rewrite) */

	/*
	 * MPP: Used only on QD. Don't serialize. Holds the result distribution
	 * policy for SELECT ... INTO and set operations.
	 */
	struct GpPolicy *intoPolicy;

	/*
	 * GPDB: Used to indicate this query is part of CTAS or COPY so that its plan
	 * would always be dispatched in parallel.
	 */
	ParentStmtType	parentStmtType;

	/*
	 * The following two fields identify the portion of the source text string
	 * containing this query.  They are typically only populated in top-level
	 * Queries, not in sub-queries.  When not set, they might both be zero, or
	 * both be -1 meaning "unknown".
	 */
	int			stmt_location;	/* start location, or -1 if unknown */
	int			stmt_len;		/* length in bytes; 0 means "rest of string" */
} Query;

/****************************************************************************
 *	Supporting data structures for Parse Trees
 *
 *	Most of these node types appear in raw parsetrees output by the grammar,
 *	and get transformed to something else by the analyzer.  A few of them
 *	are used as-is in transformed querytrees.
 ****************************************************************************/

/*
 * TypeName - specifies a type in definitions
 *
 * For TypeName structures generated internally, it is often easier to
 * specify the type by OID than by name.  If "names" is NIL then the
 * actual type OID is given by typeOid, otherwise typeOid is unused.
 * Similarly, if "typmods" is NIL then the actual typmod is expected to
 * be prespecified in typemod, otherwise typemod is unused.
 *
 * If pct_type is true, then names is actually a field name and we look up
 * the type of that field.  Otherwise (the normal case), names is a type
 * name possibly qualified with schema and database name.
 */
typedef struct TypeName
{
	NodeTag		type;
	List	   *names;			/* qualified name (list of Value strings) */
	Oid			typeOid;		/* type identified by OID */
	bool		timezone;		/* timezone specified? */
	bool		setof;			/* is a set? */
	bool		pct_type;		/* %TYPE specified? */
	List	   *typmods;		/* type modifier expression(s) */
	int32		typemod;		/* prespecified type modifier */
	List	   *arrayBounds;	/* array bounds */
	int			location;		/* token location, or -1 if unknown */
} TypeName;

/*
 * ColumnRef - specifies a reference to a column, or possibly a whole tuple
 *
 * The "fields" list must be nonempty.  It can contain string Value nodes
 * (representing names) and A_Star nodes (representing occurrence of a '*').
 * Currently, A_Star must appear only as the last list element --- the grammar
 * is responsible for enforcing this!
 *
 * Note: any container subscripting or selection of fields from composite columns
 * is represented by an A_Indirection node above the ColumnRef.  However,
 * for simplicity in the normal case, initial field selection from a table
 * name is represented within ColumnRef and not by adding A_Indirection.
 */
typedef struct ColumnRef
{
	NodeTag		type;
	List	   *fields;			/* field names (Value strings) or A_Star */
	int			location;		/* token location, or -1 if unknown */
} ColumnRef;

/*
 * ParamRef - specifies a $n parameter reference
 */
typedef struct ParamRef
{
	NodeTag		type;
	int			number;			/* the number of the parameter */
	int			location;		/* token location, or -1 if unknown */
} ParamRef;

/*
 * A_Expr - infix, prefix, and postfix expressions
 */
typedef enum A_Expr_Kind
{
	AEXPR_OP,					/* normal operator */
	AEXPR_OP_ANY,				/* scalar op ANY (array) */
	AEXPR_OP_ALL,				/* scalar op ALL (array) */
	AEXPR_DISTINCT,				/* IS DISTINCT FROM - name must be "=" */
	AEXPR_NOT_DISTINCT,			/* IS NOT DISTINCT FROM - name must be "=" */
	AEXPR_NULLIF,				/* NULLIF - name must be "=" */
	AEXPR_OF,					/* IS [NOT] OF - name must be "=" or "<>" */
	AEXPR_IN,					/* [NOT] IN - name must be "=" or "<>" */
	AEXPR_LIKE,					/* [NOT] LIKE - name must be "~~" or "!~~" */
	AEXPR_ILIKE,				/* [NOT] ILIKE - name must be "~~*" or "!~~*" */
	AEXPR_SIMILAR,				/* [NOT] SIMILAR - name must be "~" or "!~" */
	AEXPR_BETWEEN,				/* name must be "BETWEEN" */
	AEXPR_NOT_BETWEEN,			/* name must be "NOT BETWEEN" */
	AEXPR_BETWEEN_SYM,			/* name must be "BETWEEN SYMMETRIC" */
	AEXPR_NOT_BETWEEN_SYM,		/* name must be "NOT BETWEEN SYMMETRIC" */
	AEXPR_PAREN					/* nameless dummy node for parentheses */
} A_Expr_Kind;

typedef struct A_Expr
{
	NodeTag		type;
	A_Expr_Kind kind;			/* see above */
	List	   *name;			/* possibly-qualified name of operator */
	Node	   *lexpr;			/* left argument, or NULL if none */
	Node	   *rexpr;			/* right argument, or NULL if none */
	int			location;		/* token location, or -1 if unknown */
} A_Expr;

/*
 * A_Const - a literal constant
 */
typedef struct A_Const
{
	NodeTag		type;
	Value		val;			/* value (includes type info, see value.h) */
	int			location;		/* token location, or -1 if unknown */
} A_Const;

/*
 * TypeCast - a CAST expression
 */
typedef struct TypeCast
{
	NodeTag		type;
	Node	   *arg;			/* the expression being casted */
	TypeName   *typeName;		/* the target type */
	int			location;		/* token location, or -1 if unknown */
} TypeCast;

/*
 * CollateClause - a COLLATE expression
 */
typedef struct CollateClause
{
	NodeTag		type;
	Node	   *arg;			/* input expression */
	List	   *collname;		/* possibly-qualified collation name */
	int			location;		/* token location, or -1 if unknown */
} CollateClause;

/*
 * RoleSpec - a role name or one of a few special values.
 */
typedef enum RoleSpecType
{
	ROLESPEC_CSTRING,			/* role name is stored as a C string */
	ROLESPEC_CURRENT_USER,		/* role spec is CURRENT_USER */
	ROLESPEC_SESSION_USER,		/* role spec is SESSION_USER */
	ROLESPEC_PUBLIC				/* role name is "public" */
} RoleSpecType;

typedef struct RoleSpec
{
	NodeTag		type;
	RoleSpecType roletype;		/* Type of this rolespec */
	char	   *rolename;		/* filled only for ROLESPEC_CSTRING */
	int			location;		/* token location, or -1 if unknown */
} RoleSpec;

/*
 * FuncCall - a function or aggregate invocation
 *
 * agg_order (if not NIL) indicates we saw 'foo(... ORDER BY ...)', or if
 * agg_within_group is true, it was 'foo(...) WITHIN GROUP (ORDER BY ...)'.
 * agg_star indicates we saw a 'foo(*)' construct, while agg_distinct
 * indicates we saw 'foo(DISTINCT ...)'.  In any of these cases, the
 * construct *must* be an aggregate call.  Otherwise, it might be either an
 * aggregate or some other kind of function.  However, if FILTER or OVER is
 * present it had better be an aggregate or window function.
 *
 * Normally, you'd initialize this via makeFuncCall() and then only change the
 * parts of the struct its defaults don't match afterwards, as needed.
 */
typedef struct FuncCall
{
	NodeTag		type;
	List	   *funcname;		/* qualified name of function */
	List	   *args;			/* the arguments (list of exprs) */
	List	   *agg_order;		/* ORDER BY (list of SortBy) */
	Node	   *agg_filter;		/* FILTER clause, if any */
	bool		agg_within_group;	/* ORDER BY appeared in WITHIN GROUP */
	bool		agg_star;		/* argument was really '*' */
	bool		agg_distinct;	/* arguments were labeled DISTINCT */
	bool		func_variadic;	/* last argument was labeled VARIADIC */
	struct WindowDef *over;		/* OVER clause, if any */
	int			location;		/* token location, or -1 if unknown */
} FuncCall;

/*
 * A_Star - '*' representing all columns of a table or compound field
 *
 * This can appear within ColumnRef.fields, A_Indirection.indirection, and
 * ResTarget.indirection lists.
 */
typedef struct A_Star
{
	NodeTag		type;
} A_Star;

/*
 * A_Indices - array subscript or slice bounds ([idx] or [lidx:uidx])
 *
 * In slice case, either or both of lidx and uidx can be NULL (omitted).
 * In non-slice case, uidx holds the single subscript and lidx is always NULL.
 */
typedef struct A_Indices
{
	NodeTag		type;
	bool		is_slice;		/* true if slice (i.e., colon present) */
	Node	   *lidx;			/* slice lower bound, if any */
	Node	   *uidx;			/* subscript, or slice upper bound if any */
} A_Indices;

/*
 * A_Indirection - select a field and/or array element from an expression
 *
 * The indirection list can contain A_Indices nodes (representing
 * subscripting), string Value nodes (representing field selection --- the
 * string value is the name of the field to select), and A_Star nodes
 * (representing selection of all fields of a composite type).
 * For example, a complex selection operation like
 *				(foo).field1[42][7].field2
 * would be represented with a single A_Indirection node having a 4-element
 * indirection list.
 *
 * Currently, A_Star must appear only as the last list element --- the grammar
 * is responsible for enforcing this!
 */
typedef struct A_Indirection
{
	NodeTag		type;
	Node	   *arg;			/* the thing being selected from */
	List	   *indirection;	/* subscripts and/or field names and/or * */
} A_Indirection;

/*
 * A_ArrayExpr - an ARRAY[] construct
 */
typedef struct A_ArrayExpr
{
	NodeTag		type;
	List	   *elements;		/* array element expressions */
	int			location;		/* token location, or -1 if unknown */
} A_ArrayExpr;

/*
 * ResTarget -
 *	  result target (used in target list of pre-transformed parse trees)
 *
 * In a SELECT target list, 'name' is the column label from an
 * 'AS ColumnLabel' clause, or NULL if there was none, and 'val' is the
 * value expression itself.  The 'indirection' field is not used.
 *
 * INSERT uses ResTarget in its target-column-names list.  Here, 'name' is
 * the name of the destination column, 'indirection' stores any subscripts
 * attached to the destination, and 'val' is not used.
 *
 * In an UPDATE target list, 'name' is the name of the destination column,
 * 'indirection' stores any subscripts attached to the destination, and
 * 'val' is the expression to assign.
 *
 * See A_Indirection for more info about what can appear in 'indirection'.
 */
typedef struct ResTarget
{
	NodeTag		type;
	char	   *name;			/* column name or NULL */
	List	   *indirection;	/* subscripts, field names, and '*', or NIL */
	Node	   *val;			/* the value expression to compute or assign */
	int			location;		/* token location, or -1 if unknown */
} ResTarget;

/*
 * MultiAssignRef - element of a row source expression for UPDATE
 *
 * In an UPDATE target list, when we have SET (a,b,c) = row-valued-expression,
 * we generate separate ResTarget items for each of a,b,c.  Their "val" trees
 * are MultiAssignRef nodes numbered 1..n, linking to a common copy of the
 * row-valued-expression (which parse analysis will process only once, when
 * handling the MultiAssignRef with colno=1).
 */
typedef struct MultiAssignRef
{
	NodeTag		type;
	Node	   *source;			/* the row-valued expression */
	int			colno;			/* column number for this target (1..n) */
	int			ncolumns;		/* number of targets in the construct */
} MultiAssignRef;

/*
 * SortBy - for ORDER BY clause
 */
typedef struct SortBy
{
	NodeTag		type;
	Node	   *node;			/* expression to sort on */
	SortByDir	sortby_dir;		/* ASC/DESC/USING/default */
	SortByNulls sortby_nulls;	/* NULLS FIRST/LAST */
	List	   *useOp;			/* name of op to use, if SORTBY_USING */
	int			location;		/* operator location, or -1 if none/unknown */
} SortBy;

/*
 * WindowDef - raw representation of WINDOW and OVER clauses
 *
 * For entries in a WINDOW list, "name" is the window name being defined.
 * For OVER clauses, we use "name" for the "OVER window" syntax, or "refname"
 * for the "OVER (window)" syntax, which is subtly different --- the latter
 * implies overriding the window frame clause.
 */
typedef struct WindowDef
{
	NodeTag		type;
	char	   *name;			/* window's own name */
	char	   *refname;		/* referenced window name, if any */
	List	   *partitionClause;	/* PARTITION BY expression list */
	List	   *orderClause;	/* ORDER BY (list of SortBy) */
	int			frameOptions;	/* frame_clause options, see below */
	Node	   *startOffset;	/* expression for starting bound, if any */
	Node	   *endOffset;		/* expression for ending bound, if any */
	int			location;		/* parse location, or -1 if none/unknown */
} WindowDef;

/*
 * frameOptions is an OR of these bits.  The NONDEFAULT and BETWEEN bits are
 * used so that ruleutils.c can tell which properties were specified and
 * which were defaulted; the correct behavioral bits must be set either way.
 * The START_foo and END_foo options must come in pairs of adjacent bits for
 * the convenience of gram.y, even though some of them are useless/invalid.
 */
#define FRAMEOPTION_NONDEFAULT					0x00001 /* any specified? */
#define FRAMEOPTION_RANGE						0x00002 /* RANGE behavior */
#define FRAMEOPTION_ROWS						0x00004 /* ROWS behavior */
#define FRAMEOPTION_GROUPS						0x00008 /* GROUPS behavior */
#define FRAMEOPTION_BETWEEN						0x00010 /* BETWEEN given? */
#define FRAMEOPTION_START_UNBOUNDED_PRECEDING	0x00020 /* start is U. P. */
#define FRAMEOPTION_END_UNBOUNDED_PRECEDING		0x00040 /* (disallowed) */
#define FRAMEOPTION_START_UNBOUNDED_FOLLOWING	0x00080 /* (disallowed) */
#define FRAMEOPTION_END_UNBOUNDED_FOLLOWING		0x00100 /* end is U. F. */
#define FRAMEOPTION_START_CURRENT_ROW			0x00200 /* start is C. R. */
#define FRAMEOPTION_END_CURRENT_ROW				0x00400 /* end is C. R. */
#define FRAMEOPTION_START_OFFSET_PRECEDING		0x00800 /* start is O. P. */
#define FRAMEOPTION_END_OFFSET_PRECEDING		0x01000 /* end is O. P. */
#define FRAMEOPTION_START_OFFSET_FOLLOWING		0x02000 /* start is O. F. */
#define FRAMEOPTION_END_OFFSET_FOLLOWING		0x04000 /* end is O. F. */
#define FRAMEOPTION_EXCLUDE_CURRENT_ROW			0x08000 /* omit C.R. */
#define FRAMEOPTION_EXCLUDE_GROUP				0x10000 /* omit C.R. & peers */
#define FRAMEOPTION_EXCLUDE_TIES				0x20000 /* omit C.R.'s peers */

#define FRAMEOPTION_START_OFFSET \
	(FRAMEOPTION_START_OFFSET_PRECEDING | FRAMEOPTION_START_OFFSET_FOLLOWING)
#define FRAMEOPTION_END_OFFSET \
	(FRAMEOPTION_END_OFFSET_PRECEDING | FRAMEOPTION_END_OFFSET_FOLLOWING)
#define FRAMEOPTION_EXCLUSION \
	(FRAMEOPTION_EXCLUDE_CURRENT_ROW | FRAMEOPTION_EXCLUDE_GROUP | \
	 FRAMEOPTION_EXCLUDE_TIES)

#define FRAMEOPTION_DEFAULTS \
	(FRAMEOPTION_RANGE | FRAMEOPTION_START_UNBOUNDED_PRECEDING | \
	 FRAMEOPTION_END_CURRENT_ROW)

/*
 * RangeSubselect - subquery appearing in a FROM clause
 */
typedef struct RangeSubselect
{
	NodeTag		type;
	bool		lateral;		/* does it have LATERAL prefix? */
	Node	   *subquery;		/* the untransformed sub-select clause */
	Alias	   *alias;			/* table alias & optional column aliases */
} RangeSubselect;

/*
 * RangeFunction - function call appearing in a FROM clause
 *
 * functions is a List because we use this to represent the construct
 * ROWS FROM(func1(...), func2(...), ...).  Each element of this list is a
 * two-element sublist, the first element being the untransformed function
 * call tree, and the second element being a possibly-empty list of ColumnDef
 * nodes representing any columndef list attached to that function within the
 * ROWS FROM() syntax.
 *
 * alias and coldeflist represent any alias and/or columndef list attached
 * at the top level.  (We disallow coldeflist appearing both here and
 * per-function, but that's checked in parse analysis, not by the grammar.)
 */
typedef struct RangeFunction
{
	NodeTag		type;
	bool		lateral;		/* does it have LATERAL prefix? */
	bool		ordinality;		/* does it have WITH ORDINALITY suffix? */
	bool		is_rowsfrom;	/* is result of ROWS FROM() syntax? */
	List	   *functions;		/* per-function information, see above */
	Alias	   *alias;			/* table alias & optional column aliases */
	List	   *coldeflist;		/* list of ColumnDef nodes to describe result
								 * of function returning RECORD */
} RangeFunction;

/*
 * RangeTableFunc - raw form of "table functions" such as XMLTABLE
 */
typedef struct RangeTableFunc
{
	NodeTag		type;
	bool		lateral;		/* does it have LATERAL prefix? */
	Node	   *docexpr;		/* document expression */
	Node	   *rowexpr;		/* row generator expression */
	List	   *namespaces;		/* list of namespaces as ResTarget */
	List	   *columns;		/* list of RangeTableFuncCol */
	Alias	   *alias;			/* table alias & optional column aliases */
	int			location;		/* token location, or -1 if unknown */
} RangeTableFunc;

/*
 * RangeTableFuncCol - one column in a RangeTableFunc->columns
 *
 * If for_ordinality is true (FOR ORDINALITY), then the column is an int4
 * column and the rest of the fields are ignored.
 */
typedef struct RangeTableFuncCol
{
	NodeTag		type;
	char	   *colname;		/* name of generated column */
	TypeName   *typeName;		/* type of generated column */
	bool		for_ordinality; /* does it have FOR ORDINALITY? */
	bool		is_not_null;	/* does it have NOT NULL? */
	Node	   *colexpr;		/* column filter expression */
	Node	   *coldefexpr;		/* column default value expression */
	int			location;		/* token location, or -1 if unknown */
} RangeTableFuncCol;

/*
 * RangeTableSample - TABLESAMPLE appearing in a raw FROM clause
 *
 * This node, appearing only in raw parse trees, represents
 *		<relation> TABLESAMPLE <method> (<params>) REPEATABLE (<num>)
 * Currently, the <relation> can only be a RangeVar, but we might in future
 * allow RangeSubselect and other options.  Note that the RangeTableSample
 * is wrapped around the node representing the <relation>, rather than being
 * a subfield of it.
 */
typedef struct RangeTableSample
{
	NodeTag		type;
	Node	   *relation;		/* relation to be sampled */
	List	   *method;			/* sampling method name (possibly qualified) */
	List	   *args;			/* argument(s) for sampling method */
	Node	   *repeatable;		/* REPEATABLE expression, or NULL if none */
	int			location;		/* method name location, or -1 if unknown */
} RangeTableSample;

/*
 * ColumnDef - column definition (used in various creates)
 *
 * If the column has a default value, we may have the value expression
 * in either "raw" form (an untransformed parse tree) or "cooked" form
 * (a post-parse-analysis, executable expression tree), depending on
 * how this ColumnDef node was created (by parsing, or by inheritance
 * from an existing relation).  We should never have both in the same node!
 *
 * Similarly, we may have a COLLATE specification in either raw form
 * (represented as a CollateClause with arg==NULL) or cooked form
 * (the collation's OID).
 *
 * The constraints list may contain a CONSTR_DEFAULT item in a raw
 * parsetree produced by gram.y, but transformCreateStmt will remove
 * the item and set raw_default instead.  CONSTR_DEFAULT items
 * should not appear in any subsequent processing.
 */
typedef struct ColumnDef
{
	NodeTag		type;
	char	   *colname;		/* name of column */
	TypeName   *typeName;		/* type of column */
	int			inhcount;		/* number of times column is inherited */
	bool		is_local;		/* column has local (non-inherited) def'n */
	bool		is_not_null;	/* NOT NULL constraint specified? */
	bool		is_from_type;	/* column definition came from table type */
	AttrNumber	attnum;			/* attribute number */
	char		storage;		/* attstorage setting, or 0 for default */
	Node	   *raw_default;	/* default value (untransformed parse tree) */
	Node	   *cooked_default; /* default value (transformed expr tree) */
	char		identity;		/* attidentity setting */
	RangeVar   *identitySequence;	/* to store identity sequence name for
									 * ALTER TABLE ... ADD COLUMN */
	char		generated;		/* attgenerated setting */
	CollateClause *collClause;	/* untransformed COLLATE spec, if any */
	Oid			collOid;		/* collation OID (InvalidOid if not set) */
	List	   *constraints;	/* other constraints on column */
	List	   *encoding;		/* ENCODING clause */
	List	   *fdwoptions;		/* per-column FDW options */
	int			location;		/* parse location, or -1 if none/unknown */
} ColumnDef;

/*
 * TableLikeClause - CREATE TABLE ( ... LIKE ... ) clause
 */
typedef struct TableLikeClause
{
	NodeTag		type;
	RangeVar   *relation;
	bits32		options;		/* OR of TableLikeOption flags */
} TableLikeClause;

typedef enum TableLikeOption
{
	CREATE_TABLE_LIKE_COMMENTS = 1 << 0,
	CREATE_TABLE_LIKE_CONSTRAINTS = 1 << 1,
	CREATE_TABLE_LIKE_DEFAULTS = 1 << 2,
	CREATE_TABLE_LIKE_GENERATED = 1 << 3,
	CREATE_TABLE_LIKE_IDENTITY = 1 << 4,
	CREATE_TABLE_LIKE_INDEXES = 1 << 5,
	CREATE_TABLE_LIKE_STATISTICS = 1 << 6,
	CREATE_TABLE_LIKE_STORAGE = 1 << 7,
	CREATE_TABLE_LIKE_ALL = PG_INT32_MAX
} TableLikeOption;

/*
 * IndexElem - index parameters (used in CREATE INDEX, and in ON CONFLICT)
 *
 * For a plain index attribute, 'name' is the name of the table column to
 * index, and 'expr' is NULL.  For an index expression, 'name' is NULL and
 * 'expr' is the expression tree.
 */
typedef struct IndexElem
{
	NodeTag		type;
	char	   *name;			/* name of attribute to index, or NULL */
	Node	   *expr;			/* expression to index, or NULL */
	char	   *indexcolname;	/* name for index column; NULL = default */
	List	   *collation;		/* name of collation; NIL = default */
	List	   *opclass;		/* name of desired opclass; NIL = default */
	SortByDir	ordering;		/* ASC/DESC/default */
	SortByNulls nulls_ordering; /* FIRST/LAST/default */
} IndexElem;

/*
 * column reference encoding clause for storage
 */
typedef struct ColumnReferenceStorageDirective
{
	NodeTag		type;
	char	   *column;	  /* column name, or NULL for DEFAULTs (deflt==true) */
	bool		deflt;
	List	   *encoding;
} ColumnReferenceStorageDirective;

/*
 * DefElem - a generic "name = value" option definition
 *
 * In some contexts the name can be qualified.  Also, certain SQL commands
 * allow a SET/ADD/DROP action to be attached to option settings, so it's
 * convenient to carry a field for that too.  (Note: currently, it is our
 * practice that the grammar allows namespace and action only in statements
 * where they are relevant; C code can just ignore those fields in other
 * statements.)
 */
typedef enum DefElemAction
{
	DEFELEM_UNSPEC,				/* no action given */
	DEFELEM_SET,
	DEFELEM_ADD,
	DEFELEM_DROP
} DefElemAction;

typedef struct DefElem
{
	NodeTag		type;
	char	   *defnamespace;	/* NULL if unqualified name */
	char	   *defname;
	Node	   *arg;			/* a (Value *) or a (TypeName *) */
	DefElemAction defaction;	/* unspecified action, or SET/ADD/DROP */
	int			location;		/* token location, or -1 if unknown */
} DefElem;

/*
 * LockingClause - raw representation of FOR [NO KEY] UPDATE/[KEY] SHARE
 *		options
 *
 * Note: lockedRels == NIL means "all relations in query".  Otherwise it
 * is a list of RangeVar nodes.  (We use RangeVar mainly because it carries
 * a location field --- currently, parse analysis insists on unqualified
 * names in LockingClause.)
 */
typedef struct LockingClause
{
	NodeTag		type;
	List	   *lockedRels;		/* FOR [KEY] UPDATE/SHARE relations */
	LockClauseStrength strength;
	LockWaitPolicy waitPolicy;	/* NOWAIT and SKIP LOCKED */
} LockingClause;

/*
 * XMLSERIALIZE (in raw parse tree only)
 */
typedef struct XmlSerialize
{
	NodeTag		type;
	XmlOptionType xmloption;	/* DOCUMENT or CONTENT */
	Node	   *expr;
	TypeName   *typeName;
	int			location;		/* token location, or -1 if unknown */
} XmlSerialize;

/* Partitioning related definitions */

/*
 * PartitionElem - parse-time representation of a single partition key
 *
 * expr can be either a raw expression tree or a parse-analyzed expression.
 * We don't store these on-disk, though.
 */
typedef struct PartitionElem
{
	NodeTag		type;
	char	   *name;			/* name of column to partition on, or NULL */
	Node	   *expr;			/* expression to partition on, or NULL */
	List	   *collation;		/* name of collation; NIL = default */
	List	   *opclass;		/* name of desired opclass; NIL = default */
	int			location;		/* token location, or -1 if unknown */
} PartitionElem;

/*
 * PartitionSpec - parse-time representation of a partition key specification
 *
 * This represents the key space we will be partitioning on.
 */
typedef struct PartitionSpec
{
	NodeTag		type;
	char	   *strategy;		/* partitioning strategy ('hash', 'list' or
								 * 'range') */
	List	   *partParams;		/* List of PartitionElems */

	struct GpPartitionSpec *gpPartSpec;
	struct PartitionSpec *subPartSpec;     /* subpartition specification */
	int			location;		/* token location, or -1 if unknown */
} PartitionSpec;

/* Internal codes for partitioning strategies */
#define PARTITION_STRATEGY_HASH		'h'
#define PARTITION_STRATEGY_LIST		'l'
#define PARTITION_STRATEGY_RANGE	'r'

/*
 * PartitionBoundSpec - a partition bound specification
 *
 * This represents the portion of the partition key space assigned to a
 * particular partition.  These are stored on disk in pg_class.relpartbound.
 */
struct PartitionBoundSpec
{
	NodeTag		type;

	char		strategy;		/* see PARTITION_STRATEGY codes above */
	bool		is_default;		/* is it a default partition bound? */

	/* Partitioning info for HASH strategy: */
	int			modulus;
	int			remainder;

	/* Partitioning info for LIST strategy: */
	List	   *listdatums;		/* List of Consts (or A_Consts in raw tree) */

	/* Partitioning info for RANGE strategy: */
	List	   *lowerdatums;	/* List of PartitionRangeDatums */
	List	   *upperdatums;	/* List of PartitionRangeDatums */

	int			location;		/* token location, or -1 if unknown */
};

/*
 * PartitionRangeDatum - one of the values in a range partition bound
 *
 * This can be MINVALUE, MAXVALUE or a specific bounded value.
 */
typedef enum PartitionRangeDatumKind
{
	PARTITION_RANGE_DATUM_MINVALUE = -1,	/* less than any other value */
	PARTITION_RANGE_DATUM_VALUE = 0,	/* a specific (bounded) value */
	PARTITION_RANGE_DATUM_MAXVALUE = 1	/* greater than any other value */
} PartitionRangeDatumKind;

typedef struct PartitionRangeDatum
{
	NodeTag		type;

	PartitionRangeDatumKind kind;
	Node	   *value;			/* Const (or A_Const in raw tree), if kind is
								 * PARTITION_RANGE_DATUM_VALUE, else NULL */

	int			location;		/* token location, or -1 if unknown */
} PartitionRangeDatum;

/*
 * PartitionCmd - info for ALTER TABLE/INDEX ATTACH/DETACH PARTITION commands
 */
typedef struct PartitionCmd
{
	NodeTag		type;
	RangeVar   *name;			/* name of partition to attach/detach */
	PartitionBoundSpec *bound;	/* FOR VALUES, if attaching */
} PartitionCmd;

/****************************************************************************
 *	Nodes for a Query tree
 ****************************************************************************/

/*--------------------
 * RangeTblEntry -
 *	  A range table is a List of RangeTblEntry nodes.
 *
 *	  A range table entry may represent a plain relation, a sub-select in
 *	  FROM, or the result of a JOIN clause.  (Only explicit JOIN syntax
 *	  produces an RTE, not the implicit join resulting from multiple FROM
 *	  items.  This is because we only need the RTE to deal with SQL features
 *	  like outer joins and join-output-column aliasing.)  Other special
 *	  RTE types also exist, as indicated by RTEKind.
 *
 *	  Note that we consider RTE_RELATION to cover anything that has a pg_class
 *	  entry.  relkind distinguishes the sub-cases.
 *
 *	  alias is an Alias node representing the AS alias-clause attached to the
 *	  FROM expression, or NULL if no clause.
 *
 *	  eref is the table reference name and column reference names (either
 *	  real or aliases).  Note that system columns (OID etc) are not included
 *	  in the column list.
 *	  eref->aliasname is required to be present, and should generally be used
 *	  to identify the RTE for error messages etc.
 *
 *	  In RELATION RTEs, the colnames in both alias and eref are indexed by
 *	  physical attribute number; this means there must be colname entries for
 *	  dropped columns.  When building an RTE we insert empty strings ("") for
 *	  dropped columns.  Note however that a stored rule may have nonempty
 *	  colnames for columns dropped since the rule was created (and for that
 *	  matter the colnames might be out of date due to column renamings).
 *	  The same comments apply to FUNCTION RTEs when a function's return type
 *	  is a named composite type.
 *
 *	  In JOIN RTEs, the colnames in both alias and eref are one-to-one with
 *	  joinaliasvars entries.  A JOIN RTE will omit columns of its inputs when
 *	  those columns are known to be dropped at parse time.  Again, however,
 *	  a stored rule might contain entries for columns dropped since the rule
 *	  was created.  (This is only possible for columns not actually referenced
 *	  in the rule.)  When loading a stored rule, we replace the joinaliasvars
 *	  items for any such columns with null pointers.  (We can't simply delete
 *	  them from the joinaliasvars list, because that would affect the attnums
 *	  of Vars referencing the rest of the list.)
 *
 *	  inh is true for relation references that should be expanded to include
 *	  inheritance children, if the rel has any.  This *must* be false for
 *	  RTEs other than RTE_RELATION entries.
 *
 *	  inFromCl marks those range variables that are listed in the FROM clause.
 *	  It's false for RTEs that are added to a query behind the scenes, such
 *	  as the NEW and OLD variables for a rule, or the subqueries of a UNION.
 *	  This flag is not used anymore during parsing, since the parser now uses
 *	  a separate "namespace" data structure to control visibility, but it is
 *	  needed by ruleutils.c to determine whether RTEs should be shown in
 *	  decompiled queries.
 *
 *	  requiredPerms and checkAsUser specify run-time access permissions
 *	  checks to be performed at query startup.  The user must have *all*
 *	  of the permissions that are OR'd together in requiredPerms (zero
 *	  indicates no permissions checking).  If checkAsUser is not zero,
 *	  then do the permissions checks using the access rights of that user,
 *	  not the current effective user ID.  (This allows rules to act as
 *	  setuid gateways.)  Permissions checks only apply to RELATION RTEs.
 *
 *	  For SELECT/INSERT/UPDATE permissions, if the user doesn't have
 *	  table-wide permissions then it is sufficient to have the permissions
 *	  on all columns identified in selectedCols (for SELECT) and/or
 *	  insertedCols and/or updatedCols (INSERT with ON CONFLICT DO UPDATE may
 *	  have all 3).  selectedCols, insertedCols and updatedCols are bitmapsets,
 *	  which cannot have negative integer members, so we subtract
 *	  FirstLowInvalidHeapAttributeNumber from column numbers before storing
 *	  them in these fields.  A whole-row Var reference is represented by
 *	  setting the bit for InvalidAttrNumber.
 *
 *	  updatedCols is also used in some other places, for example, to determine
 *	  which triggers to fire and in FDWs to know which changed columns they
 *	  need to ship off.  Generated columns that are caused to be updated by an
 *	  update to a base column are collected in extraUpdatedCols.  This is not
 *	  considered for permission checking, but it is useful in those places
 *	  that want to know the full set of columns being updated as opposed to
 *	  only the ones the user explicitly mentioned in the query.  (There is
 *	  currently no need for an extraInsertedCols, but it could exist.)
 *
 *	  securityQuals is a list of security barrier quals (boolean expressions),
 *	  to be tested in the listed order before returning a row from the
 *	  relation.  It is always NIL in parser output.  Entries are added by the
 *	  rewriter to implement security-barrier views and/or row-level security.
 *	  Note that the planner turns each boolean expression into an implicitly
 *	  AND'ed sublist, as is its usual habit with qualification expressions.
 *--------------------
 */
typedef enum RTEKind
{
	RTE_RELATION,				/* ordinary relation reference */
	RTE_SUBQUERY,				/* subquery in FROM */
	RTE_JOIN,					/* join */
	RTE_FUNCTION,				/* function in FROM */
	RTE_TABLEFUNC,				/* TableFunc(.., column list) */
	RTE_VALUES,					/* VALUES (<exprlist>), (<exprlist>), ... */
	RTE_CTE,					/* common table expr (WITH list element) */
	RTE_NAMEDTUPLESTORE,		/* tuplestore, e.g. for AFTER triggers */
	RTE_RESULT					/* RTE represents an empty FROM clause; such
								 * RTEs are added by the planner, they're not
								 * present during parsing or rewriting */
	,
	RTE_VOID,                   /* CDB: deleted RTE */
	RTE_TABLEFUNCTION,          /* CDB: Functions over multiset input */
} RTEKind;

typedef struct RangeTblEntry
{
	NodeTag		type;

	RTEKind		rtekind;		/* see above */

	/*
	 * XXX the fields applicable to only some rte kinds should be merged into
	 * a union.  I didn't do this yet because the diffs would impact a lot of
	 * code that is being actively worked on.  FIXME someday.
	 */

	/*
	 * Fields valid for a plain relation RTE (else zero):
	 *
	 * As a special case, RTE_NAMEDTUPLESTORE can also set relid to indicate
	 * that the tuple format of the tuplestore is the same as the referenced
	 * relation.  This allows plans referencing AFTER trigger transition
	 * tables to be invalidated if the underlying table is altered.
	 *
	 * rellockmode is really LOCKMODE, but it's declared int to avoid having
	 * to include lock-related headers here.  It must be RowExclusiveLock if
	 * the RTE is an INSERT/UPDATE/DELETE target, else RowShareLock if the RTE
	 * is a SELECT FOR UPDATE/FOR SHARE target, else AccessShareLock.
	 *
	 * Note: in some cases, rule expansion may result in RTEs that are marked
	 * with RowExclusiveLock even though they are not the target of the
	 * current query; this happens if a DO ALSO rule simply scans the original
	 * target table.  We leave such RTEs with their original lockmode so as to
	 * avoid getting an additional, lesser lock.
	 */
	Oid			relid;			/* OID of the relation */
	char		relkind;		/* relation kind (see pg_class.relkind) */
	int			rellockmode;	/* lock level that query requires on the rel */
	struct TableSampleClause *tablesample;	/* sampling info, or NULL */

	/*
	 * Fields valid for a subquery RTE (else NULL):
	 */
	Query	   *subquery;		/* the sub-query */
	bool		security_barrier;	/* is from security_barrier view? */

	/* These are for pre-planned sub-queries only.  They are internal to
	 * window planning.
	 */
	struct PlannerInfo *subquery_root;
	List		*subquery_rtable;
	List		*subquery_pathkeys;

	/*
	 * Fields valid for a join RTE (else NULL/zero):
	 *
	 * joinaliasvars is a list of (usually) Vars corresponding to the columns
	 * of the join result.  An alias Var referencing column K of the join
	 * result can be replaced by the K'th element of joinaliasvars --- but to
	 * simplify the task of reverse-listing aliases correctly, we do not do
	 * that until planning time.  In detail: an element of joinaliasvars can
	 * be a Var of one of the join's input relations, or such a Var with an
	 * implicit coercion to the join's output column type, or a COALESCE
	 * expression containing the two input column Vars (possibly coerced).
	 * Within a Query loaded from a stored rule, it is also possible for
	 * joinaliasvars items to be null pointers, which are placeholders for
	 * (necessarily unreferenced) columns dropped since the rule was made.
	 * Also, once planning begins, joinaliasvars items can be almost anything,
	 * as a result of subquery-flattening substitutions.
	 */
	JoinType	jointype;		/* type of join */
	List	   *joinaliasvars;	/* list of alias-var expansions */

	/*
	 * Fields valid for a function RTE (else NIL/zero):
	 *
	 * When funcordinality is true, the eref->colnames list includes an alias
	 * for the ordinality column.  The ordinality column is otherwise
	 * implicit, and must be accounted for "by hand" in places such as
	 * expandRTE().
	 */
	List	   *functions;		/* list of RangeTblFunction nodes */
	bool		funcordinality; /* is this called WITH ORDINALITY? */

	/*
	 * Fields valid for a TableFunc RTE (else NULL):
	 */
	TableFunc  *tablefunc;

	/*
	 * Fields valid for a values RTE (else NIL):
	 */
	List	   *values_lists;	/* list of expression lists */

	/*
	 * Fields valid for a CTE RTE (else NULL/zero):
	 */
	char	   *ctename;		/* name of the WITH list item */
	Index		ctelevelsup;	/* number of query levels up */
	bool		self_reference; /* is this a recursive self-reference? */

	/*
	 * Fields valid for CTE, VALUES, ENR, and TableFunc RTEs (else NIL):
	 *
	 * We need these for CTE RTEs so that the types of self-referential
	 * columns are well-defined.  For VALUES RTEs, storing these explicitly
	 * saves having to re-determine the info by scanning the values_lists. For
	 * ENRs, we store the types explicitly here (we could get the information
	 * from the catalogs if 'relid' was supplied, but we'd still need these
	 * for TupleDesc-based ENRs, so we might as well always store the type
	 * info here).  For TableFuncs, these fields are redundant with data in
	 * the TableFunc node, but keeping them here allows some code sharing with
	 * the other cases.
	 *
	 * For ENRs only, we have to consider the possibility of dropped columns.
	 * A dropped column is included in these lists, but it will have zeroes in
	 * all three lists (as well as an empty-string entry in eref).  Testing
	 * for zero coltype is the standard way to detect a dropped column.
	 */
	List	   *coltypes;		/* OID list of column type OIDs */
	List	   *coltypmods;		/* integer list of column typmods */
	List	   *colcollations;	/* OID list of column collation OIDs */

	/*
	 * Fields valid for ENR RTEs (else NULL/zero):
	 */
	char	   *enrname;		/* name of ephemeral named relation */
	double		enrtuples;		/* estimated or actual from caller */

	/* GPDB: Valid for base-relations, true if GP_DIST_RANDOM
	 * pseudo-function was specified as modifier in FROM-clause
	 */
	bool		forceDistRandom;

	/*
	 * Fields valid in all RTEs:
	 */
	Alias	   *alias;			/* user-written alias clause, if any */
	Alias	   *eref;			/* expanded reference names */
	bool		lateral;		/* subquery, function, or values is LATERAL? */
	bool		inh;			/* inheritance requested? */
	bool		inFromCl;		/* present in FROM clause? */
	AclMode		requiredPerms;	/* bitmask of required access permissions */
	Oid			checkAsUser;	/* if valid, check access as this role */
	Bitmapset  *selectedCols;	/* columns needing SELECT permission */
	Bitmapset  *insertedCols;	/* columns needing INSERT permission */
	Bitmapset  *updatedCols;	/* columns needing UPDATE permission */
	Bitmapset  *extraUpdatedCols;	/* generated columns being updated */
	List	   *securityQuals;	/* security barrier quals to apply, if any */
} RangeTblEntry;

/*
 * RangeTblFunction -
 *	  RangeTblEntry subsidiary data for one function in a FUNCTION RTE.
 *
 * If the function had a column definition list (required for an
 * otherwise-unspecified RECORD result), funccolnames lists the names given
 * in the definition list, funccoltypes lists their declared column types,
 * funccoltypmods lists their typmods, funccolcollations their collations.
 * Otherwise, those fields are NIL.
 *
 * Notice we don't attempt to store info about the results of functions
 * returning named composite types, because those can change from time to
 * time.  We do however remember how many columns we thought the type had
 * (including dropped columns!), so that we can successfully ignore any
 * columns added after the query was parsed.
 */
typedef struct RangeTblFunction
{
	NodeTag		type;

	Node	   *funcexpr;		/* expression tree for func call */
	int			funccolcount;	/* number of columns it contributes to RTE */
	/* These fields record the contents of a column definition list, if any: */
	List	   *funccolnames;	/* column names (list of String) */
	List	   *funccoltypes;	/* OID list of column type OIDs */
	List	   *funccoltypmods; /* integer list of column typmods */
	List	   *funccolcollations;	/* OID list of column collation OIDs */

	bytea	   *funcuserdata;	/* describe function user data. assume bytea */

	/* This is set during planning for use by the executor: */
	Bitmapset  *funcparams;		/* PARAM_EXEC Param IDs affecting this func */
} RangeTblFunction;

/*
 * TableSampleClause - TABLESAMPLE appearing in a transformed FROM clause
 *
 * Unlike RangeTableSample, this is a subnode of the relevant RangeTblEntry.
 */
typedef struct TableSampleClause
{
	NodeTag		type;
	Oid			tsmhandler;		/* OID of the tablesample handler function */
	List	   *args;			/* tablesample argument expression(s) */
	Expr	   *repeatable;		/* REPEATABLE expression, or NULL if none */
} TableSampleClause;

/*
 * WithCheckOption -
 *		representation of WITH CHECK OPTION checks to be applied to new tuples
 *		when inserting/updating an auto-updatable view, or RLS WITH CHECK
 *		policies to be applied when inserting/updating a relation with RLS.
 */
typedef enum WCOKind
{
	WCO_VIEW_CHECK,				/* WCO on an auto-updatable view */
	WCO_RLS_INSERT_CHECK,		/* RLS INSERT WITH CHECK policy */
	WCO_RLS_UPDATE_CHECK,		/* RLS UPDATE WITH CHECK policy */
	WCO_RLS_CONFLICT_CHECK		/* RLS ON CONFLICT DO UPDATE USING policy */
} WCOKind;

typedef struct WithCheckOption
{
	NodeTag		type;
	WCOKind		kind;			/* kind of WCO */
	char	   *relname;		/* name of relation that specified the WCO */
	char	   *polname;		/* name of RLS policy being checked */
	Node	   *qual;			/* constraint qual to check */
	bool		cascaded;		/* true for a cascaded WCO on a view */
} WithCheckOption;

/*
 * SortGroupClause -
 *	   representation of ORDER BY, GROUP BY, DISTINCT, DISTINCT ON items
 *
 * You might think that ORDER BY is only interested in defining ordering,
 * and GROUP/DISTINCT are only interested in defining equality.  However,
 * one way to implement grouping is to sort and then apply a "uniq"-like
 * filter.  So it's also interesting to keep track of possible sort operators
 * for GROUP/DISTINCT, and in particular to try to sort for the grouping
 * in a way that will also yield a requested ORDER BY ordering.  So we need
 * to be able to compare ORDER BY and GROUP/DISTINCT lists, which motivates
 * the decision to give them the same representation.
 *
 * tleSortGroupRef must match ressortgroupref of exactly one entry of the
 *		query's targetlist; that is the expression to be sorted or grouped by.
 * eqop is the OID of the equality operator.
 * sortop is the OID of the ordering operator (a "<" or ">" operator),
 *		or InvalidOid if not available.
 * nulls_first means about what you'd expect.  If sortop is InvalidOid
 *		then nulls_first is meaningless and should be set to false.
 * hashable is true if eqop is hashable (note this condition also depends
 *		on the datatype of the input expression).
 *
 * In an ORDER BY item, all fields must be valid.  (The eqop isn't essential
 * here, but it's cheap to get it along with the sortop, and requiring it
 * to be valid eases comparisons to grouping items.)  Note that this isn't
 * actually enough information to determine an ordering: if the sortop is
 * collation-sensitive, a collation OID is needed too.  We don't store the
 * collation in SortGroupClause because it's not available at the time the
 * parser builds the SortGroupClause; instead, consult the exposed collation
 * of the referenced targetlist expression to find out what it is.
 *
 * In a grouping item, eqop must be valid.  If the eqop is a btree equality
 * operator, then sortop should be set to a compatible ordering operator.
 * We prefer to set eqop/sortop/nulls_first to match any ORDER BY item that
 * the query presents for the same tlist item.  If there is none, we just
 * use the default ordering op for the datatype.
 *
 * If the tlist item's type has a hash opclass but no btree opclass, then
 * we will set eqop to the hash equality operator, sortop to InvalidOid,
 * and nulls_first to false.  A grouping item of this kind can only be
 * implemented by hashing, and of course it'll never match an ORDER BY item.
 *
 * The hashable flag is provided since we generally have the requisite
 * information readily available when the SortGroupClause is constructed,
 * and it's relatively expensive to get it again later.  Note there is no
 * need for a "sortable" flag since OidIsValid(sortop) serves the purpose.
 *
 * A query might have both ORDER BY and DISTINCT (or DISTINCT ON) clauses.
 * In SELECT DISTINCT, the distinctClause list is as long or longer than the
 * sortClause list, while in SELECT DISTINCT ON it's typically shorter.
 * The two lists must match up to the end of the shorter one --- the parser
 * rearranges the distinctClause if necessary to make this true.  (This
 * restriction ensures that only one sort step is needed to both satisfy the
 * ORDER BY and set up for the Unique step.  This is semantically necessary
 * for DISTINCT ON, and presents no real drawback for DISTINCT.)
 */
typedef struct SortGroupClause
{
	NodeTag		type;
	Index		tleSortGroupRef;	/* reference into targetlist */
	Oid			eqop;			/* the equality operator ('=' op) */
	Oid			sortop;			/* the ordering operator ('<' op), or 0 */
	bool		nulls_first;	/* do NULLs come before normal values? */
	bool		hashable;		/* can eqop be implemented by hashing? */
} SortGroupClause;

/*
 * GroupingSet -
 *		representation of CUBE, ROLLUP and GROUPING SETS clauses
 *
 * In a Query with grouping sets, the groupClause contains a flat list of
 * SortGroupClause nodes for each distinct expression used.  The actual
 * structure of the GROUP BY clause is given by the groupingSets tree.
 *
 * In the raw parser output, GroupingSet nodes (of all types except SIMPLE
 * which is not used) are potentially mixed in with the expressions in the
 * groupClause of the SelectStmt.  (An expression can't contain a GroupingSet,
 * but a list may mix GroupingSet and expression nodes.)  At this stage, the
 * content of each node is a list of expressions, some of which may be RowExprs
 * which represent sublists rather than actual row constructors, and nested
 * GroupingSet nodes where legal in the grammar.  The structure directly
 * reflects the query syntax.
 *
 * In parse analysis, the transformed expressions are used to build the tlist
 * and groupClause list (of SortGroupClause nodes), and the groupingSets tree
 * is eventually reduced to a fixed format:
 *
 * EMPTY nodes represent (), and obviously have no content
 *
 * SIMPLE nodes represent a list of one or more expressions to be treated as an
 * atom by the enclosing structure; the content is an integer list of
 * ressortgroupref values (see SortGroupClause)
 *
 * CUBE and ROLLUP nodes contain a list of one or more SIMPLE nodes.
 *
 * SETS nodes contain a list of EMPTY, SIMPLE, CUBE or ROLLUP nodes, but after
 * parse analysis they cannot contain more SETS nodes; enough of the syntactic
 * transforms of the spec have been applied that we no longer have arbitrarily
 * deep nesting (though we still preserve the use of cube/rollup).
 *
 * Note that if the groupingSets tree contains no SIMPLE nodes (only EMPTY
 * nodes at the leaves), then the groupClause will be empty, but this is still
 * an aggregation query (similar to using aggs or HAVING without GROUP BY).
 *
 * As an example, the following clause:
 *
 * GROUP BY GROUPING SETS ((a,b), CUBE(c,(d,e)))
 *
 * looks like this after raw parsing:
 *
 * SETS( RowExpr(a,b) , CUBE( c, RowExpr(d,e) ) )
 *
 * and parse analysis converts it to:
 *
 * SETS( SIMPLE(1,2), CUBE( SIMPLE(3), SIMPLE(4,5) ) )
 */
typedef enum
{
	GROUPING_SET_EMPTY,
	GROUPING_SET_SIMPLE,
	GROUPING_SET_ROLLUP,
	GROUPING_SET_CUBE,
	GROUPING_SET_SETS
} GroupingSetKind;

typedef struct GroupingSet
{
	NodeTag		type;
	GroupingSetKind kind;
	List	   *content;
	int			location;
} GroupingSet;

/*
 * WindowClause -
 *		transformed representation of WINDOW and OVER clauses
 *
 * A parsed Query's windowClause list contains these structs.  "name" is set
 * if the clause originally came from WINDOW, and is NULL if it originally
 * was an OVER clause (but note that we collapse out duplicate OVERs).
 * partitionClause and orderClause are lists of SortGroupClause structs.
 * If we have RANGE with offset PRECEDING/FOLLOWING, the semantics of that are
 * specified by startInRangeFunc/inRangeColl/inRangeAsc/inRangeNullsFirst
 * for the start offset, or endInRangeFunc/inRange* for the end offset.
 * winref is an ID number referenced by WindowFunc nodes; it must be unique
 * among the members of a Query's windowClause list.
 * When refname isn't null, the partitionClause is always copied from there;
 * the orderClause might or might not be copied (see copiedOrder); the framing
 * options are never copied, per spec.
 */
typedef struct WindowClause
{
	NodeTag		type;
	char	   *name;			/* window name (NULL in an OVER clause) */
	char	   *refname;		/* referenced window name, if any */
	List	   *partitionClause;	/* PARTITION BY list */
	List	   *orderClause;	/* ORDER BY list */
	int			frameOptions;	/* frame_clause options, see WindowDef */
	Node	   *startOffset;	/* expression for starting bound, if any */
	Node	   *endOffset;		/* expression for ending bound, if any */
	Oid			startInRangeFunc;	/* in_range function for startOffset */
	Oid			endInRangeFunc; /* in_range function for endOffset */
	Oid			inRangeColl;	/* collation for in_range tests */
	bool		inRangeAsc;		/* use ASC sort order for in_range tests? */
	bool		inRangeNullsFirst;	/* nulls sort first for in_range tests? */
	Index		winref;			/* ID referenced by window functions */
	bool		copiedOrder;	/* did we copy orderClause from refname? */
} WindowClause;

/*
 * RowMarkClause -
 *	   parser output representation of FOR [KEY] UPDATE/SHARE clauses
 *
 * Query.rowMarks contains a separate RowMarkClause node for each relation
 * identified as a FOR [KEY] UPDATE/SHARE target.  If one of these clauses
 * is applied to a subquery, we generate RowMarkClauses for all normal and
 * subquery rels in the subquery, but they are marked pushedDown = true to
 * distinguish them from clauses that were explicitly written at this query
 * level.  Also, Query.hasForUpdate tells whether there were explicit FOR
 * UPDATE/SHARE/KEY SHARE clauses in the current query level.
 */
typedef struct RowMarkClause
{
	NodeTag		type;
	Index		rti;			/* range table index of target relation */
	LockClauseStrength strength;
	LockWaitPolicy waitPolicy;	/* NOWAIT and SKIP LOCKED */
	bool		pushedDown;		/* pushed down from higher query level? */
} RowMarkClause;

/*
 * WithClause -
 *	   representation of WITH clause
 *
 * Note: WithClause does not propagate into the Query representation;
 * but CommonTableExpr does.
 */
typedef struct WithClause
{
	NodeTag		type;
	List	   *ctes;			/* list of CommonTableExprs */
	bool		recursive;		/* true = WITH RECURSIVE */
	int			location;		/* token location, or -1 if unknown */
} WithClause;

/*
 * InferClause -
 *		ON CONFLICT unique index inference clause
 *
 * Note: InferClause does not propagate into the Query representation.
 */
typedef struct InferClause
{
	NodeTag		type;
	List	   *indexElems;		/* IndexElems to infer unique index */
	Node	   *whereClause;	/* qualification (partial-index predicate) */
	char	   *conname;		/* Constraint name, or NULL if unnamed */
	int			location;		/* token location, or -1 if unknown */
} InferClause;

/*
 * OnConflictClause -
 *		representation of ON CONFLICT clause
 *
 * Note: OnConflictClause does not propagate into the Query representation.
 */
typedef struct OnConflictClause
{
	NodeTag		type;
	OnConflictAction action;	/* DO NOTHING or UPDATE? */
	InferClause *infer;			/* Optional index inference clause */
	List	   *targetList;		/* the target list (of ResTarget) */
	Node	   *whereClause;	/* qualifications */
	int			location;		/* token location, or -1 if unknown */
} OnConflictClause;

/*
 * CommonTableExpr -
 *	   representation of WITH list element
 *
 * We don't currently support the SEARCH or CYCLE clause.
 */
typedef enum CTEMaterialize
{
	CTEMaterializeDefault,		/* no option specified */
	CTEMaterializeAlways,		/* MATERIALIZED */
	CTEMaterializeNever			/* NOT MATERIALIZED */
} CTEMaterialize;

typedef struct CommonTableExpr
{
	NodeTag		type;
	char	   *ctename;		/* query name (never qualified) */
	List	   *aliascolnames;	/* optional list of column names */
	CTEMaterialize ctematerialized; /* is this an optimization fence? */
	/* SelectStmt/InsertStmt/etc before parse analysis, Query afterwards: */
	Node	   *ctequery;		/* the CTE's subquery */
	int			location;		/* token location, or -1 if unknown */
	/* These fields are set during parse analysis: */
	bool		cterecursive;	/* is this CTE actually recursive? */
	int			cterefcount;	/* number of RTEs referencing this CTE
								 * (excluding internal self-references) */
	List	   *ctecolnames;	/* list of output column names */
	List	   *ctecoltypes;	/* OID list of output column type OIDs */
	List	   *ctecoltypmods;	/* integer list of output column typmods */
	List	   *ctecolcollations;	/* OID list of column collation OIDs */
} CommonTableExpr;

/* Convenience macro to get the output tlist of a CTE's query */
#define GetCTETargetList(cte) \
	(AssertMacro(IsA((cte)->ctequery, Query)), \
	 ((Query *) (cte)->ctequery)->commandType == CMD_SELECT ? \
	 ((Query *) (cte)->ctequery)->targetList : \
	 ((Query *) (cte)->ctequery)->returningList)

/*
 * TriggerTransition -
 *	   representation of transition row or table naming clause
 *
 * Only transition tables are initially supported in the syntax, and only for
 * AFTER triggers, but other permutations are accepted by the parser so we can
 * give a meaningful message from C code.
 */
typedef struct TriggerTransition
{
	NodeTag		type;
	char	   *name;
	bool		isNew;
	bool		isTable;
} TriggerTransition;

/*****************************************************************************
 *		Raw Grammar Output Statements
 *****************************************************************************/

/*
 *		RawStmt --- container for any one statement's raw parse tree
 *
 * Parse analysis converts a raw parse tree headed by a RawStmt node into
 * an analyzed statement headed by a Query node.  For optimizable statements,
 * the conversion is complex.  For utility statements, the parser usually just
 * transfers the raw parse tree (sans RawStmt) into the utilityStmt field of
 * the Query node, and all the useful work happens at execution time.
 *
 * stmt_location/stmt_len identify the portion of the source text string
 * containing this raw statement (useful for multi-statement strings).
 */
typedef struct RawStmt
{
	NodeTag		type;
	Node	   *stmt;			/* raw parse tree */
	int			stmt_location;	/* start location, or -1 if unknown */
	int			stmt_len;		/* length in bytes; 0 means "rest of string" */
} RawStmt;

/*****************************************************************************
 *		Optimizable Statements
 *****************************************************************************/

/* ----------------------
 *		Insert Statement
 *
 * The source expression is represented by SelectStmt for both the
 * SELECT and VALUES cases.  If selectStmt is NULL, then the query
 * is INSERT ... DEFAULT VALUES.
 * ----------------------
 */
typedef struct InsertStmt
{
	NodeTag		type;
	RangeVar   *relation;		/* relation to insert into */
	List	   *cols;			/* optional: names of the target columns */
	Node	   *selectStmt;		/* the source SELECT/VALUES, or NULL */
	OnConflictClause *onConflictClause; /* ON CONFLICT clause */
	List	   *returningList;	/* list of expressions to return */
	WithClause *withClause;		/* WITH clause */
	OverridingKind override;	/* OVERRIDING clause */
} InsertStmt;

/* ----------------------
 *		Delete Statement
 * ----------------------
 */
typedef struct DeleteStmt
{
	NodeTag		type;
	RangeVar   *relation;		/* relation to delete from */
	List	   *usingClause;	/* optional using clause for more tables */
	Node	   *whereClause;	/* qualifications */
	List	   *returningList;	/* list of expressions to return */
	WithClause *withClause;		/* WITH clause */
} DeleteStmt;

/* ----------------------
 *		Update Statement
 * ----------------------
 */
typedef struct UpdateStmt
{
	NodeTag		type;
	RangeVar   *relation;		/* relation to update */
	List	   *targetList;		/* the target list (of ResTarget) */
	Node	   *whereClause;	/* qualifications */
	List	   *fromClause;		/* optional from clause for more tables */
	List	   *returningList;	/* list of expressions to return */
	WithClause *withClause;		/* WITH clause */
} UpdateStmt;

/* ----------------------
 *		Select Statement
 *
 * A "simple" SELECT is represented in the output of gram.y by a single
 * SelectStmt node; so is a VALUES construct.  A query containing set
 * operators (UNION, INTERSECT, EXCEPT) is represented by a tree of SelectStmt
 * nodes, in which the leaf nodes are component SELECTs and the internal nodes
 * represent UNION, INTERSECT, or EXCEPT operators.  Using the same node
 * type for both leaf and internal nodes allows gram.y to stick ORDER BY,
 * LIMIT, etc, clause values into a SELECT statement without worrying
 * whether it is a simple or compound SELECT.
 * ----------------------
 */
typedef enum SetOperation
{
	SETOP_NONE = 0,
	SETOP_UNION,
	SETOP_INTERSECT,
	SETOP_EXCEPT
} SetOperation;

/*
 * In raw parser output, this represents what the user wrote in the
 * DISTRIBUTED BY clause. In parse analysis, if no distributed by
 * was given, we add implicit columns.
 *
 * 'keyCols' is a List of IndexElems. It is used as a handy container
 * for column name + operator class pair. Only the 'indexcolname' and
 * 'opclass' fields are used.
 */
typedef struct DistributedBy
{
	NodeTag		type;
	GpPolicyType ptype;
	int			numsegments;
	List	   *keyCols;	/* valid when ptype is POLICYTYPE_PARTITIONED */
} DistributedBy;

typedef struct SelectStmt
{
	NodeTag		type;

	/*
	 * These fields are used only in "leaf" SelectStmts.
	 */
	List	   *distinctClause; /* NULL, list of DISTINCT ON exprs, or
								 * lcons(NIL,NIL) for all (SELECT DISTINCT) */
	IntoClause *intoClause;		/* target for SELECT INTO */
	List	   *targetList;		/* the target list (of ResTarget) */
	List	   *fromClause;		/* the FROM clause */
	Node	   *whereClause;	/* WHERE qualification */
	List	   *groupClause;	/* GROUP BY clauses */
	Node	   *havingClause;	/* HAVING conditional-expression */
	List	   *windowClause;	/* window specification clauses */
	List       *scatterClause;	/* GPDB: TableValueExpr data distribution */

	/*
	 * In a "leaf" node representing a VALUES list, the above fields are all
	 * null, and instead this field is set.  Note that the elements of the
	 * sublists are just expressions, without ResTarget decoration. Also note
	 * that a list element can be DEFAULT (represented as a SetToDefault
	 * node), regardless of the context of the VALUES list. It's up to parse
	 * analysis to reject that where not valid.
	 */
	List	   *valuesLists;	/* untransformed list of expression lists */

	/*
	 * These fields are used in both "leaf" SelectStmts and upper-level
	 * SelectStmts.
	 */
	List	   *sortClause;		/* sort clause (a list of SortBy's) */
	Node	   *limitOffset;	/* # of result tuples to skip */
	Node	   *limitCount;		/* # of result tuples to return */
	List	   *lockingClause;	/* FOR UPDATE (list of LockingClause's) */
	WithClause *withClause;		/* WITH clause */

	/*
	 * These fields are used only in upper-level SelectStmts.
	 */
	SetOperation op;			/* type of set op */
	bool		all;			/* ALL specified? */
	struct SelectStmt *larg;	/* left child */
	struct SelectStmt *rarg;	/* right child */
	/* Eventually add fields for CORRESPONDING spec here */

	/*
	 * Greenplum specific field.
	 * If disableLockingOptimization is true, we do not try to
	 * optimize the behavior of locking clause, this means
	 * we will lock the table in Exclusive Mode and do not
	 * emit lockrows plannode.
	 */
	bool disableLockingOptimization;
} SelectStmt;


/* ----------------------
 *		Set Operation node for post-analysis query trees
 *
 * After parse analysis, a SELECT with set operations is represented by a
 * top-level Query node containing the leaf SELECTs as subqueries in its
 * range table.  Its setOperations field shows the tree of set operations,
 * with leaf SelectStmt nodes replaced by RangeTblRef nodes, and internal
 * nodes replaced by SetOperationStmt nodes.  Information about the output
 * column types is added, too.  (Note that the child nodes do not necessarily
 * produce these types directly, but we've checked that their output types
 * can be coerced to the output column type.)  Also, if it's not UNION ALL,
 * information about the types' sort/group semantics is provided in the form
 * of a SortGroupClause list (same representation as, eg, DISTINCT).
 * The resolved common column collations are provided too; but note that if
 * it's not UNION ALL, it's okay for a column to not have a common collation,
 * so a member of the colCollations list could be InvalidOid even though the
 * column has a collatable type.
 * ----------------------
 */
typedef struct SetOperationStmt
{
	NodeTag		type;
	SetOperation op;			/* type of set op */
	bool		all;			/* ALL specified? */
	Node	   *larg;			/* left child */
	Node	   *rarg;			/* right child */
	/* Eventually add fields for CORRESPONDING spec here */

	/* Fields derived during parse analysis: */
	List	   *colTypes;		/* OID list of output column type OIDs */
	List	   *colTypmods;		/* integer list of output column typmods */
	List	   *colCollations;	/* OID list of output column collation OIDs */
	List	   *groupClauses;	/* a list of SortGroupClause's */
	/* groupClauses is NIL if UNION ALL, but must be set otherwise */
} SetOperationStmt;


/*****************************************************************************
 *		Other Statements (no optimizations required)
 *
 *		These are not touched by parser/analyze.c except to put them into
 *		the utilityStmt field of a Query.  This is eventually passed to
 *		ProcessUtility (by-passing rewriting and planning).  Some of the
 *		statements do need attention from parse analysis, and this is
 *		done by routines in parser/parse_utilcmd.c after ProcessUtility
 *		receives the command for execution.
 *		DECLARE CURSOR, EXPLAIN, and CREATE TABLE AS are special cases:
 *		they contain optimizable statements, which get processed normally
 *		by parser/analyze.c.
 *****************************************************************************/

/*
 * When a command can act on several kinds of objects with only one
 * parse structure required, use these constants to designate the
 * object type.  Note that commands typically don't support all the types.
 */

typedef enum ObjectType
{
	OBJECT_ACCESS_METHOD,
	OBJECT_AGGREGATE,
	OBJECT_AMOP,
	OBJECT_AMPROC,
	OBJECT_ATTRIBUTE,			/* type's attribute, when distinct from column */
	OBJECT_CAST,
	OBJECT_COLUMN,
	OBJECT_COLLATION,
	OBJECT_CONVERSION,
	OBJECT_DATABASE,
	OBJECT_DEFAULT,
	OBJECT_DEFACL,
	OBJECT_DOMAIN,
	OBJECT_DOMCONSTRAINT,
	OBJECT_EVENT_TRIGGER,
	OBJECT_EXTENSION,
	OBJECT_FDW,
	OBJECT_FOREIGN_SERVER,
	OBJECT_FOREIGN_TABLE,
	OBJECT_FUNCTION,
	OBJECT_INDEX,
	OBJECT_LANGUAGE,
	OBJECT_LARGEOBJECT,
	OBJECT_MATVIEW,
	OBJECT_OPCLASS,
	OBJECT_OPERATOR,
	OBJECT_OPFAMILY,
	OBJECT_POLICY,
	OBJECT_PROCEDURE,
	OBJECT_PUBLICATION,
	OBJECT_PUBLICATION_REL,
	OBJECT_ROLE,
	OBJECT_ROUTINE,
	OBJECT_RULE,
	OBJECT_SCHEMA,
	OBJECT_SEQUENCE,
	OBJECT_SUBSCRIPTION,
	OBJECT_STATISTIC_EXT,
	OBJECT_TABCONSTRAINT,
	OBJECT_TABLE,
	OBJECT_EXTPROTOCOL,
	OBJECT_TABLESPACE,
	OBJECT_TRANSFORM,
	OBJECT_TRIGGER,
	OBJECT_TSCONFIGURATION,
	OBJECT_TSDICTIONARY,
	OBJECT_TSPARSER,
	OBJECT_TSTEMPLATE,
	OBJECT_TYPE,
	OBJECT_USER_MAPPING,
	OBJECT_VIEW,
	OBJECT_RESQUEUE,
	OBJECT_RESGROUP
} ObjectType;

/* Event triggers and extended statistics are only stored on the QD node.*/
#define shouldDispatchForObject(object_type) \
	(object_type != OBJECT_EVENT_TRIGGER && object_type != OBJECT_STATISTIC_EXT)

/* ----------------------
 *		Create Schema Statement
 *
 * NOTE: the schemaElts list contains raw parsetrees for component statements
 * of the schema, such as CREATE TABLE, GRANT, etc.  These are analyzed and
 * executed after the schema itself is created.
 * ----------------------
 */
typedef struct CreateSchemaStmt
{
	NodeTag		type;
	char	   *schemaname;		/* the name of the schema to create */
	RoleSpec   *authrole;		/* the owner of the created schema */
	List	   *schemaElts;		/* schema components (list of parsenodes) */
	bool		if_not_exists;	/* just do nothing if schema already exists? */

	/*
	 * In GPDB, when a CreateSchemaStmt is dispatched to executor nodes, the
	 * following field is set.
	 *
	 * There's a special case for when the temporary namespace is created,
	 * on the first use in the session. There are actually two temporary
	 * namespaces, the regular one, and a temporary toast namespace. They are
	 * both created in the same command, with istemp='true'.
	 */
	bool        istemp;         /* true for temp schemas (internal only) */
} CreateSchemaStmt;

typedef enum DropBehavior
{
	DROP_RESTRICT,				/* drop fails if any dependent objects */
	DROP_CASCADE				/* remove dependent objects too */
} DropBehavior;

/* ----------------------
 *		Compound utility
 *
 * ----------------------
 */
typedef struct CompoundUtilityStmt
{
	NodeTag		type;

	List	   *schemaElts;		/* schema components (list of parsenodes) */

} CompoundUtilityStmt;


/* ----------------------
 *	Alter Table
 * ----------------------
 */
typedef struct AlterTableStmt
{
	NodeTag		type;
	RangeVar   *relation;		/* table to work on */
	List	   *cmds;			/* list of subcommands */
	ObjectType	relkind;		/* type of object */
	bool		missing_ok;		/* skip error if table missing */

	int			lockmode;
	List	   *wqueue;
} AlterTableStmt;

typedef enum AlterTableType
{
	AT_AddColumn,				/* add column */
	AT_AddColumnRecurse,		/* internal to commands/tablecmds.c */
	AT_AddColumnToView,			/* implicitly via CREATE OR REPLACE VIEW */
	AT_ColumnDefault,			/* alter column default */
	AT_DropNotNull,				/* alter column drop not null */
	AT_SetNotNull,				/* alter column set not null */
	AT_CheckNotNull,			/* check column is already marked not null */
	AT_SetStatistics,			/* alter column set statistics */
	AT_SetOptions,				/* alter column set ( options ) */
	AT_ResetOptions,			/* alter column reset ( options ) */
	AT_SetStorage,				/* alter column set storage */
	AT_DropColumn,				/* drop column */
	AT_DropColumnRecurse,		/* internal to commands/tablecmds.c */
	AT_AddIndex,				/* add index */
	AT_ReAddIndex,				/* internal to commands/tablecmds.c */
	AT_AddConstraint,			/* add constraint */
	AT_AddConstraintRecurse,	/* internal to commands/tablecmds.c */
	AT_ReAddConstraint,			/* internal to commands/tablecmds.c */
	AT_ReAddDomainConstraint,	/* internal to commands/tablecmds.c */
	AT_AlterConstraint,			/* alter constraint */
	AT_ValidateConstraint,		/* validate constraint */
	AT_ValidateConstraintRecurse,	/* internal to commands/tablecmds.c */
	AT_ProcessedConstraint,		/* pre-processed add constraint (local in
								 * parser/parse_utilcmd.c) */
	AT_AddIndexConstraint,		/* add constraint using existing index */
	AT_DropConstraint,			/* drop constraint */
	AT_DropConstraintRecurse,	/* internal to commands/tablecmds.c */
	AT_ReAddComment,			/* internal to commands/tablecmds.c */
	AT_AlterColumnType,			/* alter column type */
	AT_AlterColumnGenericOptions,	/* alter column OPTIONS (...) */
	AT_ChangeOwner,				/* change owner */
	AT_ClusterOn,				/* CLUSTER ON */
	AT_DropCluster,				/* SET WITHOUT CLUSTER */
	AT_SetLogged,				/* SET LOGGED */
	AT_SetUnLogged,				/* SET UNLOGGED */
	AT_DropOids,				/* SET WITHOUT OIDS */
	AT_SetTableSpace,			/* SET TABLESPACE */
	AT_SetRelOptions,			/* SET (...) -- AM specific parameters */
	AT_ResetRelOptions,			/* RESET (...) -- AM specific parameters */
	AT_ReplaceRelOptions,		/* replace reloption list in its entirety */
	AT_EnableTrig,				/* ENABLE TRIGGER name */
	AT_EnableAlwaysTrig,		/* ENABLE ALWAYS TRIGGER name */
	AT_EnableReplicaTrig,		/* ENABLE REPLICA TRIGGER name */
	AT_DisableTrig,				/* DISABLE TRIGGER name */
	AT_EnableTrigAll,			/* ENABLE TRIGGER ALL */
	AT_DisableTrigAll,			/* DISABLE TRIGGER ALL */
	AT_EnableTrigUser,			/* ENABLE TRIGGER USER */
	AT_DisableTrigUser,			/* DISABLE TRIGGER USER */
	AT_EnableRule,				/* ENABLE RULE name */
	AT_EnableAlwaysRule,		/* ENABLE ALWAYS RULE name */
	AT_EnableReplicaRule,		/* ENABLE REPLICA RULE name */
	AT_DisableRule,				/* DISABLE RULE name */
	AT_AddInherit,				/* INHERIT parent */
	AT_DropInherit,				/* NO INHERIT parent */
	AT_AddOf,					/* OF <type_name> */
	AT_DropOf,					/* NOT OF */
	AT_ReplicaIdentity,			/* REPLICA IDENTITY */
	AT_EnableRowSecurity,		/* ENABLE ROW SECURITY */
	AT_DisableRowSecurity,		/* DISABLE ROW SECURITY */
	AT_ForceRowSecurity,		/* FORCE ROW SECURITY */
	AT_NoForceRowSecurity,		/* NO FORCE ROW SECURITY */
	AT_GenericOptions,			/* OPTIONS (...) */
	AT_AttachPartition,			/* ATTACH PARTITION */
	AT_DetachPartition,			/* DETACH PARTITION */
	AT_AddIdentity,				/* ADD IDENTITY */
	AT_SetIdentity,				/* SET identity column options */
	AT_DropIdentity,			/* DROP IDENTITY */

	AT_SetDistributedBy,		/* SET DISTRIBUTED BY */
	AT_ExpandTable,          /* EXPAND DISTRIBUTED */
	/* CDB: Partitioned Tables */
	// GPDB_12_MERGE_FIXME: can all this be removed now?
	AT_PartAdd,					/* Add */
	AT_PartAddForSplit,			/* Add, as subcommand of a split */
	AT_PartAlter,				/* Alter */
	AT_PartDrop,				/* Drop */
	AT_PartExchange,			/* Exchange */
	AT_PartRename,				/* Rename */
	AT_PartSetTemplate,			/* Set Subpartition Template */
	AT_PartSplit,				/* Split */
	AT_PartTruncate,			/* Truncate */
	AT_PartAddInternal,			/* CREATE TABLE time partition addition */
	AT_PartAttachIndex			/* ALTER INDEX ATTACH PARTITION (not exposed to user) */
} AlterTableType;

typedef struct ReplicaIdentityStmt
{
	NodeTag		type;
	char		identity_type;
	char	   *name;
} ReplicaIdentityStmt;

typedef struct AlterTableCmd	/* one subcommand of an ALTER TABLE */
{
	NodeTag		type;
	AlterTableType subtype;		/* Type of table alteration to apply */
	char	   *name;			/* column, constraint, or trigger to act on,
								 * or tablespace */
	int16		num;			/* attribute number for columns referenced by
								 * number */
	RoleSpec   *newowner;
	Node	   *def;			/* definition of new column, index,
								 * constraint, or parent table */
	Node	   *transform;		/* transformation expr for ALTER TYPE */
	DropBehavior behavior;		/* RESTRICT or CASCADE for DROP cases */
	bool		missing_ok;		/* skip error if missing? */

	/*
	 * Extra information dispatched from QD to QEs in AT_SetDistributedBy and
	 * AT_ExpandTable
	 */
	int	        backendId;     /* backend ID on QD, if a temporary table was created */

	GpPolicy   *policy;

} AlterTableCmd;

/* GPDB_12_MERGE_FIXME: which of these are still needed? */
typedef enum GpAlterPartitionIdType
{
	AT_AP_IDNone,				/* no ID */
	AT_AP_IDName,				/* IDentify by Name */
	AT_AP_IDValue,				/* IDentifier FOR Value */
#if 0
	AT_AP_IDRank,				/* IDentifier FOR Rank */
	AT_AP_ID_oid,				/* IDentifier by oid (for internal use only) */
	AT_AP_IDList,				/* List of IDentifier(for internal use only) */
	AT_AP_IDRule,				/* partition rule (for internal use only) */
#endif
	AT_AP_IDDefault,			/* IDentify DEFAULT partition */
#if 0
	AT_AP_IDRangeVar			/* IDentify Partition by RangeVar */
#endif
} GpAlterPartitionIdType;

typedef struct GpAlterPartitionId /* Identify a partition by name, val, pos */
{
	NodeTag		type;
	GpAlterPartitionIdType idtype;/* Type of table alteration to apply */
	Node	   *partiddef;		/* partition id definition */
	int			location;		/* token location, or -1 if unknown */
} GpAlterPartitionId;

typedef struct GpDropPartitionCmd
{
	NodeTag		type;
	Node	   *partid;			/* partition id of the partition to drop */
	DropBehavior behavior;		/* RESTRICT or CASCADE */
	bool	   missing_ok;
} GpDropPartitionCmd;

typedef struct GpAlterPartitionCmd
{
	NodeTag		type;
	Node	   *partid;			/* partition id of the partition to add */
	Node       *arg;            /* argument 1 */
	int                 location;   /* token location, or -1 if unknown */
} GpAlterPartitionCmd;

/* ----------------------
 * Alter Collation
 * ----------------------
 */
typedef struct AlterCollationStmt
{
	NodeTag		type;
	List	   *collname;
} AlterCollationStmt;


/* ----------------------
 *	Alter Domain
 *
 * The fields are used in different ways by the different variants of
 * this command.
 * ----------------------
 */
typedef struct AlterDomainStmt
{
	NodeTag		type;
	char		subtype;		/*------------
								 *	T = alter column default
								 *	N = alter column drop not null
								 *	O = alter column set not null
								 *	C = add constraint
								 *	X = drop constraint
								 *------------
								 */
	List	   *typeName;		/* domain to work on */
	char	   *name;			/* column or constraint name to act on */
	Node	   *def;			/* definition of default or constraint */
	DropBehavior behavior;		/* RESTRICT or CASCADE for DROP cases */
	bool		missing_ok;		/* skip error if missing? */
} AlterDomainStmt;


/* ----------------------
 *		Grant|Revoke Statement
 * ----------------------
 */
typedef enum GrantTargetType
{
	ACL_TARGET_OBJECT,			/* grant on specific named object(s) */
	ACL_TARGET_ALL_IN_SCHEMA,	/* grant on all objects in given schema(s) */
	ACL_TARGET_DEFAULTS			/* ALTER DEFAULT PRIVILEGES */
} GrantTargetType;

typedef struct GrantStmt
{
	NodeTag		type;
	bool		is_grant;		/* true = GRANT, false = REVOKE */
	GrantTargetType targtype;	/* type of the grant target */
	ObjectType	objtype;		/* kind of object being operated on */
	List	   *objects;		/* list of RangeVar nodes, ObjectWithArgs
								 * nodes, or plain names (as Value strings) */
	List	   *privileges;		/* list of AccessPriv nodes */
	/* privileges == NIL denotes ALL PRIVILEGES */
	List	   *grantees;		/* list of RoleSpec nodes */
	bool		grant_option;	/* grant or revoke grant option */
	DropBehavior behavior;		/* drop behavior (for REVOKE) */
} GrantStmt;

/*
 * Note: ObjectWithArgs carries only the types of the input parameters of the
 * function.  So it is sufficient to identify an existing function, but it
 * is not enough info to define a function nor to call it.
 */
typedef struct ObjectWithArgs
{
	NodeTag		type;
	List	   *objname;		/* qualified name of function/operator */
	List	   *objargs;		/* list of Typename nodes */
	bool		args_unspecified;	/* argument list was omitted, so name must
									 * be unique (note that objargs == NIL
									 * means zero args) */
} ObjectWithArgs;

/*
 * An access privilege, with optional list of column names
 * priv_name == NULL denotes ALL PRIVILEGES (only used with a column list)
 * cols == NIL denotes "all columns"
 * Note that simple "ALL PRIVILEGES" is represented as a NIL list, not
 * an AccessPriv with both fields null.
 */
typedef struct AccessPriv
{
	NodeTag		type;
	char	   *priv_name;		/* string name of privilege */
	List	   *cols;			/* list of Value strings */
} AccessPriv;

/* ----------------------
 *		Grant/Revoke Role Statement
 *
 * Note: because of the parsing ambiguity with the GRANT <privileges>
 * statement, granted_roles is a list of AccessPriv; the execution code
 * should complain if any column lists appear.  grantee_roles is a list
 * of role names, as Value strings.
 * ----------------------
 */
typedef struct GrantRoleStmt
{
	NodeTag		type;
	List	   *granted_roles;	/* list of roles to be granted/revoked */
	List	   *grantee_roles;	/* list of member roles to add/delete */
	bool		is_grant;		/* true = GRANT, false = REVOKE */
	bool		admin_opt;		/* with admin option */
	RoleSpec   *grantor;		/* set grantor to other than current role */
	DropBehavior behavior;		/* drop behavior (for REVOKE) */
} GrantRoleStmt;

/*
 * Node that represents the single row error handling (SREH) clause.
 * used in COPY and External Tables.
 */
typedef struct SingleRowErrorDesc
{
	NodeTag			type;
	int				rejectlimit;		/* per segment error reject limit */
	bool			is_limit_in_rows;	/* true for ROWS false for PERCENT */
	char			log_error_type;		/* 't' enable log errors.
										   'p' enable log errors persistently.
										   'f' disable log errors */
} SingleRowErrorDesc;

/* ----------------------
 *	Alter Default Privileges Statement
 * ----------------------
 */
typedef struct AlterDefaultPrivilegesStmt
{
	NodeTag		type;
	List	   *options;		/* list of DefElem */
	GrantStmt  *action;			/* GRANT/REVOKE action (with objects=NIL) */
} AlterDefaultPrivilegesStmt;

/* ----------------------
 *		Copy Statement
 *
 * We support "COPY relation FROM file", "COPY relation TO file", and
 * "COPY (query) TO file".  In any given CopyStmt, exactly one of "relation"
 * and "query" must be non-NULL.
 * ----------------------
 */
typedef struct CopyStmt
{
	NodeTag		type;
	RangeVar   *relation;		/* the relation to copy */
	Node	   *query;			/* the query (SELECT or DML statement with
								 * RETURNING) to copy, as a raw parse tree */
	List	   *attlist;		/* List of column names (as Strings), or NIL
								 * for all columns */
	bool		is_from;		/* TO or FROM */
	bool		is_program;		/* is 'filename' a program to popen? */
	char	   *filename;		/* filename, or NULL for STDIN/STDOUT */
	List	   *options;		/* List of DefElem nodes */
	Node	   *whereClause;	/* WHERE condition (or NULL) */

	Node	   *sreh;			/* Single row error handling info */
} CopyStmt;

/* ----------------------
 * SET Statement (includes RESET)
 *
 * "SET var TO DEFAULT" and "RESET var" are semantically equivalent, but we
 * preserve the distinction in VariableSetKind for CreateCommandTag().
 * ----------------------
 */
typedef enum
{
	VAR_SET_VALUE,				/* SET var = value */
	VAR_SET_DEFAULT,			/* SET var TO DEFAULT */
	VAR_SET_CURRENT,			/* SET var FROM CURRENT */
	VAR_SET_MULTI,				/* special case for SET TRANSACTION ... */
	VAR_RESET,					/* RESET var */
	VAR_RESET_ALL				/* RESET ALL */
} VariableSetKind;

typedef struct VariableSetStmt
{
	NodeTag		type;
	VariableSetKind kind;
	char	   *name;			/* variable to be set */
	List	   *args;			/* List of A_Const nodes */
	bool		is_local;		/* SET LOCAL? */
} VariableSetStmt;

/* ----------------------
 * Show Statement
 * ----------------------
 */
typedef struct VariableShowStmt
{
	NodeTag		type;
	char	   *name;
} VariableShowStmt;

/* ----------------------
 *		Create Table Statement
 *
 * NOTE: in the raw gram.y output, ColumnDef and Constraint nodes are
 * intermixed in tableElts, and constraints is NIL.  After parse analysis,
 * tableElts contains just ColumnDefs, and constraints contains just
 * Constraint nodes (in fact, only CONSTR_CHECK nodes, in the present
 * implementation).
 * ----------------------
 */

typedef struct CreateStmt
{
	NodeTag		type;
	RangeVar   *relation;		/* relation to create */
	List	   *tableElts;		/* column definitions (list of ColumnDef) */
	List	   *inhRelations;	/* relations to inherit from (list of
								 * inhRelation) */
	PartitionBoundSpec *partbound;	/* FOR VALUES clause */
	PartitionSpec *partspec;	/* PARTITION BY clause */

	TypeName   *ofTypename;		/* OF typename */
	List	   *constraints;	/* constraints (list of Constraint nodes) */
	List	   *options;		/* options from WITH clause */
	OnCommitAction oncommit;	/* what do we do at COMMIT? */
	char	   *tablespacename; /* table space to use, or NULL */
	char	   *accessMethod;	/* table access method */
	bool		if_not_exists;	/* just do nothing if it already exists? */

	DistributedBy *distributedBy;   /* what columns we distribute the data by */
	Node       *partitionBy;     /* what columns we partition the data by */
	char	    relKind;         /* CDB: force relkind to this */
	Oid			ownerid;		/* OID of the role to own this. if InvalidOid, GetUserId() */
	bool		buildAoBlkdir; /* whether to build the block directory for an AO table */
	List	   *attr_encodings; /* attribute storage directives */
<<<<<<< HEAD

	/* names chosen for partition indexes */
	List	   *part_idx_oids;
	List	   *part_idx_names;
=======
	bool		isCtas;			/* CDB: is create table as */
>>>>>>> a7df6f9b
} CreateStmt;

/* ----------------------
 *	Definitions for external tables
 * ----------------------
 */
typedef enum ExtTableType
{
	EXTTBL_TYPE_LOCATION,		/* table defined with LOCATION clause */
	EXTTBL_TYPE_EXECUTE			/* table defined with EXECUTE clause */
} ExtTableType;

typedef struct
{
	NodeTag			type;
	ExtTableType	exttabletype;
	List			*location_list;
	List			*on_clause;
	char			*command_string;
} ExtTableTypeDesc;

typedef struct CreateExternalStmt
{
	NodeTag		type;
	RangeVar   *relation;		/* external relation to create */
	List	   *tableElts;		/* column definitions (list of ColumnDef) */
	ExtTableTypeDesc *exttypedesc;    /* LOCATION or EXECUTE information */
	char	   *format;			/* data format name */
	List	   *formatOpts;		/* List of DefElem nodes for data format */
	bool		isweb;
	bool		iswritable;
	Node	   *sreh;			/* Single row error handling info */
	List       *extOptions;		/* generic options to external table */
	List	   *encoding;		/* List (size 1 max) of DefElem nodes for
								   data encoding */
	DistributedBy *distributedBy;   /* what columns we distribute the data by */

} CreateExternalStmt;

/* ----------------------
 *	Definitions for foreign tables
 * ----------------------
 */
typedef struct CreateForeignStmt
{
	NodeTag		type;
	RangeVar   *relation;		/* foreign relation to create */
	List	   *tableElts;		/* column definitions (list of ColumnDef) */
	char	   *srvname;		/* server name */
	List	   *options;		/* generic options to foreign table */

} CreateForeignStmt;

/* ----------
 * Definitions for constraints in CreateStmt
 *
 * Note that column defaults are treated as a type of constraint,
 * even though that's a bit odd semantically.
 *
 * For constraints that use expressions (CONSTR_CHECK, CONSTR_DEFAULT)
 * we may have the expression in either "raw" form (an untransformed
 * parse tree) or "cooked" form (the nodeToString representation of
 * an executable expression tree), depending on how this Constraint
 * node was created (by parsing, or by inheritance from an existing
 * relation).  We should never have both in the same node!
 *
 * FKCONSTR_ACTION_xxx values are stored into pg_constraint.confupdtype
 * and pg_constraint.confdeltype columns; FKCONSTR_MATCH_xxx values are
 * stored into pg_constraint.confmatchtype.  Changing the code values may
 * require an initdb!
 *
 * If skip_validation is true then we skip checking that the existing rows
 * in the table satisfy the constraint, and just install the catalog entries
 * for the constraint.  A new FK constraint is marked as valid iff
 * initially_valid is true.  (Usually skip_validation and initially_valid
 * are inverses, but we can set both true if the table is known empty.)
 *
 * Constraint attributes (DEFERRABLE etc) are initially represented as
 * separate Constraint nodes for simplicity of parsing.  parse_utilcmd.c makes
 * a pass through the constraints list to insert the info into the appropriate
 * Constraint node.
 * ----------
 */

typedef enum ConstrType			/* types of constraints */
{
	CONSTR_NULL,				/* not standard SQL, but a lot of people
								 * expect it */
	CONSTR_NOTNULL,
	CONSTR_DEFAULT,
	CONSTR_IDENTITY,
	CONSTR_GENERATED,
	CONSTR_CHECK,
	CONSTR_PRIMARY,
	CONSTR_UNIQUE,
	CONSTR_EXCLUSION,
	CONSTR_FOREIGN,
	CONSTR_ATTR_DEFERRABLE,		/* attributes for previous constraint node */
	CONSTR_ATTR_NOT_DEFERRABLE,
	CONSTR_ATTR_DEFERRED,
	CONSTR_ATTR_IMMEDIATE
} ConstrType;

/* Foreign key action codes */
#define FKCONSTR_ACTION_NOACTION	'a'
#define FKCONSTR_ACTION_RESTRICT	'r'
#define FKCONSTR_ACTION_CASCADE		'c'
#define FKCONSTR_ACTION_SETNULL		'n'
#define FKCONSTR_ACTION_SETDEFAULT	'd'

/* Foreign key matchtype codes */
#define FKCONSTR_MATCH_FULL			'f'
#define FKCONSTR_MATCH_PARTIAL		'p'
#define FKCONSTR_MATCH_SIMPLE		's'

typedef struct Constraint
{
	NodeTag		type;
	ConstrType	contype;		/* see above */

	/* Fields used for most/all constraint types: */
	char	   *conname;		/* Constraint name, or NULL if unnamed */
	bool		deferrable;		/* DEFERRABLE? */
	bool		initdeferred;	/* INITIALLY DEFERRED? */
	int			location;		/* token location, or -1 if unknown */

	/* Fields used for constraints with expressions (CHECK and DEFAULT): */
	bool		is_no_inherit;	/* is constraint non-inheritable? */
	Node	   *raw_expr;		/* expr, as untransformed parse tree */
	char	   *cooked_expr;	/* expr, as nodeToString representation */
	char		generated_when; /* ALWAYS or BY DEFAULT */

	/* Fields used for unique constraints (UNIQUE and PRIMARY KEY): */
	List	   *keys;			/* String nodes naming referenced key
								 * column(s) */
	List	   *including;		/* String nodes naming referenced nonkey
								 * column(s) */

	/* Fields used for EXCLUSION constraints: */
	List	   *exclusions;		/* list of (IndexElem, operator name) pairs */

	/* Fields used for index constraints (UNIQUE, PRIMARY KEY, EXCLUSION): */
	List	   *options;		/* options from WITH clause */
	char	   *indexname;		/* existing index to use; otherwise NULL */
	char	   *indexspace;		/* index tablespace; NULL for default */
	bool		reset_default_tblspc;	/* reset default_tablespace prior to
										 * creating the index */
	/* These could be, but currently are not, used for UNIQUE/PKEY: */
	char	   *access_method;	/* index access method; NULL for default */
	Node	   *where_clause;	/* partial index predicate */

	/* Fields used for FOREIGN KEY constraints: */
	RangeVar   *pktable;		/* Primary key table */
	List	   *fk_attrs;		/* Attributes of foreign key */
	List	   *pk_attrs;		/* Corresponding attrs in PK table */
	char		fk_matchtype;	/* FULL, PARTIAL, SIMPLE */
	char		fk_upd_action;	/* ON UPDATE action */
	char		fk_del_action;	/* ON DELETE action */
	List	   *old_conpfeqop;	/* pg_constraint.conpfeqop of my former self */
	Oid			old_pktable_oid;	/* pg_constraint.confrelid of my former
									 * self */

	/* Fields used for constraints that allow a NOT VALID specification */
	bool		skip_validation;	/* skip validation of existing rows? */
	bool		initially_valid;	/* start the new constraint as valid */
	Oid			trig1Oid;
	Oid			trig2Oid;
	Oid			trig3Oid;
	Oid			trig4Oid;
} Constraint;

/* ----------
 * Definitions for Table Partition clauses in CreateStmt
 *
 * These are GPDB extensions to the PostgreSQL syntax, to allow specifying
 * partitions as part of the CREATE TABLE command that creates the
 * partitioned table. For example:
 *
 * create table foo_p (i int, j int)
 * partition by range(j) (start(1) end(10) every(1));
 *
 * The "partition by range(j)" is PostgreSQL syntax, but the "(start(1)
 * end(10) every(1)" is GPDB specific.
 * ----------
 */

/*
 * An element in a partition configuration. This represents a single clause --
 * or perhaps an expansion of a single clause.
 */
typedef struct GpPartitionElem
{
	NodeTag				type;
	char			   *partName;	/* partition name (optional) */
	Node			   *boundSpec;	/* boundary specification */
	Node			   *subSpec;	/* subpartition spec */
	bool                isDefault;	/* TRUE if default partition declaration */
	Node			   *storeAttr;	/* storage clause attributes */
	int					partno;		/* number of the partition element */
	long				rrand;		/* if not zero, "random" id for relname */
	List			   *colencs;	/* column encoding clauses */
	int					location;	/* token location, or -1 if unknown */
} GpPartitionElem;

/* GPDB_12_MERGE_FIXME: In PostgreSQL, the lower boundary is always inclusive
 * and the upper boundary is exclusive. The legacy syntax was more flexible.
 */
typedef enum GpPartitionEdgeBounding
{
	PART_EDGE_UNSPECIFIED,
	PART_EDGE_INCLUSIVE,
	PART_EDGE_EXCLUSIVE
} GpPartitionEdgeBounding;

/* partition boundary specification */
typedef struct GpPartitionBoundSpec
{
	NodeTag				type;

	List			   *partStart;		/* start of range */
	List			   *partEnd;		/* end */
	List 			   *partEvery;		/* every specification */
	/* MPP-6297: check for WITH (tablename=name) clause */
	char			   *pWithTnameStr;	/* and disable EVERY if tname set */
	int					location;		/* token location, or -1 if unknown */
} GpPartitionBoundSpec;

/* VALUES clause specification */
typedef struct GpPartitionValuesSpec
{
	NodeTag				type;
	List			   *partValues;		/* VALUES clause for LIST partition */
	int					location;
} GpPartitionValuesSpec;

typedef struct GpPartitionSpec			/* a Partition Specification */
{
	NodeTag				type;
	List			   *partElem;		/* partition element list */
	List			   *enc_clauses;	/* ENCODING () clauses */
	bool				istemplate;
	int					location;		/* token location, or -1 if unknown */
} GpPartitionSpec;

/* ----------------------
 *		Create/Drop TableSpace Statements
 * ----------------------
 */

typedef struct CreateTableSpaceStmt
{
	NodeTag		type;
	char	   *tablespacename;
	RoleSpec   *owner;
	char	   *location;
	List	   *options;
} CreateTableSpaceStmt;

typedef struct DropTableSpaceStmt
{
	NodeTag		type;
	char	   *tablespacename;
	bool		missing_ok;		/* skip error if missing? */
} DropTableSpaceStmt;

typedef struct AlterTableSpaceOptionsStmt
{
	NodeTag		type;
	char	   *tablespacename;
	List	   *options;
	bool		isReset;
} AlterTableSpaceOptionsStmt;

typedef struct AlterTableMoveAllStmt
{
	NodeTag		type;
	char	   *orig_tablespacename;
	ObjectType	objtype;		/* Object type to move */
	List	   *roles;			/* List of roles to move objects of */
	char	   *new_tablespacename;
	bool		nowait;
} AlterTableMoveAllStmt;

/* ----------------------
 *		Create/Alter Extension Statements
 * ----------------------
 */

typedef enum CreateExtensionState
{
	CREATE_EXTENSION_INIT,		/* not start to create extension */
	CREATE_EXTENSION_BEGIN,     /* start to create extension */
	CREATE_EXTENSION_END		/* finish to create extension */
} CreateExtensionState;

typedef enum UpdateExtensionState
{
	UPDATE_EXTENSION_INIT,		/* not start to update extension */
	UPDATE_EXTENSION_BEGIN,     /* start to update extension */
	UPDATE_EXTENSION_END		/* finish to update extension */
} UpdateExtensionState;

typedef struct CreateExtensionStmt
{
	NodeTag		type;
	char	   *extname;
	bool		if_not_exists;	/* just do nothing if it already exists? */
	List	   *options;		/* List of DefElem nodes */
	CreateExtensionState create_ext_state;		/* create extension state */
} CreateExtensionStmt;

/* Only used for ALTER EXTENSION UPDATE; later might need an action field */
typedef struct AlterExtensionStmt
{
	NodeTag		type;
	char	   *extname;
	List	   *options;		/* List of DefElem nodes */
	UpdateExtensionState update_ext_state;	/* update extension state, only used for ALTER EXTENSION UPDATE */
} AlterExtensionStmt;

typedef struct AlterExtensionContentsStmt
{
	NodeTag		type;
	char	   *extname;		/* Extension's name */
	int			action;			/* +1 = add object, -1 = drop object */
	ObjectType	objtype;		/* Object's type */
	Node	   *object;			/* Qualified name of the object */
} AlterExtensionContentsStmt;

/* ----------------------
 *		Create/Alter FOREIGN DATA WRAPPER Statements
 * ----------------------
 */

typedef struct CreateFdwStmt
{
	NodeTag		type;
	char	   *fdwname;		/* foreign-data wrapper name */
	List	   *func_options;	/* HANDLER/VALIDATOR options */
	List	   *options;		/* generic options to FDW */
} CreateFdwStmt;

typedef struct AlterFdwStmt
{
	NodeTag		type;
	char	   *fdwname;		/* foreign-data wrapper name */
	List	   *func_options;	/* HANDLER/VALIDATOR options */
	List	   *options;		/* generic options to FDW */
} AlterFdwStmt;

/* ----------------------
 *		Create/Alter FOREIGN SERVER Statements
 * ----------------------
 */

typedef struct CreateForeignServerStmt
{
	NodeTag		type;
	char	   *servername;		/* server name */
	char	   *servertype;		/* optional server type */
	char	   *version;		/* optional server version */
	char	   *fdwname;		/* FDW name */
	bool		if_not_exists;	/* just do nothing if it already exists? */
	List	   *options;		/* generic options to server */
} CreateForeignServerStmt;

typedef struct AlterForeignServerStmt
{
	NodeTag		type;
	char	   *servername;		/* server name */
	char	   *version;		/* optional server version */
	List	   *options;		/* generic options to server */
	bool		has_version;	/* version specified */
} AlterForeignServerStmt;

/* ----------------------
 *		Create FOREIGN TABLE Statement
 * ----------------------
 */

typedef struct CreateForeignTableStmt
{
	CreateStmt	base;
	char	   *servername;
	List	   *options;
} CreateForeignTableStmt;

/* ----------------------
 *		Create/Drop USER MAPPING Statements
 * ----------------------
 */

typedef struct CreateUserMappingStmt
{
	NodeTag		type;
	RoleSpec   *user;			/* user role */
	char	   *servername;		/* server name */
	bool		if_not_exists;	/* just do nothing if it already exists? */
	List	   *options;		/* generic options to server */
} CreateUserMappingStmt;

typedef struct AlterUserMappingStmt
{
	NodeTag		type;
	RoleSpec   *user;			/* user role */
	char	   *servername;		/* server name */
	List	   *options;		/* generic options to server */
} AlterUserMappingStmt;

typedef struct DropUserMappingStmt
{
	NodeTag		type;
	RoleSpec   *user;			/* user role */
	char	   *servername;		/* server name */
	bool		missing_ok;		/* ignore missing mappings */
} DropUserMappingStmt;

/* ----------------------
 *		Import Foreign Schema Statement
 * ----------------------
 */

typedef enum ImportForeignSchemaType
{
	FDW_IMPORT_SCHEMA_ALL,		/* all relations wanted */
	FDW_IMPORT_SCHEMA_LIMIT_TO, /* include only listed tables in import */
	FDW_IMPORT_SCHEMA_EXCEPT	/* exclude listed tables from import */
} ImportForeignSchemaType;

typedef struct ImportForeignSchemaStmt
{
	NodeTag		type;
	char	   *server_name;	/* FDW server name */
	char	   *remote_schema;	/* remote schema name to query */
	char	   *local_schema;	/* local schema to create objects in */
	ImportForeignSchemaType list_type;	/* type of table list */
	List	   *table_list;		/* List of RangeVar */
	List	   *options;		/* list of options to pass to FDW */
} ImportForeignSchemaStmt;

/*----------------------
 *		Create POLICY Statement
 *----------------------
 */
typedef struct CreatePolicyStmt
{
	NodeTag		type;
	char	   *policy_name;	/* Policy's name */
	RangeVar   *table;			/* the table name the policy applies to */
	char	   *cmd_name;		/* the command name the policy applies to */
	bool		permissive;		/* restrictive or permissive policy */
	List	   *roles;			/* the roles associated with the policy */
	Node	   *qual;			/* the policy's condition */
	Node	   *with_check;		/* the policy's WITH CHECK condition. */
} CreatePolicyStmt;

/*----------------------
 *		Alter POLICY Statement
 *----------------------
 */
typedef struct AlterPolicyStmt
{
	NodeTag		type;
	char	   *policy_name;	/* Policy's name */
	RangeVar   *table;			/* the table name the policy applies to */
	List	   *roles;			/* the roles associated with the policy */
	Node	   *qual;			/* the policy's condition */
	Node	   *with_check;		/* the policy's WITH CHECK condition. */
} AlterPolicyStmt;

/*----------------------
 *		Create ACCESS METHOD Statement
 *----------------------
 */
typedef struct CreateAmStmt
{
	NodeTag		type;
	char	   *amname;			/* access method name */
	List	   *handler_name;	/* handler function name */
	char		amtype;			/* type of access method */
} CreateAmStmt;

/* ----------------------
 *		Create TRIGGER Statement
 * ----------------------
 */
typedef struct CreateTrigStmt
{
	NodeTag		type;
	char	   *trigname;		/* TRIGGER's name */
	RangeVar   *relation;		/* relation trigger is on */
	List	   *funcname;		/* qual. name of function to call */
	List	   *args;			/* list of (T_String) Values or NIL */
	bool		row;			/* ROW/STATEMENT */
	/* timing uses the TRIGGER_TYPE bits defined in catalog/pg_trigger.h */
	int16		timing;			/* BEFORE, AFTER, or INSTEAD */
	/* events uses the TRIGGER_TYPE bits defined in catalog/pg_trigger.h */
	int16		events;			/* "OR" of INSERT/UPDATE/DELETE/TRUNCATE */
	List	   *columns;		/* column names, or NIL for all columns */
	Node	   *whenClause;		/* qual expression, or NULL if none */
	bool		isconstraint;	/* This is a constraint trigger */
	/* explicitly named transition data */
	List	   *transitionRels; /* TriggerTransition nodes, or NIL if none */
	/* The remaining fields are only used for constraint triggers */
	bool		deferrable;		/* [NOT] DEFERRABLE */
	bool		initdeferred;	/* INITIALLY {DEFERRED|IMMEDIATE} */
	RangeVar   *constrrel;		/* opposite relation, if RI trigger */
	Oid			trigOid;
} CreateTrigStmt;

/* ----------------------
 *		Create EVENT TRIGGER Statement
 * ----------------------
 */
typedef struct CreateEventTrigStmt
{
	NodeTag		type;
	char	   *trigname;		/* TRIGGER's name */
	char	   *eventname;		/* event's identifier */
	List	   *whenclause;		/* list of DefElems indicating filtering */
	List	   *funcname;		/* qual. name of function to call */
} CreateEventTrigStmt;

/* ----------------------
 *		Alter EVENT TRIGGER Statement
 * ----------------------
 */
typedef struct AlterEventTrigStmt
{
	NodeTag		type;
	char	   *trigname;		/* TRIGGER's name */
	char		tgenabled;		/* trigger's firing configuration WRT
								 * session_replication_role */
} AlterEventTrigStmt;

/* ----------------------
 *		Create LANGUAGE Statements
 * ----------------------
 */
typedef struct CreatePLangStmt
{
	NodeTag		type;
	bool		replace;		/* T => replace if already exists */
	char	   *plname;			/* PL name */
	List	   *plhandler;		/* PL call handler function (qual. name) */
	List	   *plinline;		/* optional inline function (qual. name) */
	List	   *plvalidator;	/* optional validator function (qual. name) */
	bool		pltrusted;		/* PL is trusted */
} CreatePLangStmt;

/* ----------------------
 *	Create/Alter/Drop Resource Queue Statements
 * ----------------------
 */
typedef struct CreateQueueStmt
{
	NodeTag		type;
	char	   *queue;			/* resource queue name */
	List	   *options;		/* List of DefElem nodes */
} CreateQueueStmt;

typedef struct AlterQueueStmt
{
	NodeTag		type;
	char	   *queue;			/* resource queue  name */
	List	   *options;		/* List of DefElem nodes */
} AlterQueueStmt;

typedef struct DropQueueStmt
{
	NodeTag		type;
	char	   *queue;			/* resource queue to remove */
} DropQueueStmt;

/* ----------------------
 *	Create/Alter/Drop Resource Group Statements
 * ----------------------
 */
typedef struct CreateResourceGroupStmt
{
	NodeTag		type;
	char	   *name;			/* resource group name */
	List	   *options;		/* List of DefElem nodes */
} CreateResourceGroupStmt;

typedef struct DropResourceGroupStmt
{
	NodeTag		type;
	char	   *name;			/* resource group to remove */
} DropResourceGroupStmt;

typedef struct AlterResourceGroupStmt
{
	NodeTag		type;
	char	   *name;			/* resource group to alter */
	List	   *options;		/* List of DefElem nodes */
} AlterResourceGroupStmt;

/* ----------------------
 *	Create/Alter/Drop Role Statements
 *
 * Note: these node types are also used for the backwards-compatible
 * Create/Alter/Drop User/Group statements.  In the ALTER and DROP cases
 * there's really no need to distinguish what the original spelling was,
 * but for CREATE we mark the type because the defaults vary.
 * ----------------------
 */
typedef enum RoleStmtType
{
	ROLESTMT_ROLE,
	ROLESTMT_USER,
	ROLESTMT_GROUP
} RoleStmtType;

typedef struct CreateRoleStmt
{
	NodeTag		type;
	RoleStmtType stmt_type;		/* ROLE/USER/GROUP */
	char	   *role;			/* role name */
	List	   *options;		/* List of DefElem nodes */
} CreateRoleStmt;

typedef struct AlterRoleStmt
{
	NodeTag		type;
	RoleSpec   *role;			/* role */
	List	   *options;		/* List of DefElem nodes */
	int			action;			/* +1 = add members, -1 = drop members */
} AlterRoleStmt;

typedef struct AlterRoleSetStmt
{
	NodeTag		type;
	RoleSpec   *role;			/* role */
	char	   *database;		/* database name, or NULL */
	VariableSetStmt *setstmt;	/* SET or RESET subcommand */
} AlterRoleSetStmt;

typedef struct DropRoleStmt
{
	NodeTag		type;
	List	   *roles;			/* List of roles to remove */
	bool		missing_ok;		/* skip error if a role is missing? */
} DropRoleStmt;

typedef struct DenyLoginPoint
{
	NodeTag			type;
	Value 		   *day;
	Value		   *time;
} DenyLoginPoint;

typedef struct DenyLoginInterval
{
	NodeTag			type;
	DenyLoginPoint *start;
	DenyLoginPoint *end;
} DenyLoginInterval;


/* ----------------------
 *		{Create|Alter} SEQUENCE Statement
 * ----------------------
 */

typedef struct CreateSeqStmt
{
	NodeTag		type;
	RangeVar   *sequence;		/* the sequence to create */
	List	   *options;
	Oid			ownerId;		/* ID of owner, or InvalidOid for default */
	bool		for_identity;
	bool		if_not_exists;	/* just do nothing if it already exists? */
} CreateSeqStmt;

typedef struct AlterSeqStmt
{
	NodeTag		type;
	RangeVar   *sequence;		/* the sequence to alter */
	List	   *options;
	bool		for_identity;
	bool		missing_ok;		/* skip error if a role is missing? */
} AlterSeqStmt;

/* ----------------------
 *		Create {Aggregate|Operator|Type|Protocol} Statement
 * ----------------------
 */
typedef struct DefineStmt
{
	NodeTag		type;
	ObjectType	kind;			/* aggregate, operator, type, protocol */
	bool		oldstyle;		/* hack to signal old CREATE AGG syntax */
	List	   *defnames;		/* qualified name (list of Value strings) */
	List	   *args;			/* a list of TypeName (if needed) */
	List	   *definition;		/* a list of DefElem */
	bool		if_not_exists;	/* just do nothing if it already exists? */
	bool		replace;		/* replace if already exists? */

	bool		trusted;		/* used only for PROTOCOL as this point */
} DefineStmt;

/* ----------------------
 *		Create Domain Statement
 * ----------------------
 */
typedef struct CreateDomainStmt
{
	NodeTag		type;
	List	   *domainname;		/* qualified name (list of Value strings) */
	TypeName   *typeName;		/* the base type */
	CollateClause *collClause;	/* untransformed COLLATE spec, if any */
	List	   *constraints;	/* constraints (list of Constraint nodes) */
} CreateDomainStmt;

/* ----------------------
 *		Create Operator Class Statement
 * ----------------------
 */
typedef struct CreateOpClassStmt
{
	NodeTag		type;
	List	   *opclassname;	/* qualified name (list of Value strings) */
	List	   *opfamilyname;	/* qualified name (ditto); NIL if omitted */
	char	   *amname;			/* name of index AM opclass is for */
	TypeName   *datatype;		/* datatype of indexed column */
	List	   *items;			/* List of CreateOpClassItem nodes */
	bool		isDefault;		/* Should be marked as default for type? */
} CreateOpClassStmt;

#define OPCLASS_ITEM_OPERATOR		1
#define OPCLASS_ITEM_FUNCTION		2
#define OPCLASS_ITEM_STORAGETYPE	3

typedef struct CreateOpClassItem
{
	NodeTag		type;
	int			itemtype;		/* see codes above */
	ObjectWithArgs *name;		/* operator or function name and args */
	int			number;			/* strategy num or support proc num */
	List	   *order_family;	/* only used for ordering operators */
	List	   *class_args;		/* amproclefttype/amprocrighttype or
								 * amoplefttype/amoprighttype */
	/* fields used for a storagetype item: */
	TypeName   *storedtype;		/* datatype stored in index */
} CreateOpClassItem;

/* ----------------------
 *		Create Operator Family Statement
 * ----------------------
 */
typedef struct CreateOpFamilyStmt
{
	NodeTag		type;
	List	   *opfamilyname;	/* qualified name (list of Value strings) */
	char	   *amname;			/* name of index AM opfamily is for */
} CreateOpFamilyStmt;

/* ----------------------
 *		Alter Operator Family Statement
 * ----------------------
 */
typedef struct AlterOpFamilyStmt
{
	NodeTag		type;
	List	   *opfamilyname;	/* qualified name (list of Value strings) */
	char	   *amname;			/* name of index AM opfamily is for */
	bool		isDrop;			/* ADD or DROP the items? */
	List	   *items;			/* List of CreateOpClassItem nodes */
} AlterOpFamilyStmt;

/* ----------------------
 *		DROP Statement, applies to:
 *        Table, External Table, Sequence, View, Index, Type, Domain,
 *        Conversion, Schema
 * ----------------------
 */

typedef struct DropStmt
{
	NodeTag		type;
	List	   *objects;		/* list of names */
	ObjectType	removeType;		/* object type */
	DropBehavior behavior;		/* RESTRICT or CASCADE behavior */
	bool		missing_ok;		/* skip error if object is missing? */
	bool		concurrent;		/* drop index concurrently? */
} DropStmt;

/* ----------------------
 *				Truncate Table Statement
 * ----------------------
 */
typedef struct TruncateStmt
{
	NodeTag		type;
	List	   *relations;		/* relations (RangeVars) to be truncated */
	bool		restart_seqs;	/* restart owned sequences? */
	DropBehavior behavior;		/* RESTRICT or CASCADE behavior */
} TruncateStmt;

/* ----------------------
 *				Comment On Statement
 * ----------------------
 */
typedef struct CommentStmt
{
	NodeTag		type;
	ObjectType	objtype;		/* Object's type */
	Node	   *object;			/* Qualified name of the object */
	char	   *comment;		/* Comment to insert, or NULL to remove */
} CommentStmt;

/* ----------------------
 *				SECURITY LABEL Statement
 * ----------------------
 */
typedef struct SecLabelStmt
{
	NodeTag		type;
	ObjectType	objtype;		/* Object's type */
	Node	   *object;			/* Qualified name of the object */
	char	   *provider;		/* Label provider (or NULL) */
	char	   *label;			/* New security label to be assigned */
} SecLabelStmt;

/* ----------------------
 *		Declare Cursor Statement
 *
 * The "query" field is initially a raw parse tree, and is converted to a
 * Query node during parse analysis.  Note that rewriting and planning
 * of the query are always postponed until execution.
 * ----------------------
 */
#define CURSOR_OPT_BINARY		0x0001	/* BINARY */
#define CURSOR_OPT_SCROLL		0x0002	/* SCROLL explicitly given */
#define CURSOR_OPT_NO_SCROLL	0x0004	/* NO SCROLL explicitly given */
#define CURSOR_OPT_INSENSITIVE	0x0008	/* INSENSITIVE */
#define CURSOR_OPT_HOLD			0x0010	/* WITH HOLD */
/* these planner-control flags do not correspond to any SQL grammar: */
#define CURSOR_OPT_FAST_PLAN	0x0020	/* prefer fast-start plan */
#define CURSOR_OPT_GENERIC_PLAN 0x0040	/* force use of generic plan */
#define CURSOR_OPT_CUSTOM_PLAN	0x0080	/* force use of custom plan */
#define CURSOR_OPT_PARALLEL_OK	0x0100	/* parallel mode OK */

/*
 * This is used to request the planner to create a plan that's updatable with
 * CURRENT OF. It can be passed to SPI_prepare_cursor.
 */
#define CURSOR_OPT_UPDATABLE	0x0200	/* updateable with CURRENT OF, if possible */

typedef struct DeclareCursorStmt
{
	NodeTag		type;
	char	   *portalname;		/* name of the portal (cursor) */
	int			options;		/* bitmask of options (see above) */
	Node	   *query;			/* the query (see comments above) */
} DeclareCursorStmt;

/* ----------------------
 *		Close Portal Statement
 * ----------------------
 */
typedef struct ClosePortalStmt
{
	NodeTag		type;
	char	   *portalname;		/* name of the portal (cursor) */
	/* NULL means CLOSE ALL */
} ClosePortalStmt;

/* ----------------------
 *		Fetch Statement (also Move)
 * ----------------------
 */
typedef enum FetchDirection
{
	/* for these, howMany is how many rows to fetch; FETCH_ALL means ALL */
	FETCH_FORWARD,
	FETCH_BACKWARD,
	/* for these, howMany indicates a position; only one row is fetched */
	FETCH_ABSOLUTE,
	FETCH_RELATIVE
} FetchDirection;

#define FETCH_ALL	INT64CONST(0x7FFFFFFFFFFFFFFF)

typedef struct FetchStmt
{
	NodeTag		type;
	FetchDirection direction;	/* see above */
	int64		howMany;		/* number of rows, or position argument */
	char	   *portalname;		/* name of portal (cursor) */
	bool		ismove;			/* true if MOVE */
} FetchStmt;

/* ----------------------
 *		Create Index Statement
 *
 * This represents creation of an index and/or an associated constraint.
 * If isconstraint is true, we should create a pg_constraint entry along
 * with the index.  But if indexOid isn't InvalidOid, we are not creating an
 * index, just a UNIQUE/PKEY constraint using an existing index.  isconstraint
 * must always be true in this case, and the fields describing the index
 * properties are empty.
 * ----------------------
 */
typedef struct IndexStmt
{
	NodeTag		type;
	char	   *idxname;		/* name of new index, or NULL for default */
	RangeVar   *relation;		/* relation to build index on */
	Oid			relationOid;
	char	   *accessMethod;	/* name of access method (eg. btree) */
	char	   *tableSpace;		/* tablespace, or NULL for default */
	List	   *indexParams;	/* columns to index: a list of IndexElem */
	List	   *indexIncludingParams;	/* additional columns to index: a list
										 * of IndexElem */
	List	   *options;		/* WITH clause options: a list of DefElem */
	Node	   *whereClause;	/* qualification (partial-index predicate) */
	List	   *excludeOpNames; /* exclusion operator names, or NIL if none */
	char	   *idxcomment;		/* comment to apply to index, or NULL */
	Oid			indexOid;		/* OID of an existing index, if any */
	Oid			oldNode;		/* relfilenode of existing storage, if any */
	bool		unique;			/* is index unique? */
	bool		primary;		/* is index a primary key? */
	bool		isconstraint;	/* is it for a pkey/unique constraint? */
	bool		deferrable;		/* is the constraint DEFERRABLE? */
	bool		initdeferred;	/* is the constraint INITIALLY DEFERRED? */
	bool		transformed;	/* true when transformIndexStmt is finished */
	bool		concurrent;		/* should this be a concurrent index build? */
	bool		if_not_exists;	/* just do nothing if index already exists? */
	bool		reset_default_tblspc;	/* reset default_tablespace prior to
										 * executing */

	/*
	 * CREATE INDEX is expanded to create the index on all partitions. To
	 * make sure the same name is used on all QEs as in the QD, the index
	 * names chosen by the QD for each partition are stashed in
	 * part_idx_oid/names.
	 */
	List	   *part_oids;
	List	   *part_idx_names;	/* list of Value strings */
} IndexStmt;

/* ----------------------
 *		Create Statistics Statement
 * ----------------------
 */
typedef struct CreateStatsStmt
{
	NodeTag		type;
	List	   *defnames;		/* qualified name (list of Value strings) */
	List	   *stat_types;		/* stat types (list of Value strings) */
	List	   *exprs;			/* expressions to build statistics on */
	List	   *relations;		/* rels to build stats on (list of RangeVar) */
	char	   *stxcomment;		/* comment to apply to stats, or NULL */
	bool		if_not_exists;	/* do nothing if stats name already exists */
} CreateStatsStmt;

/* ----------------------
 *		Create Function Statement
 * ----------------------
 */
typedef struct CreateFunctionStmt
{
	NodeTag		type;
	bool		is_procedure;	/* it's really CREATE PROCEDURE */
	bool		replace;		/* T => replace if already exists */
	List	   *funcname;		/* qualified name of function to create */
	List	   *parameters;		/* a list of FunctionParameter */
	TypeName   *returnType;		/* the return type */
	List	   *options;		/* a list of DefElem */
} CreateFunctionStmt;

typedef enum FunctionParameterMode
{
	/* the assigned enum values appear in pg_proc, don't change 'em! */
	FUNC_PARAM_IN = 'i',		/* input only */
	FUNC_PARAM_OUT = 'o',		/* output only */
	FUNC_PARAM_INOUT = 'b',		/* both */
	FUNC_PARAM_VARIADIC = 'v',	/* variadic (always input) */
	FUNC_PARAM_TABLE = 't'		/* table function output column */
} FunctionParameterMode;

typedef struct FunctionParameter
{
	NodeTag		type;
	char	   *name;			/* parameter name, or NULL if not given */
	TypeName   *argType;		/* TypeName for parameter type */
	FunctionParameterMode mode; /* IN/OUT/etc */
	Node	   *defexpr;		/* raw default expr, or NULL if not given */
} FunctionParameter;

typedef struct AlterFunctionStmt
{
	NodeTag		type;
	ObjectType	objtype;
	ObjectWithArgs *func;		/* name and args of function */
	List	   *actions;		/* list of DefElem */
} AlterFunctionStmt;

/* ----------------------
 *		DO Statement
 *
 * DoStmt is the raw parser output, InlineCodeBlock is the execution-time API
 * ----------------------
 */
typedef struct DoStmt
{
	NodeTag		type;
	List	   *args;			/* List of DefElem nodes */
} DoStmt;

typedef struct InlineCodeBlock
{
	NodeTag		type;
	char	   *source_text;	/* source text of anonymous code block */
	Oid			langOid;		/* OID of selected language */
	bool		langIsTrusted;	/* trusted property of the language */
	bool		atomic;			/* atomic execution context */
} InlineCodeBlock;

/* ----------------------
 *		CALL statement
 * ----------------------
 */
typedef struct CallStmt
{
	NodeTag		type;
	FuncCall   *funccall;		/* from the parser */
	FuncExpr   *funcexpr;		/* transformed */
} CallStmt;

typedef struct CallContext
{
	NodeTag		type;
	bool		atomic;
} CallContext;

/* ----------------------
 *		Alter Object Rename Statement
 * ----------------------
 */
typedef struct RenameStmt
{
	NodeTag		type;
	ObjectType	renameType;		/* OBJECT_TABLE, OBJECT_COLUMN, etc */
	ObjectType	relationType;	/* if column name, associated relation type */
	RangeVar   *relation;		/* in case it's a table */
	Oid			objid;			/* in case it's a table */
	Node	   *object;			/* in case it's some other object */
	char	   *subname;		/* name of contained object (column, rule,
								 * trigger, etc) */
	char	   *newname;		/* the new name */
	DropBehavior behavior;		/* RESTRICT or CASCADE behavior */

	bool		missing_ok;		/* skip error if missing? */
} RenameStmt;

/* ----------------------
 * ALTER object DEPENDS ON EXTENSION extname
 * ----------------------
 */
typedef struct AlterObjectDependsStmt
{
	NodeTag		type;
	ObjectType	objectType;		/* OBJECT_FUNCTION, OBJECT_TRIGGER, etc */
	RangeVar   *relation;		/* in case a table is involved */
	Node	   *object;			/* name of the object */
	Value	   *extname;		/* extension name */
} AlterObjectDependsStmt;

/* ----------------------
 *		ALTER object SET SCHEMA Statement
 * ----------------------
 */
typedef struct AlterObjectSchemaStmt
{
	NodeTag		type;
	ObjectType	objectType;		/* OBJECT_TABLE, OBJECT_TYPE, etc */
	RangeVar   *relation;		/* in case it's a table */
	Node	   *object;			/* in case it's some other object */
	char	   *newschema;		/* the new schema */
	bool		missing_ok;		/* skip error if missing? */
} AlterObjectSchemaStmt;

/* ----------------------
 *		Alter Object Owner Statement
 * ----------------------
 */
typedef struct AlterOwnerStmt
{
	NodeTag		type;
	ObjectType	objectType;		/* OBJECT_TABLE, OBJECT_TYPE, etc */
	RangeVar   *relation;		/* in case it's a table */
	Node	   *object;			/* in case it's some other object */
	RoleSpec   *newowner;		/* the new owner */
} AlterOwnerStmt;

/* ----------------------
 * ALTER TYPE ... SET DEFAULT ENCODING ()
 * ----------------------
 */
typedef struct AlterTypeStmt
{
	NodeTag		type;
	List	   *typeName;
	List	   *encoding;
} AlterTypeStmt;

/* ----------------------
 *		Alter Operator Set Restrict, Join
 * ----------------------
 */
typedef struct AlterOperatorStmt
{
	NodeTag		type;
	ObjectWithArgs *opername;	/* operator name and argument types */
	List	   *options;		/* List of DefElem nodes */
} AlterOperatorStmt;


/* ----------------------
 *		Create Rule Statement
 * ----------------------
 */
typedef struct RuleStmt
{
	NodeTag		type;
	RangeVar   *relation;		/* relation the rule is for */
	char	   *rulename;		/* name of the rule */
	Node	   *whereClause;	/* qualifications */
	CmdType		event;			/* SELECT, INSERT, etc */
	bool		instead;		/* is a 'do instead'? */
	List	   *actions;		/* the action statements */
	bool		replace;		/* OR REPLACE */
} RuleStmt;

/* ----------------------
 *		Notify Statement
 * ----------------------
 */
typedef struct NotifyStmt
{
	NodeTag		type;
	char	   *conditionname;	/* condition name to notify */
	char	   *payload;		/* the payload string, or NULL if none */
} NotifyStmt;

/* ----------------------
 *		Listen Statement
 * ----------------------
 */
typedef struct ListenStmt
{
	NodeTag		type;
	char	   *conditionname;	/* condition name to listen on */
} ListenStmt;

/* ----------------------
 *		Unlisten Statement
 * ----------------------
 */
typedef struct UnlistenStmt
{
	NodeTag		type;
	char	   *conditionname;	/* name to unlisten on, or NULL for all */
} UnlistenStmt;

/* ----------------------
 *		{Begin|Commit|Rollback} Transaction Statement
 * ----------------------
 */
typedef enum TransactionStmtKind
{
	TRANS_STMT_BEGIN,
	TRANS_STMT_START,			/* semantically identical to BEGIN */
	TRANS_STMT_COMMIT,
	TRANS_STMT_ROLLBACK,
	TRANS_STMT_SAVEPOINT,
	TRANS_STMT_RELEASE,
	TRANS_STMT_ROLLBACK_TO,
	TRANS_STMT_PREPARE,
	TRANS_STMT_COMMIT_PREPARED,
	TRANS_STMT_ROLLBACK_PREPARED
} TransactionStmtKind;

typedef struct TransactionStmt
{
	NodeTag		type;
	TransactionStmtKind kind;	/* see above */
	List	   *options;		/* for BEGIN/START commands */
	char	   *savepoint_name; /* for savepoint commands */
	char	   *gid;			/* for two-phase-commit related commands */
	bool		chain;			/* AND CHAIN option */
} TransactionStmt;

/* ----------------------
 *		Create Type Statement, composite types
 * ----------------------
 */
typedef struct CompositeTypeStmt
{
	NodeTag		type;
	RangeVar   *typevar;		/* the composite type to be created */
	List	   *coldeflist;		/* list of ColumnDef nodes */
} CompositeTypeStmt;

/* ----------------------
 *		Create Type Statement, enum types
 * ----------------------
 */
typedef struct CreateEnumStmt
{
	NodeTag		type;
	List	   *typeName;		/* qualified name (list of Value strings) */
	List	   *vals;			/* enum values (list of Value strings) */
} CreateEnumStmt;

/* ----------------------
 *		Create Type Statement, range types
 * ----------------------
 */
typedef struct CreateRangeStmt
{
	NodeTag		type;
	List	   *typeName;		/* qualified name (list of Value strings) */
	List	   *params;			/* range parameters (list of DefElem) */
} CreateRangeStmt;

/* ----------------------
 *		Alter Type Statement, enum types
 * ----------------------
 */
typedef struct AlterEnumStmt
{
	NodeTag		type;
	List	   *typeName;		/* qualified name (list of Value strings) */
	char	   *oldVal;			/* old enum value's name, if renaming */
	char	   *newVal;			/* new enum value's name */
	char	   *newValNeighbor; /* neighboring enum value, if specified */
	bool		newValIsAfter;	/* place new enum value after neighbor? */
	bool		skipIfNewValExists; /* no error if new already exists? */
} AlterEnumStmt;

/* ----------------------
 *		Create View Statement
 * ----------------------
 */
typedef enum ViewCheckOption
{
	NO_CHECK_OPTION,
	LOCAL_CHECK_OPTION,
	CASCADED_CHECK_OPTION
} ViewCheckOption;

typedef struct ViewStmt
{
	NodeTag		type;
	RangeVar   *view;			/* the view to be created */
	List	   *aliases;		/* target column names */
	Node	   *query;			/* the SELECT query (as a raw parse tree) */
	bool		replace;		/* replace an existing view? */
	List	   *options;		/* options from WITH clause */
	ViewCheckOption withCheckOption;	/* WITH CHECK OPTION */
} ViewStmt;

/* ----------------------
 *		Load Statement
 * ----------------------
 */
typedef struct LoadStmt
{
	NodeTag		type;
	char	   *filename;		/* file to load */
} LoadStmt;

/* ----------------------
 *		Createdb Statement
 * ----------------------
 */
typedef struct CreatedbStmt
{
	NodeTag		type;
	char	   *dbname;			/* name of database to create */
	List	   *options;		/* List of DefElem nodes */
} CreatedbStmt;

/* ----------------------
 *	Alter Database
 * ----------------------
 */
typedef struct AlterDatabaseStmt
{
	NodeTag		type;
	char	   *dbname;			/* name of database to alter */
	List	   *options;		/* List of DefElem nodes */
} AlterDatabaseStmt;

typedef struct AlterDatabaseSetStmt
{
	NodeTag		type;
	char	   *dbname;			/* database name */
	VariableSetStmt *setstmt;	/* SET or RESET subcommand */
} AlterDatabaseSetStmt;

/* ----------------------
 *		Dropdb Statement
 * ----------------------
 */
typedef struct DropdbStmt
{
	NodeTag		type;
	char	   *dbname;			/* database to drop */
	bool		missing_ok;		/* skip error if db is missing? */
} DropdbStmt;

/* ----------------------
 *		Alter System Statement
 * ----------------------
 */
typedef struct AlterSystemStmt
{
	NodeTag		type;
	VariableSetStmt *setstmt;	/* SET subcommand */
} AlterSystemStmt;

/* ----------------------
 *		Cluster Statement (support pbrown's cluster index implementation)
 * ----------------------
 */
typedef enum ClusterOption
{
	CLUOPT_RECHECK = 1 << 0,	/* recheck relation state */
	CLUOPT_VERBOSE = 1 << 1		/* print progress info */
} ClusterOption;

typedef struct ClusterStmt
{
	NodeTag		type;
	RangeVar   *relation;		/* relation being indexed, or NULL if all */
	char	   *indexname;		/* original index defined */
	int			options;		/* OR of ClusterOption flags */
} ClusterStmt;

/* ----------------------
 *		Vacuum and Analyze Statements
 *
 * Even though these are nominally two statements, it's convenient to use
 * just one node type for both.
 * ----------------------
 */

typedef struct VacuumStmt
{
	NodeTag		type;
	List	   *options;		/* list of DefElem nodes */
	List	   *rels;			/* list of VacuumRelation, or NIL for all */
	bool		is_vacuumcmd;	/* true for VACUUM, false for ANALYZE */
} VacuumStmt;

/*
 * Info about a single target table of VACUUM/ANALYZE.
 *
 * If the OID field is set, it always identifies the table to process.
 * Then the relation field can be NULL; if it isn't, it's used only to report
 * failure to open/lock the relation.
 */
typedef struct VacuumRelation
{
	NodeTag		type;
	RangeVar   *relation;		/* table name to process, or NULL */
	Oid			oid;			/* table's OID; InvalidOid if not looked up */
	List	   *va_cols;		/* list of column names, or NIL for all */
} VacuumRelation;

/* ----------------------
 *		Explain Statement
 *
 * The "query" field is initially a raw parse tree, and is converted to a
 * Query node during parse analysis.  Note that rewriting and planning
 * of the query are always postponed until execution.
 * ----------------------
 */
typedef struct ExplainStmt
{
	NodeTag		type;
	Node	   *query;			/* the query (see comments above) */
	List	   *options;		/* list of DefElem nodes */
} ExplainStmt;

/* ----------------------
 *		CREATE TABLE AS Statement (a/k/a SELECT INTO)
 *
 * A query written as CREATE TABLE AS will produce this node type natively.
 * A query written as SELECT ... INTO will be transformed to this form during
 * parse analysis.
 * A query written as CREATE MATERIALIZED view will produce this node type,
 * during parse analysis, since it needs all the same data.
 *
 * The "query" field is handled similarly to EXPLAIN, though note that it
 * can be a SELECT or an EXECUTE, but not other DML statements.
 * ----------------------
 */
typedef struct CreateTableAsStmt
{
	NodeTag		type;
	Node	   *query;			/* the query (see comments above) */
	IntoClause *into;			/* destination table */
	ObjectType	relkind;		/* OBJECT_TABLE or OBJECT_MATVIEW */
	bool		is_select_into; /* it was written as SELECT INTO */
	bool		if_not_exists;	/* just do nothing if it already exists? */
} CreateTableAsStmt;

/* ----------------------
 *		REFRESH MATERIALIZED VIEW Statement
 * ----------------------
 */
typedef struct RefreshMatViewStmt
{
	NodeTag		type;
	bool		concurrent;		/* allow concurrent access? */
	bool		skipData;		/* true for WITH NO DATA */
	RangeVar   *relation;		/* relation to insert into */
} RefreshMatViewStmt;

/* ----------------------
 * Checkpoint Statement
 * ----------------------
 */
typedef struct CheckPointStmt
{
	NodeTag		type;
} CheckPointStmt;

/* ----------------------
 * Discard Statement
 * ----------------------
 */

typedef enum DiscardMode
{
	DISCARD_ALL,
	DISCARD_PLANS,
	DISCARD_SEQUENCES,
	DISCARD_TEMP
} DiscardMode;

typedef struct DiscardStmt
{
	NodeTag		type;
	DiscardMode target;
} DiscardStmt;

/* ----------------------
 *		LOCK Statement
 * ----------------------
 */
typedef struct LockStmt
{
	NodeTag		type;
	List	   *relations;		/* relations to lock */
	int			mode;			/* lock mode */
	bool		nowait;			/* no wait mode */
} LockStmt;

/* ----------------------
 *		SET CONSTRAINTS Statement
 * ----------------------
 */
typedef struct ConstraintsSetStmt
{
	NodeTag		type;
	List	   *constraints;	/* List of names as RangeVars */
	bool		deferred;
} ConstraintsSetStmt;

/* ----------------------
 *		REINDEX Statement
 * ----------------------
 */

/* Reindex options */
#define REINDEXOPT_VERBOSE 1 << 0	/* print progress info */

typedef enum ReindexObjectType
{
	REINDEX_OBJECT_INDEX,		/* index */
	REINDEX_OBJECT_TABLE,		/* table or materialized view */
	REINDEX_OBJECT_SCHEMA,		/* schema */
	REINDEX_OBJECT_SYSTEM,		/* system catalogs */
	REINDEX_OBJECT_DATABASE		/* database */
} ReindexObjectType;

typedef struct ReindexStmt
{
	NodeTag		type;
	ReindexObjectType kind;		/* REINDEX_OBJECT_INDEX, REINDEX_OBJECT_TABLE,
								 * etc. */
	RangeVar   *relation;		/* Table or index to reindex */
	const char *name;			/* name of database to reindex */
	int			options;		/* Reindex options flags */
	bool		concurrent;		/* reindex concurrently? */
	Oid			relid;			/* oid of TABLE, used by QE */
} ReindexStmt;

/* ----------------------
 *		CREATE CONVERSION Statement
 * ----------------------
 */
typedef struct CreateConversionStmt
{
	NodeTag		type;
	List	   *conversion_name;	/* Name of the conversion */
	char	   *for_encoding_name;	/* source encoding name */
	char	   *to_encoding_name;	/* destination encoding name */
	List	   *func_name;		/* qualified conversion function name */
	bool		def;			/* is this a default conversion? */
} CreateConversionStmt;

/* ----------------------
 *	CREATE CAST Statement
 * ----------------------
 */
typedef struct CreateCastStmt
{
	NodeTag		type;
	TypeName   *sourcetype;
	TypeName   *targettype;
	ObjectWithArgs *func;
	CoercionContext context;
	bool		inout;
} CreateCastStmt;

/* ----------------------
 *	CREATE TRANSFORM Statement
 * ----------------------
 */
typedef struct CreateTransformStmt
{
	NodeTag		type;
	bool		replace;
	TypeName   *type_name;
	char	   *lang;
	ObjectWithArgs *fromsql;
	ObjectWithArgs *tosql;
} CreateTransformStmt;

/* ----------------------
 *		PREPARE Statement
 * ----------------------
 */
typedef struct PrepareStmt
{
	NodeTag		type;
	char	   *name;			/* Name of plan, arbitrary */
	List	   *argtypes;		/* Types of parameters (List of TypeName) */
	Node	   *query;			/* The query itself (as a raw parsetree) */
} PrepareStmt;


/* ----------------------
 *		EXECUTE Statement
 * ----------------------
 */

typedef struct ExecuteStmt
{
	NodeTag		type;
	char	   *name;			/* The name of the plan to execute */
	List	   *params;			/* Values to assign to parameters */
} ExecuteStmt;


/* ----------------------
 *		DEALLOCATE Statement
 * ----------------------
 */
typedef struct DeallocateStmt
{
	NodeTag		type;
	char	   *name;			/* The name of the plan to remove */
	/* NULL means DEALLOCATE ALL */
} DeallocateStmt;

/*
 *		DROP OWNED statement
 */
typedef struct DropOwnedStmt
{
	NodeTag		type;
	List	   *roles;
	DropBehavior behavior;
} DropOwnedStmt;

/*
 *		REASSIGN OWNED statement
 */
typedef struct ReassignOwnedStmt
{
	NodeTag		type;
	List	   *roles;
	RoleSpec   *newrole;
} ReassignOwnedStmt;

/*
 * TS Dictionary stmts: DefineStmt, RenameStmt and DropStmt are default
 */
typedef struct AlterTSDictionaryStmt
{
	NodeTag		type;
	List	   *dictname;		/* qualified name (list of Value strings) */
	List	   *options;		/* List of DefElem nodes */
} AlterTSDictionaryStmt;

/*
 * TS Configuration stmts: DefineStmt, RenameStmt and DropStmt are default
 */
typedef enum AlterTSConfigType
{
	ALTER_TSCONFIG_ADD_MAPPING,
	ALTER_TSCONFIG_ALTER_MAPPING_FOR_TOKEN,
	ALTER_TSCONFIG_REPLACE_DICT,
	ALTER_TSCONFIG_REPLACE_DICT_FOR_TOKEN,
	ALTER_TSCONFIG_DROP_MAPPING
} AlterTSConfigType;

typedef struct AlterTSConfigurationStmt
{
	NodeTag		type;
	AlterTSConfigType kind;		/* ALTER_TSCONFIG_ADD_MAPPING, etc */
	List	   *cfgname;		/* qualified name (list of Value strings) */

	/*
	 * dicts will be non-NIL if ADD/ALTER MAPPING was specified. If dicts is
	 * NIL, but tokentype isn't, DROP MAPPING was specified.
	 */
	List	   *tokentype;		/* list of Value strings */
	List	   *dicts;			/* list of list of Value strings */
	bool		override;		/* if true - remove old variant */
	bool		replace;		/* if true - replace dictionary by another */
	bool		missing_ok;		/* for DROP - skip error if missing? */
} AlterTSConfigurationStmt;


typedef struct CreatePublicationStmt
{
	NodeTag		type;
	char	   *pubname;		/* Name of the publication */
	List	   *options;		/* List of DefElem nodes */
	List	   *tables;			/* Optional list of tables to add */
	bool		for_all_tables; /* Special publication for all tables in db */
} CreatePublicationStmt;

typedef struct AlterPublicationStmt
{
	NodeTag		type;
	char	   *pubname;		/* Name of the publication */

	/* parameters used for ALTER PUBLICATION ... WITH */
	List	   *options;		/* List of DefElem nodes */

	/* parameters used for ALTER PUBLICATION ... ADD/DROP TABLE */
	List	   *tables;			/* List of tables to add/drop */
	bool		for_all_tables; /* Special publication for all tables in db */
	DefElemAction tableAction;	/* What action to perform with the tables */
} AlterPublicationStmt;

typedef struct CreateSubscriptionStmt
{
	NodeTag		type;
	char	   *subname;		/* Name of the subscription */
	char	   *conninfo;		/* Connection string to publisher */
	List	   *publication;	/* One or more publication to subscribe to */
	List	   *options;		/* List of DefElem nodes */
} CreateSubscriptionStmt;

typedef enum AlterSubscriptionType
{
	ALTER_SUBSCRIPTION_OPTIONS,
	ALTER_SUBSCRIPTION_CONNECTION,
	ALTER_SUBSCRIPTION_PUBLICATION,
	ALTER_SUBSCRIPTION_REFRESH,
	ALTER_SUBSCRIPTION_ENABLED
} AlterSubscriptionType;

typedef struct AlterSubscriptionStmt
{
	NodeTag		type;
	AlterSubscriptionType kind; /* ALTER_SUBSCRIPTION_OPTIONS, etc */
	char	   *subname;		/* Name of the subscription */
	char	   *conninfo;		/* Connection string to publisher */
	List	   *publication;	/* One or more publication to subscribe to */
	List	   *options;		/* List of DefElem nodes */
} AlterSubscriptionStmt;

typedef struct DropSubscriptionStmt
{
	NodeTag		type;
	char	   *subname;		/* Name of the subscription */
	bool		missing_ok;		/* Skip error if missing? */
	DropBehavior behavior;		/* RESTRICT or CASCADE behavior */
} DropSubscriptionStmt;

#endif							/* PARSENODES_H */<|MERGE_RESOLUTION|>--- conflicted
+++ resolved
@@ -2291,14 +2291,11 @@
 	Oid			ownerid;		/* OID of the role to own this. if InvalidOid, GetUserId() */
 	bool		buildAoBlkdir; /* whether to build the block directory for an AO table */
 	List	   *attr_encodings; /* attribute storage directives */
-<<<<<<< HEAD
+	bool		isCtas;			/* CDB: is create table as */
 
 	/* names chosen for partition indexes */
 	List	   *part_idx_oids;
 	List	   *part_idx_names;
-=======
-	bool		isCtas;			/* CDB: is create table as */
->>>>>>> a7df6f9b
 } CreateStmt;
 
 /* ----------------------
