/*-------------------------------------------------------------------------
 *
 * parsenodes.h
 *	  definitions for parse tree nodes
 *
 * Many of the node types used in parsetrees include a "location" field.
 * This is a byte (not character) offset in the original source text, to be
 * used for positioning an error cursor when there is an error related to
 * the node.  Access to the original source text is needed to make use of
 * the location.  At the topmost (statement) level, we also provide a
 * statement length, likewise measured in bytes, for convenience in
 * identifying statement boundaries in multi-statement source strings.
 *
 *
 * Portions Copyright (c) 2006-2009, Greenplum inc
 * Portions Copyright (c) 2012-Present Pivotal Software, Inc.
 * Portions Copyright (c) 1996-2019, PostgreSQL Global Development Group
 * Portions Copyright (c) 1994, Regents of the University of California
 *
 * src/include/nodes/parsenodes.h
 *
 *-------------------------------------------------------------------------
 */
#ifndef PARSENODES_H
#define PARSENODES_H
#include "nodes/bitmapset.h"
#include "nodes/lockoptions.h"
#include "nodes/primnodes.h"
#include "nodes/value.h"
#include "partitioning/partdefs.h"

#include "catalog/gp_distribution_policy.h"

typedef enum OverridingKind
{
	OVERRIDING_NOT_SET = 0,
	OVERRIDING_USER_VALUE,
	OVERRIDING_SYSTEM_VALUE
} OverridingKind;

/* Possible sources of a Query */
typedef enum QuerySource
{
	QSRC_ORIGINAL,				/* original parsetree (explicit query) */
	QSRC_PARSER,				/* added by parse analysis (now unused) */
	QSRC_INSTEAD_RULE,			/* added by unconditional INSTEAD rule */
	QSRC_QUAL_INSTEAD_RULE,		/* added by conditional INSTEAD rule */
	QSRC_NON_INSTEAD_RULE,		/* added by non-INSTEAD rule */
	QSRC_PLANNER				/* added in planner by splicing parse tree */
} QuerySource;

/* Sort ordering options for ORDER BY and CREATE INDEX */
typedef enum SortByDir
{
	SORTBY_DEFAULT,
	SORTBY_ASC,
	SORTBY_DESC,
	SORTBY_USING				/* not allowed in CREATE INDEX ... */
} SortByDir;

typedef enum SortByNulls
{
	SORTBY_NULLS_DEFAULT,
	SORTBY_NULLS_FIRST,
	SORTBY_NULLS_LAST
} SortByNulls;

/*
 * Grantable rights are encoded so that we can OR them together in a bitmask.
 * The present representation of AclItem limits us to 16 distinct rights,
 * even though AclMode is defined as uint32.  See utils/acl.h.
 *
 * Caution: changing these codes breaks stored ACLs, hence forces initdb.
 */
typedef uint32 AclMode;			/* a bitmask of privilege bits */

#define ACL_INSERT		(1<<0)	/* for relations */
#define ACL_SELECT		(1<<1)
#define ACL_UPDATE		(1<<2)
#define ACL_DELETE		(1<<3)
#define ACL_TRUNCATE	(1<<4)
#define ACL_REFERENCES	(1<<5)
#define ACL_TRIGGER		(1<<6)
#define ACL_EXECUTE		(1<<7)	/* for functions */
#define ACL_USAGE		(1<<8)	/* for languages, namespaces, FDWs, and
								 * servers */
#define ACL_CREATE		(1<<9)	/* for namespaces and databases */
#define ACL_CREATE_TEMP (1<<10) /* for databases */
#define ACL_CONNECT		(1<<11) /* for databases */
#define N_ACL_RIGHTS	12		/* 1 plus the last 1<<x */
#define ACL_NO_RIGHTS	0
/* Currently, SELECT ... FOR [KEY] UPDATE/SHARE requires UPDATE privileges */
#define ACL_SELECT_FOR_UPDATE	ACL_UPDATE


/*****************************************************************************
 *	Query Tree
 *****************************************************************************/

/*
 * ParentStmtType represents whether the query is included in
 * a utility stmt. And it indicates the type of this utility stmt.
 * PARENTSTMTTYPE_NONE		query is not included in a utility stmt.
 * PARENTSTMTTYPE_CTAS		query is included in a CreateTableAsStmt.
 * PARENTSTMTTYPE_COPY		query is included in a CopyStmt.
 * PARENTSTMTTYPE_REFRESH_MATVIEW		query is included in a RefreshMatviewStmt.
 *
 * Previously we added the isCtas field to Query to indicate that
 * the query is included in CreateTableAsStmt. For this type of
 * query, you need to make a different MPP plan. The copy statement
 * also contains the query, which also requires a different query
 * plan.
 * In postgres, we don't need to make a different query plan for the
 * query in the utility stament. But in greenplum, we need to. So we
 * use a field to indicate whether the query is contained in utitily
 * statemnt, and the type of utitily statemnt.
 */

typedef uint8 ParentStmtType;

#define PARENTSTMTTYPE_NONE	0
#define PARENTSTMTTYPE_CTAS	1
#define PARENTSTMTTYPE_COPY	2
#define PARENTSTMTTYPE_REFRESH_MATVIEW	3

/*
 * Query -
 *	  Parse analysis turns all statements into a Query tree
 *	  for further processing by the rewriter and planner.
 *
 *	  Utility statements (i.e. non-optimizable statements) have the
 *	  utilityStmt field set, and the rest of the Query is mostly dummy.
 *
 *	  Planning converts a Query tree into a Plan tree headed by a PlannedStmt
 *	  node --- the Query structure is not used by the executor.
 */
typedef struct Query
{
	NodeTag		type;

	CmdType		commandType;	/* select|insert|update|delete|utility */

	QuerySource querySource;	/* where did I come from? */

	uint64		queryId;		/* query identifier (can be set by plugins) */

	bool		canSetTag;		/* do I set the command result tag? */

	Node	   *utilityStmt;	/* non-null if commandType == CMD_UTILITY */

	int			resultRelation; /* rtable index of target relation for
								 * INSERT/UPDATE/DELETE; 0 for SELECT */

	bool		hasAggs;		/* has aggregates in tlist or havingQual */
	bool		hasWindowFuncs; /* has window functions in tlist */
	bool		hasTargetSRFs;	/* has set-returning functions in tlist */
	bool		hasSubLinks;	/* has subquery SubLink */
	bool        hasDynamicFunctions; /* has functions with unstable return types */
	bool		hasFuncsWithExecRestrictions; /* has functions with EXECUTE ON MASTER or ALL SEGMENTS */
	bool		hasDistinctOn;	/* distinctClause is from DISTINCT ON */
	bool		hasRecursive;	/* WITH RECURSIVE was specified */
	bool		hasModifyingCTE;	/* has INSERT/UPDATE/DELETE in WITH */
	bool		hasForUpdate;	/* FOR [KEY] UPDATE/SHARE was specified */
	bool		hasRowSecurity; /* rewriter has applied some RLS policy */
	bool        canOptSelectLockingClause; /* Whether can do some optimization on select with locking clause */

	List	   *cteList;		/* WITH list (of CommonTableExpr's) */

	List	   *rtable;			/* list of range table entries */
	FromExpr   *jointree;		/* table join tree (FROM and WHERE clauses) */

	List	   *targetList;		/* target list (of TargetEntry) */

	OverridingKind override;	/* OVERRIDING clause */

	OnConflictExpr *onConflict; /* ON CONFLICT DO [NOTHING | UPDATE] */

	List	   *returningList;	/* return-values list (of TargetEntry) */

	List	   *groupClause;	/* a list of SortGroupClause's */

	List	   *groupingSets;	/* a list of GroupingSet's if present */

	Node	   *havingQual;		/* qualifications applied to groups */

	List	   *windowClause;	/* defined window specifications */

	List	   *distinctClause; /* a list of SortGroupClause's */

	List	   *sortClause;		/* a list of SortGroupClause's */

	List	   *scatterClause;	/* a list of tle's */
	bool		isTableValueSelect; /* GPDB: Is this a TABLE (...) subquery argument? */

	Node	   *limitOffset;	/* # of result tuples to skip (int8 expr) */
	Node	   *limitCount;		/* # of result tuples to return (int8 expr) */

	List	   *rowMarks;		/* a list of RowMarkClause's */

	Node	   *setOperations;	/* set-operation tree if this is top level of
								 * a UNION/INTERSECT/EXCEPT query */
	List	   *constraintDeps; /* a list of pg_constraint OIDs that the query
								 * depends on to be semantically valid */

	List	   *withCheckOptions;	/* a list of WithCheckOption's (added
									 * during rewrite) */

	/*
	 * MPP: Used only on QD. Don't serialize. Holds the result distribution
	 * policy for SELECT ... INTO and set operations.
	 */
	struct GpPolicy *intoPolicy;

	/*
	 * GPDB: Used to indicate this query is part of CTAS or COPY so that its plan
	 * would always be dispatched in parallel.
	 */
	ParentStmtType	parentStmtType;

	/*
	 * The following two fields identify the portion of the source text string
	 * containing this query.  They are typically only populated in top-level
	 * Queries, not in sub-queries.  When not set, they might both be zero, or
	 * both be -1 meaning "unknown".
	 */
	int			stmt_location;	/* start location, or -1 if unknown */
	int			stmt_len;		/* length in bytes; 0 means "rest of string" */
} Query;

/****************************************************************************
 *	Supporting data structures for Parse Trees
 *
 *	Most of these node types appear in raw parsetrees output by the grammar,
 *	and get transformed to something else by the analyzer.  A few of them
 *	are used as-is in transformed querytrees.
 ****************************************************************************/

/*
 * TypeName - specifies a type in definitions
 *
 * For TypeName structures generated internally, it is often easier to
 * specify the type by OID than by name.  If "names" is NIL then the
 * actual type OID is given by typeOid, otherwise typeOid is unused.
 * Similarly, if "typmods" is NIL then the actual typmod is expected to
 * be prespecified in typemod, otherwise typemod is unused.
 *
 * If pct_type is true, then names is actually a field name and we look up
 * the type of that field.  Otherwise (the normal case), names is a type
 * name possibly qualified with schema and database name.
 */
typedef struct TypeName
{
	NodeTag		type;
	List	   *names;			/* qualified name (list of Value strings) */
	Oid			typeOid;		/* type identified by OID */
	bool		timezone;		/* timezone specified? */
	bool		setof;			/* is a set? */
	bool		pct_type;		/* %TYPE specified? */
	List	   *typmods;		/* type modifier expression(s) */
	int32		typemod;		/* prespecified type modifier */
	List	   *arrayBounds;	/* array bounds */
	int			location;		/* token location, or -1 if unknown */
} TypeName;

/*
 * ColumnRef - specifies a reference to a column, or possibly a whole tuple
 *
 * The "fields" list must be nonempty.  It can contain string Value nodes
 * (representing names) and A_Star nodes (representing occurrence of a '*').
 * Currently, A_Star must appear only as the last list element --- the grammar
 * is responsible for enforcing this!
 *
 * Note: any container subscripting or selection of fields from composite columns
 * is represented by an A_Indirection node above the ColumnRef.  However,
 * for simplicity in the normal case, initial field selection from a table
 * name is represented within ColumnRef and not by adding A_Indirection.
 */
typedef struct ColumnRef
{
	NodeTag		type;
	List	   *fields;			/* field names (Value strings) or A_Star */
	int			location;		/* token location, or -1 if unknown */
} ColumnRef;

/*
 * ParamRef - specifies a $n parameter reference
 */
typedef struct ParamRef
{
	NodeTag		type;
	int			number;			/* the number of the parameter */
	int			location;		/* token location, or -1 if unknown */
} ParamRef;

/*
 * A_Expr - infix, prefix, and postfix expressions
 */
typedef enum A_Expr_Kind
{
	AEXPR_OP,					/* normal operator */
	AEXPR_OP_ANY,				/* scalar op ANY (array) */
	AEXPR_OP_ALL,				/* scalar op ALL (array) */
	AEXPR_DISTINCT,				/* IS DISTINCT FROM - name must be "=" */
	AEXPR_NOT_DISTINCT,			/* IS NOT DISTINCT FROM - name must be "=" */
	AEXPR_NULLIF,				/* NULLIF - name must be "=" */
	AEXPR_OF,					/* IS [NOT] OF - name must be "=" or "<>" */
	AEXPR_IN,					/* [NOT] IN - name must be "=" or "<>" */
	AEXPR_LIKE,					/* [NOT] LIKE - name must be "~~" or "!~~" */
	AEXPR_ILIKE,				/* [NOT] ILIKE - name must be "~~*" or "!~~*" */
	AEXPR_SIMILAR,				/* [NOT] SIMILAR - name must be "~" or "!~" */
	AEXPR_BETWEEN,				/* name must be "BETWEEN" */
	AEXPR_NOT_BETWEEN,			/* name must be "NOT BETWEEN" */
	AEXPR_BETWEEN_SYM,			/* name must be "BETWEEN SYMMETRIC" */
	AEXPR_NOT_BETWEEN_SYM,		/* name must be "NOT BETWEEN SYMMETRIC" */
	AEXPR_PAREN					/* nameless dummy node for parentheses */
} A_Expr_Kind;

typedef struct A_Expr
{
	NodeTag		type;
	A_Expr_Kind kind;			/* see above */
	List	   *name;			/* possibly-qualified name of operator */
	Node	   *lexpr;			/* left argument, or NULL if none */
	Node	   *rexpr;			/* right argument, or NULL if none */
	int			location;		/* token location, or -1 if unknown */
} A_Expr;

/*
 * A_Const - a literal constant
 */
typedef struct A_Const
{
	NodeTag		type;
	Value		val;			/* value (includes type info, see value.h) */
	int			location;		/* token location, or -1 if unknown */
} A_Const;

/*
 * TypeCast - a CAST expression
 */
typedef struct TypeCast
{
	NodeTag		type;
	Node	   *arg;			/* the expression being casted */
	TypeName   *typeName;		/* the target type */
	int			location;		/* token location, or -1 if unknown */
} TypeCast;

/*
 * CollateClause - a COLLATE expression
 */
typedef struct CollateClause
{
	NodeTag		type;
	Node	   *arg;			/* input expression */
	List	   *collname;		/* possibly-qualified collation name */
	int			location;		/* token location, or -1 if unknown */
} CollateClause;

/*
 * RoleSpec - a role name or one of a few special values.
 */
typedef enum RoleSpecType
{
	ROLESPEC_CSTRING,			/* role name is stored as a C string */
	ROLESPEC_CURRENT_USER,		/* role spec is CURRENT_USER */
	ROLESPEC_SESSION_USER,		/* role spec is SESSION_USER */
	ROLESPEC_PUBLIC				/* role name is "public" */
} RoleSpecType;

typedef struct RoleSpec
{
	NodeTag		type;
	RoleSpecType roletype;		/* Type of this rolespec */
	char	   *rolename;		/* filled only for ROLESPEC_CSTRING */
	int			location;		/* token location, or -1 if unknown */
} RoleSpec;

/*
 * FuncCall - a function or aggregate invocation
 *
 * agg_order (if not NIL) indicates we saw 'foo(... ORDER BY ...)', or if
 * agg_within_group is true, it was 'foo(...) WITHIN GROUP (ORDER BY ...)'.
 * agg_star indicates we saw a 'foo(*)' construct, while agg_distinct
 * indicates we saw 'foo(DISTINCT ...)'.  In any of these cases, the
 * construct *must* be an aggregate call.  Otherwise, it might be either an
 * aggregate or some other kind of function.  However, if FILTER or OVER is
 * present it had better be an aggregate or window function.
 *
 * Normally, you'd initialize this via makeFuncCall() and then only change the
 * parts of the struct its defaults don't match afterwards, as needed.
 */
typedef struct FuncCall
{
	NodeTag		type;
	List	   *funcname;		/* qualified name of function */
	List	   *args;			/* the arguments (list of exprs) */
	List	   *agg_order;		/* ORDER BY (list of SortBy) */
	Node	   *agg_filter;		/* FILTER clause, if any */
	bool		agg_within_group;	/* ORDER BY appeared in WITHIN GROUP */
	bool		agg_star;		/* argument was really '*' */
	bool		agg_distinct;	/* arguments were labeled DISTINCT */
	bool		func_variadic;	/* last argument was labeled VARIADIC */
	struct WindowDef *over;		/* OVER clause, if any */
	int			location;		/* token location, or -1 if unknown */
} FuncCall;

/*
 * A_Star - '*' representing all columns of a table or compound field
 *
 * This can appear within ColumnRef.fields, A_Indirection.indirection, and
 * ResTarget.indirection lists.
 */
typedef struct A_Star
{
	NodeTag		type;
} A_Star;

/*
 * A_Indices - array subscript or slice bounds ([idx] or [lidx:uidx])
 *
 * In slice case, either or both of lidx and uidx can be NULL (omitted).
 * In non-slice case, uidx holds the single subscript and lidx is always NULL.
 */
typedef struct A_Indices
{
	NodeTag		type;
	bool		is_slice;		/* true if slice (i.e., colon present) */
	Node	   *lidx;			/* slice lower bound, if any */
	Node	   *uidx;			/* subscript, or slice upper bound if any */
} A_Indices;

/*
 * A_Indirection - select a field and/or array element from an expression
 *
 * The indirection list can contain A_Indices nodes (representing
 * subscripting), string Value nodes (representing field selection --- the
 * string value is the name of the field to select), and A_Star nodes
 * (representing selection of all fields of a composite type).
 * For example, a complex selection operation like
 *				(foo).field1[42][7].field2
 * would be represented with a single A_Indirection node having a 4-element
 * indirection list.
 *
 * Currently, A_Star must appear only as the last list element --- the grammar
 * is responsible for enforcing this!
 */
typedef struct A_Indirection
{
	NodeTag		type;
	Node	   *arg;			/* the thing being selected from */
	List	   *indirection;	/* subscripts and/or field names and/or * */
} A_Indirection;

/*
 * A_ArrayExpr - an ARRAY[] construct
 */
typedef struct A_ArrayExpr
{
	NodeTag		type;
	List	   *elements;		/* array element expressions */
	int			location;		/* token location, or -1 if unknown */
} A_ArrayExpr;

/*
 * ResTarget -
 *	  result target (used in target list of pre-transformed parse trees)
 *
 * In a SELECT target list, 'name' is the column label from an
 * 'AS ColumnLabel' clause, or NULL if there was none, and 'val' is the
 * value expression itself.  The 'indirection' field is not used.
 *
 * INSERT uses ResTarget in its target-column-names list.  Here, 'name' is
 * the name of the destination column, 'indirection' stores any subscripts
 * attached to the destination, and 'val' is not used.
 *
 * In an UPDATE target list, 'name' is the name of the destination column,
 * 'indirection' stores any subscripts attached to the destination, and
 * 'val' is the expression to assign.
 *
 * See A_Indirection for more info about what can appear in 'indirection'.
 */
typedef struct ResTarget
{
	NodeTag		type;
	char	   *name;			/* column name or NULL */
	List	   *indirection;	/* subscripts, field names, and '*', or NIL */
	Node	   *val;			/* the value expression to compute or assign */
	int			location;		/* token location, or -1 if unknown */
} ResTarget;

/*
 * MultiAssignRef - element of a row source expression for UPDATE
 *
 * In an UPDATE target list, when we have SET (a,b,c) = row-valued-expression,
 * we generate separate ResTarget items for each of a,b,c.  Their "val" trees
 * are MultiAssignRef nodes numbered 1..n, linking to a common copy of the
 * row-valued-expression (which parse analysis will process only once, when
 * handling the MultiAssignRef with colno=1).
 */
typedef struct MultiAssignRef
{
	NodeTag		type;
	Node	   *source;			/* the row-valued expression */
	int			colno;			/* column number for this target (1..n) */
	int			ncolumns;		/* number of targets in the construct */
} MultiAssignRef;

/*
 * SortBy - for ORDER BY clause
 */
typedef struct SortBy
{
	NodeTag		type;
	Node	   *node;			/* expression to sort on */
	SortByDir	sortby_dir;		/* ASC/DESC/USING/default */
	SortByNulls sortby_nulls;	/* NULLS FIRST/LAST */
	List	   *useOp;			/* name of op to use, if SORTBY_USING */
	int			location;		/* operator location, or -1 if none/unknown */
} SortBy;

/*
 * WindowDef - raw representation of WINDOW and OVER clauses
 *
 * For entries in a WINDOW list, "name" is the window name being defined.
 * For OVER clauses, we use "name" for the "OVER window" syntax, or "refname"
 * for the "OVER (window)" syntax, which is subtly different --- the latter
 * implies overriding the window frame clause.
 */
typedef struct WindowDef
{
	NodeTag		type;
	char	   *name;			/* window's own name */
	char	   *refname;		/* referenced window name, if any */
	List	   *partitionClause;	/* PARTITION BY expression list */
	List	   *orderClause;	/* ORDER BY (list of SortBy) */
	int			frameOptions;	/* frame_clause options, see below */
	Node	   *startOffset;	/* expression for starting bound, if any */
	Node	   *endOffset;		/* expression for ending bound, if any */
	int			location;		/* parse location, or -1 if none/unknown */
} WindowDef;

/*
 * frameOptions is an OR of these bits.  The NONDEFAULT and BETWEEN bits are
 * used so that ruleutils.c can tell which properties were specified and
 * which were defaulted; the correct behavioral bits must be set either way.
 * The START_foo and END_foo options must come in pairs of adjacent bits for
 * the convenience of gram.y, even though some of them are useless/invalid.
 */
#define FRAMEOPTION_NONDEFAULT					0x00001 /* any specified? */
#define FRAMEOPTION_RANGE						0x00002 /* RANGE behavior */
#define FRAMEOPTION_ROWS						0x00004 /* ROWS behavior */
#define FRAMEOPTION_GROUPS						0x00008 /* GROUPS behavior */
#define FRAMEOPTION_BETWEEN						0x00010 /* BETWEEN given? */
#define FRAMEOPTION_START_UNBOUNDED_PRECEDING	0x00020 /* start is U. P. */
#define FRAMEOPTION_END_UNBOUNDED_PRECEDING		0x00040 /* (disallowed) */
#define FRAMEOPTION_START_UNBOUNDED_FOLLOWING	0x00080 /* (disallowed) */
#define FRAMEOPTION_END_UNBOUNDED_FOLLOWING		0x00100 /* end is U. F. */
#define FRAMEOPTION_START_CURRENT_ROW			0x00200 /* start is C. R. */
#define FRAMEOPTION_END_CURRENT_ROW				0x00400 /* end is C. R. */
#define FRAMEOPTION_START_OFFSET_PRECEDING		0x00800 /* start is O. P. */
#define FRAMEOPTION_END_OFFSET_PRECEDING		0x01000 /* end is O. P. */
#define FRAMEOPTION_START_OFFSET_FOLLOWING		0x02000 /* start is O. F. */
#define FRAMEOPTION_END_OFFSET_FOLLOWING		0x04000 /* end is O. F. */
#define FRAMEOPTION_EXCLUDE_CURRENT_ROW			0x08000 /* omit C.R. */
#define FRAMEOPTION_EXCLUDE_GROUP				0x10000 /* omit C.R. & peers */
#define FRAMEOPTION_EXCLUDE_TIES				0x20000 /* omit C.R.'s peers */

#define FRAMEOPTION_START_OFFSET \
	(FRAMEOPTION_START_OFFSET_PRECEDING | FRAMEOPTION_START_OFFSET_FOLLOWING)
#define FRAMEOPTION_END_OFFSET \
	(FRAMEOPTION_END_OFFSET_PRECEDING | FRAMEOPTION_END_OFFSET_FOLLOWING)
#define FRAMEOPTION_EXCLUSION \
	(FRAMEOPTION_EXCLUDE_CURRENT_ROW | FRAMEOPTION_EXCLUDE_GROUP | \
	 FRAMEOPTION_EXCLUDE_TIES)

#define FRAMEOPTION_DEFAULTS \
	(FRAMEOPTION_RANGE | FRAMEOPTION_START_UNBOUNDED_PRECEDING | \
	 FRAMEOPTION_END_CURRENT_ROW)

/*
 * RangeSubselect - subquery appearing in a FROM clause
 */
typedef struct RangeSubselect
{
	NodeTag		type;
	bool		lateral;		/* does it have LATERAL prefix? */
	Node	   *subquery;		/* the untransformed sub-select clause */
	Alias	   *alias;			/* table alias & optional column aliases */
} RangeSubselect;

/*
 * RangeFunction - function call appearing in a FROM clause
 *
 * functions is a List because we use this to represent the construct
 * ROWS FROM(func1(...), func2(...), ...).  Each element of this list is a
 * two-element sublist, the first element being the untransformed function
 * call tree, and the second element being a possibly-empty list of ColumnDef
 * nodes representing any columndef list attached to that function within the
 * ROWS FROM() syntax.
 *
 * alias and coldeflist represent any alias and/or columndef list attached
 * at the top level.  (We disallow coldeflist appearing both here and
 * per-function, but that's checked in parse analysis, not by the grammar.)
 */
typedef struct RangeFunction
{
	NodeTag		type;
	bool		lateral;		/* does it have LATERAL prefix? */
	bool		ordinality;		/* does it have WITH ORDINALITY suffix? */
	bool		is_rowsfrom;	/* is result of ROWS FROM() syntax? */
	List	   *functions;		/* per-function information, see above */
	Alias	   *alias;			/* table alias & optional column aliases */
	List	   *coldeflist;		/* list of ColumnDef nodes to describe result
								 * of function returning RECORD */
} RangeFunction;

/*
 * RangeTableFunc - raw form of "table functions" such as XMLTABLE
 */
typedef struct RangeTableFunc
{
	NodeTag		type;
	bool		lateral;		/* does it have LATERAL prefix? */
	Node	   *docexpr;		/* document expression */
	Node	   *rowexpr;		/* row generator expression */
	List	   *namespaces;		/* list of namespaces as ResTarget */
	List	   *columns;		/* list of RangeTableFuncCol */
	Alias	   *alias;			/* table alias & optional column aliases */
	int			location;		/* token location, or -1 if unknown */
} RangeTableFunc;

/*
 * RangeTableFuncCol - one column in a RangeTableFunc->columns
 *
 * If for_ordinality is true (FOR ORDINALITY), then the column is an int4
 * column and the rest of the fields are ignored.
 */
typedef struct RangeTableFuncCol
{
	NodeTag		type;
	char	   *colname;		/* name of generated column */
	TypeName   *typeName;		/* type of generated column */
	bool		for_ordinality; /* does it have FOR ORDINALITY? */
	bool		is_not_null;	/* does it have NOT NULL? */
	Node	   *colexpr;		/* column filter expression */
	Node	   *coldefexpr;		/* column default value expression */
	int			location;		/* token location, or -1 if unknown */
} RangeTableFuncCol;

/*
 * RangeTableSample - TABLESAMPLE appearing in a raw FROM clause
 *
 * This node, appearing only in raw parse trees, represents
 *		<relation> TABLESAMPLE <method> (<params>) REPEATABLE (<num>)
 * Currently, the <relation> can only be a RangeVar, but we might in future
 * allow RangeSubselect and other options.  Note that the RangeTableSample
 * is wrapped around the node representing the <relation>, rather than being
 * a subfield of it.
 */
typedef struct RangeTableSample
{
	NodeTag		type;
	Node	   *relation;		/* relation to be sampled */
	List	   *method;			/* sampling method name (possibly qualified) */
	List	   *args;			/* argument(s) for sampling method */
	Node	   *repeatable;		/* REPEATABLE expression, or NULL if none */
	int			location;		/* method name location, or -1 if unknown */
} RangeTableSample;

/*
 * ColumnDef - column definition (used in various creates)
 *
 * If the column has a default value, we may have the value expression
 * in either "raw" form (an untransformed parse tree) or "cooked" form
 * (a post-parse-analysis, executable expression tree), depending on
 * how this ColumnDef node was created (by parsing, or by inheritance
 * from an existing relation).  We should never have both in the same node!
 *
 * Similarly, we may have a COLLATE specification in either raw form
 * (represented as a CollateClause with arg==NULL) or cooked form
 * (the collation's OID).
 *
 * The constraints list may contain a CONSTR_DEFAULT item in a raw
 * parsetree produced by gram.y, but transformCreateStmt will remove
 * the item and set raw_default instead.  CONSTR_DEFAULT items
 * should not appear in any subsequent processing.
 */
typedef struct ColumnDef
{
	NodeTag		type;
	char	   *colname;		/* name of column */
	TypeName   *typeName;		/* type of column */
	int			inhcount;		/* number of times column is inherited */
	bool		is_local;		/* column has local (non-inherited) def'n */
	bool		is_not_null;	/* NOT NULL constraint specified? */
	bool		is_from_type;	/* column definition came from table type */
	AttrNumber	attnum;			/* attribute number */
	char		storage;		/* attstorage setting, or 0 for default */
	Node	   *raw_default;	/* default value (untransformed parse tree) */
	Node	   *cooked_default; /* default value (transformed expr tree) */
	char		identity;		/* attidentity setting */
	RangeVar   *identitySequence;	/* to store identity sequence name for
									 * ALTER TABLE ... ADD COLUMN */
	char		generated;		/* attgenerated setting */
	CollateClause *collClause;	/* untransformed COLLATE spec, if any */
	Oid			collOid;		/* collation OID (InvalidOid if not set) */
	List	   *constraints;	/* other constraints on column */
	List	   *encoding;		/* ENCODING clause */
	List	   *fdwoptions;		/* per-column FDW options */
	int			location;		/* parse location, or -1 if none/unknown */
} ColumnDef;

/*
 * TableLikeClause - CREATE TABLE ( ... LIKE ... ) clause
 */
typedef struct TableLikeClause
{
	NodeTag		type;
	RangeVar   *relation;
	bits32		options;		/* OR of TableLikeOption flags */
} TableLikeClause;

typedef enum TableLikeOption
{
	CREATE_TABLE_LIKE_COMMENTS = 1 << 0,
	CREATE_TABLE_LIKE_CONSTRAINTS = 1 << 1,
	CREATE_TABLE_LIKE_DEFAULTS = 1 << 2,
	CREATE_TABLE_LIKE_GENERATED = 1 << 3,
	CREATE_TABLE_LIKE_IDENTITY = 1 << 4,
	CREATE_TABLE_LIKE_INDEXES = 1 << 5,
	CREATE_TABLE_LIKE_STATISTICS = 1 << 6,
	CREATE_TABLE_LIKE_STORAGE = 1 << 7,
	CREATE_TABLE_LIKE_ALL = PG_INT32_MAX
} TableLikeOption;

/*
 * IndexElem - index parameters (used in CREATE INDEX, and in ON CONFLICT)
 *
 * For a plain index attribute, 'name' is the name of the table column to
 * index, and 'expr' is NULL.  For an index expression, 'name' is NULL and
 * 'expr' is the expression tree.
 */
typedef struct IndexElem
{
	NodeTag		type;
	char	   *name;			/* name of attribute to index, or NULL */
	Node	   *expr;			/* expression to index, or NULL */
	char	   *indexcolname;	/* name for index column; NULL = default */
	List	   *collation;		/* name of collation; NIL = default */
	List	   *opclass;		/* name of desired opclass; NIL = default */
	SortByDir	ordering;		/* ASC/DESC/default */
	SortByNulls nulls_ordering; /* FIRST/LAST/default */
} IndexElem;

/*
 * column reference encoding clause for storage
 */
typedef struct ColumnReferenceStorageDirective
{
	NodeTag		type;
	char	   *column;	  /* column name, or NULL for DEFAULTs (deflt==true) */
	bool		deflt;
	List	   *encoding;
} ColumnReferenceStorageDirective;

/*
 * DefElem - a generic "name = value" option definition
 *
 * In some contexts the name can be qualified.  Also, certain SQL commands
 * allow a SET/ADD/DROP action to be attached to option settings, so it's
 * convenient to carry a field for that too.  (Note: currently, it is our
 * practice that the grammar allows namespace and action only in statements
 * where they are relevant; C code can just ignore those fields in other
 * statements.)
 */
typedef enum DefElemAction
{
	DEFELEM_UNSPEC,				/* no action given */
	DEFELEM_SET,
	DEFELEM_ADD,
	DEFELEM_DROP
} DefElemAction;

typedef struct DefElem
{
	NodeTag		type;
	char	   *defnamespace;	/* NULL if unqualified name */
	char	   *defname;
	Node	   *arg;			/* a (Value *) or a (TypeName *) */
	DefElemAction defaction;	/* unspecified action, or SET/ADD/DROP */
	int			location;		/* token location, or -1 if unknown */
} DefElem;

/*
 * LockingClause - raw representation of FOR [NO KEY] UPDATE/[KEY] SHARE
 *		options
 *
 * Note: lockedRels == NIL means "all relations in query".  Otherwise it
 * is a list of RangeVar nodes.  (We use RangeVar mainly because it carries
 * a location field --- currently, parse analysis insists on unqualified
 * names in LockingClause.)
 */
typedef struct LockingClause
{
	NodeTag		type;
	List	   *lockedRels;		/* FOR [KEY] UPDATE/SHARE relations */
	LockClauseStrength strength;
	LockWaitPolicy waitPolicy;	/* NOWAIT and SKIP LOCKED */
} LockingClause;

/*
 * XMLSERIALIZE (in raw parse tree only)
 */
typedef struct XmlSerialize
{
	NodeTag		type;
	XmlOptionType xmloption;	/* DOCUMENT or CONTENT */
	Node	   *expr;
	TypeName   *typeName;
	int			location;		/* token location, or -1 if unknown */
} XmlSerialize;

<<<<<<< HEAD
/* Partitioning related definitions */

/*
 * PartitionElem - parse-time representation of a single partition key
 *
 * expr can be either a raw expression tree or a parse-analyzed expression.
 * We don't store these on-disk, though.
 */
typedef struct PartitionElem
{
	NodeTag		type;
	char	   *name;			/* name of column to partition on, or NULL */
	Node	   *expr;			/* expression to partition on, or NULL */
	List	   *collation;		/* name of collation; NIL = default */
	List	   *opclass;		/* name of desired opclass; NIL = default */
	int			location;		/* token location, or -1 if unknown */
} PartitionElem;

/*
 * PartitionSpec - parse-time representation of a partition key specification
 *
 * This represents the key space we will be partitioning on.
 */
typedef struct PartitionSpec
{
	NodeTag		type;
	char	   *strategy;		/* partitioning strategy ('hash', 'list' or
								 * 'range') */
	List	   *partParams;		/* List of PartitionElems */

	struct GpPartitionDefinition *gpPartDef;
	struct PartitionSpec         *subPartSpec;     /* subpartition specification */
	int                          location;		/* token location, or -1 if unknown */
} PartitionSpec;

/* Internal codes for partitioning strategies */
#define PARTITION_STRATEGY_HASH		'h'
#define PARTITION_STRATEGY_LIST		'l'
#define PARTITION_STRATEGY_RANGE	'r'

/*
 * PartitionBoundSpec - a partition bound specification
 *
 * This represents the portion of the partition key space assigned to a
 * particular partition.  These are stored on disk in pg_class.relpartbound.
 */
struct PartitionBoundSpec
{
	NodeTag		type;

	char		strategy;		/* see PARTITION_STRATEGY codes above */
	bool		is_default;		/* is it a default partition bound? */

	/* Partitioning info for HASH strategy: */
	int			modulus;
	int			remainder;

	/* Partitioning info for LIST strategy: */
	List	   *listdatums;		/* List of Consts (or A_Consts in raw tree) */

	/* Partitioning info for RANGE strategy: */
	List	   *lowerdatums;	/* List of PartitionRangeDatums */
	List	   *upperdatums;	/* List of PartitionRangeDatums */

	int			location;		/* token location, or -1 if unknown */
};

/*
 * PartitionRangeDatum - one of the values in a range partition bound
 *
 * This can be MINVALUE, MAXVALUE or a specific bounded value.
 */
typedef enum PartitionRangeDatumKind
{
	PARTITION_RANGE_DATUM_MINVALUE = -1,	/* less than any other value */
	PARTITION_RANGE_DATUM_VALUE = 0,	/* a specific (bounded) value */
	PARTITION_RANGE_DATUM_MAXVALUE = 1	/* greater than any other value */
} PartitionRangeDatumKind;

typedef struct PartitionRangeDatum
{
	NodeTag		type;

	PartitionRangeDatumKind kind;
	Node	   *value;			/* Const (or A_Const in raw tree), if kind is
								 * PARTITION_RANGE_DATUM_VALUE, else NULL */

	int			location;		/* token location, or -1 if unknown */
} PartitionRangeDatum;

/*
 * PartitionCmd - info for ALTER TABLE/INDEX ATTACH/DETACH PARTITION commands
 */
typedef struct PartitionCmd
{
	NodeTag		type;
	RangeVar   *name;			/* name of partition to attach/detach */
	PartitionBoundSpec *bound;	/* FOR VALUES, if attaching */
} PartitionCmd;
=======
/*
 * DISTRIBUTED BY (<col> [opcass] [, ...])
 */
typedef struct DistributionKeyElem
{
	NodeTag		type;
	char	   *name;			/* name of attribute to index, or NULL */
	List	   *opclass;		/* name of desired opclass; NIL = default */
	int			location;		/* token location, or -1 if unknown */
} DistributionKeyElem;

>>>>>>> 506ebada

/****************************************************************************
 *	Nodes for a Query tree
 ****************************************************************************/

/*--------------------
 * RangeTblEntry -
 *	  A range table is a List of RangeTblEntry nodes.
 *
 *	  A range table entry may represent a plain relation, a sub-select in
 *	  FROM, or the result of a JOIN clause.  (Only explicit JOIN syntax
 *	  produces an RTE, not the implicit join resulting from multiple FROM
 *	  items.  This is because we only need the RTE to deal with SQL features
 *	  like outer joins and join-output-column aliasing.)  Other special
 *	  RTE types also exist, as indicated by RTEKind.
 *
 *	  Note that we consider RTE_RELATION to cover anything that has a pg_class
 *	  entry.  relkind distinguishes the sub-cases.
 *
 *	  alias is an Alias node representing the AS alias-clause attached to the
 *	  FROM expression, or NULL if no clause.
 *
 *	  eref is the table reference name and column reference names (either
 *	  real or aliases).  Note that system columns (OID etc) are not included
 *	  in the column list.
 *	  eref->aliasname is required to be present, and should generally be used
 *	  to identify the RTE for error messages etc.
 *
 *	  In RELATION RTEs, the colnames in both alias and eref are indexed by
 *	  physical attribute number; this means there must be colname entries for
 *	  dropped columns.  When building an RTE we insert empty strings ("") for
 *	  dropped columns.  Note however that a stored rule may have nonempty
 *	  colnames for columns dropped since the rule was created (and for that
 *	  matter the colnames might be out of date due to column renamings).
 *	  The same comments apply to FUNCTION RTEs when a function's return type
 *	  is a named composite type.
 *
 *	  In JOIN RTEs, the colnames in both alias and eref are one-to-one with
 *	  joinaliasvars entries.  A JOIN RTE will omit columns of its inputs when
 *	  those columns are known to be dropped at parse time.  Again, however,
 *	  a stored rule might contain entries for columns dropped since the rule
 *	  was created.  (This is only possible for columns not actually referenced
 *	  in the rule.)  When loading a stored rule, we replace the joinaliasvars
 *	  items for any such columns with null pointers.  (We can't simply delete
 *	  them from the joinaliasvars list, because that would affect the attnums
 *	  of Vars referencing the rest of the list.)
 *
 *	  inh is true for relation references that should be expanded to include
 *	  inheritance children, if the rel has any.  This *must* be false for
 *	  RTEs other than RTE_RELATION entries.
 *
 *	  inFromCl marks those range variables that are listed in the FROM clause.
 *	  It's false for RTEs that are added to a query behind the scenes, such
 *	  as the NEW and OLD variables for a rule, or the subqueries of a UNION.
 *	  This flag is not used anymore during parsing, since the parser now uses
 *	  a separate "namespace" data structure to control visibility, but it is
 *	  needed by ruleutils.c to determine whether RTEs should be shown in
 *	  decompiled queries.
 *
 *	  requiredPerms and checkAsUser specify run-time access permissions
 *	  checks to be performed at query startup.  The user must have *all*
 *	  of the permissions that are OR'd together in requiredPerms (zero
 *	  indicates no permissions checking).  If checkAsUser is not zero,
 *	  then do the permissions checks using the access rights of that user,
 *	  not the current effective user ID.  (This allows rules to act as
 *	  setuid gateways.)  Permissions checks only apply to RELATION RTEs.
 *
 *	  For SELECT/INSERT/UPDATE permissions, if the user doesn't have
 *	  table-wide permissions then it is sufficient to have the permissions
 *	  on all columns identified in selectedCols (for SELECT) and/or
 *	  insertedCols and/or updatedCols (INSERT with ON CONFLICT DO UPDATE may
 *	  have all 3).  selectedCols, insertedCols and updatedCols are bitmapsets,
 *	  which cannot have negative integer members, so we subtract
 *	  FirstLowInvalidHeapAttributeNumber from column numbers before storing
 *	  them in these fields.  A whole-row Var reference is represented by
 *	  setting the bit for InvalidAttrNumber.
 *
 *	  updatedCols is also used in some other places, for example, to determine
 *	  which triggers to fire and in FDWs to know which changed columns they
 *	  need to ship off.  Generated columns that are caused to be updated by an
 *	  update to a base column are collected in extraUpdatedCols.  This is not
 *	  considered for permission checking, but it is useful in those places
 *	  that want to know the full set of columns being updated as opposed to
 *	  only the ones the user explicitly mentioned in the query.  (There is
 *	  currently no need for an extraInsertedCols, but it could exist.)
 *
 *	  securityQuals is a list of security barrier quals (boolean expressions),
 *	  to be tested in the listed order before returning a row from the
 *	  relation.  It is always NIL in parser output.  Entries are added by the
 *	  rewriter to implement security-barrier views and/or row-level security.
 *	  Note that the planner turns each boolean expression into an implicitly
 *	  AND'ed sublist, as is its usual habit with qualification expressions.
 *--------------------
 */
typedef enum RTEKind
{
	RTE_RELATION,				/* ordinary relation reference */
	RTE_SUBQUERY,				/* subquery in FROM */
	RTE_JOIN,					/* join */
	RTE_FUNCTION,				/* function in FROM */
	RTE_TABLEFUNC,				/* TableFunc(.., column list) */
	RTE_VALUES,					/* VALUES (<exprlist>), (<exprlist>), ... */
	RTE_CTE,					/* common table expr (WITH list element) */
	RTE_NAMEDTUPLESTORE,		/* tuplestore, e.g. for AFTER triggers */
	RTE_RESULT					/* RTE represents an empty FROM clause; such
								 * RTEs are added by the planner, they're not
								 * present during parsing or rewriting */
	,
	RTE_VOID,                   /* CDB: deleted RTE */
	RTE_TABLEFUNCTION,          /* CDB: Functions over multiset input */
} RTEKind;

typedef struct RangeTblEntry
{
	NodeTag		type;

	RTEKind		rtekind;		/* see above */

	/*
	 * XXX the fields applicable to only some rte kinds should be merged into
	 * a union.  I didn't do this yet because the diffs would impact a lot of
	 * code that is being actively worked on.  FIXME someday.
	 */

	/*
	 * Fields valid for a plain relation RTE (else zero):
	 *
	 * As a special case, RTE_NAMEDTUPLESTORE can also set relid to indicate
	 * that the tuple format of the tuplestore is the same as the referenced
	 * relation.  This allows plans referencing AFTER trigger transition
	 * tables to be invalidated if the underlying table is altered.
	 *
	 * rellockmode is really LOCKMODE, but it's declared int to avoid having
	 * to include lock-related headers here.  It must be RowExclusiveLock if
	 * the RTE is an INSERT/UPDATE/DELETE target, else RowShareLock if the RTE
	 * is a SELECT FOR UPDATE/FOR SHARE target, else AccessShareLock.
	 *
	 * Note: in some cases, rule expansion may result in RTEs that are marked
	 * with RowExclusiveLock even though they are not the target of the
	 * current query; this happens if a DO ALSO rule simply scans the original
	 * target table.  We leave such RTEs with their original lockmode so as to
	 * avoid getting an additional, lesser lock.
	 */
	Oid			relid;			/* OID of the relation */
	char		relkind;		/* relation kind (see pg_class.relkind) */
	int			rellockmode;	/* lock level that query requires on the rel */
	struct TableSampleClause *tablesample;	/* sampling info, or NULL */

	/*
	 * Fields valid for a subquery RTE (else NULL):
	 */
	Query	   *subquery;		/* the sub-query */
	bool		security_barrier;	/* is from security_barrier view? */

	/* These are for pre-planned sub-queries only.  They are internal to
	 * window planning.
	 */
	struct PlannerInfo *subquery_root;
	List		*subquery_rtable;
	List		*subquery_pathkeys;

	/*
	 * Fields valid for a join RTE (else NULL/zero):
	 *
	 * joinaliasvars is a list of (usually) Vars corresponding to the columns
	 * of the join result.  An alias Var referencing column K of the join
	 * result can be replaced by the K'th element of joinaliasvars --- but to
	 * simplify the task of reverse-listing aliases correctly, we do not do
	 * that until planning time.  In detail: an element of joinaliasvars can
	 * be a Var of one of the join's input relations, or such a Var with an
	 * implicit coercion to the join's output column type, or a COALESCE
	 * expression containing the two input column Vars (possibly coerced).
	 * Within a Query loaded from a stored rule, it is also possible for
	 * joinaliasvars items to be null pointers, which are placeholders for
	 * (necessarily unreferenced) columns dropped since the rule was made.
	 * Also, once planning begins, joinaliasvars items can be almost anything,
	 * as a result of subquery-flattening substitutions.
	 */
	JoinType	jointype;		/* type of join */
	List	   *joinaliasvars;	/* list of alias-var expansions */

	/*
	 * Fields valid for a function RTE (else NIL/zero):
	 *
	 * When funcordinality is true, the eref->colnames list includes an alias
	 * for the ordinality column.  The ordinality column is otherwise
	 * implicit, and must be accounted for "by hand" in places such as
	 * expandRTE().
	 */
	List	   *functions;		/* list of RangeTblFunction nodes */
	bool		funcordinality; /* is this called WITH ORDINALITY? */

	/*
	 * Fields valid for a TableFunc RTE (else NULL):
	 */
	TableFunc  *tablefunc;

	/*
	 * Fields valid for a values RTE (else NIL):
	 */
	List	   *values_lists;	/* list of expression lists */

	/*
	 * Fields valid for a CTE RTE (else NULL/zero):
	 */
	char	   *ctename;		/* name of the WITH list item */
	Index		ctelevelsup;	/* number of query levels up */
	bool		self_reference; /* is this a recursive self-reference? */

	/*
	 * Fields valid for CTE, VALUES, ENR, and TableFunc RTEs (else NIL):
	 *
	 * We need these for CTE RTEs so that the types of self-referential
	 * columns are well-defined.  For VALUES RTEs, storing these explicitly
	 * saves having to re-determine the info by scanning the values_lists. For
	 * ENRs, we store the types explicitly here (we could get the information
	 * from the catalogs if 'relid' was supplied, but we'd still need these
	 * for TupleDesc-based ENRs, so we might as well always store the type
	 * info here).  For TableFuncs, these fields are redundant with data in
	 * the TableFunc node, but keeping them here allows some code sharing with
	 * the other cases.
	 *
	 * For ENRs only, we have to consider the possibility of dropped columns.
	 * A dropped column is included in these lists, but it will have zeroes in
	 * all three lists (as well as an empty-string entry in eref).  Testing
	 * for zero coltype is the standard way to detect a dropped column.
	 */
	List	   *coltypes;		/* OID list of column type OIDs */
	List	   *coltypmods;		/* integer list of column typmods */
	List	   *colcollations;	/* OID list of column collation OIDs */

	/*
	 * Fields valid for ENR RTEs (else NULL/zero):
	 */
	char	   *enrname;		/* name of ephemeral named relation */
	double		enrtuples;		/* estimated or actual from caller */

	/* GPDB: Valid for base-relations, true if GP_DIST_RANDOM
	 * pseudo-function was specified as modifier in FROM-clause
	 */
	bool		forceDistRandom;

	/*
	 * Fields valid in all RTEs:
	 */
	Alias	   *alias;			/* user-written alias clause, if any */
	Alias	   *eref;			/* expanded reference names */
	bool		lateral;		/* subquery, function, or values is LATERAL? */
	bool		inh;			/* inheritance requested? */
	bool		inFromCl;		/* present in FROM clause? */
	AclMode		requiredPerms;	/* bitmask of required access permissions */
	Oid			checkAsUser;	/* if valid, check access as this role */
	Bitmapset  *selectedCols;	/* columns needing SELECT permission */
	Bitmapset  *insertedCols;	/* columns needing INSERT permission */
	Bitmapset  *updatedCols;	/* columns needing UPDATE permission */
	Bitmapset  *extraUpdatedCols;	/* generated columns being updated */
	List	   *securityQuals;	/* security barrier quals to apply, if any */
} RangeTblEntry;

/*
 * RangeTblFunction -
 *	  RangeTblEntry subsidiary data for one function in a FUNCTION RTE.
 *
 * If the function had a column definition list (required for an
 * otherwise-unspecified RECORD result), funccolnames lists the names given
 * in the definition list, funccoltypes lists their declared column types,
 * funccoltypmods lists their typmods, funccolcollations their collations.
 * Otherwise, those fields are NIL.
 *
 * Notice we don't attempt to store info about the results of functions
 * returning named composite types, because those can change from time to
 * time.  We do however remember how many columns we thought the type had
 * (including dropped columns!), so that we can successfully ignore any
 * columns added after the query was parsed.
 */
typedef struct RangeTblFunction
{
	NodeTag		type;

	Node	   *funcexpr;		/* expression tree for func call */
	int			funccolcount;	/* number of columns it contributes to RTE */
	/* These fields record the contents of a column definition list, if any: */
	List	   *funccolnames;	/* column names (list of String) */
	List	   *funccoltypes;	/* OID list of column type OIDs */
	List	   *funccoltypmods; /* integer list of column typmods */
	List	   *funccolcollations;	/* OID list of column collation OIDs */

	bytea	   *funcuserdata;	/* describe function user data. assume bytea */

	/* This is set during planning for use by the executor: */
	Bitmapset  *funcparams;		/* PARAM_EXEC Param IDs affecting this func */
} RangeTblFunction;

/*
 * TableSampleClause - TABLESAMPLE appearing in a transformed FROM clause
 *
 * Unlike RangeTableSample, this is a subnode of the relevant RangeTblEntry.
 */
typedef struct TableSampleClause
{
	NodeTag		type;
	Oid			tsmhandler;		/* OID of the tablesample handler function */
	List	   *args;			/* tablesample argument expression(s) */
	Expr	   *repeatable;		/* REPEATABLE expression, or NULL if none */
} TableSampleClause;

/*
 * WithCheckOption -
 *		representation of WITH CHECK OPTION checks to be applied to new tuples
 *		when inserting/updating an auto-updatable view, or RLS WITH CHECK
 *		policies to be applied when inserting/updating a relation with RLS.
 */
typedef enum WCOKind
{
	WCO_VIEW_CHECK,				/* WCO on an auto-updatable view */
	WCO_RLS_INSERT_CHECK,		/* RLS INSERT WITH CHECK policy */
	WCO_RLS_UPDATE_CHECK,		/* RLS UPDATE WITH CHECK policy */
	WCO_RLS_CONFLICT_CHECK		/* RLS ON CONFLICT DO UPDATE USING policy */
} WCOKind;

typedef struct WithCheckOption
{
	NodeTag		type;
	WCOKind		kind;			/* kind of WCO */
	char	   *relname;		/* name of relation that specified the WCO */
	char	   *polname;		/* name of RLS policy being checked */
	Node	   *qual;			/* constraint qual to check */
	bool		cascaded;		/* true for a cascaded WCO on a view */
} WithCheckOption;

/*
 * SortGroupClause -
 *	   representation of ORDER BY, GROUP BY, DISTINCT, DISTINCT ON items
 *
 * You might think that ORDER BY is only interested in defining ordering,
 * and GROUP/DISTINCT are only interested in defining equality.  However,
 * one way to implement grouping is to sort and then apply a "uniq"-like
 * filter.  So it's also interesting to keep track of possible sort operators
 * for GROUP/DISTINCT, and in particular to try to sort for the grouping
 * in a way that will also yield a requested ORDER BY ordering.  So we need
 * to be able to compare ORDER BY and GROUP/DISTINCT lists, which motivates
 * the decision to give them the same representation.
 *
 * tleSortGroupRef must match ressortgroupref of exactly one entry of the
 *		query's targetlist; that is the expression to be sorted or grouped by.
 * eqop is the OID of the equality operator.
 * sortop is the OID of the ordering operator (a "<" or ">" operator),
 *		or InvalidOid if not available.
 * nulls_first means about what you'd expect.  If sortop is InvalidOid
 *		then nulls_first is meaningless and should be set to false.
 * hashable is true if eqop is hashable (note this condition also depends
 *		on the datatype of the input expression).
 *
 * In an ORDER BY item, all fields must be valid.  (The eqop isn't essential
 * here, but it's cheap to get it along with the sortop, and requiring it
 * to be valid eases comparisons to grouping items.)  Note that this isn't
 * actually enough information to determine an ordering: if the sortop is
 * collation-sensitive, a collation OID is needed too.  We don't store the
 * collation in SortGroupClause because it's not available at the time the
 * parser builds the SortGroupClause; instead, consult the exposed collation
 * of the referenced targetlist expression to find out what it is.
 *
 * In a grouping item, eqop must be valid.  If the eqop is a btree equality
 * operator, then sortop should be set to a compatible ordering operator.
 * We prefer to set eqop/sortop/nulls_first to match any ORDER BY item that
 * the query presents for the same tlist item.  If there is none, we just
 * use the default ordering op for the datatype.
 *
 * If the tlist item's type has a hash opclass but no btree opclass, then
 * we will set eqop to the hash equality operator, sortop to InvalidOid,
 * and nulls_first to false.  A grouping item of this kind can only be
 * implemented by hashing, and of course it'll never match an ORDER BY item.
 *
 * The hashable flag is provided since we generally have the requisite
 * information readily available when the SortGroupClause is constructed,
 * and it's relatively expensive to get it again later.  Note there is no
 * need for a "sortable" flag since OidIsValid(sortop) serves the purpose.
 *
 * A query might have both ORDER BY and DISTINCT (or DISTINCT ON) clauses.
 * In SELECT DISTINCT, the distinctClause list is as long or longer than the
 * sortClause list, while in SELECT DISTINCT ON it's typically shorter.
 * The two lists must match up to the end of the shorter one --- the parser
 * rearranges the distinctClause if necessary to make this true.  (This
 * restriction ensures that only one sort step is needed to both satisfy the
 * ORDER BY and set up for the Unique step.  This is semantically necessary
 * for DISTINCT ON, and presents no real drawback for DISTINCT.)
 */
typedef struct SortGroupClause
{
	NodeTag		type;
	Index		tleSortGroupRef;	/* reference into targetlist */
	Oid			eqop;			/* the equality operator ('=' op) */
	Oid			sortop;			/* the ordering operator ('<' op), or 0 */
	bool		nulls_first;	/* do NULLs come before normal values? */
	bool		hashable;		/* can eqop be implemented by hashing? */
} SortGroupClause;

/*
 * GroupingSet -
 *		representation of CUBE, ROLLUP and GROUPING SETS clauses
 *
 * In a Query with grouping sets, the groupClause contains a flat list of
 * SortGroupClause nodes for each distinct expression used.  The actual
 * structure of the GROUP BY clause is given by the groupingSets tree.
 *
 * In the raw parser output, GroupingSet nodes (of all types except SIMPLE
 * which is not used) are potentially mixed in with the expressions in the
 * groupClause of the SelectStmt.  (An expression can't contain a GroupingSet,
 * but a list may mix GroupingSet and expression nodes.)  At this stage, the
 * content of each node is a list of expressions, some of which may be RowExprs
 * which represent sublists rather than actual row constructors, and nested
 * GroupingSet nodes where legal in the grammar.  The structure directly
 * reflects the query syntax.
 *
 * In parse analysis, the transformed expressions are used to build the tlist
 * and groupClause list (of SortGroupClause nodes), and the groupingSets tree
 * is eventually reduced to a fixed format:
 *
 * EMPTY nodes represent (), and obviously have no content
 *
 * SIMPLE nodes represent a list of one or more expressions to be treated as an
 * atom by the enclosing structure; the content is an integer list of
 * ressortgroupref values (see SortGroupClause)
 *
 * CUBE and ROLLUP nodes contain a list of one or more SIMPLE nodes.
 *
 * SETS nodes contain a list of EMPTY, SIMPLE, CUBE or ROLLUP nodes, but after
 * parse analysis they cannot contain more SETS nodes; enough of the syntactic
 * transforms of the spec have been applied that we no longer have arbitrarily
 * deep nesting (though we still preserve the use of cube/rollup).
 *
 * Note that if the groupingSets tree contains no SIMPLE nodes (only EMPTY
 * nodes at the leaves), then the groupClause will be empty, but this is still
 * an aggregation query (similar to using aggs or HAVING without GROUP BY).
 *
 * As an example, the following clause:
 *
 * GROUP BY GROUPING SETS ((a,b), CUBE(c,(d,e)))
 *
 * looks like this after raw parsing:
 *
 * SETS( RowExpr(a,b) , CUBE( c, RowExpr(d,e) ) )
 *
 * and parse analysis converts it to:
 *
 * SETS( SIMPLE(1,2), CUBE( SIMPLE(3), SIMPLE(4,5) ) )
 */
typedef enum
{
	GROUPING_SET_EMPTY,
	GROUPING_SET_SIMPLE,
	GROUPING_SET_ROLLUP,
	GROUPING_SET_CUBE,
	GROUPING_SET_SETS
} GroupingSetKind;

typedef struct GroupingSet
{
	NodeTag		type;
	GroupingSetKind kind;
	List	   *content;
	int			location;
} GroupingSet;

/*
 * WindowClause -
 *		transformed representation of WINDOW and OVER clauses
 *
 * A parsed Query's windowClause list contains these structs.  "name" is set
 * if the clause originally came from WINDOW, and is NULL if it originally
 * was an OVER clause (but note that we collapse out duplicate OVERs).
 * partitionClause and orderClause are lists of SortGroupClause structs.
 * If we have RANGE with offset PRECEDING/FOLLOWING, the semantics of that are
 * specified by startInRangeFunc/inRangeColl/inRangeAsc/inRangeNullsFirst
 * for the start offset, or endInRangeFunc/inRange* for the end offset.
 * winref is an ID number referenced by WindowFunc nodes; it must be unique
 * among the members of a Query's windowClause list.
 * When refname isn't null, the partitionClause is always copied from there;
 * the orderClause might or might not be copied (see copiedOrder); the framing
 * options are never copied, per spec.
 */
typedef struct WindowClause
{
	NodeTag		type;
	char	   *name;			/* window name (NULL in an OVER clause) */
	char	   *refname;		/* referenced window name, if any */
	List	   *partitionClause;	/* PARTITION BY list */
	List	   *orderClause;	/* ORDER BY list */
	int			frameOptions;	/* frame_clause options, see WindowDef */
	Node	   *startOffset;	/* expression for starting bound, if any */
	Node	   *endOffset;		/* expression for ending bound, if any */
	Oid			startInRangeFunc;	/* in_range function for startOffset */
	Oid			endInRangeFunc; /* in_range function for endOffset */
	Oid			inRangeColl;	/* collation for in_range tests */
	bool		inRangeAsc;		/* use ASC sort order for in_range tests? */
	bool		inRangeNullsFirst;	/* nulls sort first for in_range tests? */
	Index		winref;			/* ID referenced by window functions */
	bool		copiedOrder;	/* did we copy orderClause from refname? */
} WindowClause;

/*
 * RowMarkClause -
 *	   parser output representation of FOR [KEY] UPDATE/SHARE clauses
 *
 * Query.rowMarks contains a separate RowMarkClause node for each relation
 * identified as a FOR [KEY] UPDATE/SHARE target.  If one of these clauses
 * is applied to a subquery, we generate RowMarkClauses for all normal and
 * subquery rels in the subquery, but they are marked pushedDown = true to
 * distinguish them from clauses that were explicitly written at this query
 * level.  Also, Query.hasForUpdate tells whether there were explicit FOR
 * UPDATE/SHARE/KEY SHARE clauses in the current query level.
 */
typedef struct RowMarkClause
{
	NodeTag		type;
	Index		rti;			/* range table index of target relation */
	LockClauseStrength strength;
	LockWaitPolicy waitPolicy;	/* NOWAIT and SKIP LOCKED */
	bool		pushedDown;		/* pushed down from higher query level? */
} RowMarkClause;

/*
 * WithClause -
 *	   representation of WITH clause
 *
 * Note: WithClause does not propagate into the Query representation;
 * but CommonTableExpr does.
 */
typedef struct WithClause
{
	NodeTag		type;
	List	   *ctes;			/* list of CommonTableExprs */
	bool		recursive;		/* true = WITH RECURSIVE */
	int			location;		/* token location, or -1 if unknown */
} WithClause;

/*
 * InferClause -
 *		ON CONFLICT unique index inference clause
 *
 * Note: InferClause does not propagate into the Query representation.
 */
typedef struct InferClause
{
	NodeTag		type;
	List	   *indexElems;		/* IndexElems to infer unique index */
	Node	   *whereClause;	/* qualification (partial-index predicate) */
	char	   *conname;		/* Constraint name, or NULL if unnamed */
	int			location;		/* token location, or -1 if unknown */
} InferClause;

/*
 * OnConflictClause -
 *		representation of ON CONFLICT clause
 *
 * Note: OnConflictClause does not propagate into the Query representation.
 */
typedef struct OnConflictClause
{
	NodeTag		type;
	OnConflictAction action;	/* DO NOTHING or UPDATE? */
	InferClause *infer;			/* Optional index inference clause */
	List	   *targetList;		/* the target list (of ResTarget) */
	Node	   *whereClause;	/* qualifications */
	int			location;		/* token location, or -1 if unknown */
} OnConflictClause;

/*
 * CommonTableExpr -
 *	   representation of WITH list element
 *
 * We don't currently support the SEARCH or CYCLE clause.
 */
typedef enum CTEMaterialize
{
	CTEMaterializeDefault,		/* no option specified */
	CTEMaterializeAlways,		/* MATERIALIZED */
	CTEMaterializeNever			/* NOT MATERIALIZED */
} CTEMaterialize;

typedef struct CommonTableExpr
{
	NodeTag		type;
	char	   *ctename;		/* query name (never qualified) */
	List	   *aliascolnames;	/* optional list of column names */
	CTEMaterialize ctematerialized; /* is this an optimization fence? */
	/* SelectStmt/InsertStmt/etc before parse analysis, Query afterwards: */
	Node	   *ctequery;		/* the CTE's subquery */
	int			location;		/* token location, or -1 if unknown */
	/* These fields are set during parse analysis: */
	bool		cterecursive;	/* is this CTE actually recursive? */
	int			cterefcount;	/* number of RTEs referencing this CTE
								 * (excluding internal self-references) */
	List	   *ctecolnames;	/* list of output column names */
	List	   *ctecoltypes;	/* OID list of output column type OIDs */
	List	   *ctecoltypmods;	/* integer list of output column typmods */
	List	   *ctecolcollations;	/* OID list of column collation OIDs */
} CommonTableExpr;

/* Convenience macro to get the output tlist of a CTE's query */
#define GetCTETargetList(cte) \
	(AssertMacro(IsA((cte)->ctequery, Query)), \
	 ((Query *) (cte)->ctequery)->commandType == CMD_SELECT ? \
	 ((Query *) (cte)->ctequery)->targetList : \
	 ((Query *) (cte)->ctequery)->returningList)

/*
 * TriggerTransition -
 *	   representation of transition row or table naming clause
 *
 * Only transition tables are initially supported in the syntax, and only for
 * AFTER triggers, but other permutations are accepted by the parser so we can
 * give a meaningful message from C code.
 */
typedef struct TriggerTransition
{
	NodeTag		type;
	char	   *name;
	bool		isNew;
	bool		isTable;
} TriggerTransition;

/*****************************************************************************
 *		Raw Grammar Output Statements
 *****************************************************************************/

/*
 *		RawStmt --- container for any one statement's raw parse tree
 *
 * Parse analysis converts a raw parse tree headed by a RawStmt node into
 * an analyzed statement headed by a Query node.  For optimizable statements,
 * the conversion is complex.  For utility statements, the parser usually just
 * transfers the raw parse tree (sans RawStmt) into the utilityStmt field of
 * the Query node, and all the useful work happens at execution time.
 *
 * stmt_location/stmt_len identify the portion of the source text string
 * containing this raw statement (useful for multi-statement strings).
 */
typedef struct RawStmt
{
	NodeTag		type;
	Node	   *stmt;			/* raw parse tree */
	int			stmt_location;	/* start location, or -1 if unknown */
	int			stmt_len;		/* length in bytes; 0 means "rest of string" */
} RawStmt;

/*****************************************************************************
 *		Optimizable Statements
 *****************************************************************************/

/* ----------------------
 *		Insert Statement
 *
 * The source expression is represented by SelectStmt for both the
 * SELECT and VALUES cases.  If selectStmt is NULL, then the query
 * is INSERT ... DEFAULT VALUES.
 * ----------------------
 */
typedef struct InsertStmt
{
	NodeTag		type;
	RangeVar   *relation;		/* relation to insert into */
	List	   *cols;			/* optional: names of the target columns */
	Node	   *selectStmt;		/* the source SELECT/VALUES, or NULL */
	OnConflictClause *onConflictClause; /* ON CONFLICT clause */
	List	   *returningList;	/* list of expressions to return */
	WithClause *withClause;		/* WITH clause */
	OverridingKind override;	/* OVERRIDING clause */
} InsertStmt;

/* ----------------------
 *		Delete Statement
 * ----------------------
 */
typedef struct DeleteStmt
{
	NodeTag		type;
	RangeVar   *relation;		/* relation to delete from */
	List	   *usingClause;	/* optional using clause for more tables */
	Node	   *whereClause;	/* qualifications */
	List	   *returningList;	/* list of expressions to return */
	WithClause *withClause;		/* WITH clause */
} DeleteStmt;

/* ----------------------
 *		Update Statement
 * ----------------------
 */
typedef struct UpdateStmt
{
	NodeTag		type;
	RangeVar   *relation;		/* relation to update */
	List	   *targetList;		/* the target list (of ResTarget) */
	Node	   *whereClause;	/* qualifications */
	List	   *fromClause;		/* optional from clause for more tables */
	List	   *returningList;	/* list of expressions to return */
	WithClause *withClause;		/* WITH clause */
} UpdateStmt;

/* ----------------------
 *		Select Statement
 *
 * A "simple" SELECT is represented in the output of gram.y by a single
 * SelectStmt node; so is a VALUES construct.  A query containing set
 * operators (UNION, INTERSECT, EXCEPT) is represented by a tree of SelectStmt
 * nodes, in which the leaf nodes are component SELECTs and the internal nodes
 * represent UNION, INTERSECT, or EXCEPT operators.  Using the same node
 * type for both leaf and internal nodes allows gram.y to stick ORDER BY,
 * LIMIT, etc, clause values into a SELECT statement without worrying
 * whether it is a simple or compound SELECT.
 * ----------------------
 */
typedef enum SetOperation
{
	SETOP_NONE = 0,
	SETOP_UNION,
	SETOP_INTERSECT,
	SETOP_EXCEPT
} SetOperation;

/*
 * In raw parser output, this represents what the user wrote in the
 * DISTRIBUTED BY clause. In parse analysis, if no distributed by
 * was given, we add implicit columns.
 *
 * 'keyCols' is a List of IndexElems. It is used as a handy container
 * for column name + operator class pair. Only the 'indexcolname' and
 * 'opclass' fields are used.
 */
typedef struct DistributedBy
{
	NodeTag		type;
	GpPolicyType ptype;
	int			numsegments;
	List	   *keyCols;	/* valid when ptype is POLICYTYPE_PARTITIONED */
} DistributedBy;

typedef struct SelectStmt
{
	NodeTag		type;

	/*
	 * These fields are used only in "leaf" SelectStmts.
	 */
	List	   *distinctClause; /* NULL, list of DISTINCT ON exprs, or
								 * lcons(NIL,NIL) for all (SELECT DISTINCT) */
	IntoClause *intoClause;		/* target for SELECT INTO */
	List	   *targetList;		/* the target list (of ResTarget) */
	List	   *fromClause;		/* the FROM clause */
	Node	   *whereClause;	/* WHERE qualification */
	List	   *groupClause;	/* GROUP BY clauses */
	Node	   *havingClause;	/* HAVING conditional-expression */
	List	   *windowClause;	/* window specification clauses */
	List       *scatterClause;	/* GPDB: TableValueExpr data distribution */

	/*
	 * In a "leaf" node representing a VALUES list, the above fields are all
	 * null, and instead this field is set.  Note that the elements of the
	 * sublists are just expressions, without ResTarget decoration. Also note
	 * that a list element can be DEFAULT (represented as a SetToDefault
	 * node), regardless of the context of the VALUES list. It's up to parse
	 * analysis to reject that where not valid.
	 */
	List	   *valuesLists;	/* untransformed list of expression lists */

	/*
	 * These fields are used in both "leaf" SelectStmts and upper-level
	 * SelectStmts.
	 */
	List	   *sortClause;		/* sort clause (a list of SortBy's) */
	Node	   *limitOffset;	/* # of result tuples to skip */
	Node	   *limitCount;		/* # of result tuples to return */
	List	   *lockingClause;	/* FOR UPDATE (list of LockingClause's) */
	WithClause *withClause;		/* WITH clause */

	/*
	 * These fields are used only in upper-level SelectStmts.
	 */
	SetOperation op;			/* type of set op */
	bool		all;			/* ALL specified? */
	struct SelectStmt *larg;	/* left child */
	struct SelectStmt *rarg;	/* right child */
	/* Eventually add fields for CORRESPONDING spec here */

	/*
	 * Greenplum specific field.
	 * If disableLockingOptimization is true, we do not try to
	 * optimize the behavior of locking clause, this means
	 * we will lock the table in Exclusive Mode and do not
	 * emit lockrows plannode.
	 */
	bool disableLockingOptimization;
} SelectStmt;


/* ----------------------
 *		Set Operation node for post-analysis query trees
 *
 * After parse analysis, a SELECT with set operations is represented by a
 * top-level Query node containing the leaf SELECTs as subqueries in its
 * range table.  Its setOperations field shows the tree of set operations,
 * with leaf SelectStmt nodes replaced by RangeTblRef nodes, and internal
 * nodes replaced by SetOperationStmt nodes.  Information about the output
 * column types is added, too.  (Note that the child nodes do not necessarily
 * produce these types directly, but we've checked that their output types
 * can be coerced to the output column type.)  Also, if it's not UNION ALL,
 * information about the types' sort/group semantics is provided in the form
 * of a SortGroupClause list (same representation as, eg, DISTINCT).
 * The resolved common column collations are provided too; but note that if
 * it's not UNION ALL, it's okay for a column to not have a common collation,
 * so a member of the colCollations list could be InvalidOid even though the
 * column has a collatable type.
 * ----------------------
 */
typedef struct SetOperationStmt
{
	NodeTag		type;
	SetOperation op;			/* type of set op */
	bool		all;			/* ALL specified? */
	Node	   *larg;			/* left child */
	Node	   *rarg;			/* right child */
	/* Eventually add fields for CORRESPONDING spec here */

	/* Fields derived during parse analysis: */
	List	   *colTypes;		/* OID list of output column type OIDs */
	List	   *colTypmods;		/* integer list of output column typmods */
	List	   *colCollations;	/* OID list of output column collation OIDs */
	List	   *groupClauses;	/* a list of SortGroupClause's */
	/* groupClauses is NIL if UNION ALL, but must be set otherwise */
} SetOperationStmt;


/*****************************************************************************
 *		Other Statements (no optimizations required)
 *
 *		These are not touched by parser/analyze.c except to put them into
 *		the utilityStmt field of a Query.  This is eventually passed to
 *		ProcessUtility (by-passing rewriting and planning).  Some of the
 *		statements do need attention from parse analysis, and this is
 *		done by routines in parser/parse_utilcmd.c after ProcessUtility
 *		receives the command for execution.
 *		DECLARE CURSOR, EXPLAIN, and CREATE TABLE AS are special cases:
 *		they contain optimizable statements, which get processed normally
 *		by parser/analyze.c.
 *****************************************************************************/

/*
 * When a command can act on several kinds of objects with only one
 * parse structure required, use these constants to designate the
 * object type.  Note that commands typically don't support all the types.
 */

typedef enum ObjectType
{
	OBJECT_ACCESS_METHOD,
	OBJECT_AGGREGATE,
	OBJECT_AMOP,
	OBJECT_AMPROC,
	OBJECT_ATTRIBUTE,			/* type's attribute, when distinct from column */
	OBJECT_CAST,
	OBJECT_COLUMN,
	OBJECT_COLLATION,
	OBJECT_CONVERSION,
	OBJECT_DATABASE,
	OBJECT_DEFAULT,
	OBJECT_DEFACL,
	OBJECT_DOMAIN,
	OBJECT_DOMCONSTRAINT,
	OBJECT_EVENT_TRIGGER,
	OBJECT_EXTENSION,
	OBJECT_FDW,
	OBJECT_FOREIGN_SERVER,
	OBJECT_FOREIGN_TABLE,
	OBJECT_FUNCTION,
	OBJECT_INDEX,
	OBJECT_LANGUAGE,
	OBJECT_LARGEOBJECT,
	OBJECT_MATVIEW,
	OBJECT_OPCLASS,
	OBJECT_OPERATOR,
	OBJECT_OPFAMILY,
	OBJECT_POLICY,
	OBJECT_PROCEDURE,
	OBJECT_PUBLICATION,
	OBJECT_PUBLICATION_REL,
	OBJECT_ROLE,
	OBJECT_ROUTINE,
	OBJECT_RULE,
	OBJECT_SCHEMA,
	OBJECT_SEQUENCE,
	OBJECT_SUBSCRIPTION,
	OBJECT_STATISTIC_EXT,
	OBJECT_TABCONSTRAINT,
	OBJECT_TABLE,
	OBJECT_EXTPROTOCOL,
	OBJECT_TABLESPACE,
	OBJECT_TRANSFORM,
	OBJECT_TRIGGER,
	OBJECT_TSCONFIGURATION,
	OBJECT_TSDICTIONARY,
	OBJECT_TSPARSER,
	OBJECT_TSTEMPLATE,
	OBJECT_TYPE,
	OBJECT_USER_MAPPING,
	OBJECT_VIEW,
	OBJECT_RESQUEUE,
	OBJECT_RESGROUP
} ObjectType;

/* Event triggers and extended statistics are only stored on the QD node.*/
#define shouldDispatchForObject(object_type) \
	(object_type != OBJECT_EVENT_TRIGGER && object_type != OBJECT_STATISTIC_EXT)

/* ----------------------
 *		Create Schema Statement
 *
 * NOTE: the schemaElts list contains raw parsetrees for component statements
 * of the schema, such as CREATE TABLE, GRANT, etc.  These are analyzed and
 * executed after the schema itself is created.
 * ----------------------
 */
typedef struct CreateSchemaStmt
{
	NodeTag		type;
	char	   *schemaname;		/* the name of the schema to create */
	RoleSpec   *authrole;		/* the owner of the created schema */
	List	   *schemaElts;		/* schema components (list of parsenodes) */
	bool		if_not_exists;	/* just do nothing if schema already exists? */

	/*
	 * In GPDB, when a CreateSchemaStmt is dispatched to executor nodes, the
	 * following field is set.
	 *
	 * There's a special case for when the temporary namespace is created,
	 * on the first use in the session. There are actually two temporary
	 * namespaces, the regular one, and a temporary toast namespace. They are
	 * both created in the same command, with istemp='true'.
	 */
	bool        istemp;         /* true for temp schemas (internal only) */
} CreateSchemaStmt;

typedef enum DropBehavior
{
	DROP_RESTRICT,				/* drop fails if any dependent objects */
	DROP_CASCADE				/* remove dependent objects too */
} DropBehavior;

/* ----------------------
 *		Compound utility
 *
 * ----------------------
 */
typedef struct CompoundUtilityStmt
{
	NodeTag		type;

	List	   *schemaElts;		/* schema components (list of parsenodes) */

} CompoundUtilityStmt;


/* ----------------------
 *	Alter Table
 * ----------------------
 */
typedef struct AlterTableStmt
{
	NodeTag		type;
	RangeVar   *relation;		/* table to work on */
	List	   *cmds;			/* list of subcommands */
	ObjectType	relkind;		/* type of object */
	bool		missing_ok;		/* skip error if table missing */

	int			lockmode;
	List	   *wqueue;
	bool	   is_internal;     /* GPDB: set for internal generated alter table stmt */
} AlterTableStmt;

typedef enum AlterTableType
{
	AT_AddColumn,				/* add column */
	AT_AddColumnRecurse,		/* internal to commands/tablecmds.c */
	AT_AddColumnToView,			/* implicitly via CREATE OR REPLACE VIEW */
	AT_ColumnDefault,			/* alter column default */
	AT_DropNotNull,				/* alter column drop not null */
	AT_SetNotNull,				/* alter column set not null */
	AT_CheckNotNull,			/* check column is already marked not null */
	AT_SetStatistics,			/* alter column set statistics */
	AT_SetOptions,				/* alter column set ( options ) */
	AT_ResetOptions,			/* alter column reset ( options ) */
	AT_SetStorage,				/* alter column set storage */
	AT_DropColumn,				/* drop column */
	AT_DropColumnRecurse,		/* internal to commands/tablecmds.c */
	AT_AddIndex,				/* add index */
	AT_ReAddIndex,				/* internal to commands/tablecmds.c */
	AT_AddConstraint,			/* add constraint */
	AT_AddConstraintRecurse,	/* internal to commands/tablecmds.c */
	AT_ReAddConstraint,			/* internal to commands/tablecmds.c */
	AT_ReAddDomainConstraint,	/* internal to commands/tablecmds.c */
	AT_AlterConstraint,			/* alter constraint */
	AT_ValidateConstraint,		/* validate constraint */
	AT_ValidateConstraintRecurse,	/* internal to commands/tablecmds.c */
	AT_ProcessedConstraint,		/* pre-processed add constraint (local in
								 * parser/parse_utilcmd.c) */
	AT_AddIndexConstraint,		/* add constraint using existing index */
	AT_DropConstraint,			/* drop constraint */
	AT_DropConstraintRecurse,	/* internal to commands/tablecmds.c */
	AT_ReAddComment,			/* internal to commands/tablecmds.c */
	AT_AlterColumnType,			/* alter column type */
	AT_AlterColumnGenericOptions,	/* alter column OPTIONS (...) */
	AT_ChangeOwner,				/* change owner */
	AT_ClusterOn,				/* CLUSTER ON */
	AT_DropCluster,				/* SET WITHOUT CLUSTER */
	AT_SetLogged,				/* SET LOGGED */
	AT_SetUnLogged,				/* SET UNLOGGED */
	AT_DropOids,				/* SET WITHOUT OIDS */
	AT_SetTableSpace,			/* SET TABLESPACE */
	AT_SetRelOptions,			/* SET (...) -- AM specific parameters */
	AT_ResetRelOptions,			/* RESET (...) -- AM specific parameters */
	AT_ReplaceRelOptions,		/* replace reloption list in its entirety */
	AT_EnableTrig,				/* ENABLE TRIGGER name */
	AT_EnableAlwaysTrig,		/* ENABLE ALWAYS TRIGGER name */
	AT_EnableReplicaTrig,		/* ENABLE REPLICA TRIGGER name */
	AT_DisableTrig,				/* DISABLE TRIGGER name */
	AT_EnableTrigAll,			/* ENABLE TRIGGER ALL */
	AT_DisableTrigAll,			/* DISABLE TRIGGER ALL */
	AT_EnableTrigUser,			/* ENABLE TRIGGER USER */
	AT_DisableTrigUser,			/* DISABLE TRIGGER USER */
	AT_EnableRule,				/* ENABLE RULE name */
	AT_EnableAlwaysRule,		/* ENABLE ALWAYS RULE name */
	AT_EnableReplicaRule,		/* ENABLE REPLICA RULE name */
	AT_DisableRule,				/* DISABLE RULE name */
	AT_AddInherit,				/* INHERIT parent */
	AT_DropInherit,				/* NO INHERIT parent */
	AT_AddOf,					/* OF <type_name> */
	AT_DropOf,					/* NOT OF */
	AT_ReplicaIdentity,			/* REPLICA IDENTITY */
	AT_EnableRowSecurity,		/* ENABLE ROW SECURITY */
	AT_DisableRowSecurity,		/* DISABLE ROW SECURITY */
	AT_ForceRowSecurity,		/* FORCE ROW SECURITY */
	AT_NoForceRowSecurity,		/* NO FORCE ROW SECURITY */
	AT_GenericOptions,			/* OPTIONS (...) */
	AT_AttachPartition,			/* ATTACH PARTITION */
	AT_DetachPartition,			/* DETACH PARTITION */
	AT_AddIdentity,				/* ADD IDENTITY */
	AT_SetIdentity,				/* SET identity column options */
	AT_DropIdentity,			/* DROP IDENTITY */

	AT_SetDistributedBy,		/* SET DISTRIBUTED BY */
	AT_ExpandTable,          /* EXPAND DISTRIBUTED */
	/* CDB: Partitioned Tables */
	// GPDB_12_MERGE_FIXME: can all this be removed now?
	AT_PartAdd,					/* Add */
	AT_PartAddForSplit,			/* Add, as subcommand of a split */
	AT_PartAlter,				/* Alter */
	AT_PartDrop,				/* Drop */
	AT_PartExchange,			/* Exchange */
	AT_PartRename,				/* Rename */
	AT_PartSetTemplate,			/* Set Subpartition Template */
	AT_PartSplit,				/* Split */
	AT_PartTruncate,			/* Truncate */
	AT_PartAddInternal,			/* CREATE TABLE time partition addition */
	AT_PartAttachIndex			/* ALTER INDEX ATTACH PARTITION (not exposed to user) */
} AlterTableType;

typedef struct ReplicaIdentityStmt
{
	NodeTag		type;
	char		identity_type;
	char	   *name;
} ReplicaIdentityStmt;

typedef struct AlterTableCmd	/* one subcommand of an ALTER TABLE */
{
	NodeTag		type;
	AlterTableType subtype;		/* Type of table alteration to apply */
	char	   *name;			/* column, constraint, or trigger to act on,
								 * or tablespace */
	int16		num;			/* attribute number for columns referenced by
								 * number */
	RoleSpec   *newowner;
	Node	   *def;			/* definition of new column, index,
								 * constraint, or parent table */
	Node	   *transform;		/* transformation expr for ALTER TYPE */
	DropBehavior behavior;		/* RESTRICT or CASCADE for DROP cases */
	bool		missing_ok;		/* skip error if missing? */

	/*
	 * Extra information dispatched from QD to QEs in AT_SetDistributedBy and
	 * AT_ExpandTable
	 */
	int	        backendId;     /* backend ID on QD, if a temporary table was created */

	GpPolicy   *policy;

} AlterTableCmd;

/* GPDB_12_MERGE_FIXME: which of these are still needed? */
typedef enum GpAlterPartitionIdType
{
	AT_AP_IDNone,				/* no ID */
	AT_AP_IDName,				/* IDentify by Name */
	AT_AP_IDValue,				/* IDentifier FOR Value */
#if 0
	AT_AP_IDRank,				/* IDentifier FOR Rank */
	AT_AP_ID_oid,				/* IDentifier by oid (for internal use only) */
	AT_AP_IDList,				/* List of IDentifier(for internal use only) */
	AT_AP_IDRule,				/* partition rule (for internal use only) */
#endif
	AT_AP_IDDefault,			/* IDentify DEFAULT partition */
#if 0
	AT_AP_IDRangeVar			/* IDentify Partition by RangeVar */
#endif
} GpAlterPartitionIdType;

typedef struct GpAlterPartitionId /* Identify a partition by name, val, pos */
{
	NodeTag		type;
	GpAlterPartitionIdType idtype;/* Type of table alteration to apply */
	Node	   *partiddef;		/* partition id definition */
	int			location;		/* token location, or -1 if unknown */
} GpAlterPartitionId;

typedef struct GpDropPartitionCmd
{
	NodeTag		type;
	Node	   *partid;			/* partition id of the partition to drop */
	DropBehavior behavior;		/* RESTRICT or CASCADE */
	bool	   missing_ok;
} GpDropPartitionCmd;

typedef struct GpAlterPartitionCmd
{
	NodeTag		type;
	GpAlterPartitionId 	   *partid;			/* partition id of the partition to add */
	Node       *arg;            /* argument 1 */
	int         location;   /* token location, or -1 if unknown */
} GpAlterPartitionCmd;

typedef struct GpSplitPartitionCmd
{
	NodeTag type;
	GpAlterPartitionId *partid;
	List *arg1;
	GpAlterPartitionCmd *arg2;
	int   location;
} GpSplitPartitionCmd;

/* ----------------------
 * Alter Collation
 * ----------------------
 */
typedef struct AlterCollationStmt
{
	NodeTag		type;
	List	   *collname;
} AlterCollationStmt;


/* ----------------------
 *	Alter Domain
 *
 * The fields are used in different ways by the different variants of
 * this command.
 * ----------------------
 */
typedef struct AlterDomainStmt
{
	NodeTag		type;
	char		subtype;		/*------------
								 *	T = alter column default
								 *	N = alter column drop not null
								 *	O = alter column set not null
								 *	C = add constraint
								 *	X = drop constraint
								 *------------
								 */
	List	   *typeName;		/* domain to work on */
	char	   *name;			/* column or constraint name to act on */
	Node	   *def;			/* definition of default or constraint */
	DropBehavior behavior;		/* RESTRICT or CASCADE for DROP cases */
	bool		missing_ok;		/* skip error if missing? */
} AlterDomainStmt;


/* ----------------------
 *		Grant|Revoke Statement
 * ----------------------
 */
typedef enum GrantTargetType
{
	ACL_TARGET_OBJECT,			/* grant on specific named object(s) */
	ACL_TARGET_ALL_IN_SCHEMA,	/* grant on all objects in given schema(s) */
	ACL_TARGET_DEFAULTS			/* ALTER DEFAULT PRIVILEGES */
} GrantTargetType;

typedef struct GrantStmt
{
	NodeTag		type;
	bool		is_grant;		/* true = GRANT, false = REVOKE */
	GrantTargetType targtype;	/* type of the grant target */
	ObjectType	objtype;		/* kind of object being operated on */
	List	   *objects;		/* list of RangeVar nodes, ObjectWithArgs
								 * nodes, or plain names (as Value strings) */
	List	   *privileges;		/* list of AccessPriv nodes */
	/* privileges == NIL denotes ALL PRIVILEGES */
	List	   *grantees;		/* list of RoleSpec nodes */
	bool		grant_option;	/* grant or revoke grant option */
	DropBehavior behavior;		/* drop behavior (for REVOKE) */
} GrantStmt;

/*
 * Note: ObjectWithArgs carries only the types of the input parameters of the
 * function.  So it is sufficient to identify an existing function, but it
 * is not enough info to define a function nor to call it.
 */
typedef struct ObjectWithArgs
{
	NodeTag		type;
	List	   *objname;		/* qualified name of function/operator */
	List	   *objargs;		/* list of Typename nodes */
	bool		args_unspecified;	/* argument list was omitted, so name must
									 * be unique (note that objargs == NIL
									 * means zero args) */
} ObjectWithArgs;

/*
 * An access privilege, with optional list of column names
 * priv_name == NULL denotes ALL PRIVILEGES (only used with a column list)
 * cols == NIL denotes "all columns"
 * Note that simple "ALL PRIVILEGES" is represented as a NIL list, not
 * an AccessPriv with both fields null.
 */
typedef struct AccessPriv
{
	NodeTag		type;
	char	   *priv_name;		/* string name of privilege */
	List	   *cols;			/* list of Value strings */
} AccessPriv;

/* ----------------------
 *		Grant/Revoke Role Statement
 *
 * Note: because of the parsing ambiguity with the GRANT <privileges>
 * statement, granted_roles is a list of AccessPriv; the execution code
 * should complain if any column lists appear.  grantee_roles is a list
 * of role names, as Value strings.
 * ----------------------
 */
typedef struct GrantRoleStmt
{
	NodeTag		type;
	List	   *granted_roles;	/* list of roles to be granted/revoked */
	List	   *grantee_roles;	/* list of member roles to add/delete */
	bool		is_grant;		/* true = GRANT, false = REVOKE */
	bool		admin_opt;		/* with admin option */
	RoleSpec   *grantor;		/* set grantor to other than current role */
	DropBehavior behavior;		/* drop behavior (for REVOKE) */
} GrantRoleStmt;

/*
 * Node that represents the single row error handling (SREH) clause.
 * used in COPY and External Tables.
 */
typedef struct SingleRowErrorDesc
{
	NodeTag			type;
	int				rejectlimit;		/* per segment error reject limit */
	bool			is_limit_in_rows;	/* true for ROWS false for PERCENT */
	char			log_error_type;		/* 't' enable log errors.
										   'p' enable log errors persistently.
										   'f' disable log errors */
} SingleRowErrorDesc;

/* ----------------------
 *	Alter Default Privileges Statement
 * ----------------------
 */
typedef struct AlterDefaultPrivilegesStmt
{
	NodeTag		type;
	List	   *options;		/* list of DefElem */
	GrantStmt  *action;			/* GRANT/REVOKE action (with objects=NIL) */
} AlterDefaultPrivilegesStmt;

/* ----------------------
 *		Copy Statement
 *
 * We support "COPY relation FROM file", "COPY relation TO file", and
 * "COPY (query) TO file".  In any given CopyStmt, exactly one of "relation"
 * and "query" must be non-NULL.
 * ----------------------
 */
typedef struct CopyStmt
{
	NodeTag		type;
	RangeVar   *relation;		/* the relation to copy */
	Node	   *query;			/* the query (SELECT or DML statement with
								 * RETURNING) to copy, as a raw parse tree */
	List	   *attlist;		/* List of column names (as Strings), or NIL
								 * for all columns */
	bool		is_from;		/* TO or FROM */
	bool		is_program;		/* is 'filename' a program to popen? */
	char	   *filename;		/* filename, or NULL for STDIN/STDOUT */
	List	   *options;		/* List of DefElem nodes */
	Node	   *whereClause;	/* WHERE condition (or NULL) */

	Node	   *sreh;			/* Single row error handling info */
} CopyStmt;

/* ----------------------
 * SET Statement (includes RESET)
 *
 * "SET var TO DEFAULT" and "RESET var" are semantically equivalent, but we
 * preserve the distinction in VariableSetKind for CreateCommandTag().
 * ----------------------
 */
typedef enum
{
	VAR_SET_VALUE,				/* SET var = value */
	VAR_SET_DEFAULT,			/* SET var TO DEFAULT */
	VAR_SET_CURRENT,			/* SET var FROM CURRENT */
	VAR_SET_MULTI,				/* special case for SET TRANSACTION ... */
	VAR_RESET,					/* RESET var */
	VAR_RESET_ALL				/* RESET ALL */
} VariableSetKind;

typedef struct VariableSetStmt
{
	NodeTag		type;
	VariableSetKind kind;
	char	   *name;			/* variable to be set */
	List	   *args;			/* List of A_Const nodes */
	bool		is_local;		/* SET LOCAL? */
} VariableSetStmt;

/* ----------------------
 * Show Statement
 * ----------------------
 */
typedef struct VariableShowStmt
{
	NodeTag		type;
	char	   *name;
} VariableShowStmt;

/* ----------------------
 *		Create Table Statement
 *
 * NOTE: in the raw gram.y output, ColumnDef and Constraint nodes are
 * intermixed in tableElts, and constraints is NIL.  After parse analysis,
 * tableElts contains just ColumnDefs, and constraints contains just
 * Constraint nodes (in fact, only CONSTR_CHECK nodes, in the present
 * implementation).
 * ----------------------
 */

typedef struct CreateStmt
{
	NodeTag		type;
	RangeVar   *relation;		/* relation to create */
	List	   *tableElts;		/* column definitions (list of ColumnDef) */
	List	   *inhRelations;	/* relations to inherit from (list of
								 * inhRelation) */
	PartitionBoundSpec *partbound;	/* FOR VALUES clause */
	PartitionSpec *partspec;	/* PARTITION BY clause */

	TypeName   *ofTypename;		/* OF typename */
	List	   *constraints;	/* constraints (list of Constraint nodes) */
	List	   *options;		/* options from WITH clause */
	OnCommitAction oncommit;	/* what do we do at COMMIT? */
	char	   *tablespacename; /* table space to use, or NULL */
	char	   *accessMethod;	/* table access method */
	bool		if_not_exists;	/* just do nothing if it already exists? */

	DistributedBy *distributedBy;   /* what columns we distribute the data by */
	Node       *partitionBy;     /* what columns we partition the data by */
	char	    relKind;         /* CDB: force relkind to this */
	Oid			ownerid;		/* OID of the role to own this. if InvalidOid, GetUserId() */
	bool		buildAoBlkdir; /* whether to build the block directory for an AO table */
	List	   *attr_encodings; /* attribute storage directives */
	bool		isCtas;			/* CDB: is create table as */

	/* names chosen for partition indexes */
	List	   *part_idx_oids;
	List	   *part_idx_names;
} CreateStmt;

/* ----------------------
 *	Definitions for external tables
 * ----------------------
 */
typedef enum ExtTableType
{
	EXTTBL_TYPE_LOCATION,		/* table defined with LOCATION clause */
	EXTTBL_TYPE_EXECUTE			/* table defined with EXECUTE clause */
} ExtTableType;

typedef struct
{
	NodeTag			type;
	ExtTableType	exttabletype;
	List			*location_list;
	List			*on_clause;
	char			*command_string;
} ExtTableTypeDesc;

typedef struct CreateExternalStmt
{
	NodeTag		type;
	RangeVar   *relation;		/* external relation to create */
	List	   *tableElts;		/* column definitions (list of ColumnDef) */
	ExtTableTypeDesc *exttypedesc;    /* LOCATION or EXECUTE information */
	char	   *format;			/* data format name */
	List	   *formatOpts;		/* List of DefElem nodes for data format */
	bool		isweb;
	bool		iswritable;
	Node	   *sreh;			/* Single row error handling info */
	List       *extOptions;		/* generic options to external table */
	List	   *encoding;		/* List (size 1 max) of DefElem nodes for
								   data encoding */
	DistributedBy *distributedBy;   /* what columns we distribute the data by */

} CreateExternalStmt;

/* ----------------------
 *	Definitions for foreign tables
 * ----------------------
 */
typedef struct CreateForeignStmt
{
	NodeTag		type;
	RangeVar   *relation;		/* foreign relation to create */
	List	   *tableElts;		/* column definitions (list of ColumnDef) */
	char	   *srvname;		/* server name */
	List	   *options;		/* generic options to foreign table */

} CreateForeignStmt;

/* ----------
 * Definitions for constraints in CreateStmt
 *
 * Note that column defaults are treated as a type of constraint,
 * even though that's a bit odd semantically.
 *
 * For constraints that use expressions (CONSTR_CHECK, CONSTR_DEFAULT)
 * we may have the expression in either "raw" form (an untransformed
 * parse tree) or "cooked" form (the nodeToString representation of
 * an executable expression tree), depending on how this Constraint
 * node was created (by parsing, or by inheritance from an existing
 * relation).  We should never have both in the same node!
 *
 * FKCONSTR_ACTION_xxx values are stored into pg_constraint.confupdtype
 * and pg_constraint.confdeltype columns; FKCONSTR_MATCH_xxx values are
 * stored into pg_constraint.confmatchtype.  Changing the code values may
 * require an initdb!
 *
 * If skip_validation is true then we skip checking that the existing rows
 * in the table satisfy the constraint, and just install the catalog entries
 * for the constraint.  A new FK constraint is marked as valid iff
 * initially_valid is true.  (Usually skip_validation and initially_valid
 * are inverses, but we can set both true if the table is known empty.)
 *
 * Constraint attributes (DEFERRABLE etc) are initially represented as
 * separate Constraint nodes for simplicity of parsing.  parse_utilcmd.c makes
 * a pass through the constraints list to insert the info into the appropriate
 * Constraint node.
 * ----------
 */

typedef enum ConstrType			/* types of constraints */
{
	CONSTR_NULL,				/* not standard SQL, but a lot of people
								 * expect it */
	CONSTR_NOTNULL,
	CONSTR_DEFAULT,
	CONSTR_IDENTITY,
	CONSTR_GENERATED,
	CONSTR_CHECK,
	CONSTR_PRIMARY,
	CONSTR_UNIQUE,
	CONSTR_EXCLUSION,
	CONSTR_FOREIGN,
	CONSTR_ATTR_DEFERRABLE,		/* attributes for previous constraint node */
	CONSTR_ATTR_NOT_DEFERRABLE,
	CONSTR_ATTR_DEFERRED,
	CONSTR_ATTR_IMMEDIATE
} ConstrType;

/* Foreign key action codes */
#define FKCONSTR_ACTION_NOACTION	'a'
#define FKCONSTR_ACTION_RESTRICT	'r'
#define FKCONSTR_ACTION_CASCADE		'c'
#define FKCONSTR_ACTION_SETNULL		'n'
#define FKCONSTR_ACTION_SETDEFAULT	'd'

/* Foreign key matchtype codes */
#define FKCONSTR_MATCH_FULL			'f'
#define FKCONSTR_MATCH_PARTIAL		'p'
#define FKCONSTR_MATCH_SIMPLE		's'

typedef struct Constraint
{
	NodeTag		type;
	ConstrType	contype;		/* see above */

	/* Fields used for most/all constraint types: */
	char	   *conname;		/* Constraint name, or NULL if unnamed */
	bool		deferrable;		/* DEFERRABLE? */
	bool		initdeferred;	/* INITIALLY DEFERRED? */
	int			location;		/* token location, or -1 if unknown */

	/* Fields used for constraints with expressions (CHECK and DEFAULT): */
	bool		is_no_inherit;	/* is constraint non-inheritable? */
	Node	   *raw_expr;		/* expr, as untransformed parse tree */
	char	   *cooked_expr;	/* expr, as nodeToString representation */
	char		generated_when; /* ALWAYS or BY DEFAULT */

	/* Fields used for unique constraints (UNIQUE and PRIMARY KEY): */
	List	   *keys;			/* String nodes naming referenced key
								 * column(s) */
	List	   *including;		/* String nodes naming referenced nonkey
								 * column(s) */

	/* Fields used for EXCLUSION constraints: */
	List	   *exclusions;		/* list of (IndexElem, operator name) pairs */

	/* Fields used for index constraints (UNIQUE, PRIMARY KEY, EXCLUSION): */
	List	   *options;		/* options from WITH clause */
	char	   *indexname;		/* existing index to use; otherwise NULL */
	char	   *indexspace;		/* index tablespace; NULL for default */
	bool		reset_default_tblspc;	/* reset default_tablespace prior to
										 * creating the index */
	/* These could be, but currently are not, used for UNIQUE/PKEY: */
	char	   *access_method;	/* index access method; NULL for default */
	Node	   *where_clause;	/* partial index predicate */

	/* Fields used for FOREIGN KEY constraints: */
	RangeVar   *pktable;		/* Primary key table */
	List	   *fk_attrs;		/* Attributes of foreign key */
	List	   *pk_attrs;		/* Corresponding attrs in PK table */
	char		fk_matchtype;	/* FULL, PARTIAL, SIMPLE */
	char		fk_upd_action;	/* ON UPDATE action */
	char		fk_del_action;	/* ON DELETE action */
	List	   *old_conpfeqop;	/* pg_constraint.conpfeqop of my former self */
	Oid			old_pktable_oid;	/* pg_constraint.confrelid of my former
									 * self */

	/* Fields used for constraints that allow a NOT VALID specification */
	bool		skip_validation;	/* skip validation of existing rows? */
	bool		initially_valid;	/* start the new constraint as valid */
	Oid			trig1Oid;
	Oid			trig2Oid;
	Oid			trig3Oid;
	Oid			trig4Oid;
} Constraint;

/* ----------
 * Definitions for Table Partition clauses in CreateStmt
 *
 * These are GPDB extensions to the PostgreSQL syntax, to allow specifying
 * partitions as part of the CREATE TABLE command that creates the
 * partitioned table. For example:
 *
 * create table foo_p (i int, j int)
 * partition by range(j) (start(1) end(10) every(1));
 *
 * The "partition by range(j)" is PostgreSQL syntax, but the "(start(1)
 * end(10) every(1)" is GPDB specific.
 * ----------
 */

/*
 * An element in a partition configuration. This represents a single clause --
 * or perhaps an expansion of a single clause.
 */
typedef struct GpPartDefElem
{
	NodeTag				type;
	char			   *partName;	/* partition name (optional) */
	Node			   *boundSpec;	/* boundary specification */
	Node			   *subSpec;	/* subpartition spec */
	bool                isDefault;	/* TRUE if default partition declaration */
	List 			   *options;	/* options from WITH clause */
	char 			   *accessMethod;	/* table access method */
	char			   *tablespacename; /* table space to use, or NULL */
	int					partno;		/* number of the partition element */
	long				rrand;		/* if not zero, "random" id for relname */
	List			   *colencs;	/* column encoding clauses */
	int					location;	/* token location, or -1 if unknown */
} GpPartDefElem;

/* GPDB_12_MERGE_FIXME: In PostgreSQL, the lower boundary is always inclusive
 * and the upper boundary is exclusive. The legacy syntax was more flexible.
 */
typedef enum GpPartitionEdgeBounding
{
	PART_EDGE_UNSPECIFIED,
	PART_EDGE_INCLUSIVE,
	PART_EDGE_EXCLUSIVE
} GpPartitionEdgeBounding;

/* partition boundary specification */
typedef struct GpPartitionRangeSpec
{
	NodeTag				type;

	List			   *partStart;		/* start of range */
	List			   *partEnd;		/* end */
	List 			   *partEvery;		/* every specification */
	/* MPP-6297: check for WITH (tablename=name) clause */
	char			   *pWithTnameStr;	/* and disable EVERY if tname set */
	int					location;		/* token location, or -1 if unknown */
} GpPartitionRangeSpec;

/* VALUES clause specification */
typedef struct GpPartitionListSpec
{
	NodeTag				type;
	List			   *partValues;		/* VALUES clause for LIST partition */
	int					location;
} GpPartitionListSpec;

typedef struct GpPartitionDefinition	/* a Partition Definition */
{
	NodeTag				type;
	List			   *partDefElems;	/* partition definition element list */
	List			   *enc_clauses;	/* ENCODING () clauses */
	bool				istemplate;
	int					location;		/* token location, or -1 if unknown */
} GpPartitionDefinition;

/* ----------------------
 *		Create/Drop TableSpace Statements
 * ----------------------
 */

typedef struct CreateTableSpaceStmt
{
	NodeTag		type;
	char	   *tablespacename;
	RoleSpec   *owner;
	char	   *location;
	List	   *options;
} CreateTableSpaceStmt;

typedef struct DropTableSpaceStmt
{
	NodeTag		type;
	char	   *tablespacename;
	bool		missing_ok;		/* skip error if missing? */
} DropTableSpaceStmt;

typedef struct AlterTableSpaceOptionsStmt
{
	NodeTag		type;
	char	   *tablespacename;
	List	   *options;
	bool		isReset;
} AlterTableSpaceOptionsStmt;

typedef struct AlterTableMoveAllStmt
{
	NodeTag		type;
	char	   *orig_tablespacename;
	ObjectType	objtype;		/* Object type to move */
	List	   *roles;			/* List of roles to move objects of */
	char	   *new_tablespacename;
	bool		nowait;
} AlterTableMoveAllStmt;

/* ----------------------
 *		Create/Alter Extension Statements
 * ----------------------
 */

typedef enum CreateExtensionState
{
	CREATE_EXTENSION_INIT,		/* not start to create extension */
	CREATE_EXTENSION_BEGIN,     /* start to create extension */
	CREATE_EXTENSION_END		/* finish to create extension */
} CreateExtensionState;

typedef enum UpdateExtensionState
{
	UPDATE_EXTENSION_INIT,		/* not start to update extension */
	UPDATE_EXTENSION_BEGIN,     /* start to update extension */
	UPDATE_EXTENSION_END		/* finish to update extension */
} UpdateExtensionState;

typedef struct CreateExtensionStmt
{
	NodeTag		type;
	char	   *extname;
	bool		if_not_exists;	/* just do nothing if it already exists? */
	List	   *options;		/* List of DefElem nodes */
	CreateExtensionState create_ext_state;		/* create extension state */
} CreateExtensionStmt;

/* Only used for ALTER EXTENSION UPDATE; later might need an action field */
typedef struct AlterExtensionStmt
{
	NodeTag		type;
	char	   *extname;
	List	   *options;		/* List of DefElem nodes */
	UpdateExtensionState update_ext_state;	/* update extension state, only used for ALTER EXTENSION UPDATE */
} AlterExtensionStmt;

typedef struct AlterExtensionContentsStmt
{
	NodeTag		type;
	char	   *extname;		/* Extension's name */
	int			action;			/* +1 = add object, -1 = drop object */
	ObjectType	objtype;		/* Object's type */
	Node	   *object;			/* Qualified name of the object */
} AlterExtensionContentsStmt;

/* ----------------------
 *		Create/Alter FOREIGN DATA WRAPPER Statements
 * ----------------------
 */

typedef struct CreateFdwStmt
{
	NodeTag		type;
	char	   *fdwname;		/* foreign-data wrapper name */
	List	   *func_options;	/* HANDLER/VALIDATOR options */
	List	   *options;		/* generic options to FDW */
} CreateFdwStmt;

typedef struct AlterFdwStmt
{
	NodeTag		type;
	char	   *fdwname;		/* foreign-data wrapper name */
	List	   *func_options;	/* HANDLER/VALIDATOR options */
	List	   *options;		/* generic options to FDW */
} AlterFdwStmt;

/* ----------------------
 *		Create/Alter FOREIGN SERVER Statements
 * ----------------------
 */

typedef struct CreateForeignServerStmt
{
	NodeTag		type;
	char	   *servername;		/* server name */
	char	   *servertype;		/* optional server type */
	char	   *version;		/* optional server version */
	char	   *fdwname;		/* FDW name */
	bool		if_not_exists;	/* just do nothing if it already exists? */
	List	   *options;		/* generic options to server */
} CreateForeignServerStmt;

typedef struct AlterForeignServerStmt
{
	NodeTag		type;
	char	   *servername;		/* server name */
	char	   *version;		/* optional server version */
	List	   *options;		/* generic options to server */
	bool		has_version;	/* version specified */
} AlterForeignServerStmt;

/* ----------------------
 *		Create FOREIGN TABLE Statement
 * ----------------------
 */

typedef struct CreateForeignTableStmt
{
	CreateStmt	base;
	char	   *servername;
	List	   *options;
	DistributedBy *distributedBy;   /* what columns we distribute the data by */
} CreateForeignTableStmt;

/* ----------------------
 *		Create/Drop USER MAPPING Statements
 * ----------------------
 */

typedef struct CreateUserMappingStmt
{
	NodeTag		type;
	RoleSpec   *user;			/* user role */
	char	   *servername;		/* server name */
	bool		if_not_exists;	/* just do nothing if it already exists? */
	List	   *options;		/* generic options to server */
} CreateUserMappingStmt;

typedef struct AlterUserMappingStmt
{
	NodeTag		type;
	RoleSpec   *user;			/* user role */
	char	   *servername;		/* server name */
	List	   *options;		/* generic options to server */
} AlterUserMappingStmt;

typedef struct DropUserMappingStmt
{
	NodeTag		type;
	RoleSpec   *user;			/* user role */
	char	   *servername;		/* server name */
	bool		missing_ok;		/* ignore missing mappings */
} DropUserMappingStmt;

/* ----------------------
 *		Import Foreign Schema Statement
 * ----------------------
 */

typedef enum ImportForeignSchemaType
{
	FDW_IMPORT_SCHEMA_ALL,		/* all relations wanted */
	FDW_IMPORT_SCHEMA_LIMIT_TO, /* include only listed tables in import */
	FDW_IMPORT_SCHEMA_EXCEPT	/* exclude listed tables from import */
} ImportForeignSchemaType;

typedef struct ImportForeignSchemaStmt
{
	NodeTag		type;
	char	   *server_name;	/* FDW server name */
	char	   *remote_schema;	/* remote schema name to query */
	char	   *local_schema;	/* local schema to create objects in */
	ImportForeignSchemaType list_type;	/* type of table list */
	List	   *table_list;		/* List of RangeVar */
	List	   *options;		/* list of options to pass to FDW */
} ImportForeignSchemaStmt;

/*----------------------
 *		Create POLICY Statement
 *----------------------
 */
typedef struct CreatePolicyStmt
{
	NodeTag		type;
	char	   *policy_name;	/* Policy's name */
	RangeVar   *table;			/* the table name the policy applies to */
	char	   *cmd_name;		/* the command name the policy applies to */
	bool		permissive;		/* restrictive or permissive policy */
	List	   *roles;			/* the roles associated with the policy */
	Node	   *qual;			/* the policy's condition */
	Node	   *with_check;		/* the policy's WITH CHECK condition. */
} CreatePolicyStmt;

/*----------------------
 *		Alter POLICY Statement
 *----------------------
 */
typedef struct AlterPolicyStmt
{
	NodeTag		type;
	char	   *policy_name;	/* Policy's name */
	RangeVar   *table;			/* the table name the policy applies to */
	List	   *roles;			/* the roles associated with the policy */
	Node	   *qual;			/* the policy's condition */
	Node	   *with_check;		/* the policy's WITH CHECK condition. */
} AlterPolicyStmt;

/*----------------------
 *		Create ACCESS METHOD Statement
 *----------------------
 */
typedef struct CreateAmStmt
{
	NodeTag		type;
	char	   *amname;			/* access method name */
	List	   *handler_name;	/* handler function name */
	char		amtype;			/* type of access method */
} CreateAmStmt;

/* ----------------------
 *		Create TRIGGER Statement
 * ----------------------
 */
typedef struct CreateTrigStmt
{
	NodeTag		type;
	char	   *trigname;		/* TRIGGER's name */
	RangeVar   *relation;		/* relation trigger is on */
	List	   *funcname;		/* qual. name of function to call */
	List	   *args;			/* list of (T_String) Values or NIL */
	bool		row;			/* ROW/STATEMENT */
	/* timing uses the TRIGGER_TYPE bits defined in catalog/pg_trigger.h */
	int16		timing;			/* BEFORE, AFTER, or INSTEAD */
	/* events uses the TRIGGER_TYPE bits defined in catalog/pg_trigger.h */
	int16		events;			/* "OR" of INSERT/UPDATE/DELETE/TRUNCATE */
	List	   *columns;		/* column names, or NIL for all columns */
	Node	   *whenClause;		/* qual expression, or NULL if none */
	bool		isconstraint;	/* This is a constraint trigger */
	/* explicitly named transition data */
	List	   *transitionRels; /* TriggerTransition nodes, or NIL if none */
	/* The remaining fields are only used for constraint triggers */
	bool		deferrable;		/* [NOT] DEFERRABLE */
	bool		initdeferred;	/* INITIALLY {DEFERRED|IMMEDIATE} */
	RangeVar   *constrrel;		/* opposite relation, if RI trigger */
	Oid			trigOid;
} CreateTrigStmt;

/* ----------------------
 *		Create EVENT TRIGGER Statement
 * ----------------------
 */
typedef struct CreateEventTrigStmt
{
	NodeTag		type;
	char	   *trigname;		/* TRIGGER's name */
	char	   *eventname;		/* event's identifier */
	List	   *whenclause;		/* list of DefElems indicating filtering */
	List	   *funcname;		/* qual. name of function to call */
} CreateEventTrigStmt;

/* ----------------------
 *		Alter EVENT TRIGGER Statement
 * ----------------------
 */
typedef struct AlterEventTrigStmt
{
	NodeTag		type;
	char	   *trigname;		/* TRIGGER's name */
	char		tgenabled;		/* trigger's firing configuration WRT
								 * session_replication_role */
} AlterEventTrigStmt;

/* ----------------------
 *		Create LANGUAGE Statements
 * ----------------------
 */
typedef struct CreatePLangStmt
{
	NodeTag		type;
	bool		replace;		/* T => replace if already exists */
	char	   *plname;			/* PL name */
	List	   *plhandler;		/* PL call handler function (qual. name) */
	List	   *plinline;		/* optional inline function (qual. name) */
	List	   *plvalidator;	/* optional validator function (qual. name) */
	bool		pltrusted;		/* PL is trusted */
} CreatePLangStmt;

/* ----------------------
 *	Create/Alter/Drop Resource Queue Statements
 * ----------------------
 */
typedef struct CreateQueueStmt
{
	NodeTag		type;
	char	   *queue;			/* resource queue name */
	List	   *options;		/* List of DefElem nodes */
} CreateQueueStmt;

typedef struct AlterQueueStmt
{
	NodeTag		type;
	char	   *queue;			/* resource queue  name */
	List	   *options;		/* List of DefElem nodes */
} AlterQueueStmt;

typedef struct DropQueueStmt
{
	NodeTag		type;
	char	   *queue;			/* resource queue to remove */
} DropQueueStmt;

/* ----------------------
 *	Create/Alter/Drop Resource Group Statements
 * ----------------------
 */
typedef struct CreateResourceGroupStmt
{
	NodeTag		type;
	char	   *name;			/* resource group name */
	List	   *options;		/* List of DefElem nodes */
} CreateResourceGroupStmt;

typedef struct DropResourceGroupStmt
{
	NodeTag		type;
	char	   *name;			/* resource group to remove */
} DropResourceGroupStmt;

typedef struct AlterResourceGroupStmt
{
	NodeTag		type;
	char	   *name;			/* resource group to alter */
	List	   *options;		/* List of DefElem nodes */
} AlterResourceGroupStmt;

/* ----------------------
 *	Create/Alter/Drop Role Statements
 *
 * Note: these node types are also used for the backwards-compatible
 * Create/Alter/Drop User/Group statements.  In the ALTER and DROP cases
 * there's really no need to distinguish what the original spelling was,
 * but for CREATE we mark the type because the defaults vary.
 * ----------------------
 */
typedef enum RoleStmtType
{
	ROLESTMT_ROLE,
	ROLESTMT_USER,
	ROLESTMT_GROUP
} RoleStmtType;

typedef struct CreateRoleStmt
{
	NodeTag		type;
	RoleStmtType stmt_type;		/* ROLE/USER/GROUP */
	char	   *role;			/* role name */
	List	   *options;		/* List of DefElem nodes */
} CreateRoleStmt;

typedef struct AlterRoleStmt
{
	NodeTag		type;
	RoleSpec   *role;			/* role */
	List	   *options;		/* List of DefElem nodes */
	int			action;			/* +1 = add members, -1 = drop members */
} AlterRoleStmt;

typedef struct AlterRoleSetStmt
{
	NodeTag		type;
	RoleSpec   *role;			/* role */
	char	   *database;		/* database name, or NULL */
	VariableSetStmt *setstmt;	/* SET or RESET subcommand */
} AlterRoleSetStmt;

typedef struct DropRoleStmt
{
	NodeTag		type;
	List	   *roles;			/* List of roles to remove */
	bool		missing_ok;		/* skip error if a role is missing? */
} DropRoleStmt;

typedef struct DenyLoginPoint
{
	NodeTag			type;
	Value 		   *day;
	Value		   *time;
} DenyLoginPoint;

typedef struct DenyLoginInterval
{
	NodeTag			type;
	DenyLoginPoint *start;
	DenyLoginPoint *end;
} DenyLoginInterval;


/* ----------------------
 *		{Create|Alter} SEQUENCE Statement
 * ----------------------
 */

typedef struct CreateSeqStmt
{
	NodeTag		type;
	RangeVar   *sequence;		/* the sequence to create */
	List	   *options;
	Oid			ownerId;		/* ID of owner, or InvalidOid for default */
	bool		for_identity;
	bool		if_not_exists;	/* just do nothing if it already exists? */
} CreateSeqStmt;

typedef struct AlterSeqStmt
{
	NodeTag		type;
	RangeVar   *sequence;		/* the sequence to alter */
	List	   *options;
	bool		for_identity;
	bool		missing_ok;		/* skip error if a role is missing? */
} AlterSeqStmt;

/* ----------------------
 *		Create {Aggregate|Operator|Type|Protocol} Statement
 * ----------------------
 */
typedef struct DefineStmt
{
	NodeTag		type;
	ObjectType	kind;			/* aggregate, operator, type, protocol */
	bool		oldstyle;		/* hack to signal old CREATE AGG syntax */
	List	   *defnames;		/* qualified name (list of Value strings) */
	List	   *args;			/* a list of TypeName (if needed) */
	List	   *definition;		/* a list of DefElem */
	bool		if_not_exists;	/* just do nothing if it already exists? */
	bool		replace;		/* replace if already exists? */

	bool		trusted;		/* used only for PROTOCOL as this point */
} DefineStmt;

/* ----------------------
 *		Create Domain Statement
 * ----------------------
 */
typedef struct CreateDomainStmt
{
	NodeTag		type;
	List	   *domainname;		/* qualified name (list of Value strings) */
	TypeName   *typeName;		/* the base type */
	CollateClause *collClause;	/* untransformed COLLATE spec, if any */
	List	   *constraints;	/* constraints (list of Constraint nodes) */
} CreateDomainStmt;

/* ----------------------
 *		Create Operator Class Statement
 * ----------------------
 */
typedef struct CreateOpClassStmt
{
	NodeTag		type;
	List	   *opclassname;	/* qualified name (list of Value strings) */
	List	   *opfamilyname;	/* qualified name (ditto); NIL if omitted */
	char	   *amname;			/* name of index AM opclass is for */
	TypeName   *datatype;		/* datatype of indexed column */
	List	   *items;			/* List of CreateOpClassItem nodes */
	bool		isDefault;		/* Should be marked as default for type? */
} CreateOpClassStmt;

#define OPCLASS_ITEM_OPERATOR		1
#define OPCLASS_ITEM_FUNCTION		2
#define OPCLASS_ITEM_STORAGETYPE	3

typedef struct CreateOpClassItem
{
	NodeTag		type;
	int			itemtype;		/* see codes above */
	ObjectWithArgs *name;		/* operator or function name and args */
	int			number;			/* strategy num or support proc num */
	List	   *order_family;	/* only used for ordering operators */
	List	   *class_args;		/* amproclefttype/amprocrighttype or
								 * amoplefttype/amoprighttype */
	/* fields used for a storagetype item: */
	TypeName   *storedtype;		/* datatype stored in index */
} CreateOpClassItem;

/* ----------------------
 *		Create Operator Family Statement
 * ----------------------
 */
typedef struct CreateOpFamilyStmt
{
	NodeTag		type;
	List	   *opfamilyname;	/* qualified name (list of Value strings) */
	char	   *amname;			/* name of index AM opfamily is for */
} CreateOpFamilyStmt;

/* ----------------------
 *		Alter Operator Family Statement
 * ----------------------
 */
typedef struct AlterOpFamilyStmt
{
	NodeTag		type;
	List	   *opfamilyname;	/* qualified name (list of Value strings) */
	char	   *amname;			/* name of index AM opfamily is for */
	bool		isDrop;			/* ADD or DROP the items? */
	List	   *items;			/* List of CreateOpClassItem nodes */
} AlterOpFamilyStmt;

/* ----------------------
 *		DROP Statement, applies to:
 *        Table, External Table, Sequence, View, Index, Type, Domain,
 *        Conversion, Schema
 * ----------------------
 */

typedef struct DropStmt
{
	NodeTag		type;
	List	   *objects;		/* list of names */
	ObjectType	removeType;		/* object type */
	DropBehavior behavior;		/* RESTRICT or CASCADE behavior */
	bool		missing_ok;		/* skip error if object is missing? */
	bool		concurrent;		/* drop index concurrently? */
} DropStmt;

/* ----------------------
 *				Truncate Table Statement
 * ----------------------
 */
typedef struct TruncateStmt
{
	NodeTag		type;
	List	   *relations;		/* relations (RangeVars) to be truncated */
	bool		restart_seqs;	/* restart owned sequences? */
	DropBehavior behavior;		/* RESTRICT or CASCADE behavior */
} TruncateStmt;

/* ----------------------
 *				Comment On Statement
 * ----------------------
 */
typedef struct CommentStmt
{
	NodeTag		type;
	ObjectType	objtype;		/* Object's type */
	Node	   *object;			/* Qualified name of the object */
	char	   *comment;		/* Comment to insert, or NULL to remove */
} CommentStmt;

/* ----------------------
 *				SECURITY LABEL Statement
 * ----------------------
 */
typedef struct SecLabelStmt
{
	NodeTag		type;
	ObjectType	objtype;		/* Object's type */
	Node	   *object;			/* Qualified name of the object */
	char	   *provider;		/* Label provider (or NULL) */
	char	   *label;			/* New security label to be assigned */
} SecLabelStmt;

/* ----------------------
 *		Declare Cursor Statement
 *
 * The "query" field is initially a raw parse tree, and is converted to a
 * Query node during parse analysis.  Note that rewriting and planning
 * of the query are always postponed until execution.
 * ----------------------
 */
#define CURSOR_OPT_BINARY		0x0001	/* BINARY */
#define CURSOR_OPT_SCROLL		0x0002	/* SCROLL explicitly given */
#define CURSOR_OPT_NO_SCROLL	0x0004	/* NO SCROLL explicitly given */
#define CURSOR_OPT_INSENSITIVE	0x0008	/* INSENSITIVE */
#define CURSOR_OPT_HOLD			0x0010	/* WITH HOLD */
/* these planner-control flags do not correspond to any SQL grammar: */
#define CURSOR_OPT_FAST_PLAN	0x0020	/* prefer fast-start plan */
#define CURSOR_OPT_GENERIC_PLAN 0x0040	/* force use of generic plan */
#define CURSOR_OPT_CUSTOM_PLAN	0x0080	/* force use of custom plan */
#define CURSOR_OPT_PARALLEL_OK	0x0100	/* parallel mode OK */

/*
 * This is used to request the planner to create a plan that's updatable with
 * CURRENT OF. It can be passed to SPI_prepare_cursor.
 */
#define CURSOR_OPT_UPDATABLE	0x0200	/* updateable with CURRENT OF, if possible */

typedef struct DeclareCursorStmt
{
	NodeTag		type;
	char	   *portalname;		/* name of the portal (cursor) */
	int			options;		/* bitmask of options (see above) */
	Node	   *query;			/* the query (see comments above) */
} DeclareCursorStmt;

/* ----------------------
 *		Close Portal Statement
 * ----------------------
 */
typedef struct ClosePortalStmt
{
	NodeTag		type;
	char	   *portalname;		/* name of the portal (cursor) */
	/* NULL means CLOSE ALL */
} ClosePortalStmt;

/* ----------------------
 *		Fetch Statement (also Move)
 * ----------------------
 */
typedef enum FetchDirection
{
	/* for these, howMany is how many rows to fetch; FETCH_ALL means ALL */
	FETCH_FORWARD,
	FETCH_BACKWARD,
	/* for these, howMany indicates a position; only one row is fetched */
	FETCH_ABSOLUTE,
	FETCH_RELATIVE
} FetchDirection;

#define FETCH_ALL	INT64CONST(0x7FFFFFFFFFFFFFFF)

typedef struct FetchStmt
{
	NodeTag		type;
	FetchDirection direction;	/* see above */
	int64		howMany;		/* number of rows, or position argument */
	char	   *portalname;		/* name of portal (cursor) */
	bool		ismove;			/* true if MOVE */
} FetchStmt;

/* ----------------------
 *		Create Index Statement
 *
 * This represents creation of an index and/or an associated constraint.
 * If isconstraint is true, we should create a pg_constraint entry along
 * with the index.  But if indexOid isn't InvalidOid, we are not creating an
 * index, just a UNIQUE/PKEY constraint using an existing index.  isconstraint
 * must always be true in this case, and the fields describing the index
 * properties are empty.
 * ----------------------
 */
typedef struct IndexStmt
{
	NodeTag		type;
	char	   *idxname;		/* name of new index, or NULL for default */
	RangeVar   *relation;		/* relation to build index on */
	Oid			relationOid;
	char	   *accessMethod;	/* name of access method (eg. btree) */
	char	   *tableSpace;		/* tablespace, or NULL for default */
	List	   *indexParams;	/* columns to index: a list of IndexElem */
	List	   *indexIncludingParams;	/* additional columns to index: a list
										 * of IndexElem */
	List	   *options;		/* WITH clause options: a list of DefElem */
	Node	   *whereClause;	/* qualification (partial-index predicate) */
	List	   *excludeOpNames; /* exclusion operator names, or NIL if none */
	char	   *idxcomment;		/* comment to apply to index, or NULL */
	Oid			indexOid;		/* OID of an existing index, if any */
	Oid			oldNode;		/* relfilenode of existing storage, if any */
	bool		unique;			/* is index unique? */
	bool		primary;		/* is index a primary key? */
	bool		isconstraint;	/* is it for a pkey/unique constraint? */
	bool		deferrable;		/* is the constraint DEFERRABLE? */
	bool		initdeferred;	/* is the constraint INITIALLY DEFERRED? */
	bool		transformed;	/* true when transformIndexStmt is finished */
	bool		concurrent;		/* should this be a concurrent index build? */
	bool		if_not_exists;	/* just do nothing if index already exists? */
	bool		reset_default_tblspc;	/* reset default_tablespace prior to
										 * executing */
} IndexStmt;

/* ----------------------
 *		Create Statistics Statement
 * ----------------------
 */
typedef struct CreateStatsStmt
{
	NodeTag		type;
	List	   *defnames;		/* qualified name (list of Value strings) */
	List	   *stat_types;		/* stat types (list of Value strings) */
	List	   *exprs;			/* expressions to build statistics on */
	List	   *relations;		/* rels to build stats on (list of RangeVar) */
	char	   *stxcomment;		/* comment to apply to stats, or NULL */
	bool		if_not_exists;	/* do nothing if stats name already exists */
} CreateStatsStmt;

/* ----------------------
 *		Create Function Statement
 * ----------------------
 */
typedef struct CreateFunctionStmt
{
	NodeTag		type;
	bool		is_procedure;	/* it's really CREATE PROCEDURE */
	bool		replace;		/* T => replace if already exists */
	List	   *funcname;		/* qualified name of function to create */
	List	   *parameters;		/* a list of FunctionParameter */
	TypeName   *returnType;		/* the return type */
	List	   *options;		/* a list of DefElem */
} CreateFunctionStmt;

typedef enum FunctionParameterMode
{
	/* the assigned enum values appear in pg_proc, don't change 'em! */
	FUNC_PARAM_IN = 'i',		/* input only */
	FUNC_PARAM_OUT = 'o',		/* output only */
	FUNC_PARAM_INOUT = 'b',		/* both */
	FUNC_PARAM_VARIADIC = 'v',	/* variadic (always input) */
	FUNC_PARAM_TABLE = 't'		/* table function output column */
} FunctionParameterMode;

typedef struct FunctionParameter
{
	NodeTag		type;
	char	   *name;			/* parameter name, or NULL if not given */
	TypeName   *argType;		/* TypeName for parameter type */
	FunctionParameterMode mode; /* IN/OUT/etc */
	Node	   *defexpr;		/* raw default expr, or NULL if not given */
} FunctionParameter;

typedef struct AlterFunctionStmt
{
	NodeTag		type;
	ObjectType	objtype;
	ObjectWithArgs *func;		/* name and args of function */
	List	   *actions;		/* list of DefElem */
} AlterFunctionStmt;

/* ----------------------
 *		DO Statement
 *
 * DoStmt is the raw parser output, InlineCodeBlock is the execution-time API
 * ----------------------
 */
typedef struct DoStmt
{
	NodeTag		type;
	List	   *args;			/* List of DefElem nodes */
} DoStmt;

typedef struct InlineCodeBlock
{
	NodeTag		type;
	char	   *source_text;	/* source text of anonymous code block */
	Oid			langOid;		/* OID of selected language */
	bool		langIsTrusted;	/* trusted property of the language */
	bool		atomic;			/* atomic execution context */
} InlineCodeBlock;

/* ----------------------
 *		CALL statement
 * ----------------------
 */
typedef struct CallStmt
{
	NodeTag		type;
	FuncCall   *funccall;		/* from the parser */
	FuncExpr   *funcexpr;		/* transformed */
} CallStmt;

typedef struct CallContext
{
	NodeTag		type;
	bool		atomic;
} CallContext;

/* ----------------------
 *		Alter Object Rename Statement
 * ----------------------
 */
typedef struct RenameStmt
{
	NodeTag		type;
	ObjectType	renameType;		/* OBJECT_TABLE, OBJECT_COLUMN, etc */
	ObjectType	relationType;	/* if column name, associated relation type */
	RangeVar   *relation;		/* in case it's a table */
	Oid			objid;			/* in case it's a table */
	Node	   *object;			/* in case it's some other object */
	char	   *subname;		/* name of contained object (column, rule,
								 * trigger, etc) */
	char	   *newname;		/* the new name */
	DropBehavior behavior;		/* RESTRICT or CASCADE behavior */

	bool		missing_ok;		/* skip error if missing? */
} RenameStmt;

/* ----------------------
 * ALTER object DEPENDS ON EXTENSION extname
 * ----------------------
 */
typedef struct AlterObjectDependsStmt
{
	NodeTag		type;
	ObjectType	objectType;		/* OBJECT_FUNCTION, OBJECT_TRIGGER, etc */
	RangeVar   *relation;		/* in case a table is involved */
	Node	   *object;			/* name of the object */
	Value	   *extname;		/* extension name */
} AlterObjectDependsStmt;

/* ----------------------
 *		ALTER object SET SCHEMA Statement
 * ----------------------
 */
typedef struct AlterObjectSchemaStmt
{
	NodeTag		type;
	ObjectType	objectType;		/* OBJECT_TABLE, OBJECT_TYPE, etc */
	RangeVar   *relation;		/* in case it's a table */
	Node	   *object;			/* in case it's some other object */
	char	   *newschema;		/* the new schema */
	bool		missing_ok;		/* skip error if missing? */
} AlterObjectSchemaStmt;

/* ----------------------
 *		Alter Object Owner Statement
 * ----------------------
 */
typedef struct AlterOwnerStmt
{
	NodeTag		type;
	ObjectType	objectType;		/* OBJECT_TABLE, OBJECT_TYPE, etc */
	RangeVar   *relation;		/* in case it's a table */
	Node	   *object;			/* in case it's some other object */
	RoleSpec   *newowner;		/* the new owner */
} AlterOwnerStmt;

/* ----------------------
 * ALTER TYPE ... SET DEFAULT ENCODING ()
 * ----------------------
 */
typedef struct AlterTypeStmt
{
	NodeTag		type;
	List	   *typeName;
	List	   *encoding;
} AlterTypeStmt;

/* ----------------------
 *		Alter Operator Set Restrict, Join
 * ----------------------
 */
typedef struct AlterOperatorStmt
{
	NodeTag		type;
	ObjectWithArgs *opername;	/* operator name and argument types */
	List	   *options;		/* List of DefElem nodes */
} AlterOperatorStmt;


/* ----------------------
 *		Create Rule Statement
 * ----------------------
 */
typedef struct RuleStmt
{
	NodeTag		type;
	RangeVar   *relation;		/* relation the rule is for */
	char	   *rulename;		/* name of the rule */
	Node	   *whereClause;	/* qualifications */
	CmdType		event;			/* SELECT, INSERT, etc */
	bool		instead;		/* is a 'do instead'? */
	List	   *actions;		/* the action statements */
	bool		replace;		/* OR REPLACE */
} RuleStmt;

/* ----------------------
 *		Notify Statement
 * ----------------------
 */
typedef struct NotifyStmt
{
	NodeTag		type;
	char	   *conditionname;	/* condition name to notify */
	char	   *payload;		/* the payload string, or NULL if none */
} NotifyStmt;

/* ----------------------
 *		Listen Statement
 * ----------------------
 */
typedef struct ListenStmt
{
	NodeTag		type;
	char	   *conditionname;	/* condition name to listen on */
} ListenStmt;

/* ----------------------
 *		Unlisten Statement
 * ----------------------
 */
typedef struct UnlistenStmt
{
	NodeTag		type;
	char	   *conditionname;	/* name to unlisten on, or NULL for all */
} UnlistenStmt;

/* ----------------------
 *		{Begin|Commit|Rollback} Transaction Statement
 * ----------------------
 */
typedef enum TransactionStmtKind
{
	TRANS_STMT_BEGIN,
	TRANS_STMT_START,			/* semantically identical to BEGIN */
	TRANS_STMT_COMMIT,
	TRANS_STMT_ROLLBACK,
	TRANS_STMT_SAVEPOINT,
	TRANS_STMT_RELEASE,
	TRANS_STMT_ROLLBACK_TO,
	TRANS_STMT_PREPARE,
	TRANS_STMT_COMMIT_PREPARED,
	TRANS_STMT_ROLLBACK_PREPARED
} TransactionStmtKind;

typedef struct TransactionStmt
{
	NodeTag		type;
	TransactionStmtKind kind;	/* see above */
	List	   *options;		/* for BEGIN/START commands */
	char	   *savepoint_name; /* for savepoint commands */
	char	   *gid;			/* for two-phase-commit related commands */
	bool		chain;			/* AND CHAIN option */
} TransactionStmt;

/* ----------------------
 *		Create Type Statement, composite types
 * ----------------------
 */
typedef struct CompositeTypeStmt
{
	NodeTag		type;
	RangeVar   *typevar;		/* the composite type to be created */
	List	   *coldeflist;		/* list of ColumnDef nodes */
} CompositeTypeStmt;

/* ----------------------
 *		Create Type Statement, enum types
 * ----------------------
 */
typedef struct CreateEnumStmt
{
	NodeTag		type;
	List	   *typeName;		/* qualified name (list of Value strings) */
	List	   *vals;			/* enum values (list of Value strings) */
} CreateEnumStmt;

/* ----------------------
 *		Create Type Statement, range types
 * ----------------------
 */
typedef struct CreateRangeStmt
{
	NodeTag		type;
	List	   *typeName;		/* qualified name (list of Value strings) */
	List	   *params;			/* range parameters (list of DefElem) */
} CreateRangeStmt;

/* ----------------------
 *		Alter Type Statement, enum types
 * ----------------------
 */
typedef struct AlterEnumStmt
{
	NodeTag		type;
	List	   *typeName;		/* qualified name (list of Value strings) */
	char	   *oldVal;			/* old enum value's name, if renaming */
	char	   *newVal;			/* new enum value's name */
	char	   *newValNeighbor; /* neighboring enum value, if specified */
	bool		newValIsAfter;	/* place new enum value after neighbor? */
	bool		skipIfNewValExists; /* no error if new already exists? */
} AlterEnumStmt;

/* ----------------------
 *		Create View Statement
 * ----------------------
 */
typedef enum ViewCheckOption
{
	NO_CHECK_OPTION,
	LOCAL_CHECK_OPTION,
	CASCADED_CHECK_OPTION
} ViewCheckOption;

typedef struct ViewStmt
{
	NodeTag		type;
	RangeVar   *view;			/* the view to be created */
	List	   *aliases;		/* target column names */
	Node	   *query;			/* the SELECT query (as a raw parse tree) */
	bool		replace;		/* replace an existing view? */
	List	   *options;		/* options from WITH clause */
	ViewCheckOption withCheckOption;	/* WITH CHECK OPTION */
} ViewStmt;

/* ----------------------
 *		Load Statement
 * ----------------------
 */
typedef struct LoadStmt
{
	NodeTag		type;
	char	   *filename;		/* file to load */
} LoadStmt;

/* ----------------------
 *		Createdb Statement
 * ----------------------
 */
typedef struct CreatedbStmt
{
	NodeTag		type;
	char	   *dbname;			/* name of database to create */
	List	   *options;		/* List of DefElem nodes */
} CreatedbStmt;

/* ----------------------
 *	Alter Database
 * ----------------------
 */
typedef struct AlterDatabaseStmt
{
	NodeTag		type;
	char	   *dbname;			/* name of database to alter */
	List	   *options;		/* List of DefElem nodes */
} AlterDatabaseStmt;

typedef struct AlterDatabaseSetStmt
{
	NodeTag		type;
	char	   *dbname;			/* database name */
	VariableSetStmt *setstmt;	/* SET or RESET subcommand */
} AlterDatabaseSetStmt;

/* ----------------------
 *		Dropdb Statement
 * ----------------------
 */
typedef struct DropdbStmt
{
	NodeTag		type;
	char	   *dbname;			/* database to drop */
	bool		missing_ok;		/* skip error if db is missing? */
} DropdbStmt;

/* ----------------------
 *		Alter System Statement
 * ----------------------
 */
typedef struct AlterSystemStmt
{
	NodeTag		type;
	VariableSetStmt *setstmt;	/* SET subcommand */
} AlterSystemStmt;

/* ----------------------
 *		Cluster Statement (support pbrown's cluster index implementation)
 * ----------------------
 */
typedef enum ClusterOption
{
	CLUOPT_RECHECK = 1 << 0,	/* recheck relation state */
	CLUOPT_VERBOSE = 1 << 1		/* print progress info */
} ClusterOption;

typedef struct ClusterStmt
{
	NodeTag		type;
	RangeVar   *relation;		/* relation being indexed, or NULL if all */
	char	   *indexname;		/* original index defined */
	int			options;		/* OR of ClusterOption flags */
} ClusterStmt;

/* ----------------------
 *		Vacuum and Analyze Statements
 *
 * Even though these are nominally two statements, it's convenient to use
 * just one node type for both.
 * ----------------------
 */

typedef struct VacuumStmt
{
	NodeTag		type;
	List	   *options;		/* list of DefElem nodes */
	List	   *rels;			/* list of VacuumRelation, or NIL for all */
	bool		is_vacuumcmd;	/* true for VACUUM, false for ANALYZE */
} VacuumStmt;

/*
 * Info about a single target table of VACUUM/ANALYZE.
 *
 * If the OID field is set, it always identifies the table to process.
 * Then the relation field can be NULL; if it isn't, it's used only to report
 * failure to open/lock the relation.
 */
typedef struct VacuumRelation
{
	NodeTag		type;
	RangeVar   *relation;		/* table name to process, or NULL */
	Oid			oid;			/* table's OID; InvalidOid if not looked up */
	List	   *va_cols;		/* list of column names, or NIL for all */
} VacuumRelation;

/* ----------------------
 *		Explain Statement
 *
 * The "query" field is initially a raw parse tree, and is converted to a
 * Query node during parse analysis.  Note that rewriting and planning
 * of the query are always postponed until execution.
 * ----------------------
 */
typedef struct ExplainStmt
{
	NodeTag		type;
	Node	   *query;			/* the query (see comments above) */
	List	   *options;		/* list of DefElem nodes */
} ExplainStmt;

/* ----------------------
 *		CREATE TABLE AS Statement (a/k/a SELECT INTO)
 *
 * A query written as CREATE TABLE AS will produce this node type natively.
 * A query written as SELECT ... INTO will be transformed to this form during
 * parse analysis.
 * A query written as CREATE MATERIALIZED view will produce this node type,
 * during parse analysis, since it needs all the same data.
 *
 * The "query" field is handled similarly to EXPLAIN, though note that it
 * can be a SELECT or an EXECUTE, but not other DML statements.
 * ----------------------
 */
typedef struct CreateTableAsStmt
{
	NodeTag		type;
	Node	   *query;			/* the query (see comments above) */
	IntoClause *into;			/* destination table */
	ObjectType	relkind;		/* OBJECT_TABLE or OBJECT_MATVIEW */
	bool		is_select_into; /* it was written as SELECT INTO */
	bool		if_not_exists;	/* just do nothing if it already exists? */
} CreateTableAsStmt;

/* ----------------------
 *		REFRESH MATERIALIZED VIEW Statement
 * ----------------------
 */
typedef struct RefreshMatViewStmt
{
	NodeTag		type;
	bool		concurrent;		/* allow concurrent access? */
	bool		skipData;		/* true for WITH NO DATA */
	RangeVar   *relation;		/* relation to insert into */
} RefreshMatViewStmt;

/* ----------------------
 * Checkpoint Statement
 * ----------------------
 */
typedef struct CheckPointStmt
{
	NodeTag		type;
} CheckPointStmt;

/* ----------------------
 * Discard Statement
 * ----------------------
 */

typedef enum DiscardMode
{
	DISCARD_ALL,
	DISCARD_PLANS,
	DISCARD_SEQUENCES,
	DISCARD_TEMP
} DiscardMode;

typedef struct DiscardStmt
{
	NodeTag		type;
	DiscardMode target;
} DiscardStmt;

/* ----------------------
 *		LOCK Statement
 * ----------------------
 */
typedef struct LockStmt
{
	NodeTag		type;
	List	   *relations;		/* relations to lock */
	int			mode;			/* lock mode */
	bool		nowait;			/* no wait mode */
} LockStmt;

/* ----------------------
 *		SET CONSTRAINTS Statement
 * ----------------------
 */
typedef struct ConstraintsSetStmt
{
	NodeTag		type;
	List	   *constraints;	/* List of names as RangeVars */
	bool		deferred;
} ConstraintsSetStmt;

/* ----------------------
 *		REINDEX Statement
 * ----------------------
 */

/* Reindex options */
#define REINDEXOPT_VERBOSE 1 << 0	/* print progress info */

typedef enum ReindexObjectType
{
	REINDEX_OBJECT_INDEX,		/* index */
	REINDEX_OBJECT_TABLE,		/* table or materialized view */
	REINDEX_OBJECT_SCHEMA,		/* schema */
	REINDEX_OBJECT_SYSTEM,		/* system catalogs */
	REINDEX_OBJECT_DATABASE		/* database */
} ReindexObjectType;

typedef struct ReindexStmt
{
	NodeTag		type;
	ReindexObjectType kind;		/* REINDEX_OBJECT_INDEX, REINDEX_OBJECT_TABLE,
								 * etc. */
	RangeVar   *relation;		/* Table or index to reindex */
	const char *name;			/* name of database to reindex */
	int			options;		/* Reindex options flags */
	bool		concurrent;		/* reindex concurrently? */
	Oid			relid;			/* oid of TABLE, used by QE */
} ReindexStmt;

/* ----------------------
 *		CREATE CONVERSION Statement
 * ----------------------
 */
typedef struct CreateConversionStmt
{
	NodeTag		type;
	List	   *conversion_name;	/* Name of the conversion */
	char	   *for_encoding_name;	/* source encoding name */
	char	   *to_encoding_name;	/* destination encoding name */
	List	   *func_name;		/* qualified conversion function name */
	bool		def;			/* is this a default conversion? */
} CreateConversionStmt;

/* ----------------------
 *	CREATE CAST Statement
 * ----------------------
 */
typedef struct CreateCastStmt
{
	NodeTag		type;
	TypeName   *sourcetype;
	TypeName   *targettype;
	ObjectWithArgs *func;
	CoercionContext context;
	bool		inout;
} CreateCastStmt;

/* ----------------------
 *	CREATE TRANSFORM Statement
 * ----------------------
 */
typedef struct CreateTransformStmt
{
	NodeTag		type;
	bool		replace;
	TypeName   *type_name;
	char	   *lang;
	ObjectWithArgs *fromsql;
	ObjectWithArgs *tosql;
} CreateTransformStmt;

/* ----------------------
 *		PREPARE Statement
 * ----------------------
 */
typedef struct PrepareStmt
{
	NodeTag		type;
	char	   *name;			/* Name of plan, arbitrary */
	List	   *argtypes;		/* Types of parameters (List of TypeName) */
	Node	   *query;			/* The query itself (as a raw parsetree) */
} PrepareStmt;


/* ----------------------
 *		EXECUTE Statement
 * ----------------------
 */

typedef struct ExecuteStmt
{
	NodeTag		type;
	char	   *name;			/* The name of the plan to execute */
	List	   *params;			/* Values to assign to parameters */
} ExecuteStmt;


/* ----------------------
 *		DEALLOCATE Statement
 * ----------------------
 */
typedef struct DeallocateStmt
{
	NodeTag		type;
	char	   *name;			/* The name of the plan to remove */
	/* NULL means DEALLOCATE ALL */
} DeallocateStmt;

/*
 *		DROP OWNED statement
 */
typedef struct DropOwnedStmt
{
	NodeTag		type;
	List	   *roles;
	DropBehavior behavior;
} DropOwnedStmt;

/*
 *		REASSIGN OWNED statement
 */
typedef struct ReassignOwnedStmt
{
	NodeTag		type;
	List	   *roles;
	RoleSpec   *newrole;
} ReassignOwnedStmt;

/*
 * TS Dictionary stmts: DefineStmt, RenameStmt and DropStmt are default
 */
typedef struct AlterTSDictionaryStmt
{
	NodeTag		type;
	List	   *dictname;		/* qualified name (list of Value strings) */
	List	   *options;		/* List of DefElem nodes */
} AlterTSDictionaryStmt;

/*
 * TS Configuration stmts: DefineStmt, RenameStmt and DropStmt are default
 */
typedef enum AlterTSConfigType
{
	ALTER_TSCONFIG_ADD_MAPPING,
	ALTER_TSCONFIG_ALTER_MAPPING_FOR_TOKEN,
	ALTER_TSCONFIG_REPLACE_DICT,
	ALTER_TSCONFIG_REPLACE_DICT_FOR_TOKEN,
	ALTER_TSCONFIG_DROP_MAPPING
} AlterTSConfigType;

typedef struct AlterTSConfigurationStmt
{
	NodeTag		type;
	AlterTSConfigType kind;		/* ALTER_TSCONFIG_ADD_MAPPING, etc */
	List	   *cfgname;		/* qualified name (list of Value strings) */

	/*
	 * dicts will be non-NIL if ADD/ALTER MAPPING was specified. If dicts is
	 * NIL, but tokentype isn't, DROP MAPPING was specified.
	 */
	List	   *tokentype;		/* list of Value strings */
	List	   *dicts;			/* list of list of Value strings */
	bool		override;		/* if true - remove old variant */
	bool		replace;		/* if true - replace dictionary by another */
	bool		missing_ok;		/* for DROP - skip error if missing? */
} AlterTSConfigurationStmt;


typedef struct CreatePublicationStmt
{
	NodeTag		type;
	char	   *pubname;		/* Name of the publication */
	List	   *options;		/* List of DefElem nodes */
	List	   *tables;			/* Optional list of tables to add */
	bool		for_all_tables; /* Special publication for all tables in db */
} CreatePublicationStmt;

typedef struct AlterPublicationStmt
{
	NodeTag		type;
	char	   *pubname;		/* Name of the publication */

	/* parameters used for ALTER PUBLICATION ... WITH */
	List	   *options;		/* List of DefElem nodes */

	/* parameters used for ALTER PUBLICATION ... ADD/DROP TABLE */
	List	   *tables;			/* List of tables to add/drop */
	bool		for_all_tables; /* Special publication for all tables in db */
	DefElemAction tableAction;	/* What action to perform with the tables */
} AlterPublicationStmt;

typedef struct CreateSubscriptionStmt
{
	NodeTag		type;
	char	   *subname;		/* Name of the subscription */
	char	   *conninfo;		/* Connection string to publisher */
	List	   *publication;	/* One or more publication to subscribe to */
	List	   *options;		/* List of DefElem nodes */
} CreateSubscriptionStmt;

typedef enum AlterSubscriptionType
{
	ALTER_SUBSCRIPTION_OPTIONS,
	ALTER_SUBSCRIPTION_CONNECTION,
	ALTER_SUBSCRIPTION_PUBLICATION,
	ALTER_SUBSCRIPTION_REFRESH,
	ALTER_SUBSCRIPTION_ENABLED
} AlterSubscriptionType;

typedef struct AlterSubscriptionStmt
{
	NodeTag		type;
	AlterSubscriptionType kind; /* ALTER_SUBSCRIPTION_OPTIONS, etc */
	char	   *subname;		/* Name of the subscription */
	char	   *conninfo;		/* Connection string to publisher */
	List	   *publication;	/* One or more publication to subscribe to */
	List	   *options;		/* List of DefElem nodes */
} AlterSubscriptionStmt;

typedef struct DropSubscriptionStmt
{
	NodeTag		type;
	char	   *subname;		/* Name of the subscription */
	bool		missing_ok;		/* Skip error if missing? */
	DropBehavior behavior;		/* RESTRICT or CASCADE behavior */
} DropSubscriptionStmt;

#endif							/* PARSENODES_H */<|MERGE_RESOLUTION|>--- conflicted
+++ resolved
@@ -821,7 +821,17 @@
 	int			location;		/* token location, or -1 if unknown */
 } XmlSerialize;
 
-<<<<<<< HEAD
+/*
+ * DISTRIBUTED BY (<col> [opcass] [, ...])
+ */
+typedef struct DistributionKeyElem
+{
+	NodeTag		type;
+	char	   *name;			/* name of attribute to index, or NULL */
+	List	   *opclass;		/* name of desired opclass; NIL = default */
+	int			location;		/* token location, or -1 if unknown */
+} DistributionKeyElem;
+
 /* Partitioning related definitions */
 
 /*
@@ -921,19 +931,6 @@
 	RangeVar   *name;			/* name of partition to attach/detach */
 	PartitionBoundSpec *bound;	/* FOR VALUES, if attaching */
 } PartitionCmd;
-=======
-/*
- * DISTRIBUTED BY (<col> [opcass] [, ...])
- */
-typedef struct DistributionKeyElem
-{
-	NodeTag		type;
-	char	   *name;			/* name of attribute to index, or NULL */
-	List	   *opclass;		/* name of desired opclass; NIL = default */
-	int			location;		/* token location, or -1 if unknown */
-} DistributionKeyElem;
-
->>>>>>> 506ebada
 
 /****************************************************************************
  *	Nodes for a Query tree
