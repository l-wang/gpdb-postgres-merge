--- conflicted
+++ resolved
@@ -211,18 +211,11 @@
 											  Path *subpath,
 											  PathTarget *target);
 extern ProjectionPath *create_projection_path_with_quals(PlannerInfo *root,
-<<<<<<< HEAD
 														 RelOptInfo *rel,
 														 Path *subpath,
 														 PathTarget *target,
-														 List *restrict_clauses);
-=======
-					   RelOptInfo *rel,
-					   Path *subpath,
-					   PathTarget *target,
-					   List *restrict_clauses,
-					   bool need_param);
->>>>>>> b22544fb
+														 List *restrict_clauses,
+														 bool need_param);
 extern Path *apply_projection_to_path(PlannerInfo *root,
 									  RelOptInfo *rel,
 									  Path *path,
