--- conflicted
+++ resolved
@@ -4,14 +4,10 @@
 #define WIN32_ONLY_COMPILER
 #endif
 
-<<<<<<< HEAD
 #ifndef _WIN32_WINNT
 #define _WIN32_WINNT 0x0501
 #endif
 
-=======
-#define _WIN32_WINNT 0x0501
->>>>>>> 78a09145
 /*
  * Always build with SSPI support. Keep it as a #define in case
  * we want a switch to disable it sometime in the future.
