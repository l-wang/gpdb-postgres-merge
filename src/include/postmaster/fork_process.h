--- conflicted
+++ resolved
@@ -3,15 +3,9 @@
  * fork_process.h
  *	  Exports from postmaster/fork_process.c.
  *
-<<<<<<< HEAD
- * Copyright (c) 1996-2010, PostgreSQL Global Development Group
- *
- * $PostgreSQL: pgsql/src/include/postmaster/fork_process.h,v 1.8 2010/01/02 16:58:08 momjian Exp $
-=======
  * Copyright (c) 1996-2009, PostgreSQL Global Development Group
  *
  * $PostgreSQL: pgsql/src/include/postmaster/fork_process.h,v 1.7 2009/01/01 17:24:01 momjian Exp $
->>>>>>> b0a6ad70
  *
  *-------------------------------------------------------------------------
  */
