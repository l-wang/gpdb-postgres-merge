/*-------------------------------------------------------------------------
 *
 * walsender_private.h
 *	  Private definitions from replication/walsender.c.
 *
 * Portions Copyright (c) 2010-2019, PostgreSQL Global Development Group
 *
 * src/include/replication/walsender_private.h
 *
 *-------------------------------------------------------------------------
 */
#ifndef _WALSENDER_PRIVATE_H
#define _WALSENDER_PRIVATE_H

#include "access/xlog.h"
#include "nodes/nodes.h"
#include "replication/syncrep.h"
#include "storage/latch.h"
#include "storage/shmem.h"
#include "storage/spin.h"

typedef enum WalSndState
{
	WALSNDSTATE_STARTUP = 0,
	WALSNDSTATE_BACKUP,
	WALSNDSTATE_CATCHUP,
	WALSNDSTATE_STREAMING,
	WALSNDSTATE_STOPPING
} WalSndState;

/*
 * Each walsender has a WalSnd struct in shared memory.
 *
 * This struct is protected by 'mutex', with two exceptions: one is
 * sync_standby_priority as noted below.  The other exception is that some
 * members are only written by the walsender process itself, and thus that
 * process is free to read those members without holding spinlock.  pid and
 * needreload always require the spinlock to be held for all accesses.
 */
typedef struct WalSnd
{
	pid_t		pid;			/* this walsender's PID, or 0 if not active */

	WalSndState state;			/* this walsender's state */
	XLogRecPtr	sentPtr;		/* WAL has been sent up to this point */
	bool		sendKeepalive;	/* do we send keepalives on this connection? */
	bool		needreload;		/* does currently-open file need to be
								 * reloaded? */

	/*
	 * The xlog locations that have been written, flushed, and applied by
	 * standby-side. These may be invalid if the standby-side has not offered
	 * values yet.
	 */
	XLogRecPtr	write;
	XLogRecPtr	flush;
	XLogRecPtr	apply;

	/*
	 * This boolean indicates if this WAL sender has caught up within the
	 * range defined by user (guc). This helps the backends to decide if they
	 * should wait in the sync rep queue, should they see a live WAL sender
	 * but that is not yet in streaming state.
	 */
	bool		caughtup_within_range;

	/*
	 * xlog location upto which xlog seg file cleanup for this walsender
	 * is allowed.
	 * In case of backup mode, it is the starting xlog ptr and
	 * in case of actual xlog replication to a standby it is the
	 * either the write/flush xlog ptr
	 *
	 * Note:- Valid only when this walsender is alive
	 */
	XLogRecPtr	xlogCleanUpTo;

<<<<<<< HEAD
	/*
	 * Records time, either during initialization or due to disconnection.
	 * This helps to detect time passed since mirror didn't connect.
	 */
	pg_time_t   replica_disconnected_at;

	/* Measured lag times, or -1 for unknown/none. */
	TimeOffset	writeLag;
	TimeOffset	flushLag;
	TimeOffset	applyLag;

=======
>>>>>>> ee2d4641
	/* Protects shared variables shown above. */
	slock_t		mutex;

	/*
	 * Pointer to the walsender's latch. Used by backends to wake up this
	 * walsender when it has work to do. NULL if the walsender isn't active.
	 */
	Latch	   *latch;

	/*
	 * The priority order of the standby managed by this WALSender, as listed
	 * in synchronous_standby_names, or 0 if not-listed. Protected by
	 * SyncRepLock.
	 */
	int			sync_standby_priority;

	/*
	 * Timestamp of the last message received from standby.
	 */
	TimestampTz replyTime;

	/*
	 * Indicates whether the WalSnd represents a connection with a Greenplum
	 * mirror in streaming mode
	 */
	bool 		is_for_gp_walreceiver;
} WalSnd;

extern WalSnd *MyWalSnd;

typedef enum
{
	WALSNDERROR_NONE = 0,
	WALSNDERROR_WALREAD
} WalSndError;

/* There is one WalSndCtl struct for the whole database cluster */
typedef struct
{
	/*
	 * Synchronous replication queue with one queue per request type.
	 * Protected by SyncRepLock.
	 */
	SHM_QUEUE	SyncRepQueue[NUM_SYNC_REP_WAIT_MODE];

	/*
	 * Current location of the head of the queue. All waiters should have a
	 * waitLSN that follows this value. Protected by SyncRepLock.
	 */
	XLogRecPtr	lsn[NUM_SYNC_REP_WAIT_MODE];

	/*
	 * Are any sync standbys defined?  Waiting backends can't reload the
	 * config file safely, so checkpointer updates this value as needed.
	 * Protected by SyncRepLock.
	 */
	bool		sync_standbys_defined;

	/*
	 * xlog location upto which xlog seg file cleanup is allowed.
	 * Checkpoint creation cleans old non-required xlog files. We have to
	 * preserve old files in case where the backup dump is large and the
	 * old xlog seg files are not yet dumped out OR in case the walsender
	 * has just commenced but hasn't replicated all the old xlog seg file contents.
	 *
	 * This location is obtained by comparing 'xlogCleanUpTo'
	 * set by each active walsender.
	 *
	 * Note:- Valid only when atleast one walsender is alive
	 */
	XLogRecPtr	walsnd_xlogCleanUpTo;

	/*
	 * Indicate error state of WalSender, for example, missing XLOG for mirror
	 * to stream.
	 *
	 * Note: If we want to support multiple mirrors, this data structure
	 * need to be redesigned (e.g. using WalSndError[]). We cannot store this
	 * field in the walsnds[] array below, because the walsnds[] only
	 * tracks the live wal senders. Hence, if the wal sender goes away
	 * with certain error, the error state will go away with it.
	 *
	 */
	WalSndError error;

	WalSnd		walsnds[FLEXIBLE_ARRAY_MEMBER];
} WalSndCtlData;

extern WalSndCtlData *WalSndCtl;


extern void WalSndSetState(WalSndState state);

/*
 * Internal functions for parsing the replication grammar, in repl_gram.y and
 * repl_scanner.l
 */
extern int	replication_yyparse(void);
extern int	replication_yylex(void);
extern void replication_yyerror(const char *str) pg_attribute_noreturn();
extern void replication_scanner_init(const char *query_string);
extern void replication_scanner_finish(void);

extern Node *replication_parse_result;

#define GP_WALRECEIVER_APPNAME "gp_walreceiver"

#endif							/* _WALSENDER_PRIVATE_H */<|MERGE_RESOLUTION|>--- conflicted
+++ resolved
@@ -75,20 +75,11 @@
 	 */
 	XLogRecPtr	xlogCleanUpTo;
 
-<<<<<<< HEAD
-	/*
-	 * Records time, either during initialization or due to disconnection.
-	 * This helps to detect time passed since mirror didn't connect.
-	 */
-	pg_time_t   replica_disconnected_at;
-
 	/* Measured lag times, or -1 for unknown/none. */
 	TimeOffset	writeLag;
 	TimeOffset	flushLag;
 	TimeOffset	applyLag;
 
-=======
->>>>>>> ee2d4641
 	/* Protects shared variables shown above. */
 	slock_t		mutex;
 
