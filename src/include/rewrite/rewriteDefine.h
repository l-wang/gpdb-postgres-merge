/*-------------------------------------------------------------------------
 *
 * rewriteDefine.h
 *
 *
 *
<<<<<<< HEAD
 * Portions Copyright (c) 1996-2008, PostgreSQL Global Development Group
=======
 * Portions Copyright (c) 1996-2007, PostgreSQL Global Development Group
>>>>>>> 29dccf5f
 * Portions Copyright (c) 1994, Regents of the University of California
 *
 * $PostgreSQL: pgsql/src/include/rewrite/rewriteDefine.h,v 1.23 2007/01/05 22:19:57 momjian Exp $
 *
 *-------------------------------------------------------------------------
 */
#ifndef REWRITEDEFINE_H
#define REWRITEDEFINE_H

#include "nodes/parsenodes.h"

extern void DefineQueryRewrite(RuleStmt *args);

extern void RenameRewriteRule(Oid owningRel, const char *oldName,
				  const char *newName);

extern void setRuleCheckAsUser(Node *node, Oid userid);

#endif   /* REWRITEDEFINE_H */<|MERGE_RESOLUTION|>--- conflicted
+++ resolved
@@ -4,11 +4,7 @@
  *
  *
  *
-<<<<<<< HEAD
  * Portions Copyright (c) 1996-2008, PostgreSQL Global Development Group
-=======
- * Portions Copyright (c) 1996-2007, PostgreSQL Global Development Group
->>>>>>> 29dccf5f
  * Portions Copyright (c) 1994, Regents of the University of California
  *
  * $PostgreSQL: pgsql/src/include/rewrite/rewriteDefine.h,v 1.23 2007/01/05 22:19:57 momjian Exp $
