--- conflicted
+++ resolved
@@ -547,12 +547,8 @@
 					bool report_memory_error);
 extern bool LockRelease(const LOCKTAG *locktag,
 			LOCKMODE lockmode, bool sessionLock);
-<<<<<<< HEAD
 extern void LockReleaseSession(LOCKMETHODID lockmethodid);
-extern void LockSetPersistent(const LOCKTAG *locktag);
-=======
 extern void LockSetHoldTillEndXact(const LOCKTAG *locktag);
->>>>>>> ac74f825
 extern void LockReleaseAll(LOCKMETHODID lockmethodid, bool allLocks);
 // TODO why are we missing extern void LockReleaseSession(LOCKMETHODID lockmethodid); ?
 extern void LockReleaseCurrentOwner(LOCALLOCK **locallocks, int nlocks);
