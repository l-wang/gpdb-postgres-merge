--- conflicted
+++ resolved
@@ -24,11 +24,6 @@
 #include "storage/spin.h"
 #include "storage/pg_sema.h"
 #include "storage/proclist_types.h"
-<<<<<<< HEAD
-=======
-#include "utils/timestamp.h"
-#include "access/xlog.h"
->>>>>>> 11e40e80
 
 #include "cdb/cdblocaldistribxact.h"  /* LocalDistribXactData */
 #include "cdb/cdbtm.h"  /* TMGXACT */
@@ -159,9 +154,6 @@
 
 	/* Support for condition variables. */
 	proclist_node cvWaitLink;	/* position in CV wait list */
-
-	/* Support for condition variables. */
-	proclist_node	cvWaitLink;	/* position in CV wait list */
 
 	/* Info about lock the process is currently waiting for, if any. */
 	/* waitLock and waitProcLock are NULL if not currently waiting. */
