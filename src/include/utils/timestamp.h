/*-------------------------------------------------------------------------
 *
 * timestamp.h
 *	  Definitions for the SQL92 "timestamp" and "interval" types.
 *
<<<<<<< HEAD
 * Portions Copyright (c) 1996-2009, PostgreSQL Global Development Group
=======
 * Portions Copyright (c) 1996-2008, PostgreSQL Global Development Group
>>>>>>> d13f41d2
 * Portions Copyright (c) 1994, Regents of the University of California
 *
 * $PostgreSQL: pgsql/src/include/utils/timestamp.h,v 1.74 2008/01/23 21:26:13 tgl Exp $
 *
 *-------------------------------------------------------------------------
 */
#ifndef TIMESTAMP_H
#define TIMESTAMP_H

#include <math.h>
#include <limits.h>
#include <float.h>

#include "fmgr.h"
#include "pgtime.h"
#ifdef HAVE_INT64_TIMESTAMP
#include "utils/int8.h"
#endif

/*
 * Timestamp represents absolute time.
 *
 * Interval represents delta time. Keep track of months (and years), days,
 * and hours/minutes/seconds separately since the elapsed time spanned is
 * unknown until instantiated relative to an absolute time.
 *
 * Note that Postgres uses "time interval" to mean a bounded interval,
 * consisting of a beginning and ending time, not a time span - thomas 97/03/20
 *
 * We have two implementations, one that uses int64 values with units of
 * microseconds, and one that uses double values with units of seconds.
 *
 * TimeOffset and fsec_t are convenience typedefs for temporary variables
 * that are of different types in the two cases.  Do not use fsec_t in values
 * stored on-disk, since it is not the same size in both implementations.
 * Also, fsec_t is only meant for *fractional* seconds; beware of overflow
 * if the value you need to store could be many seconds.
 */

#ifdef HAVE_INT64_TIMESTAMP

typedef int64 Timestamp;
typedef int64 TimestampTz;
typedef int64 TimeOffset;
typedef int32 fsec_t;			/* fractional seconds (in microseconds) */
#else

typedef double Timestamp;
typedef double TimestampTz;
typedef double TimeOffset;
typedef double fsec_t;			/* fractional seconds (in seconds) */
#endif

typedef struct
{
	TimeOffset	time;			/* all time units other than days, months and
								 * years */
	int32		day;			/* days, after time for alignment */
	int32		month;			/* months and years, after time for alignment */
} Interval;


#define MAX_TIMESTAMP_PRECISION 6
#define MAX_INTERVAL_PRECISION 6

/* in both timestamp.h and ecpg/dt.h */
#define DAYS_PER_YEAR	365.25	/* assumes leap year every four years */
#define MONTHS_PER_YEAR 12
/*
 *	DAYS_PER_MONTH is very imprecise.  The more accurate value is
 *	365.2425/12 = 30.436875, or '30 days 10:29:06'.  Right now we only
 *	return an integral number of days, but someday perhaps we should
 *	also return a 'time' value to be used as well.	ISO 8601 suggests
 *	30 days.
 */
#define DAYS_PER_MONTH	30		/* assumes exactly 30 days per month */
#define HOURS_PER_DAY	24		/* assume no daylight savings time changes */

/*
 *	This doesn't adjust for uneven daylight savings time intervals or leap
 *	seconds, and it crudely estimates leap years.  A more accurate value
 *	for days per years is 365.2422.
 */
#define SECS_PER_YEAR	(36525 * 864)	/* avoid floating-point computation */
#define SECS_PER_DAY	86400
#define SECS_PER_HOUR	3600
#define SECS_PER_MINUTE 60
#define MINS_PER_HOUR	60

#ifdef HAVE_INT64_TIMESTAMP
#define USECS_PER_DAY	INT64CONST(86400000000)
#define USECS_PER_HOUR	INT64CONST(3600000000)
#define USECS_PER_MINUTE INT64CONST(60000000)
#define USECS_PER_SEC	INT64CONST(1000000)
#endif

/*
 * We allow numeric timezone offsets up to 15:59:59 either way from Greenwich.
 * Currently, the record holders for wackiest offsets in actual use are zones
 * Asia/Manila, at -15:56:00 until 1844, and America/Metlakatla, at +15:13:42
 * until 1867.  If we were to reject such values we would fail to dump and
 * restore old timestamptz values with these zone settings.
 */
#define MAX_TZDISP_HOUR		15				/* maximum allowed hour part */
#define TZDISP_LIMIT		((MAX_TZDISP_HOUR + 1) * SECS_PER_HOUR)

/*
 * Macros for fmgr-callable functions.
 *
 * For Timestamp, we make use of the same support routines as for int64
 * or float8.  Therefore Timestamp is pass-by-reference if and only if
 * int64 or float8 is!
 */
#ifdef HAVE_INT64_TIMESTAMP

#define DatumGetTimestamp(X)  ((Timestamp) DatumGetInt64(X))
#define DatumGetTimestampTz(X)	((TimestampTz) DatumGetInt64(X))
#define DatumGetIntervalP(X)  ((Interval *) DatumGetPointer(X))

#define TimestampGetDatum(X) Int64GetDatum(X)
#define TimestampTzGetDatum(X) Int64GetDatum(X)
#define IntervalPGetDatum(X) PointerGetDatum(X)

#define PG_GETARG_TIMESTAMP(n) DatumGetTimestamp(PG_GETARG_DATUM(n))
#define PG_GETARG_TIMESTAMPTZ(n) DatumGetTimestampTz(PG_GETARG_DATUM(n))
#define PG_GETARG_INTERVAL_P(n) DatumGetIntervalP(PG_GETARG_DATUM(n))

#define PG_RETURN_TIMESTAMP(x) return TimestampGetDatum(x)
#define PG_RETURN_TIMESTAMPTZ(x) return TimestampTzGetDatum(x)
#define PG_RETURN_INTERVAL_P(x) return IntervalPGetDatum(x)

#define DT_NOBEGIN		(-INT64CONST(0x7fffffffffffffff) - 1)
#define DT_NOEND		(INT64CONST(0x7fffffffffffffff))
#else							/* !HAVE_INT64_TIMESTAMP */

#define DatumGetTimestamp(X)  ((Timestamp) DatumGetFloat8(X))
#define DatumGetTimestampTz(X)	((TimestampTz) DatumGetFloat8(X))
#define DatumGetIntervalP(X)  ((Interval *) DatumGetPointer(X))

#define TimestampGetDatum(X) Float8GetDatum(X)
#define TimestampTzGetDatum(X) Float8GetDatum(X)
#define IntervalPGetDatum(X) PointerGetDatum(X)

#define PG_GETARG_TIMESTAMP(n) DatumGetTimestamp(PG_GETARG_DATUM(n))
#define PG_GETARG_TIMESTAMPTZ(n) DatumGetTimestampTz(PG_GETARG_DATUM(n))
#define PG_GETARG_INTERVAL_P(n) DatumGetIntervalP(PG_GETARG_DATUM(n))

#define PG_RETURN_TIMESTAMP(x) return TimestampGetDatum(x)
#define PG_RETURN_TIMESTAMPTZ(x) return TimestampTzGetDatum(x)
#define PG_RETURN_INTERVAL_P(x) return IntervalPGetDatum(x)

#ifdef HUGE_VAL
#define DT_NOBEGIN		(-HUGE_VAL)
#define DT_NOEND		(HUGE_VAL)
#else
#define DT_NOBEGIN		(-DBL_MAX)
#define DT_NOEND		(DBL_MAX)
#endif
#endif   /* HAVE_INT64_TIMESTAMP */


#define TIMESTAMP_NOBEGIN(j)	\
	do {(j) = DT_NOBEGIN;} while (0)
#define TIMESTAMP_IS_NOBEGIN(j) ((j) == DT_NOBEGIN)

#define TIMESTAMP_NOEND(j)		\
	do {(j) = DT_NOEND;} while (0)
#define TIMESTAMP_IS_NOEND(j)	((j) == DT_NOEND)

#define TIMESTAMP_NOT_FINITE(j) (TIMESTAMP_IS_NOBEGIN(j) || TIMESTAMP_IS_NOEND(j))

/*
 *	Round off to MAX_TIMESTAMP_PRECISION decimal places.
 *	Note: this is also used for rounding off intervals.
 */
#define TS_PREC_INV 1000000.0
#define TSROUND(j) (rint(((double) (j)) * TS_PREC_INV) / TS_PREC_INV)

#define TIMESTAMP_MASK(b) (1 << (b))
#define INTERVAL_MASK(b) (1 << (b))

/* Macros to handle packing and unpacking the typmod field for intervals */
#define INTERVAL_FULL_RANGE (0x7FFF)
#define INTERVAL_RANGE_MASK (0x7FFF)
#define INTERVAL_FULL_PRECISION (0xFFFF)
#define INTERVAL_PRECISION_MASK (0xFFFF)
#define INTERVAL_TYPMOD(p,r) ((((r) & INTERVAL_RANGE_MASK) << 16) | ((p) & INTERVAL_PRECISION_MASK))
#define INTERVAL_PRECISION(t) ((t) & INTERVAL_PRECISION_MASK)
#define INTERVAL_RANGE(t) (((t) >> 16) & INTERVAL_RANGE_MASK)

#ifdef HAVE_INT64_TIMESTAMP
#define TimestampTzPlusMilliseconds(tz,ms) ((tz) + ((ms) * (int64) 1000))
#else
#define TimestampTzPlusMilliseconds(tz,ms) ((tz) + ((ms) / 1000.0))
#endif


/* Set at postmaster start */
extern TimestampTz PgStartTime;

/* Set at configuration reload */
extern TimestampTz PgReloadTime;


/*
 * timestamp.c prototypes
 */

extern Datum timestamp_in(PG_FUNCTION_ARGS);
extern Datum timestamp_out(PG_FUNCTION_ARGS);
extern Datum timestamp_recv(PG_FUNCTION_ARGS);
extern Datum timestamp_send(PG_FUNCTION_ARGS);
extern Datum timestamptypmodin(PG_FUNCTION_ARGS);
extern Datum timestamptypmodout(PG_FUNCTION_ARGS);
extern Datum timestamp_interval_bound(PG_FUNCTION_ARGS);
extern Datum timestamp_interval_bound_shift(PG_FUNCTION_ARGS);
extern Datum timestamp_interval_bound_shift_reg(PG_FUNCTION_ARGS);
extern Datum timestamptz_interval_bound(PG_FUNCTION_ARGS);
extern Datum timestamptz_interval_bound_shift(PG_FUNCTION_ARGS);
extern Datum timestamptz_interval_bound_shift_reg(PG_FUNCTION_ARGS);
extern Datum timestamp_scale(PG_FUNCTION_ARGS);
extern Datum timestamp_eq(PG_FUNCTION_ARGS);
extern Datum timestamp_ne(PG_FUNCTION_ARGS);
extern Datum timestamp_lt(PG_FUNCTION_ARGS);
extern Datum timestamp_le(PG_FUNCTION_ARGS);
extern Datum timestamp_ge(PG_FUNCTION_ARGS);
extern Datum timestamp_gt(PG_FUNCTION_ARGS);
extern Datum timestamp_finite(PG_FUNCTION_ARGS);
extern Datum timestamp_cmp(PG_FUNCTION_ARGS);
extern Datum timestamp_hash(PG_FUNCTION_ARGS);
extern Datum timestamp_smaller(PG_FUNCTION_ARGS);
extern Datum timestamp_larger(PG_FUNCTION_ARGS);

extern Datum timestamp_eq_timestamptz(PG_FUNCTION_ARGS);
extern Datum timestamp_ne_timestamptz(PG_FUNCTION_ARGS);
extern Datum timestamp_lt_timestamptz(PG_FUNCTION_ARGS);
extern Datum timestamp_le_timestamptz(PG_FUNCTION_ARGS);
extern Datum timestamp_gt_timestamptz(PG_FUNCTION_ARGS);
extern Datum timestamp_ge_timestamptz(PG_FUNCTION_ARGS);
extern Datum timestamp_cmp_timestamptz(PG_FUNCTION_ARGS);

extern Datum timestamptz_eq_timestamp(PG_FUNCTION_ARGS);
extern Datum timestamptz_ne_timestamp(PG_FUNCTION_ARGS);
extern Datum timestamptz_lt_timestamp(PG_FUNCTION_ARGS);
extern Datum timestamptz_le_timestamp(PG_FUNCTION_ARGS);
extern Datum timestamptz_gt_timestamp(PG_FUNCTION_ARGS);
extern Datum timestamptz_ge_timestamp(PG_FUNCTION_ARGS);
extern Datum timestamptz_cmp_timestamp(PG_FUNCTION_ARGS);

extern Datum interval_in(PG_FUNCTION_ARGS);
extern Datum interval_out(PG_FUNCTION_ARGS);
extern Datum interval_recv(PG_FUNCTION_ARGS);
extern Datum interval_send(PG_FUNCTION_ARGS);
extern Datum intervaltypmodin(PG_FUNCTION_ARGS);
extern Datum intervaltypmodout(PG_FUNCTION_ARGS);
extern Datum interval_scale(PG_FUNCTION_ARGS);
extern Datum interval_eq(PG_FUNCTION_ARGS);
extern Datum interval_ne(PG_FUNCTION_ARGS);
extern Datum interval_lt(PG_FUNCTION_ARGS);
extern Datum interval_le(PG_FUNCTION_ARGS);
extern Datum interval_ge(PG_FUNCTION_ARGS);
extern Datum interval_gt(PG_FUNCTION_ARGS);
extern Datum interval_finite(PG_FUNCTION_ARGS);
extern Datum interval_cmp(PG_FUNCTION_ARGS);
extern Datum interval_hash(PG_FUNCTION_ARGS);
extern Datum interval_smaller(PG_FUNCTION_ARGS);
extern Datum interval_larger(PG_FUNCTION_ARGS);
extern Datum interval_justify_interval(PG_FUNCTION_ARGS);
extern Datum interval_justify_hours(PG_FUNCTION_ARGS);
extern Datum interval_justify_days(PG_FUNCTION_ARGS);
<<<<<<< HEAD
extern float8 interval_li_fraction(Interval *x, Interval *x0, Interval *x1, 
								   bool *eq_bounds, bool *eq_abscissas);
extern Interval *interval_li_value(float8 f, Interval *y0, Interval *y1);
=======

>>>>>>> d13f41d2
extern Datum timestamp_trunc(PG_FUNCTION_ARGS);
extern Datum interval_trunc(PG_FUNCTION_ARGS);
extern Datum timestamp_part(PG_FUNCTION_ARGS);
extern Datum interval_part(PG_FUNCTION_ARGS);
extern Datum timestamp_zone(PG_FUNCTION_ARGS);
extern Datum timestamp_izone(PG_FUNCTION_ARGS);
extern Datum timestamp_timestamptz(PG_FUNCTION_ARGS);

extern Datum timestamptz_in(PG_FUNCTION_ARGS);
extern Datum timestamptz_out(PG_FUNCTION_ARGS);
extern Datum timestamptz_recv(PG_FUNCTION_ARGS);
extern Datum timestamptz_send(PG_FUNCTION_ARGS);
extern Datum timestamptztypmodin(PG_FUNCTION_ARGS);
extern Datum timestamptztypmodout(PG_FUNCTION_ARGS);
extern Datum timestamptz_scale(PG_FUNCTION_ARGS);
extern Datum timestamptz_timestamp(PG_FUNCTION_ARGS);
extern Datum timestamptz_zone(PG_FUNCTION_ARGS);
extern Datum timestamptz_izone(PG_FUNCTION_ARGS);
extern Datum timestamptz_timestamptz(PG_FUNCTION_ARGS);

extern Datum interval_um(PG_FUNCTION_ARGS);
extern Datum interval_pl(PG_FUNCTION_ARGS);
extern Datum interval_mi(PG_FUNCTION_ARGS);
extern Datum interval_mul(PG_FUNCTION_ARGS);
extern Datum mul_d_interval(PG_FUNCTION_ARGS);
extern Datum interval_div(PG_FUNCTION_ARGS);
extern bool interval_div_internal(Interval *interval1, 
								  Interval *interval2, 
								  float8 *quo, 
								  Interval *rem); /* GPDB Share implementation */
extern int interval_cmp_internal(const Interval *interval1, const Interval *interval2);
extern Datum interval_interval_div(PG_FUNCTION_ARGS);  /*GPDB*/
extern Datum interval_interval_mod(PG_FUNCTION_ARGS);		/*GPDB*/
extern Datum interval_accum(PG_FUNCTION_ARGS);
extern Datum interval_decum(PG_FUNCTION_ARGS);
extern Datum interval_avg(PG_FUNCTION_ARGS);
extern Datum interval_amalg(PG_FUNCTION_ARGS);              /*CDB*/
extern Datum interval_demalg(PG_FUNCTION_ARGS);             /*CDB*/

extern Datum timestamp_text(PG_FUNCTION_ARGS);   /* old ones */
extern Datum text_timestamp(PG_FUNCTION_ARGS);
extern Datum interval_text(PG_FUNCTION_ARGS);
extern Datum text_interval(PG_FUNCTION_ARGS);
extern Datum timestamptz_text(PG_FUNCTION_ARGS);
extern Datum text_timestamptz(PG_FUNCTION_ARGS);  /* */

extern Datum timestamp_mi(PG_FUNCTION_ARGS);
extern Datum timestamp_pl_interval(PG_FUNCTION_ARGS);
extern Datum timestamp_mi_interval(PG_FUNCTION_ARGS);
extern Datum timestamp_age(PG_FUNCTION_ARGS);
extern Datum overlaps_timestamp(PG_FUNCTION_ARGS);

extern Datum timestamptz_pl_interval(PG_FUNCTION_ARGS);
extern Datum timestamptz_mi_interval(PG_FUNCTION_ARGS);
extern Datum timestamptz_age(PG_FUNCTION_ARGS);
extern Datum timestamptz_trunc(PG_FUNCTION_ARGS);
extern Datum timestamptz_part(PG_FUNCTION_ARGS);

extern float8 timestamp_li_fraction(Timestamp x, Timestamp x0, Timestamp x1, 
									bool *eq_bounds, bool *eq_abscissas);
extern Timestamp timestamp_li_value(float8 f, Timestamp y0, Timestamp y1);

extern float8 timestamptz_li_fraction(TimestampTz x, TimestampTz x0, TimestampTz x1, 
									  bool *eq_bounds, bool *eq_abscissas);
extern Timestamp timestamptz_li_value(float8 f, TimestampTz y0, TimestampTz y1);

extern Datum now(PG_FUNCTION_ARGS);
extern Datum statement_timestamp(PG_FUNCTION_ARGS);
extern Datum clock_timestamp(PG_FUNCTION_ARGS);

extern Datum pg_postmaster_start_time(PG_FUNCTION_ARGS);
extern Datum pg_conf_load_time(PG_FUNCTION_ARGS);

extern Datum generate_series_timestamp(PG_FUNCTION_ARGS);
extern Datum generate_series_timestamptz(PG_FUNCTION_ARGS);

/* Old name */
extern Datum pgsql_postmaster_start_time(PG_FUNCTION_ARGS);

/* Internal routines (not fmgr-callable) */

extern TimestampTz GetCurrentTimestamp(void);

extern void TimestampDifference(TimestampTz start_time, TimestampTz stop_time,
					long *secs, int *microsecs);
extern bool TimestampDifferenceExceeds(TimestampTz start_time,
						   TimestampTz stop_time,
						   int msec);
<<<<<<< HEAD

extern TimestampTz time_t_to_timestamptz(pg_time_t tm);
extern pg_time_t timestamptz_to_time_t(TimestampTz t);
=======
>>>>>>> d13f41d2

extern const char *timestamptz_to_str(TimestampTz t);

extern const char *timestamptz_to_str(TimestampTz t);

extern int	tm2timestamp(struct pg_tm * tm, fsec_t fsec, int *tzp, Timestamp *dt);
extern int timestamp2tm(Timestamp dt, int *tzp, struct pg_tm * tm,
			 fsec_t *fsec, char **tzn, pg_tz *attimezone);
extern void dt2time(Timestamp dt, int *hour, int *min, int *sec, fsec_t *fsec);

extern int	interval2tm(Interval span, struct pg_tm * tm, fsec_t *fsec);
extern int	tm2interval(struct pg_tm * tm, fsec_t fsec, Interval *span);

extern Timestamp SetEpochTimestamp(void);
extern void GetEpochTime(struct pg_tm * tm);

extern int	timestamp_cmp_internal(Timestamp dt1, Timestamp dt2);

/* timestamp comparison works for timestamptz also */
#define timestamptz_cmp_internal(dt1,dt2)	timestamp_cmp_internal(dt1, dt2)

extern int	isoweek2j(int year, int week);
extern void isoweek2date(int woy, int *year, int *mon, int *mday);
extern void isoweekdate2date(int isoweek, int isowday, int *year, int *mon, int *mday);
extern int	date2isoweek(int year, int mon, int mday);
extern int	date2isoyear(int year, int mon, int mday);
extern int	date2isoyearday(int year, int mon, int mday);
extern Interval *interval_mul_internal(float8 factor, Interval *span);

#endif   /* TIMESTAMP_H */<|MERGE_RESOLUTION|>--- conflicted
+++ resolved
@@ -3,11 +3,7 @@
  * timestamp.h
  *	  Definitions for the SQL92 "timestamp" and "interval" types.
  *
-<<<<<<< HEAD
  * Portions Copyright (c) 1996-2009, PostgreSQL Global Development Group
-=======
- * Portions Copyright (c) 1996-2008, PostgreSQL Global Development Group
->>>>>>> d13f41d2
  * Portions Copyright (c) 1994, Regents of the University of California
  *
  * $PostgreSQL: pgsql/src/include/utils/timestamp.h,v 1.74 2008/01/23 21:26:13 tgl Exp $
@@ -278,13 +274,10 @@
 extern Datum interval_justify_interval(PG_FUNCTION_ARGS);
 extern Datum interval_justify_hours(PG_FUNCTION_ARGS);
 extern Datum interval_justify_days(PG_FUNCTION_ARGS);
-<<<<<<< HEAD
 extern float8 interval_li_fraction(Interval *x, Interval *x0, Interval *x1, 
 								   bool *eq_bounds, bool *eq_abscissas);
 extern Interval *interval_li_value(float8 f, Interval *y0, Interval *y1);
-=======
-
->>>>>>> d13f41d2
+
 extern Datum timestamp_trunc(PG_FUNCTION_ARGS);
 extern Datum interval_trunc(PG_FUNCTION_ARGS);
 extern Datum timestamp_part(PG_FUNCTION_ARGS);
@@ -373,14 +366,9 @@
 extern bool TimestampDifferenceExceeds(TimestampTz start_time,
 						   TimestampTz stop_time,
 						   int msec);
-<<<<<<< HEAD
 
 extern TimestampTz time_t_to_timestamptz(pg_time_t tm);
 extern pg_time_t timestamptz_to_time_t(TimestampTz t);
-=======
->>>>>>> d13f41d2
-
-extern const char *timestamptz_to_str(TimestampTz t);
 
 extern const char *timestamptz_to_str(TimestampTz t);
 
