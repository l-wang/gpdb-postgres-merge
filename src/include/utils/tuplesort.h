--- conflicted
+++ resolved
@@ -10,8 +10,7 @@
  * amounts are sorted using temporary files and a standard external sort
  * algorithm.
  *
-<<<<<<< HEAD
- * GPDB has two implemntations of sorting. One is inherited from PostgreSQL,
+ * GPDB has two implementations of sorting. One is inherited from PostgreSQL,
  * and lives in tuplesort.c. The other one lives in tuplesort_mk.c. Both
  * provide the same API, and have the same set of functions, just with a
  * different suffix.
@@ -31,10 +30,7 @@
  *
  * Portions Copyright (c) 2007-2008, Greenplum inc
  * Portions Copyright (c) 2012-Present Pivotal Software, Inc.
- * Portions Copyright (c) 1996-2010, PostgreSQL Global Development Group
-=======
  * Portions Copyright (c) 1996-2011, PostgreSQL Global Development Group
->>>>>>> a4bebdd9
  * Portions Copyright (c) 1994, Regents of the University of California
  *
  * src/include/utils/tuplesort.h
@@ -57,15 +53,18 @@
 #define Tuplesortstate Tuplesortstate_pg
 
 #define tuplesort_begin_heap tuplesort_begin_heap_pg
+#define tuplesort_begin_cluster tuplesort_begin_cluster_pg
 #define tuplesort_begin_index_btree tuplesort_begin_index_btree_pg
 #define tuplesort_begin_index_hash tuplesort_begin_index_hash_pg
 #define tuplesort_begin_datum tuplesort_begin_datum_pg
 #define tuplesort_set_bound tuplesort_set_bound_pg
 #define tuplesort_puttupleslot tuplesort_puttupleslot_pg
+#define tuplesort_putheaptuple tuplesort_putheaptuple_pg
 #define tuplesort_putindextuple tuplesort_putindextuple_pg
 #define tuplesort_putdatum tuplesort_putdatum_pg
 #define tuplesort_performsort tuplesort_performsort_pg
 #define tuplesort_gettupleslot tuplesort_gettupleslot_pg
+#define tuplesort_getheaptuple tuplesort_getheaptuple_pg
 #define tuplesort_getindextuple tuplesort_getindextuple_pg
 #define tuplesort_getdatum tuplesort_getdatum_pg
 #define tuplesort_skiptuples tuplesort_skiptuples_pg
@@ -142,14 +141,9 @@
 extern Tuplesortstate *tuplesort_begin_index_hash(Relation indexRel,
 						   uint32 hash_mask,
 						   int workMem, bool randomAccess);
-<<<<<<< HEAD
 extern Tuplesortstate *tuplesort_begin_datum(ScanState *ss, Oid datumType,
-					  Oid sortOperator, bool nullsFirstFlag,
-=======
-extern Tuplesortstate *tuplesort_begin_datum(Oid datumType,
 					  Oid sortOperator, Oid sortCollation,
 					  bool nullsFirstFlag,
->>>>>>> a4bebdd9
 					  int workMem, bool randomAccess);
 
 extern void tuplesort_set_bound(Tuplesortstate *state, int64 bound);
@@ -219,15 +213,18 @@
 #ifndef COMPILING_TUPLESORT_C
 
 #undef tuplesort_begin_heap
+#undef tuplesort_begin_cluster
 #undef tuplesort_begin_index_btree
 #undef tuplesort_begin_index_hash
 #undef tuplesort_begin_datum
 #undef tuplesort_set_bound
 #undef tuplesort_puttupleslot
+#undef tuplesort_putheaptuple
 #undef tuplesort_putindextuple
 #undef tuplesort_putdatum
 #undef tuplesort_performsort
 #undef tuplesort_gettupleslot
+#undef tuplesort_getheaptuple
 #undef tuplesort_getindextuple
 #undef tuplesort_getdatum
 #undef tuplesort_skiptuples
@@ -267,7 +264,8 @@
 static inline switcheroo_Tuplesortstate *
 switcheroo_tuplesort_begin_heap(ScanState *ss, TupleDesc tupDesc,
 					 int nkeys, AttrNumber *attNums,
-					 Oid *sortOperators, bool *nullsFirstFlags,
+					 Oid *sortOperators, Oid *sortCollations,
+					 bool *nullsFirstFlags,
 					 int workMem, bool randomAccess)
 {
 	switcheroo_Tuplesortstate *state;
@@ -276,17 +274,48 @@
 	{
 		state = (switcheroo_Tuplesortstate *)
 			tuplesort_begin_heap_mk(ss, tupDesc, nkeys, attNums,
-									sortOperators, nullsFirstFlags,
+									sortOperators, sortCollations,
+									nullsFirstFlags,
 									workMem, randomAccess);
 	}
 	else
 	{
 		state = (switcheroo_Tuplesortstate *)
 			tuplesort_begin_heap_pg(ss, tupDesc, nkeys, attNums,
-									sortOperators, nullsFirstFlags,
+									sortOperators,sortCollations,
+									nullsFirstFlags,
 									workMem, randomAccess);
 	}
 	state->is_mk_tuplesortstate = gp_enable_mk_sort;
+	return state;
+}
+
+static inline switcheroo_Tuplesortstate *
+switcheroo_tuplesort_begin_cluster(TupleDesc tupDesc,
+						Relation indexRel,
+						int workMem, bool randomAccess)
+{
+	switcheroo_Tuplesortstate *state;
+
+	/* GPDB_91_MERGE_FIXME: The new 'cluster' variant hasn't been implemented
+	 * in mksort yet.
+	 */
+#if 0
+	if (gp_enable_mk_sort)
+	{
+		state = (switcheroo_Tuplesortstate *)
+			tuplesort_begin_cluster_mk(tupDesc, indexRel,
+									   workMem, randomAccess);
+	}
+	else
+#endif
+	{
+		state = (switcheroo_Tuplesortstate *)
+			tuplesort_begin_cluster_pg(tupDesc, indexRel,
+									   workMem, randomAccess);
+	}
+	state->is_mk_tuplesortstate = gp_enable_mk_sort;
+	state->is_mk_tuplesortstate = false;
 	return state;
 }
 
@@ -325,21 +354,24 @@
 }
 
 static inline switcheroo_Tuplesortstate *
-switcheroo_tuplesort_begin_datum(ScanState *ss, Oid datumType,
-					  Oid sortOperator, bool nullsFirstFlag,
-					  int workMem, bool randomAccess)
+switcheroo_tuplesort_begin_datum(ScanState *ss,
+								 Oid datumType, Oid sortOperator, Oid sortCollation,
+								 bool nullsFirstFlag,
+								 int workMem, bool randomAccess)
 {
 	switcheroo_Tuplesortstate *state;
 
 	if (gp_enable_mk_sort)
 	{
 		state = (switcheroo_Tuplesortstate *)
-			tuplesort_begin_datum_mk(ss, datumType, sortOperator, nullsFirstFlag, workMem, randomAccess);
-	}
-	else
-	{
-		state = (switcheroo_Tuplesortstate *)
-			tuplesort_begin_datum_pg(ss, datumType, sortOperator, nullsFirstFlag, workMem, randomAccess);
+			tuplesort_begin_datum_mk(ss, datumType, sortOperator, sortCollation,
+									 nullsFirstFlag, workMem, randomAccess);
+	}
+	else
+	{
+		state = (switcheroo_Tuplesortstate *)
+			tuplesort_begin_datum_pg(ss, datumType, sortOperator, sortCollation,
+									 nullsFirstFlag, workMem, randomAccess);
 	}
 	state->is_mk_tuplesortstate = gp_enable_mk_sort;
 	return state;
@@ -361,6 +393,15 @@
 		tuplesort_puttupleslot_mk((Tuplesortstate_mk *) state, slot);
 	else
 		tuplesort_puttupleslot_pg((Tuplesortstate_pg *) state, slot);
+}
+
+static inline void
+switcheroo_tuplesort_putheaptuple(switcheroo_Tuplesortstate *state, HeapTuple tup)
+{
+	if (state->is_mk_tuplesortstate)
+		tuplesort_putheaptuple_mk((Tuplesortstate_mk *) state, tup);
+	else
+		tuplesort_putheaptuple_pg((Tuplesortstate_pg *) state, tup);
 }
 
 static inline void
@@ -398,6 +439,15 @@
 		return tuplesort_gettupleslot_mk((Tuplesortstate_mk *) state, forward, slot);
 	else
 		return tuplesort_gettupleslot_pg((Tuplesortstate_pg *) state, forward, slot);
+}
+
+static inline HeapTuple
+switcheroo_tuplesort_getheaptuple(switcheroo_Tuplesortstate *state, bool forward, bool *should_free)
+{
+	if (state->is_mk_tuplesortstate)
+		return tuplesort_getheaptuple_mk((Tuplesortstate_mk *) state, forward, should_free);
+	else
+		return tuplesort_getheaptuple_pg((Tuplesortstate_pg *) state, forward, should_free);
 }
 
 static inline IndexTuple
@@ -470,7 +520,9 @@
 		const char* rwfile_prefix, bool isWriter,
 		TupleDesc tupDesc,
 		int nkeys, AttrNumber *attNums,
-		Oid *sortOperators, bool *nullsFirstFlags,
+		Oid *sortOperators,
+		Oid *sortCollations,
+		bool *nullsFirstFlags,
 		int workMem, bool randomAccess)
 {
 	switcheroo_Tuplesortstate *state;
@@ -480,7 +532,8 @@
 		state = (switcheroo_Tuplesortstate *)
 			tuplesort_begin_heap_file_readerwriter_mk(ss, rwfile_prefix, isWriter,
 													  tupDesc, nkeys, attNums,
-													  sortOperators, nullsFirstFlags,
+													  sortOperators, sortCollations,
+													  nullsFirstFlags,
 													  workMem, randomAccess);
 	}
 	else
@@ -488,7 +541,8 @@
 		state = (switcheroo_Tuplesortstate *)
 			tuplesort_begin_heap_file_readerwriter_pg(ss, rwfile_prefix, isWriter,
 													  tupDesc, nkeys, attNums,
-													  sortOperators, nullsFirstFlags,
+													  sortOperators, sortCollations,
+													  nullsFirstFlags,
 													  workMem, randomAccess);
 	}
 	state->is_mk_tuplesortstate = gp_enable_mk_sort;
@@ -597,15 +651,18 @@
 #define Tuplesortstate switcheroo_Tuplesortstate
 
 #define tuplesort_begin_heap switcheroo_tuplesort_begin_heap
+#define tuplesort_begin_cluster switcheroo_tuplesort_begin_cluster
 #define tuplesort_begin_index_btree switcheroo_tuplesort_begin_index_btree
 #define tuplesort_begin_index_hash switcheroo_tuplesort_begin_index_hash
 #define tuplesort_begin_datum switcheroo_tuplesort_begin_datum
 #define tuplesort_set_bound switcheroo_tuplesort_set_bound
 #define tuplesort_puttupleslot switcheroo_tuplesort_puttupleslot
+#define tuplesort_putheaptuple switcheroo_tuplesort_putheaptuple
 #define tuplesort_putindextuple switcheroo_tuplesort_putindextuple
 #define tuplesort_putdatum switcheroo_tuplesort_putdatum
 #define tuplesort_performsort switcheroo_tuplesort_performsort
 #define tuplesort_gettupleslot switcheroo_tuplesort_gettupleslot
+#define tuplesort_getheaptuple switcheroo_tuplesort_getheaptuple
 #define tuplesort_getindextuple switcheroo_tuplesort_getindextuple
 #define tuplesort_getdatum switcheroo_tuplesort_getdatum
 #define tuplesort_skiptuples switcheroo_tuplesort_skiptuples
