/*-------------------------------------------------------------------------
 *
 * windowapi.h
 *	  API for window functions to extract data from their window
 *
 * A window function does not receive its arguments in the normal way
 * (and therefore the concept of strictness is irrelevant).  Instead it
 * receives a "WindowObject", which it can fetch with PG_WINDOW_OBJECT()
 * (note V1 calling convention must be used).  Correct call context can
 * be tested with WindowObjectIsValid().  Although argument values are
 * not passed, the call is correctly set up so that PG_NARGS() can be
 * used and argument type information can be obtained with
 * get_fn_expr_argtype(), get_fn_expr_arg_stable(), etc.
 *
 * Operations on the WindowObject allow the window function to find out
 * the current row number, total number of rows in the partition, etc
 * and to evaluate its argument expression(s) at various rows in the
 * window partition.  See the header comments for each WindowObject API
 * function in nodeWindowAgg.c for details.
 *
 *
 * Portions Copyright (c) 2000-2009, PostgreSQL Global Development Group
 *
<<<<<<< HEAD
 * $PostgreSQL: pgsql/src/include/windowapi.h,v 1.3 2009/06/11 14:49:08 momjian Exp $
=======
 * $PostgreSQL: pgsql/src/include/windowapi.h,v 1.2 2009/01/01 17:23:55 momjian Exp $
>>>>>>> b0a6ad70
 *
 *-------------------------------------------------------------------------
 */
#ifndef WINDOWAPI_H
#define WINDOWAPI_H

/* values of "seektype" */
#define WINDOW_SEEK_CURRENT 0
#define WINDOW_SEEK_HEAD 1
#define WINDOW_SEEK_TAIL 2

/* this struct is private in nodeWindowAgg.c */
typedef struct WindowObjectData *WindowObject;

#define PG_WINDOW_OBJECT() ((WindowObject) fcinfo->context)

#define WindowObjectIsValid(winobj) \
	((winobj) != NULL && IsA(winobj, WindowObjectData))

extern void *WinGetPartitionLocalMemory(WindowObject winobj, Size sz);

extern int64 WinGetCurrentPosition(WindowObject winobj);
extern int64 WinGetPartitionRowCount(WindowObject winobj);

extern void WinSetMarkPosition(WindowObject winobj, int64 markpos);

extern bool WinRowsArePeers(WindowObject winobj, int64 pos1, int64 pos2);

extern Datum WinGetFuncArgInPartition(WindowObject winobj, int argno,
						 int relpos, int seektype, bool set_mark,
						 bool *isnull, bool *isout);

extern Datum WinGetFuncArgInFrame(WindowObject winobj, int argno,
					 int relpos, int seektype, bool set_mark,
					 bool *isnull, bool *isout);

extern Datum WinGetFuncArgCurrent(WindowObject winobj, int argno,
					 bool *isnull);

#endif   /* WINDOWAPI_H */<|MERGE_RESOLUTION|>--- conflicted
+++ resolved
@@ -21,11 +21,7 @@
  *
  * Portions Copyright (c) 2000-2009, PostgreSQL Global Development Group
  *
-<<<<<<< HEAD
- * $PostgreSQL: pgsql/src/include/windowapi.h,v 1.3 2009/06/11 14:49:08 momjian Exp $
-=======
  * $PostgreSQL: pgsql/src/include/windowapi.h,v 1.2 2009/01/01 17:23:55 momjian Exp $
->>>>>>> b0a6ad70
  *
  *-------------------------------------------------------------------------
  */
