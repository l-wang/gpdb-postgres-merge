--- conflicted
+++ resolved
@@ -1,8 +1,4 @@
-<<<<<<< HEAD
-/* $PostgreSQL: pgsql/src/interfaces/ecpg/preproc/ecpg.header,v 1.7.2.1 2009/09/08 04:25:14 tgl Exp $ */
-=======
 /* $PostgreSQL: pgsql/src/interfaces/ecpg/preproc/ecpg.header,v 1.4 2008/12/29 17:07:05 meskes Exp $ */
->>>>>>> b0a6ad70
 
 /* Copyright comment */
 %{
