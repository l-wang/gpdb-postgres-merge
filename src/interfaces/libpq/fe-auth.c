--- conflicted
+++ resolved
@@ -7,11 +7,7 @@
  * Portions Copyright (c) 1994, Regents of the University of California
  *
  * IDENTIFICATION
-<<<<<<< HEAD
  *	  src/interfaces/libpq/fe-auth.c
-=======
- *	  $PostgreSQL: pgsql/src/interfaces/libpq/fe-auth.c,v 1.142 2009/06/11 14:49:13 momjian Exp $
->>>>>>> 4d53a2f9
  *
  *-------------------------------------------------------------------------
  */
