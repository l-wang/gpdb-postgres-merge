--- conflicted
+++ resolved
@@ -21,10 +21,4 @@
 endif
 
 %.so: %.o
-<<<<<<< HEAD
-	$(CC) $(CFLAGS) -shared -o $@ $<
-
-sqlmansect = 7
-=======
-	$(CC) $(CFLAGS) -shared -o $@ $<
->>>>>>> 38e93482
+	$(CC) $(CFLAGS) -shared -o $@ $<