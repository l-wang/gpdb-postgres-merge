--- conflicted
+++ resolved
@@ -3,21 +3,13 @@
  * kill.c
  *	  kill()
  *
-<<<<<<< HEAD
- * Copyright (c) 1996-2010, PostgreSQL Global Development Group
-=======
  * Copyright (c) 1996-2009, PostgreSQL Global Development Group
->>>>>>> b0a6ad70
  *
  *	This is a replacement version of kill for Win32 which sends
  *	signals that the backend can recognize.
  *
  * IDENTIFICATION
-<<<<<<< HEAD
- *	  $PostgreSQL: pgsql/src/port/kill.c,v 1.14 2010/01/31 17:18:28 mha Exp $
-=======
  *	  $PostgreSQL: pgsql/src/port/kill.c,v 1.11 2009/01/01 17:24:04 momjian Exp $
->>>>>>> b0a6ad70
  *
  *-------------------------------------------------------------------------
  */
