/*-------------------------------------------------------------------------
 *
 * noblock.c
 *	  set a file descriptor as non-blocking
 *
<<<<<<< HEAD
 * Portions Copyright (c) 1996-2010, PostgreSQL Global Development Group
 * Portions Copyright (c) 1994, Regents of the University of California
 *
 * IDENTIFICATION
 *	  $PostgreSQL: pgsql/src/port/noblock.c,v 1.15 2010/01/10 14:16:08 mha Exp $
=======
 * Portions Copyright (c) 1996-2009, PostgreSQL Global Development Group
 * Portions Copyright (c) 1994, Regents of the University of California
 *
 * IDENTIFICATION
 *	  $PostgreSQL: pgsql/src/port/noblock.c,v 1.13 2009/01/01 17:24:04 momjian Exp $
>>>>>>> b0a6ad70
 *
 *-------------------------------------------------------------------------
 */

#include "c.h"

#include <fcntl.h>


bool
pg_set_noblock(pgsocket sock)
{
#if !defined(WIN32)
	return (fcntl(sock, F_SETFL, O_NONBLOCK) != -1);
#else
	long		ioctlsocket_ret = 1;

	/* Returns non-0 on failure, while fcntl() returns -1 on failure */
	return (ioctlsocket(sock, FIONBIO, &ioctlsocket_ret) == 0);
#endif
}


bool
pg_set_block(pgsocket sock)
{
#if !defined(WIN32)
	int			flags;

	flags = fcntl(sock, F_GETFL);
	if (flags < 0 || fcntl(sock, F_SETFL, (long) (flags & ~O_NONBLOCK)))
		return false;
	return true;
#else
	long		ioctlsocket_ret = 0;

	/* Returns non-0 on failure, while fcntl() returns -1 on failure */
	return (ioctlsocket(sock, FIONBIO, &ioctlsocket_ret) == 0);
#endif
}<|MERGE_RESOLUTION|>--- conflicted
+++ resolved
@@ -3,19 +3,11 @@
  * noblock.c
  *	  set a file descriptor as non-blocking
  *
-<<<<<<< HEAD
- * Portions Copyright (c) 1996-2010, PostgreSQL Global Development Group
- * Portions Copyright (c) 1994, Regents of the University of California
- *
- * IDENTIFICATION
- *	  $PostgreSQL: pgsql/src/port/noblock.c,v 1.15 2010/01/10 14:16:08 mha Exp $
-=======
  * Portions Copyright (c) 1996-2009, PostgreSQL Global Development Group
  * Portions Copyright (c) 1994, Regents of the University of California
  *
  * IDENTIFICATION
  *	  $PostgreSQL: pgsql/src/port/noblock.c,v 1.13 2009/01/01 17:24:04 momjian Exp $
->>>>>>> b0a6ad70
  *
  *-------------------------------------------------------------------------
  */
