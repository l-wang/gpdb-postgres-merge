/*-------------------------------------------------------------------------
 *
 * path.c
 *	  portable path handling routines
 *
 * Portions Copyright (c) 1996-2009, PostgreSQL Global Development Group
 * Portions Copyright (c) 1994, Regents of the University of California
 *
 *
 * IDENTIFICATION
<<<<<<< HEAD
 *	  $PostgreSQL: pgsql/src/port/path.c,v 1.79 2009/06/11 14:49:15 momjian Exp $
=======
 *	  $PostgreSQL: pgsql/src/port/path.c,v 1.75 2008/02/18 14:51:48 petere Exp $
>>>>>>> 0f855d62
 *
 *-------------------------------------------------------------------------
 */

#include "postgres.h"

#include <ctype.h>
#include <sys/stat.h>
#ifdef WIN32
#ifdef _WIN32_IE
#undef _WIN32_IE
#endif
#define _WIN32_IE 0x0500
#ifdef near
#undef near
#endif
#define near
#include <shlobj.h>
#else
#include <unistd.h>
#endif

#include "pg_config_paths.h"

#ifndef WIN32
#define IS_DIR_SEP(ch)	((ch) == '/')
#else
#define IS_DIR_SEP(ch)	((ch) == '/' || (ch) == '\\')
#endif

#ifndef WIN32
#define IS_PATH_SEP(ch) ((ch) == ':')
#else
#define IS_PATH_SEP(ch) ((ch) == ';')
#endif

/*
 * These declarations are for gp_mkdtemp on Solaris
 *
 * On Solaris there is no mkdtemp function, so we added our
 * own implementation.
 */
#if defined pg_on_solaris

/*
 * A lower bound on the number of temporary files to attempt to
 * generate.  The maximum total number of temporary file names that
 * can exist for a given template is 62**6.  It should never be
 * necessary to try all these combinations.  Instead if a reasonable
 * number of names is tried (we define reasonable as 62**3) fail to
 * give the system administrator the chance to remove the problems.
 */
#define MKDTEMP_ATTEMPTS_MIN (62 * 62 * 62)

#ifndef __set_errno
# define __set_errno(Val) errno = (Val)
#endif

	/* These are the characters used in temporary file names.  */
static const char letters[] =
	"abcdefghijklmnopqrstuvwxyzABCDEFGHIJKLMNOPQRSTUVWXYZ0123456789";

#endif

static void make_relative_path(char *ret_path, const char *target_path,
				   const char *bin_path, const char *my_exec_path);
static void trim_directory(char *path);
static void trim_trailing_separator(char *path);


/*
 * skip_drive
 *
 * On Windows, a path may begin with "C:" or "//network/".	Advance over
 * this and point to the effective start of the path.
 */
#ifdef WIN32

static char *
skip_drive(const char *path)
{
	if (IS_DIR_SEP(path[0]) && IS_DIR_SEP(path[1]))
	{
		path += 2;
		while (*path && !IS_DIR_SEP(*path))
			path++;
	}
	else if (isalpha((unsigned char) path[0]) && path[1] == ':')
	{
		path += 2;
	}
	return (char *) path;
}
#else

#define skip_drive(path)	(path)
#endif

/*
 *	first_dir_separator
 *
 * Find the location of the first directory separator, return
 * NULL if not found.
 */
char *
first_dir_separator(const char *filename)
{
	const char *p;

	for (p = skip_drive(filename); *p; p++)
		if (IS_DIR_SEP(*p))
			return (char *) p;
	return NULL;
}

/*
 *	first_path_separator
 *
 * Find the location of the first path separator (i.e. ':' on
 * Unix, ';' on Windows), return NULL if not found.
 */
char *
first_path_separator(const char *pathlist)
{
	const char *p;

	/* skip_drive is not needed */
	for (p = pathlist; *p; p++)
		if (IS_PATH_SEP(*p))
			return (char *) p;
	return NULL;
}

/*
 *	last_dir_separator
 *
 * Find the location of the last directory separator, return
 * NULL if not found.
 */
char *
last_dir_separator(const char *filename)
{
	const char *p,
			   *ret = NULL;

	for (p = skip_drive(filename); *p; p++)
		if (IS_DIR_SEP(*p))
			ret = p;
	return (char *) ret;
}


/*
 *	make_native_path - on WIN32, change / to \ in the path
 *
 *	This effectively undoes canonicalize_path.
 *
 *	This is required because WIN32 COPY is an internal CMD.EXE
 *	command and doesn't process forward slashes in the same way
 *	as external commands.  Quoting the first argument to COPY
 *	does not convert forward to backward slashes, but COPY does
 *	properly process quoted forward slashes in the second argument.
 *
 *	COPY works with quoted forward slashes in the first argument
 *	only if the current directory is the same as the directory
 *	of the first argument.
 */
void
make_native_path(char *filename)
{
#ifdef WIN32
	char	   *p;

	for (p = filename; *p; p++)
		if (*p == '/')
			*p = '\\';
#else
	UnusedArg(filename);
#endif
}


/*
 * join_path_components - join two path components, inserting a slash
 *
 * We omit the slash if either given component is empty.
 *
 * ret_path is the output area (must be of size MAXPGPATH)
 *
 * ret_path can be the same as head, but not the same as tail.
 */
void
join_path_components(char *ret_path,
					 const char *head, const char *tail)
{
	if (ret_path != head)
		strlcpy(ret_path, head, MAXPGPATH);

	/*
	 * Remove any leading "." in the tail component.
	 *
	 * Note: we used to try to remove ".." as well, but that's tricky to get
	 * right; now we just leave it to be done by canonicalize_path() later.
	 */
	while (tail[0] == '.' && IS_DIR_SEP(tail[1]))
		tail += 2;

	if (*tail)
	{
		/* only separate with slash if head wasn't empty */
		snprintf(ret_path + strlen(ret_path), MAXPGPATH - strlen(ret_path),
				 "%s%s",
				 (*(skip_drive(head)) != '\0') ? "/" : "",
				 tail);
	}
}


/*
 *	Clean up path by:
 *		o  make Win32 path use Unix slashes
 *		o  remove trailing quote on Win32
 *		o  remove trailing slash
 *		o  remove duplicate adjacent separators
 *		o  remove trailing '.'
 *		o  process trailing '..' ourselves
 */
void
canonicalize_path(char *path)
{
	char	   *p,
			   *to_p;
	char	   *spath;
	bool		was_sep = false;
	int			pending_strips;

#ifdef WIN32

	/*
	 * The Windows command processor will accept suitably quoted paths with
	 * forward slashes, but barfs badly with mixed forward and back slashes.
	 */
	for (p = path; *p; p++)
	{
		if (*p == '\\')
			*p = '/';
	}

	/*
	 * In Win32, if you do: prog.exe "a b" "\c\d\" the system will pass \c\d"
	 * as argv[2], so trim off trailing quote.
	 */
	if (p > path && *(p - 1) == '"')
		*(p - 1) = '/';
#endif

	/*
	 * Removing the trailing slash on a path means we never get ugly double
	 * trailing slashes. Also, Win32 can't stat() a directory with a trailing
	 * slash. Don't remove a leading slash, though.
	 */
	trim_trailing_separator(path);

	/*
	 * Remove duplicate adjacent separators
	 */
	p = path;
#ifdef WIN32
	/* Don't remove leading double-slash on Win32 */
	if (*p)
		p++;
#endif
	to_p = p;
	for (; *p; p++, to_p++)
	{
		/* Handle many adjacent slashes, like "/a///b" */
		while (*p == '/' && was_sep)
			p++;
		if (to_p != p)
			*to_p = *p;
		was_sep = (*p == '/');
	}
	*to_p = '\0';

	/*
	 * Remove any trailing uses of "." and process ".." ourselves
	 *
	 * Note that "/../.." should reduce to just "/", while "../.." has to be
	 * kept as-is.	In the latter case we put back mistakenly trimmed ".."
	 * components below.  Also note that we want a Windows drive spec to be
	 * visible to trim_directory(), but it's not part of the logic that's
	 * looking at the name components; hence distinction between path and
	 * spath.
	 */
	spath = skip_drive(path);
	pending_strips = 0;
	for (;;)
	{
		int			len = strlen(spath);

		if (len >= 2 && strcmp(spath + len - 2, "/.") == 0)
			trim_directory(path);
		else if (strcmp(spath, ".") == 0)
		{
			/* Want to leave "." alone, but "./.." has to become ".." */
			if (pending_strips > 0)
				*spath = '\0';
			break;
		}
		else if ((len >= 3 && strcmp(spath + len - 3, "/..") == 0) ||
				 strcmp(spath, "..") == 0)
		{
			trim_directory(path);
			pending_strips++;
		}
		else if (pending_strips > 0 && *spath != '\0')
		{
			/* trim a regular directory name cancelled by ".." */
			trim_directory(path);
			pending_strips--;
			/* foo/.. should become ".", not empty */
			if (*spath == '\0')
				strcpy(spath, ".");
		}
		else
			break;
	}

	if (pending_strips > 0)
	{
		/*
		 * We could only get here if path is now totally empty (other than a
		 * possible drive specifier on Windows). We have to put back one or
		 * more ".."'s that we took off.
		 */
		while (--pending_strips > 0)
			strcat(path, "../");
		strcat(path, "..");
	}
}

/*
 * Detect whether a path contains any parent-directory references ("..")
 *
 * The input *must* have been put through canonicalize_path previously.
 *
 * This is a bit tricky because we mustn't be fooled by "..a.." (legal)
 * nor "C:.." (legal on Unix but not Windows).
 */
bool
path_contains_parent_reference(const char *path)
{
	int			path_len;

	path = skip_drive(path);	/* C: shouldn't affect our conclusion */

	path_len = strlen(path);

	/*
	 * ".." could be the whole path; otherwise, if it's present it must be at
	 * the beginning, in the middle, or at the end.
	 */
	if (strcmp(path, "..") == 0 ||
		strncmp(path, "../", 3) == 0 ||
		strstr(path, "/../") != NULL ||
		(path_len >= 3 && strcmp(path + path_len - 3, "/..") == 0))
		return true;

	return false;
}

/*
 * Detect whether path1 is a prefix of path2 (including equality).
 *
 * This is pretty trivial, but it seems better to export a function than
 * to export IS_DIR_SEP.
 */
bool
path_is_prefix_of_path(const char *path1, const char *path2)
{
	int			path1_len = strlen(path1);

	if (strncmp(path1, path2, path1_len) == 0 &&
		(IS_DIR_SEP(path2[path1_len]) || path2[path1_len] == '\0'))
		return true;
	return false;
}

/*
 * Extracts the actual name of the program as called -
 * stripped of .exe suffix if any
 */
const char *
get_progname(const char *argv0)
{
	const char *nodir_name;
	char	   *progname;

	nodir_name = last_dir_separator(argv0);
	if (nodir_name)
		nodir_name++;
	else
		nodir_name = skip_drive(argv0);

	/*
	 * Make a copy in case argv[0] is modified by ps_status. Leaks memory, but
	 * called only once.
	 */
	progname = strdup(nodir_name);
	if (progname == NULL)
	{
		fprintf(stderr, "%s: out of memory\n", nodir_name);
		exit(1);				/* This could exit the postmaster */
	}

#if defined(__CYGWIN__) || defined(WIN32)
	/* strip ".exe" suffix, regardless of case */
	if (strlen(progname) > sizeof(EXE) - 1 &&
	pg_strcasecmp(progname + strlen(progname) - (sizeof(EXE) - 1), EXE) == 0)
		progname[strlen(progname) - (sizeof(EXE) - 1)] = '\0';
#endif

	return progname;
}


/*
 * dir_strcmp: strcmp except any two DIR_SEP characters are considered equal,
 * and we honor filesystem case insensitivity if known
 */
static int
dir_strcmp(const char *s1, const char *s2)
{
	while (*s1 && *s2)
	{
		if (
#ifndef WIN32
			*s1 != *s2
#else
			/* On windows, paths are case-insensitive */
			pg_tolower((unsigned char) *s1) != pg_tolower((unsigned char) *s2)
#endif
			&& !(IS_DIR_SEP(*s1) && IS_DIR_SEP(*s2)))
			return (int) *s1 - (int) *s2;
		s1++, s2++;
	}
	if (*s1)
		return 1;				/* s1 longer */
	if (*s2)
		return -1;				/* s2 longer */
	return 0;
}


/*
 * make_relative_path - make a path relative to the actual binary location
 *
 * This function exists to support relocation of installation trees.
 *
 *	ret_path is the output area (must be of size MAXPGPATH)
 *	target_path is the compiled-in path to the directory we want to find
 *	bin_path is the compiled-in path to the directory of executables
 *	my_exec_path is the actual location of my executable
 *
 * We determine the common prefix of target_path and bin_path, then compare
 * the remainder of bin_path to the last directory component(s) of
 * my_exec_path.  If they match, build the result as the part of my_exec_path
 * preceding the match, joined to the remainder of target_path.  If no match,
 * return target_path as-is.
 *
 * For example:
 *		target_path  = '/usr/local/share/postgresql'
 *		bin_path	 = '/usr/local/bin'
 *		my_exec_path = '/opt/pgsql/bin/postmaster'
 * Given these inputs, the common prefix is '/usr/local/', the tail of
 * bin_path is 'bin' which does match the last directory component of
 * my_exec_path, so we would return '/opt/pgsql/share/postgresql'
 */
static void
make_relative_path(char *ret_path, const char *target_path,
				   const char *bin_path, const char *my_exec_path)
{
	int			prefix_len;
	int			tail_start;
	int			tail_len;
	int			i;

	/*
	 * Determine the common prefix --- note we require it to end on a
	 * directory separator, consider eg '/usr/lib' and '/usr/libexec'.
	 */
	prefix_len = 0;
	for (i = 0; target_path[i] && bin_path[i]; i++)
	{
		if (IS_DIR_SEP(target_path[i]) && IS_DIR_SEP(bin_path[i]))
			prefix_len = i + 1;
		else if (target_path[i] != bin_path[i])
			break;
	}
	if (prefix_len == 0)
		goto no_match;			/* no common prefix? */
	tail_len = strlen(bin_path) - prefix_len;

	/*
	 * Set up my_exec_path without the actual executable name, and
	 * canonicalize to simplify comparison to bin_path.
	 */
	strlcpy(ret_path, my_exec_path, MAXPGPATH);
	trim_directory(ret_path);	/* remove my executable name */
	canonicalize_path(ret_path);

	/*
	 * Tail match?
	 */
	tail_start = (int) strlen(ret_path) - tail_len;
	if (tail_start > 0 &&
		IS_DIR_SEP(ret_path[tail_start - 1]) &&
		dir_strcmp(ret_path + tail_start, bin_path + prefix_len) == 0)
	{
		ret_path[tail_start] = '\0';
		trim_trailing_separator(ret_path);
		join_path_components(ret_path, ret_path, target_path + prefix_len);
		canonicalize_path(ret_path);
		return;
	}

no_match:
	strlcpy(ret_path, target_path, MAXPGPATH);
	canonicalize_path(ret_path);
}


/*
 *	get_share_path
 */
void
get_share_path(const char *my_exec_path, char *ret_path)
{
	make_relative_path(ret_path, PGSHAREDIR, PGBINDIR, my_exec_path);
}

/*
 *	get_etc_path
 */
void
get_etc_path(const char *my_exec_path, char *ret_path)
{
	make_relative_path(ret_path, SYSCONFDIR, PGBINDIR, my_exec_path);
}

/*
 *	get_include_path
 */
void
get_include_path(const char *my_exec_path, char *ret_path)
{
	make_relative_path(ret_path, INCLUDEDIR, PGBINDIR, my_exec_path);
}

/*
 *	get_pkginclude_path
 */
void
get_pkginclude_path(const char *my_exec_path, char *ret_path)
{
	make_relative_path(ret_path, PKGINCLUDEDIR, PGBINDIR, my_exec_path);
}

/*
 *	get_includeserver_path
 */
void
get_includeserver_path(const char *my_exec_path, char *ret_path)
{
	make_relative_path(ret_path, INCLUDEDIRSERVER, PGBINDIR, my_exec_path);
}

/*
 *	get_lib_path
 */
void
get_lib_path(const char *my_exec_path, char *ret_path)
{
	make_relative_path(ret_path, LIBDIR, PGBINDIR, my_exec_path);
}

/*
 *	get_pkglib_path
 */
void
get_pkglib_path(const char *my_exec_path, char *ret_path)
{
	make_relative_path(ret_path, PKGLIBDIR, PGBINDIR, my_exec_path);
}

/*
 *	get_locale_path
 */
void
get_locale_path(const char *my_exec_path, char *ret_path)
{
	make_relative_path(ret_path, LOCALEDIR, PGBINDIR, my_exec_path);
}

/*
 *	get_doc_path
 */
void
get_doc_path(const char *my_exec_path, char *ret_path)
{
	make_relative_path(ret_path, DOCDIR, PGBINDIR, my_exec_path);
}

/*
 *	get_html_path
 */
void
get_html_path(const char *my_exec_path, char *ret_path)
{
	make_relative_path(ret_path, HTMLDIR, PGBINDIR, my_exec_path);
}

/*
 *	get_man_path
 */
void
get_man_path(const char *my_exec_path, char *ret_path)
{
	make_relative_path(ret_path, MANDIR, PGBINDIR, my_exec_path);
}


/*
 *	get_home_path
 *
 * On Unix, this actually returns the user's home directory.  On Windows
 * it returns the PostgreSQL-specific application data folder.
 */
bool
get_home_path(char *ret_path)
{
#ifndef WIN32
	char		pwdbuf[BUFSIZ];
	struct passwd pwdstr;
	struct passwd *pwd = NULL;

	if (pqGetpwuid(geteuid(), &pwdstr, pwdbuf, sizeof(pwdbuf), &pwd) != 0)
		return false;
	strlcpy(ret_path, pwd->pw_dir, MAXPGPATH);
	return true;
#else
	char	   *tmppath;

	/*
	 * Note: We use getenv here because the more modern
	 * SHGetSpecialFolderPath() will force us to link with shell32.lib which
	 * eats valuable desktop heap.
	 */
	tmppath = getenv("APPDATA");
	if (!tmppath)
		return false;
	snprintf(ret_path, MAXPGPATH, "%s/postgresql", tmppath);
	return true;
#endif
}


/*
 * get_parent_directory
 *
 * Modify the given string in-place to name the parent directory of the
 * named file.
 *
 * If the input is just a file name with no directory part, the result is
 * an empty string, not ".".  This is appropriate when the next step is
 * join_path_components(), but might need special handling otherwise.
 *
 * Caution: this will not produce desirable results if the string ends
 * with "..".  For most callers this is not a problem since the string
 * is already known to name a regular file.  If in doubt, apply
 * canonicalize_path() first.
 */
void
get_parent_directory(char *path)
{
	trim_directory(path);
}


/*
 *	trim_directory
 *
 *	Trim trailing directory from path, that is, remove any trailing slashes,
 *	the last pathname component, and the slash just ahead of it --- but never
 *	remove a leading slash.
 */
static void
trim_directory(char *path)
{
	char	   *p;

	path = skip_drive(path);

	if (path[0] == '\0')
		return;

	/* back up over trailing slash(es) */
	for (p = path + strlen(path) - 1; IS_DIR_SEP(*p) && p > path; p--)
		;
	/* back up over directory name */
	for (; !IS_DIR_SEP(*p) && p > path; p--)
		;
	/* if multiple slashes before directory name, remove 'em all */
	for (; p > path && IS_DIR_SEP(*(p - 1)); p--)
		;
	/* don't erase a leading slash */
	if (p == path && IS_DIR_SEP(*p))
		p++;
	*p = '\0';
}


/*
 *	trim_trailing_separator
 *
 * trim off trailing slashes, but not a leading slash
 */
static void
trim_trailing_separator(char *path)
{
	char	   *p;

	path = skip_drive(path);
	p = path + strlen(path);
	if (p > path)
		for (p--; p > path && IS_DIR_SEP(*p); p--)
			*p = '\0';
}

/*
 * Generate a unique temporary directory name from TEMPLATE_PATH.
 * The last six characters of TEMPLATE_PATH must be "XXXXXX";
 * they are replaced with a string that makes the directory name unique.
 * Then create the directory and return the template or NULL.
 */
char *
gp_mkdtemp(char *template_path)
{
#if defined (pg_on_solaris)
	int len;
	char *suffix;
	static int64 value;
	int64 random_time_bits;
	unsigned int count;
	int save_errno = errno;
	struct timeval tv;

	/*
	 * The number of times to attempt to generate a temporary file.  To
	 * conform to POSIX, this must be no smaller than TMP_MAX.
	 */
#if defined TMP_MAX
		unsigned int mkdir_attempts = MKDTEMP_ATTEMPTS_MIN < TMP_MAX ? TMP_MAX : MKDTEMP_ATTEMPTS_MIN;
#else
		unsigned int mkdir_attempts = MKDTEMP_ATTEMPTS_MIN;
#endif

	len = strlen (template_path);
	if (len < 6 || strcmp (&template_path[len - 6], "XXXXXX"))
	{
		__set_errno (EINVAL);
		return NULL;
	}

	/* This is where the Xs start.  */
	suffix = &template_path[len - 6];

	/* Get some more or less random data.  */
	gettimeofday (&tv, NULL);
	random_time_bits = ((int64) tv.tv_usec << 16) ^ tv.tv_sec;
	value += random_time_bits ^ getpid();

	for (count = 0; count < mkdir_attempts; value += 7777, ++count)
	{
		int64 v = value;

		/* Fill in the random bits.  */
		suffix[0] = letters[v % 62];
		v /= 62;
		suffix[1] = letters[v % 62];
		v /= 62;
		suffix[2] = letters[v % 62];
		v /= 62;
		suffix[3] = letters[v % 62];
		v /= 62;
		suffix[4] = letters[v % 62];
		v /= 62;
		suffix[5] = letters[v % 62];

		if (mkdir(template_path, 0700) == 0)
		{
			__set_errno (save_errno);
			return template_path;
		}
		else
		{
			if (errno != EEXIST)
			{
				return NULL;
			}
		}
	}

	/* We got out of the loop because we ran out of combinations to try.  */
	__set_errno (EEXIST);
	return NULL;

#elif defined (__linux__) || defined(linux) || defined(__darwin__)

	return mkdtemp(template_path);

#else

	fprintf(stderr, "mkdtemp not supported on this platform");
	exit(1);				/* This could exit the postmaster */

#endif
}<|MERGE_RESOLUTION|>--- conflicted
+++ resolved
@@ -8,11 +8,7 @@
  *
  *
  * IDENTIFICATION
-<<<<<<< HEAD
- *	  $PostgreSQL: pgsql/src/port/path.c,v 1.79 2009/06/11 14:49:15 momjian Exp $
-=======
  *	  $PostgreSQL: pgsql/src/port/path.c,v 1.75 2008/02/18 14:51:48 petere Exp $
->>>>>>> 0f855d62
  *
  *-------------------------------------------------------------------------
  */
