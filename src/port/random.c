/*-------------------------------------------------------------------------
 *
 * random.c
 *	  random() wrapper
 *
<<<<<<< HEAD
 * Portions Copyright (c) 1996-2010, PostgreSQL Global Development Group
=======
 * Portions Copyright (c) 1996-2009, PostgreSQL Global Development Group
>>>>>>> b0a6ad70
 * Portions Copyright (c) 1994, Regents of the University of California
 *
 *
 * IDENTIFICATION
<<<<<<< HEAD
 *	  $PostgreSQL: pgsql/src/port/random.c,v 1.11 2010/01/02 16:58:13 momjian Exp $
=======
 *	  $PostgreSQL: pgsql/src/port/random.c,v 1.10 2009/01/01 17:24:04 momjian Exp $
>>>>>>> b0a6ad70
 *
 *-------------------------------------------------------------------------
 */

#include "c.h"

#include <math.h>


long
random()
{
	return lrand48();
}<|MERGE_RESOLUTION|>--- conflicted
+++ resolved
@@ -3,20 +3,12 @@
  * random.c
  *	  random() wrapper
  *
-<<<<<<< HEAD
- * Portions Copyright (c) 1996-2010, PostgreSQL Global Development Group
-=======
  * Portions Copyright (c) 1996-2009, PostgreSQL Global Development Group
->>>>>>> b0a6ad70
  * Portions Copyright (c) 1994, Regents of the University of California
  *
  *
  * IDENTIFICATION
-<<<<<<< HEAD
- *	  $PostgreSQL: pgsql/src/port/random.c,v 1.11 2010/01/02 16:58:13 momjian Exp $
-=======
  *	  $PostgreSQL: pgsql/src/port/random.c,v 1.10 2009/01/01 17:24:04 momjian Exp $
->>>>>>> b0a6ad70
  *
  *-------------------------------------------------------------------------
  */
