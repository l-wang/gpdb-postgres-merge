--- conflicted
+++ resolved
@@ -23,10 +23,6 @@
 ----------
  1        
 (1 row)
-<<<<<<< HEAD
--- lock on qd will be there for root partition
-=======
->>>>>>> 86ded366
 1: SELECT 1 FROM pg_locks WHERE relation='part_tbl_upd_del'::regclass::oid AND gp_segment_id = -1;
  ?column? 
 ----------
@@ -47,10 +43,6 @@
 ----------
  1        
 (1 row)
-<<<<<<< HEAD
--- lock on qd will be there for root partition
-=======
->>>>>>> 86ded366
 1: SELECT 1 FROM pg_locks WHERE relation='part_tbl_upd_del'::regclass::oid AND gp_segment_id = -1;
  ?column? 
 ----------
