--- conflicted
+++ resolved
@@ -7,32 +7,6 @@
 -- end_matchsubs
 include: helpers/server_helpers.sql;
 
-<<<<<<< HEAD
-create or replace function wait_for_replication_replay (retries int) returns bool as
-$$
-declare
-	i int; /* in func */
-	result bool; /* in func */
-begin /* in func */
-	i := 0; /* in func */
-	-- Wait until the mirror (content 0) has replayed up to flush location
-	loop /* in func */
-		SELECT flush_lsn = replay_lsn INTO result from gp_stat_replication where gp_segment_id = 0; /* in func */
-		if result then /* in func */
-			return true; /* in func */
-		end if; /* in func */
-
-		if i >= retries then /* in func */
-		   return false; /* in func */
-		end if; /* in func */
-		perform pg_sleep(0.1); /* in func */
-		i := i + 1; /* in func */
-	end loop; /* in func */
-end; /* in func */
-$$ language plpgsql;
-
-=======
->>>>>>> a500d537
 3:SELECT role, preferred_role, content, mode, status FROM gp_segment_configuration;
 --
 -- Test to validate crash at different points in AO/CO vacuum.
