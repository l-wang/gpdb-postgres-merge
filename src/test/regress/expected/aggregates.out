--- conflicted
+++ resolved
@@ -523,7 +523,6 @@
 
 -- MPP: This works in Postgres
 select max(unique2), generate_series(1,3) as g from tenk1 order by g desc;
-<<<<<<< HEAD
 ERROR:  set-valued function called in context that cannot accept a set
 -- check for correct detection of nested-aggregate errors
 select max(min(unique1)) from tenk1;
@@ -534,15 +533,6 @@
 ERROR:  aggregate function calls cannot be nested
 LINE 1: select (select max(min(unique1)) from int8_tbl) from tenk1;
                            ^
-=======
- max  | g 
-------+---
- 9999 | 3
- 9999 | 2
- 9999 | 1
-(3 rows)
-
->>>>>>> 78a09145
 --
 -- Test combinations of DISTINCT and/or ORDER BY
 --
@@ -812,7 +802,6 @@
   from (values (1,1,'foo')) v(a,b,c), generate_series(1,2) i;
 ERROR:  in an aggregate with DISTINCT, ORDER BY expressions must appear in argument list
 LINE 1: select aggfns(distinct a,a,c order by a,b)
-<<<<<<< HEAD
                                                 ^
 -- string_agg tests
 select string_agg(a) from (values('aaaa'),('bbbb'),('cccc')) g(a);
@@ -1189,6 +1178,274 @@
 -------------------
  -4567890123456789
 (1 row)
-=======
+
+--
+-- Test combinations of DISTINCT and/or ORDER BY
+--
+select array_agg(a order by b)
+  from (values (1,4),(2,3),(3,1),(4,2)) v(a,b);
+ array_agg 
+-----------
+ {3,4,2,1}
+(1 row)
+
+select array_agg(a order by a)
+  from (values (1,4),(2,3),(3,1),(4,2)) v(a,b);
+ array_agg 
+-----------
+ {1,2,3,4}
+(1 row)
+
+select array_agg(a order by a desc)
+  from (values (1,4),(2,3),(3,1),(4,2)) v(a,b);
+ array_agg 
+-----------
+ {4,3,2,1}
+(1 row)
+
+select array_agg(b order by a desc)
+  from (values (1,4),(2,3),(3,1),(4,2)) v(a,b);
+ array_agg 
+-----------
+ {2,1,3,4}
+(1 row)
+
+select array_agg(distinct a)
+  from (values (1),(2),(1),(3),(null),(2)) v(a);
+  array_agg   
+--------------
+ {1,2,3,NULL}
+(1 row)
+
+select array_agg(distinct a order by a)
+  from (values (1),(2),(1),(3),(null),(2)) v(a);
+  array_agg   
+--------------
+ {1,2,3,NULL}
+(1 row)
+
+select array_agg(distinct a order by a desc)
+  from (values (1),(2),(1),(3),(null),(2)) v(a);
+  array_agg   
+--------------
+ {NULL,3,2,1}
+(1 row)
+
+select array_agg(distinct a order by a desc nulls last)
+  from (values (1),(2),(1),(3),(null),(2)) v(a);
+  array_agg   
+--------------
+ {3,2,1,NULL}
+(1 row)
+
+-- multi-arg aggs, strict/nonstrict, distinct/order by
+select aggfstr(a,b,c)
+  from (values (1,3,'foo'),(0,null,null),(2,2,'bar'),(3,1,'baz')) v(a,b,c);
+                aggfstr                
+---------------------------------------
+ {"(1,3,foo)","(2,2,bar)","(3,1,baz)"}
+(1 row)
+
+select aggfns(a,b,c)
+  from (values (1,3,'foo'),(0,null,null),(2,2,'bar'),(3,1,'baz')) v(a,b,c);
+                    aggfns                     
+-----------------------------------------------
+ {"(1,3,foo)","(0,,)","(2,2,bar)","(3,1,baz)"}
+(1 row)
+
+select aggfstr(distinct a,b,c)
+  from (values (1,3,'foo'),(0,null,null),(2,2,'bar'),(3,1,'baz')) v(a,b,c),
+       generate_series(1,3) i;
+                aggfstr                
+---------------------------------------
+ {"(1,3,foo)","(2,2,bar)","(3,1,baz)"}
+(1 row)
+
+select aggfns(distinct a,b,c)
+  from (values (1,3,'foo'),(0,null,null),(2,2,'bar'),(3,1,'baz')) v(a,b,c),
+       generate_series(1,3) i;
+                    aggfns                     
+-----------------------------------------------
+ {"(0,,)","(1,3,foo)","(2,2,bar)","(3,1,baz)"}
+(1 row)
+
+select aggfstr(distinct a,b,c order by b)
+  from (values (1,3,'foo'),(0,null,null),(2,2,'bar'),(3,1,'baz')) v(a,b,c),
+       generate_series(1,3) i;
+                aggfstr                
+---------------------------------------
+ {"(3,1,baz)","(2,2,bar)","(1,3,foo)"}
+(1 row)
+
+select aggfns(distinct a,b,c order by b)
+  from (values (1,3,'foo'),(0,null,null),(2,2,'bar'),(3,1,'baz')) v(a,b,c),
+       generate_series(1,3) i;
+                    aggfns                     
+-----------------------------------------------
+ {"(3,1,baz)","(2,2,bar)","(1,3,foo)","(0,,)"}
+(1 row)
+
+-- test specific code paths
+select aggfns(distinct a,a,c order by c using ~<~,a)
+  from (values (1,3,'foo'),(0,null,null),(2,2,'bar'),(3,1,'baz')) v(a,b,c),
+       generate_series(1,2) i;
+                     aggfns                     
+------------------------------------------------
+ {"(2,2,bar)","(3,3,baz)","(1,1,foo)","(0,0,)"}
+(1 row)
+
+select aggfns(distinct a,a,c order by c using ~<~)
+  from (values (1,3,'foo'),(0,null,null),(2,2,'bar'),(3,1,'baz')) v(a,b,c),
+       generate_series(1,2) i;
+                     aggfns                     
+------------------------------------------------
+ {"(2,2,bar)","(3,3,baz)","(1,1,foo)","(0,0,)"}
+(1 row)
+
+select aggfns(distinct a,a,c order by a)
+  from (values (1,3,'foo'),(0,null,null),(2,2,'bar'),(3,1,'baz')) v(a,b,c),
+       generate_series(1,2) i;
+                     aggfns                     
+------------------------------------------------
+ {"(0,0,)","(1,1,foo)","(2,2,bar)","(3,3,baz)"}
+(1 row)
+
+select aggfns(distinct a,b,c order by a,c using ~<~,b)
+  from (values (1,3,'foo'),(0,null,null),(2,2,'bar'),(3,1,'baz')) v(a,b,c),
+       generate_series(1,2) i;
+                    aggfns                     
+-----------------------------------------------
+ {"(0,,)","(1,3,foo)","(2,2,bar)","(3,1,baz)"}
+(1 row)
+
+-- check node I/O via view creation and usage, also deparsing logic
+create view agg_view1 as
+  select aggfns(a,b,c)
+    from (values (1,3,'foo'),(0,null,null),(2,2,'bar'),(3,1,'baz')) v(a,b,c);
+select * from agg_view1;
+                    aggfns                     
+-----------------------------------------------
+ {"(1,3,foo)","(0,,)","(2,2,bar)","(3,1,baz)"}
+(1 row)
+
+select pg_get_viewdef('agg_view1'::regclass);
+                                                                     pg_get_viewdef                                                                     
+--------------------------------------------------------------------------------------------------------------------------------------------------------
+ SELECT aggfns(v.a, v.b, v.c) AS aggfns FROM (VALUES (1,3,'foo'::text), (0,NULL::integer,NULL::text), (2,2,'bar'::text), (3,1,'baz'::text)) v(a, b, c);
+(1 row)
+
+create or replace view agg_view1 as
+  select aggfns(distinct a,b,c)
+    from (values (1,3,'foo'),(0,null,null),(2,2,'bar'),(3,1,'baz')) v(a,b,c),
+         generate_series(1,3) i;
+select * from agg_view1;
+                    aggfns                     
+-----------------------------------------------
+ {"(0,,)","(1,3,foo)","(2,2,bar)","(3,1,baz)"}
+(1 row)
+
+select pg_get_viewdef('agg_view1'::regclass);
+                                                                                       pg_get_viewdef                                                                                        
+---------------------------------------------------------------------------------------------------------------------------------------------------------------------------------------------
+ SELECT aggfns(DISTINCT v.a, v.b, v.c) AS aggfns FROM (VALUES (1,3,'foo'::text), (0,NULL::integer,NULL::text), (2,2,'bar'::text), (3,1,'baz'::text)) v(a, b, c), generate_series(1, 3) i(i);
+(1 row)
+
+create or replace view agg_view1 as
+  select aggfns(distinct a,b,c order by b)
+    from (values (1,3,'foo'),(0,null,null),(2,2,'bar'),(3,1,'baz')) v(a,b,c),
+         generate_series(1,3) i;
+select * from agg_view1;
+                    aggfns                     
+-----------------------------------------------
+ {"(3,1,baz)","(2,2,bar)","(1,3,foo)","(0,,)"}
+(1 row)
+
+select pg_get_viewdef('agg_view1'::regclass);
+                                                                                              pg_get_viewdef                                                                                              
+----------------------------------------------------------------------------------------------------------------------------------------------------------------------------------------------------------
+ SELECT aggfns(DISTINCT v.a, v.b, v.c ORDER BY v.b) AS aggfns FROM (VALUES (1,3,'foo'::text), (0,NULL::integer,NULL::text), (2,2,'bar'::text), (3,1,'baz'::text)) v(a, b, c), generate_series(1, 3) i(i);
+(1 row)
+
+create or replace view agg_view1 as
+  select aggfns(a,b,c order by b+1)
+    from (values (1,3,'foo'),(0,null,null),(2,2,'bar'),(3,1,'baz')) v(a,b,c);
+select * from agg_view1;
+                    aggfns                     
+-----------------------------------------------
+ {"(3,1,baz)","(2,2,bar)","(1,3,foo)","(0,,)"}
+(1 row)
+
+select pg_get_viewdef('agg_view1'::regclass);
+                                                                              pg_get_viewdef                                                                               
+---------------------------------------------------------------------------------------------------------------------------------------------------------------------------
+ SELECT aggfns(v.a, v.b, v.c ORDER BY (v.b + 1)) AS aggfns FROM (VALUES (1,3,'foo'::text), (0,NULL::integer,NULL::text), (2,2,'bar'::text), (3,1,'baz'::text)) v(a, b, c);
+(1 row)
+
+create or replace view agg_view1 as
+  select aggfns(a,a,c order by b)
+    from (values (1,3,'foo'),(0,null,null),(2,2,'bar'),(3,1,'baz')) v(a,b,c);
+select * from agg_view1;
+                     aggfns                     
+------------------------------------------------
+ {"(3,3,baz)","(2,2,bar)","(1,1,foo)","(0,0,)"}
+(1 row)
+
+select pg_get_viewdef('agg_view1'::regclass);
+                                                                           pg_get_viewdef                                                                            
+---------------------------------------------------------------------------------------------------------------------------------------------------------------------
+ SELECT aggfns(v.a, v.a, v.c ORDER BY v.b) AS aggfns FROM (VALUES (1,3,'foo'::text), (0,NULL::integer,NULL::text), (2,2,'bar'::text), (3,1,'baz'::text)) v(a, b, c);
+(1 row)
+
+create or replace view agg_view1 as
+  select aggfns(a,b,c order by c using ~<~)
+    from (values (1,3,'foo'),(0,null,null),(2,2,'bar'),(3,1,'baz')) v(a,b,c);
+select * from agg_view1;
+                    aggfns                     
+-----------------------------------------------
+ {"(2,2,bar)","(3,1,baz)","(1,3,foo)","(0,,)"}
+(1 row)
+
+select pg_get_viewdef('agg_view1'::regclass);
+                                                                                      pg_get_viewdef                                                                                      
+------------------------------------------------------------------------------------------------------------------------------------------------------------------------------------------
+ SELECT aggfns(v.a, v.b, v.c ORDER BY v.c USING ~<~ NULLS LAST) AS aggfns FROM (VALUES (1,3,'foo'::text), (0,NULL::integer,NULL::text), (2,2,'bar'::text), (3,1,'baz'::text)) v(a, b, c);
+(1 row)
+
+create or replace view agg_view1 as
+  select aggfns(distinct a,b,c order by a,c using ~<~,b)
+    from (values (1,3,'foo'),(0,null,null),(2,2,'bar'),(3,1,'baz')) v(a,b,c),
+         generate_series(1,2) i;
+select * from agg_view1;
+                    aggfns                     
+-----------------------------------------------
+ {"(0,,)","(1,3,foo)","(2,2,bar)","(3,1,baz)"}
+(1 row)
+
+select pg_get_viewdef('agg_view1'::regclass);
+                                                                                                             pg_get_viewdef                                                                                                              
+-----------------------------------------------------------------------------------------------------------------------------------------------------------------------------------------------------------------------------------------
+ SELECT aggfns(DISTINCT v.a, v.b, v.c ORDER BY v.a, v.c USING ~<~ NULLS LAST, v.b) AS aggfns FROM (VALUES (1,3,'foo'::text), (0,NULL::integer,NULL::text), (2,2,'bar'::text), (3,1,'baz'::text)) v(a, b, c), generate_series(1, 2) i(i);
+(1 row)
+
+drop view agg_view1;
+-- incorrect DISTINCT usage errors
+select aggfns(distinct a,b,c order by i)
+  from (values (1,1,'foo')) v(a,b,c), generate_series(1,2) i;
+ERROR:  in an aggregate with DISTINCT, ORDER BY expressions must appear in argument list
+LINE 1: select aggfns(distinct a,b,c order by i)
+                                              ^
+select aggfns(distinct a,b,c order by a,b+1)
+  from (values (1,1,'foo')) v(a,b,c), generate_series(1,2) i;
+ERROR:  in an aggregate with DISTINCT, ORDER BY expressions must appear in argument list
+LINE 1: select aggfns(distinct a,b,c order by a,b+1)
                                                 ^
->>>>>>> 78a09145
+select aggfns(distinct a,b,c order by a,b,i,c)
+  from (values (1,1,'foo')) v(a,b,c), generate_series(1,2) i;
+ERROR:  in an aggregate with DISTINCT, ORDER BY expressions must appear in argument list
+LINE 1: select aggfns(distinct a,b,c order by a,b,i,c)
+                                                  ^
+select aggfns(distinct a,a,c order by a,b)
+  from (values (1,1,'foo')) v(a,b,c), generate_series(1,2) i;
+ERROR:  in an aggregate with DISTINCT, ORDER BY expressions must appear in argument list
+LINE 1: select aggfns(distinct a,a,c order by a,b)
+                                                ^