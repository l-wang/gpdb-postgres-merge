--- conflicted
+++ resolved
@@ -443,42 +443,15 @@
 ANALYZE test_broken_stats;
 SET allow_system_table_mods='DML';
 -- Simulate broken stats by changing the data type of MCV slot to a different type than in pg_attribute 
-<<<<<<< HEAD
-UPDATE pg_statistic SET stavalues1='{1,2,3}'::int[] WHERE starelid ='bfv_statistic.test_broken_stats'::regclass AND staattnum=2;
--- GPDB_91_MERGE_FIXME: Use FULL JOIN here to avoid the check for type
--- of pg_statistics.stavalues when scanning selectivity of merge join.
--- As pg_statistics.stavalues has been updated with a different type (allowed
--- in GPDB but disallowed in Postgres), the check for type will error out.
--- This issue also exists in GPDB if enable_mergejoin=on (off by default).
--- GUC enable_mergejoin works differently in GPDB and Postgres. When it is
--- set to off, GPDB will not consider merge join during planning, so GPDB
--- will not encounter the type check error.
--- In Postgres, when enable_mergejoin is set off, merge join is still considered
--- by planner, but with a huge constant cost.
-SELECT * FROM test_broken_stats t1 FULL JOIN good_tab t2 ON t1.b = t2.b;
- a |  b  | a | b 
----+-----+---+---
- 2 | cde |   | 
- 2 | cde |   | 
- 1 | abc |   | 
- 1 | abc |   | 
- 3 | efg |   | 
- 3 | efg |   | 
- 3 | efg |   | 
-(7 rows)
-
--- start_matchsubs
--- m/ERROR:  invalid MCV array of type integer, for attribute of type text \(selfuncs\.c\:\d+\)/
--- s/\(selfuncs\.c:\d+\)//
--- end_matchsubs
--- expect to error out with type check error.
-=======
 -- Broken MCVs
 UPDATE pg_statistic SET stavalues1='{1,2,3}'::int[] WHERE starelid ='test_broken_stats'::regclass AND staattnum=2;
 -- Broken histogram
 UPDATE pg_statistic SET stakind2=2 WHERE starelid ='test_broken_stats'::regclass AND staattnum=2;
 UPDATE pg_statistic SET stavalues2='{1,2,3}'::int[] WHERE starelid ='test_broken_stats'::regclass AND staattnum=2 and stakind2=2;
->>>>>>> ac74f825
+-- start_matchsubs
+-- m/ERROR:  invalid MCV array of type integer, for attribute of type text \(selfuncs\.c\:\d+\)/
+-- s/\(selfuncs\.c:\d+\)//
+-- end_matchsubs
 SELECT * FROM test_broken_stats t1, good_tab t2 WHERE t1.b = t2.b;
 NOTICE:  Type mismatch between attribute b of table test_broken_stats having type 25 and statistic having type 23, please ANALYZE the table again
 NOTICE:  Type mismatch between attribute b of table test_broken_stats having type 25 and statistic having type 23, please ANALYZE the table again
