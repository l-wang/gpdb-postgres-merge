--- conflicted
+++ resolved
@@ -438,7 +438,6 @@
  
 (1 row)
 
-<<<<<<< HEAD
 -- Test brin_summarize_range
 CREATE TABLE brin_summarize (
     value int
@@ -516,6 +515,5 @@
          Filter: (b = 1)
  Optimizer: Postgres query optimizer
 (4 rows)
-=======
-reset optimizer;
->>>>>>> b22544fb
+
+reset optimizer;