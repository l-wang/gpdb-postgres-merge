--- conflicted
+++ resolved
@@ -472,64 +472,6 @@
 
 reset enable_indexscan;
 reset maintenance_work_mem;
-<<<<<<< HEAD
-=======
-reset replacement_sort_tuples;
--- Test CLUSTER with append optimized storage
-CREATE TABLE ao_table(
-	id int,
-	fname text,
-	lname text,
-	address1 text,
-	address2 text,
-	city text,
-	state text,
-	zip text)
-WITH (appendonly=true)
-DISTRIBUTED BY (id);
-INSERT INTO ao_table (id, fname, lname, address1, address2, city, state, zip)
-SELECT i, 'Jon_' || i, 'Roberts_' || i, i || ' Main Street', 'Apartment ' || i, 'New York', 'NY', i::text
-FROM generate_series(1, 10000) AS i;
-CREATE INDEX ON ao_table (id);
-BEGIN;
-CLUSTER ao_table USING ao_table_id_idx;
-ABORT;
-CLUSTER ao_table USING ao_table_id_idx;
-SELECT * FROM ao_table WHERE id = 10;
- id | fname  |   lname    |    address1    |   address2   |   city   | state | zip 
-----+--------+------------+----------------+--------------+----------+-------+-----
- 10 | Jon_10 | Roberts_10 | 10 Main Street | Apartment 10 | New York | NY    | 10
-(1 row)
-
-DROP TABLE ao_table;
--- Test CLUSTER with append optimized columnar storage
-CREATE TABLE ao_table(
-	id int,
-	fname text,
-	lname text,
-	address1 text,
-	address2 text,
-	city text,
-	state text,
-	zip text)
-WITH (appendonly=true, orientation=column)
-DISTRIBUTED BY (id);
-INSERT INTO ao_table (id, fname, lname, address1, address2, city, state, zip)
-SELECT i, 'Jon_' || i, 'Roberts_' || i, i || ' Main Street', 'Apartment ' || i, 'New York', 'NY', i::text
-FROM generate_series(1, 10000) AS i;
-CREATE INDEX ON ao_table (id);
-BEGIN;
-CLUSTER ao_table USING ao_table_id_idx;
-ABORT;
-CLUSTER ao_table USING ao_table_id_idx;
-SELECT * FROM ao_table WHERE id = 10;
- id | fname  |   lname    |    address1    |   address2   |   city   | state | zip 
-----+--------+------------+----------------+--------------+----------+-------+-----
- 10 | Jon_10 | Roberts_10 | 10 Main Street | Apartment 10 | New York | NY    | 10
-(1 row)
-
-DROP TABLE ao_table;
->>>>>>> b22544fb
 -- clean up
 DROP TABLE clustertest;
 DROP TABLE clstr_1;
