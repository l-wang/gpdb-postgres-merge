--- conflicted
+++ resolved
@@ -1,13 +1,8 @@
 CREATE TABLE delete_test (
     id SERIAL PRIMARY KEY,
-<<<<<<< HEAD
-    a INT
-) DISTRIBUTED BY (id);
-=======
     a INT,
     b text
-);
->>>>>>> a4bebdd9
+) DISTRIBUTED BY (id);
 NOTICE:  CREATE TABLE will create implicit sequence "delete_test_id_seq" for serial column "delete_test.id"
 NOTICE:  CREATE TABLE / PRIMARY KEY will create implicit index "delete_test_pkey" for table "delete_test"
 INSERT INTO delete_test (a) VALUES (10);
