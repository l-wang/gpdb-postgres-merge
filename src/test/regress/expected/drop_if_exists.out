--- conflicted
+++ resolved
@@ -85,7 +85,6 @@
 NOTICE:  role "tg2" does not exist, skipping
 DROP GROUP tg1;
 ERROR:  role "tg1" does not exist
-<<<<<<< HEAD
 --create a schema with the same name as the logged in user name and try to drop and recreate a table
 drop database if exists drop_table_test;
 NOTICE:  database "drop_table_test" does not exist, skipping
@@ -107,7 +106,6 @@
 NOTICE:  drop cascades to table tbl_to_drop
 \c regression
 drop database drop_table_test;
-=======
 -- collation
 DROP COLLATION IF EXISTS test_collation_exists;
 NOTICE:  collation "test_collation_exists" does not exist, skipping
@@ -245,5 +243,4 @@
 -- drop the table
 DROP TABLE IF EXISTS test_exists;
 DROP TABLE test_exists;
-ERROR:  table "test_exists" does not exist
->>>>>>> 80edfd76
+ERROR:  table "test_exists" does not exist