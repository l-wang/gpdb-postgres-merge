--- conflicted
+++ resolved
@@ -620,10 +620,7 @@
 UPDATE PKTABLE set ptest2=5 where ptest2=2;
 ERROR:  insert or update on table "fktable" violates foreign key constraint "constrname3"
 DETAIL:  Key (ftest1,ftest2,ftest3)=(1,-1,3) is not present in table "pktable".
-<<<<<<< HEAD
-=======
 CONTEXT:  SQL statement "UPDATE ONLY "public"."fktable" SET "ftest2" = DEFAULT WHERE $1 OPERATOR(pg_catalog.=) "ftest1" AND $2 OPERATOR(pg_catalog.=) "ftest2" AND $3 OPERATOR(pg_catalog.=) "ftest3""
->>>>>>> 5c63829f
 -- Try to update something that will set default
 UPDATE PKTABLE set ptest1=0, ptest2=5, ptest3=10 where ptest2=2;
 UPDATE PKTABLE set ptest2=10 where ptest2=4;
@@ -1088,17 +1085,6 @@
 -- varchar does not promote to real
 ALTER TABLE fktable ADD CONSTRAINT fk_2_3
 FOREIGN KEY (x2) REFERENCES pktable(id3);
-<<<<<<< HEAD
-ERROR:  relation "fktable" does not exist
-ALTER TABLE fktable ADD CONSTRAINT fk_2_1
-FOREIGN KEY (x2) REFERENCES pktable(id1);
-ERROR:  relation "fktable" does not exist
-ALTER TABLE fktable ADD CONSTRAINT fk_3_1
-FOREIGN KEY (x3) REFERENCES pktable(id1);
-ERROR:  relation "fktable" does not exist
--- should NOT generate warnings
--- int4 promotes to text, so this is ok
-=======
 ERROR:  foreign key constraint "fk_2_3" cannot be implemented
 DETAIL:  Key columns "x2" and "id3" are of incompatible types: character varying and real.
 -- nor to int4
@@ -1113,7 +1099,6 @@
 DETAIL:  Key columns "x3" and "id1" are of incompatible types: real and integer.
 -- should succeed
 -- int4 promotes to text, so this is allowed (though pretty durn debatable)
->>>>>>> 5c63829f
 ALTER TABLE fktable ADD CONSTRAINT fk_1_2
 FOREIGN KEY (x1) REFERENCES pktable(id2);
 ERROR:  relation "fktable" does not exist
@@ -1124,12 +1109,7 @@
 -- text is compatible with varchar
 ALTER TABLE fktable ADD CONSTRAINT fk_4_2
 FOREIGN KEY (x4) REFERENCES pktable(id2);
-<<<<<<< HEAD
-ERROR:  relation "fktable" does not exist
--- int2 is part of int4 opclass as of 8.0
-=======
 -- int2 is part of integer opfamily as of 8.0
->>>>>>> 5c63829f
 ALTER TABLE fktable ADD CONSTRAINT fk_5_1
 FOREIGN KEY (x5) REFERENCES pktable(id1);
 ERROR:  relation "fktable" does not exist
@@ -1143,18 +1123,6 @@
 ERROR:  relation "fktable" does not exist
 ALTER TABLE fktable ADD CONSTRAINT fk_253_213
 FOREIGN KEY (x2,x5,x3) REFERENCES pktable(id2,id1,id3);
-<<<<<<< HEAD
-ERROR:  relation "fktable" does not exist
--- warnings here
-ALTER TABLE fktable ADD CONSTRAINT fk_123_231
-FOREIGN KEY (x1,x2,x3) REFERENCES pktable(id2,id3,id1);
-ERROR:  relation "fktable" does not exist
-ALTER TABLE fktable ADD CONSTRAINT fk_241_132
-FOREIGN KEY (x2,x4,x1) REFERENCES pktable(id1,id3,id2);
-ERROR:  relation "fktable" does not exist
-DROP TABLE pktable, fktable CASCADE;
-ERROR:  table "fktable" does not exist
-=======
 -- these should fail
 ALTER TABLE fktable ADD CONSTRAINT fk_123_231
 FOREIGN KEY (x1,x2,x3) REFERENCES pktable(id2,id3,id1);
@@ -1175,7 +1143,6 @@
 NOTICE:  drop cascades to constraint fktable_x2_fkey on table fktable
 NOTICE:  drop cascades to constraint fk_1_3 on table fktable
 NOTICE:  drop cascades to constraint fktable_x3_fkey on table fktable
->>>>>>> 5c63829f
 -- test a tricky case: we can elide firing the FK check trigger during
 -- an UPDATE if the UPDATE did not change the foreign key
 -- field. However, we can't do this if our transaction was the one that
