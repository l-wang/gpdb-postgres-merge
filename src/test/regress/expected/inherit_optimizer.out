--- conflicted
+++ resolved
@@ -605,13 +605,10 @@
 DROP TABLE firstparent, secondparent, jointchild, thirdparent, otherchild;
 -- Test changing the type of inherited columns
 insert into d values('test','one','two','three');
-<<<<<<< HEAD
 ERROR:  invalid input syntax for integer: "test"
 LINE 1: insert into d values('test','one','two','three');
                              ^
-=======
 alter table z drop constraint z_pkey;
->>>>>>> 83178d19
 alter table a alter column aa type integer using bit_length(aa);
 ERROR:  cannot alter type of a column used in a distribution policy
 -- In GPDB, the table is distributed by the 'aa' column, changing its type
