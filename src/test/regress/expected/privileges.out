--- conflicted
+++ resolved
@@ -46,14 +46,9 @@
 
 INSERT INTO atest1 VALUES (1, 'one');
 DELETE FROM atest1;
-<<<<<<< HEAD
 UPDATE atest1 SET b = 'blech' WHERE a = 213;
 TRUNCATE atest1;
-=======
-UPDATE atest1 SET a = 1 WHERE b = 'blech';
-TRUNCATE atest1;
 BEGIN;
->>>>>>> 38e93482
 LOCK atest1 IN ACCESS EXCLUSIVE MODE;
 COMMIT;
 REVOKE ALL ON atest1 FROM PUBLIC;
@@ -115,10 +110,7 @@
 ERROR:  permission denied for relation atest2
 TRUNCATE atest2; -- fail
 ERROR:  permission denied for relation atest2
-<<<<<<< HEAD
-=======
 BEGIN;
->>>>>>> 38e93482
 LOCK atest2 IN ACCESS EXCLUSIVE MODE; -- fail
 ERROR:  permission denied for relation atest2
 COMMIT;
@@ -173,10 +165,7 @@
 ERROR:  permission denied for relation atest2
 TRUNCATE atest2; -- fail
 ERROR:  permission denied for relation atest2
-<<<<<<< HEAD
-=======
 BEGIN;
->>>>>>> 38e93482
 LOCK atest2 IN ACCESS EXCLUSIVE MODE; -- ok
 COMMIT;
 COPY atest2 FROM stdin; -- fail
@@ -755,9 +744,5 @@
 DROP USER regressuser2;
 DROP USER regressuser3;
 DROP USER regressuser4;
-<<<<<<< HEAD
 DROP USER regressuser5;
-reset optimizer;
-=======
-DROP USER regressuser5;
->>>>>>> 38e93482
+reset optimizer;