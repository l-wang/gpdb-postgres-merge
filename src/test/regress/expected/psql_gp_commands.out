--- conflicted
+++ resolved
@@ -10,17 +10,6 @@
  gp_inject_fault | 1.0     | public | simulate various faults for testing purposes
 (1 row)
 
-<<<<<<< HEAD
-\dx+ plpgsql
-      Objects in extension "plpgsql"
-            Object description             
--------------------------------------------
- function plpgsql_call_handler()
- function plpgsql_inline_handler(internal)
- function plpgsql_validator(oid)
- language plpgsql
-(4 rows)
-=======
 \dx+ gp_inject*
                        Objects in extension "gp_inject_fault"
                                  Object Description                                 
@@ -32,7 +21,6 @@
  function gp_wait_until_triggered_fault(text,integer,integer)
  function insert_noop_xlog_record()
 (6 rows)
->>>>>>> cfc911d8
 
 --
 -- Test extended \du flags
