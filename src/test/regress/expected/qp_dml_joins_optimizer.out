--- conflicted
+++ resolved
@@ -311,11 +311,7 @@
 (1 row)
 
 INSERT INTO dml_ao_check_s values(default,1,'nn',1.0000);
-<<<<<<< HEAD
-ERROR:  null value in column "a" violates not-null constraint  (seg0 172.17.0.2:25432 pid=290285)
-=======
 ERROR:  null value in column "a" violates not-null constraint  (seg0 127.0.0.1:40000 pid=18972)
->>>>>>> 43ccd3d5
 DETAIL:  Failing row contains (null, 1, nn, 1.0000).
 SELECT COUNT(*) FROM dml_ao_check_s;
  count 
@@ -1163,11 +1159,7 @@
 (1 row)
 
 INSERT INTO dml_co_check_s values(default,1,'nn',1.0000);
-<<<<<<< HEAD
-ERROR:  null value in column "a" violates not-null constraint  (seg0 172.17.0.2:25432 pid=290285)
-=======
 ERROR:  null value in column "a" violates not-null constraint  (seg0 127.0.0.1:40000 pid=18972)
->>>>>>> 43ccd3d5
 DETAIL:  Failing row contains (null, 1, nn, 1.0000).
 SELECT COUNT(*) FROM dml_co_check_s;
  count 
@@ -2037,11 +2029,7 @@
 (1 row)
 
 INSERT INTO dml_heap_check_s values(default,1,'nn',1.0000);
-<<<<<<< HEAD
-ERROR:  null value in column "a" violates not-null constraint  (seg0 172.17.0.2:25432 pid=290285)
-=======
 ERROR:  null value in column "a" violates not-null constraint  (seg0 127.0.0.1:40000 pid=18972)
->>>>>>> 43ccd3d5
 DETAIL:  Failing row contains (null, 1, nn, 1.0000).
 SELECT COUNT(*) FROM dml_heap_check_s;
  count 
