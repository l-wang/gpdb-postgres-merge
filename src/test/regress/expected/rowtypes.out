--- conflicted
+++ resolved
@@ -275,8 +275,6 @@
 ---------------------------
  {"(1,2)","(3,4)","(5,6)"}
 (1 row)
-<<<<<<< HEAD
-=======
 
 -- Check ability to compare an anonymous row to elements of an array
 select row(1,1.1) = any (array[ row(7,7.7), row(1,1.1), row(0,0.0) ]);
@@ -290,4 +288,3 @@
 ----------
  f
 (1 row)
->>>>>>> 38e93482
