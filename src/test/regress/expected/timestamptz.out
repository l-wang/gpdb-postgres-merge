--
-- TIMESTAMPTZ
--
CREATE TABLE TIMESTAMPTZ_TBL (d1 timestamp(2) with time zone);
-- Test shorthand input values
-- We can't just "select" the results since they aren't constants; test for
-- equality instead.  We can do that by running the test inside a transaction
-- block, within which the value of 'now' shouldn't change.  We also check
-- that 'now' *does* change over a reasonable interval such as 100 msec.
-- NOTE: it is possible for this part of the test to fail if the transaction
-- block is entered exactly at local midnight; then 'now' and 'today' have
-- the same values and the counts will come out different.
INSERT INTO TIMESTAMPTZ_TBL VALUES ('now');
SELECT pg_sleep(0.1);
 pg_sleep 
----------
 
(1 row)

BEGIN;
INSERT INTO TIMESTAMPTZ_TBL VALUES ('now');
INSERT INTO TIMESTAMPTZ_TBL VALUES ('today');
INSERT INTO TIMESTAMPTZ_TBL VALUES ('yesterday');
INSERT INTO TIMESTAMPTZ_TBL VALUES ('tomorrow');
INSERT INTO TIMESTAMPTZ_TBL VALUES ('tomorrow EST');
INSERT INTO TIMESTAMPTZ_TBL VALUES ('tomorrow zulu');
SELECT count(*) AS One FROM TIMESTAMPTZ_TBL WHERE d1 = timestamp with time zone 'today';
 one 
-----
   1
(1 row)

SELECT count(*) AS One FROM TIMESTAMPTZ_TBL WHERE d1 = timestamp with time zone 'tomorrow';
 one 
-----
   1
(1 row)

SELECT count(*) AS One FROM TIMESTAMPTZ_TBL WHERE d1 = timestamp with time zone 'yesterday';
 one 
-----
   1
(1 row)

SELECT count(*) AS One FROM TIMESTAMPTZ_TBL WHERE d1 = timestamp(2) with time zone 'now';
 one 
-----
   1
(1 row)

COMMIT;
DELETE FROM TIMESTAMPTZ_TBL;
-- verify uniform transaction time within transaction block
BEGIN;
INSERT INTO TIMESTAMPTZ_TBL VALUES ('now');
SELECT pg_sleep(0.1);
 pg_sleep 
----------
 
(1 row)

INSERT INTO TIMESTAMPTZ_TBL VALUES ('now');
SELECT pg_sleep(0.1);
 pg_sleep 
----------
 
(1 row)

SELECT count(*) AS two FROM TIMESTAMPTZ_TBL WHERE d1 = timestamp(2) with time zone 'now';
 two 
-----
   2
(1 row)

COMMIT;
DELETE FROM TIMESTAMPTZ_TBL;
-- Special values
INSERT INTO TIMESTAMPTZ_TBL VALUES ('-infinity');
INSERT INTO TIMESTAMPTZ_TBL VALUES ('infinity');
INSERT INTO TIMESTAMPTZ_TBL VALUES ('epoch');
-- Obsolete special values
INSERT INTO TIMESTAMPTZ_TBL VALUES ('invalid');
ERROR:  date/time value "invalid" is no longer supported
LINE 1: INSERT INTO TIMESTAMPTZ_TBL VALUES ('invalid');
                                            ^
INSERT INTO TIMESTAMPTZ_TBL VALUES ('undefined');
ERROR:  date/time value "undefined" is no longer supported
LINE 1: INSERT INTO TIMESTAMPTZ_TBL VALUES ('undefined');
                                            ^
INSERT INTO TIMESTAMPTZ_TBL VALUES ('current');
ERROR:  date/time value "current" is no longer supported
LINE 1: INSERT INTO TIMESTAMPTZ_TBL VALUES ('current');
                                            ^
-- Postgres v6.0 standard output format
INSERT INTO TIMESTAMPTZ_TBL VALUES ('Mon Feb 10 17:32:01 1997 PST');
-- Variations on Postgres v6.1 standard output format
INSERT INTO TIMESTAMPTZ_TBL VALUES ('Mon Feb 10 17:32:01.000001 1997 PST');
INSERT INTO TIMESTAMPTZ_TBL VALUES ('Mon Feb 10 17:32:01.999999 1997 PST');
INSERT INTO TIMESTAMPTZ_TBL VALUES ('Mon Feb 10 17:32:01.4 1997 PST');
INSERT INTO TIMESTAMPTZ_TBL VALUES ('Mon Feb 10 17:32:01.5 1997 PST');
INSERT INTO TIMESTAMPTZ_TBL VALUES ('Mon Feb 10 17:32:01.6 1997 PST');
-- ISO 8601 format
INSERT INTO TIMESTAMPTZ_TBL VALUES ('1997-01-02');
INSERT INTO TIMESTAMPTZ_TBL VALUES ('1997-01-02 03:04:05');
INSERT INTO TIMESTAMPTZ_TBL VALUES ('1997-02-10 17:32:01-08');
INSERT INTO TIMESTAMPTZ_TBL VALUES ('1997-02-10 17:32:01-0800');
INSERT INTO TIMESTAMPTZ_TBL VALUES ('1997-02-10 17:32:01 -08:00');
INSERT INTO TIMESTAMPTZ_TBL VALUES ('19970210 173201 -0800');
INSERT INTO TIMESTAMPTZ_TBL VALUES ('1997-06-10 17:32:01 -07:00');
INSERT INTO TIMESTAMPTZ_TBL VALUES ('2001-09-22T18:19:20');
-- POSIX format (note that the timezone abbrev is just decoration here)
INSERT INTO TIMESTAMPTZ_TBL VALUES ('2000-03-15 08:14:01 GMT+8');
INSERT INTO TIMESTAMPTZ_TBL VALUES ('2000-03-15 13:14:02 GMT-1');
INSERT INTO TIMESTAMPTZ_TBL VALUES ('2000-03-15 12:14:03 GMT-2');
INSERT INTO TIMESTAMPTZ_TBL VALUES ('2000-03-15 03:14:04 PST+8');
INSERT INTO TIMESTAMPTZ_TBL VALUES ('2000-03-15 02:14:05 MST+7:00');
-- Variations for acceptable input formats
INSERT INTO TIMESTAMPTZ_TBL VALUES ('Feb 10 17:32:01 1997 -0800');
INSERT INTO TIMESTAMPTZ_TBL VALUES ('Feb 10 17:32:01 1997');
INSERT INTO TIMESTAMPTZ_TBL VALUES ('Feb 10 5:32PM 1997');
INSERT INTO TIMESTAMPTZ_TBL VALUES ('1997/02/10 17:32:01-0800');
INSERT INTO TIMESTAMPTZ_TBL VALUES ('1997-02-10 17:32:01 PST');
INSERT INTO TIMESTAMPTZ_TBL VALUES ('Feb-10-1997 17:32:01 PST');
INSERT INTO TIMESTAMPTZ_TBL VALUES ('02-10-1997 17:32:01 PST');
INSERT INTO TIMESTAMPTZ_TBL VALUES ('19970210 173201 PST');
set datestyle to ymd;
INSERT INTO TIMESTAMPTZ_TBL VALUES ('97FEB10 5:32:01PM UTC');
INSERT INTO TIMESTAMPTZ_TBL VALUES ('97/02/10 17:32:01 UTC');
reset datestyle;
INSERT INTO TIMESTAMPTZ_TBL VALUES ('1997.041 17:32:01 UTC');
-- timestamps at different timezones
INSERT INTO TIMESTAMPTZ_TBL VALUES ('19970210 173201 America/New_York');
SELECT '19970210 173201' AT TIME ZONE 'America/New_York';
         timezone         
--------------------------
 Mon Feb 10 20:32:01 1997
(1 row)

INSERT INTO TIMESTAMPTZ_TBL VALUES ('19970710 173201 America/New_York');
SELECT '19970710 173201' AT TIME ZONE 'America/New_York';
         timezone         
--------------------------
 Thu Jul 10 20:32:01 1997
(1 row)

INSERT INTO TIMESTAMPTZ_TBL VALUES ('19970710 173201 America/Does_not_exist');
ERROR:  time zone "america/does_not_exist" not recognized
LINE 1: INSERT INTO TIMESTAMPTZ_TBL VALUES ('19970710 173201 America...
                                            ^
SELECT '19970710 173201' AT TIME ZONE 'America/Does_not_exist';
ERROR:  time zone "America/Does_not_exist" not recognized
-- Daylight saving time for timestamps beyond 32-bit time_t range.
SELECT '20500710 173201 Europe/Helsinki'::timestamptz; -- DST
         timestamptz          
------------------------------
 Sun Jul 10 07:32:01 2050 PDT
(1 row)

SELECT '20500110 173201 Europe/Helsinki'::timestamptz; -- non-DST
         timestamptz          
------------------------------
 Mon Jan 10 07:32:01 2050 PST
(1 row)

SELECT '205000-07-10 17:32:01 Europe/Helsinki'::timestamptz; -- DST
          timestamptz           
--------------------------------
 Thu Jul 10 07:32:01 205000 PDT
(1 row)

SELECT '205000-01-10 17:32:01 Europe/Helsinki'::timestamptz; -- non-DST
          timestamptz           
--------------------------------
 Fri Jan 10 07:32:01 205000 PST
(1 row)

-- Check date conversion and date arithmetic
INSERT INTO TIMESTAMPTZ_TBL VALUES ('1997-06-10 18:32:01 PDT');
INSERT INTO TIMESTAMPTZ_TBL VALUES ('Feb 10 17:32:01 1997');
INSERT INTO TIMESTAMPTZ_TBL VALUES ('Feb 11 17:32:01 1997');
INSERT INTO TIMESTAMPTZ_TBL VALUES ('Feb 12 17:32:01 1997');
INSERT INTO TIMESTAMPTZ_TBL VALUES ('Feb 13 17:32:01 1997');
INSERT INTO TIMESTAMPTZ_TBL VALUES ('Feb 14 17:32:01 1997');
INSERT INTO TIMESTAMPTZ_TBL VALUES ('Feb 15 17:32:01 1997');
INSERT INTO TIMESTAMPTZ_TBL VALUES ('Feb 16 17:32:01 1997');
INSERT INTO TIMESTAMPTZ_TBL VALUES ('Feb 16 17:32:01 0097 BC');
INSERT INTO TIMESTAMPTZ_TBL VALUES ('Feb 16 17:32:01 0097');
INSERT INTO TIMESTAMPTZ_TBL VALUES ('Feb 16 17:32:01 0597');
INSERT INTO TIMESTAMPTZ_TBL VALUES ('Feb 16 17:32:01 1097');
INSERT INTO TIMESTAMPTZ_TBL VALUES ('Feb 16 17:32:01 1697');
INSERT INTO TIMESTAMPTZ_TBL VALUES ('Feb 16 17:32:01 1797');
INSERT INTO TIMESTAMPTZ_TBL VALUES ('Feb 16 17:32:01 1897');
INSERT INTO TIMESTAMPTZ_TBL VALUES ('Feb 16 17:32:01 1997');
INSERT INTO TIMESTAMPTZ_TBL VALUES ('Feb 16 17:32:01 2097');
INSERT INTO TIMESTAMPTZ_TBL VALUES ('Feb 28 17:32:01 1996');
INSERT INTO TIMESTAMPTZ_TBL VALUES ('Feb 29 17:32:01 1996');
INSERT INTO TIMESTAMPTZ_TBL VALUES ('Mar 01 17:32:01 1996');
INSERT INTO TIMESTAMPTZ_TBL VALUES ('Dec 30 17:32:01 1996');
INSERT INTO TIMESTAMPTZ_TBL VALUES ('Dec 31 17:32:01 1996');
INSERT INTO TIMESTAMPTZ_TBL VALUES ('Jan 01 17:32:01 1997');
INSERT INTO TIMESTAMPTZ_TBL VALUES ('Feb 28 17:32:01 1997');
INSERT INTO TIMESTAMPTZ_TBL VALUES ('Feb 29 17:32:01 1997');
ERROR:  date/time field value out of range: "Feb 29 17:32:01 1997"
LINE 1: INSERT INTO TIMESTAMPTZ_TBL VALUES ('Feb 29 17:32:01 1997');
                                            ^
INSERT INTO TIMESTAMPTZ_TBL VALUES ('Mar 01 17:32:01 1997');
INSERT INTO TIMESTAMPTZ_TBL VALUES ('Dec 30 17:32:01 1997');
INSERT INTO TIMESTAMPTZ_TBL VALUES ('Dec 31 17:32:01 1997');
INSERT INTO TIMESTAMPTZ_TBL VALUES ('Dec 31 17:32:01 1999');
INSERT INTO TIMESTAMPTZ_TBL VALUES ('Jan 01 17:32:01 2000');
INSERT INTO TIMESTAMPTZ_TBL VALUES ('Dec 31 17:32:01 2000');
INSERT INTO TIMESTAMPTZ_TBL VALUES ('Jan 01 17:32:01 2001');
-- Currently unsupported syntax and ranges
INSERT INTO TIMESTAMPTZ_TBL VALUES ('Feb 16 17:32:01 -0097');
ERROR:  time zone displacement out of range: "Feb 16 17:32:01 -0097"
LINE 1: INSERT INTO TIMESTAMPTZ_TBL VALUES ('Feb 16 17:32:01 -0097')...
                                            ^
INSERT INTO TIMESTAMPTZ_TBL VALUES ('Feb 16 17:32:01 5097 BC');
ERROR:  timestamp out of range: "Feb 16 17:32:01 5097 BC"
LINE 1: INSERT INTO TIMESTAMPTZ_TBL VALUES ('Feb 16 17:32:01 5097 BC...
                                            ^
-- Alternative field order that we've historically supported (sort of)
-- with regular and POSIXy timezone specs
SELECT 'Wed Jul 11 10:51:14 America/New_York 2001'::timestamptz;
         timestamptz          
------------------------------
 Wed Jul 11 07:51:14 2001 PDT
(1 row)

SELECT 'Wed Jul 11 10:51:14 GMT-4 2001'::timestamptz;
         timestamptz          
------------------------------
 Tue Jul 10 23:51:14 2001 PDT
(1 row)

SELECT 'Wed Jul 11 10:51:14 GMT+4 2001'::timestamptz;
         timestamptz          
------------------------------
 Wed Jul 11 07:51:14 2001 PDT
(1 row)

SELECT 'Wed Jul 11 10:51:14 PST-03:00 2001'::timestamptz;
         timestamptz          
------------------------------
 Wed Jul 11 00:51:14 2001 PDT
(1 row)

SELECT 'Wed Jul 11 10:51:14 PST+03:00 2001'::timestamptz;
         timestamptz          
------------------------------
 Wed Jul 11 06:51:14 2001 PDT
(1 row)

SELECT '' AS "64", d1 FROM TIMESTAMPTZ_TBL;
 64 |               d1                
----+---------------------------------
    | Wed Dec 31 16:00:00 1969 PST
    | Thu Jan 02 00:00:00 1997 PST
    | Sat Sep 22 18:19:20 2001 PDT
    | Wed Mar 15 04:14:02 2000 PST
    | Sat Feb 16 17:32:01 0097 PST
    | Tue Feb 16 17:32:01 1097 PST
    | Thu Feb 16 17:32:01 1797 PST
    | Sat Mar 01 17:32:01 1997 PST
    | Mon Feb 10 17:32:02 1997 PST
    | Mon Feb 10 17:32:01.6 1997 PST
    | Thu Jan 02 03:04:05 1997 PST
    | Wed Mar 15 03:14:04 2000 PST
    | Tue Jun 10 18:32:01 1997 PDT
    | Tue Feb 11 17:32:01 1997 PST
    | Thu Feb 13 17:32:01 1997 PST
    | Sat Feb 16 17:32:01 1697 PST
    | Thu Feb 29 17:32:01 1996 PST
    | Fri Mar 01 17:32:01 1996 PST
    | Tue Dec 31 17:32:01 1996 PST
    | Wed Jan 01 17:32:01 1997 PST
    | Fri Feb 28 17:32:01 1997 PST
    | Wed Dec 31 17:32:01 1997 PST
    | Sat Jan 01 17:32:01 2000 PST
    | Mon Feb 10 17:32:01 1997 PST
    | Mon Feb 10 17:32:01 1997 PST
    | Mon Feb 10 17:32:01.4 1997 PST
    | Mon Feb 10 17:32:01 1997 PST
    | Mon Feb 10 17:32:01 1997 PST
    | Mon Feb 10 17:32:01 1997 PST
    | Mon Feb 10 17:32:01 1997 PST
    | Wed Mar 15 02:14:03 2000 PST
    | Wed Mar 15 01:14:05 2000 PST
    | Mon Feb 10 17:32:01 1997 PST
    | Mon Feb 10 17:32:01 1997 PST
    | Mon Feb 10 17:32:01 1997 PST
    | Mon Feb 10 17:32:01 1997 PST
    | Mon Feb 10 17:32:01 1997 PST
    | Mon Feb 10 17:32:01 1997 PST
    | Mon Feb 10 17:32:01 1997 PST
    | Mon Feb 10 14:32:01 1997 PST
    | Mon Feb 10 17:32:01 1997 PST
    | Sun Feb 16 17:32:01 1997 PST
    | Tue Feb 16 17:32:01 0097 PST BC
    | Thu Feb 16 17:32:01 0597 PST
    | Sun Feb 16 17:32:01 1997 PST
    | Wed Feb 28 17:32:01 1996 PST
    | Mon Dec 30 17:32:01 1996 PST
    | Tue Dec 30 17:32:01 1997 PST
    | Fri Dec 31 17:32:01 1999 PST
    | -infinity
    | infinity
    | Mon Feb 10 17:32:01.5 1997 PST
    | Tue Jun 10 17:32:01 1997 PDT
    | Wed Mar 15 08:14:01 2000 PST
    | Mon Feb 10 17:32:00 1997 PST
    | Mon Feb 10 09:32:01 1997 PST
    | Mon Feb 10 09:32:01 1997 PST
    | Mon Feb 10 09:32:01 1997 PST
    | Thu Jul 10 14:32:01 1997 PDT
    | Wed Feb 12 17:32:01 1997 PST
    | Fri Feb 14 17:32:01 1997 PST
    | Sat Feb 15 17:32:01 1997 PST
    | Tue Feb 16 17:32:01 1897 PST
    | Sat Feb 16 17:32:01 2097 PST
    | Sun Dec 31 17:32:01 2000 PST
    | Mon Jan 01 17:32:01 2001 PST
(66 rows)

-- Demonstrate functions and operators
SELECT '' AS "48", d1 FROM TIMESTAMPTZ_TBL
   WHERE d1 > timestamp with time zone '1997-01-02';
 48 |               d1               
----+--------------------------------
    | Mon Feb 10 17:32:01 1997 PST
    | Mon Feb 10 17:32:01 1997 PST
    | Mon Feb 10 17:32:01.4 1997 PST
    | Mon Feb 10 17:32:01 1997 PST
    | Mon Feb 10 17:32:01 1997 PST
    | Mon Feb 10 17:32:01 1997 PST
    | Mon Feb 10 17:32:01 1997 PST
    | Wed Mar 15 02:14:03 2000 PST
    | Wed Mar 15 01:14:05 2000 PST
    | Mon Feb 10 17:32:01 1997 PST
    | Mon Feb 10 17:32:01 1997 PST
    | Mon Feb 10 17:32:01 1997 PST
    | Mon Feb 10 17:32:01 1997 PST
    | Mon Feb 10 17:32:01 1997 PST
    | Mon Feb 10 17:32:01 1997 PST
    | Mon Feb 10 17:32:01 1997 PST
    | Mon Feb 10 14:32:01 1997 PST
    | Mon Feb 10 17:32:01 1997 PST
    | Sun Feb 16 17:32:01 1997 PST
    | Sun Feb 16 17:32:01 1997 PST
    | Tue Dec 30 17:32:01 1997 PST
    | Fri Dec 31 17:32:01 1999 PST
    | infinity
    | Mon Feb 10 17:32:01.5 1997 PST
    | Tue Jun 10 17:32:01 1997 PDT
    | Wed Mar 15 08:14:01 2000 PST
    | Mon Feb 10 17:32:00 1997 PST
    | Mon Feb 10 09:32:01 1997 PST
    | Mon Feb 10 09:32:01 1997 PST
    | Mon Feb 10 09:32:01 1997 PST
    | Thu Jul 10 14:32:01 1997 PDT
    | Wed Feb 12 17:32:01 1997 PST
    | Fri Feb 14 17:32:01 1997 PST
    | Sat Feb 15 17:32:01 1997 PST
    | Sat Feb 16 17:32:01 2097 PST
    | Sun Dec 31 17:32:01 2000 PST
    | Mon Jan 01 17:32:01 2001 PST
    | Sat Sep 22 18:19:20 2001 PDT
    | Wed Mar 15 04:14:02 2000 PST
    | Sat Mar 01 17:32:01 1997 PST
    | Mon Feb 10 17:32:02 1997 PST
    | Mon Feb 10 17:32:01.6 1997 PST
    | Thu Jan 02 03:04:05 1997 PST
    | Wed Mar 15 03:14:04 2000 PST
    | Tue Jun 10 18:32:01 1997 PDT
    | Tue Feb 11 17:32:01 1997 PST
    | Thu Feb 13 17:32:01 1997 PST
    | Fri Feb 28 17:32:01 1997 PST
    | Wed Dec 31 17:32:01 1997 PST
    | Sat Jan 01 17:32:01 2000 PST
(50 rows)

SELECT '' AS "15", d1 FROM TIMESTAMPTZ_TBL
   WHERE d1 < timestamp with time zone '1997-01-02';
 15 |               d1                
----+---------------------------------
    | Wed Dec 31 16:00:00 1969 PST
    | Sat Feb 16 17:32:01 0097 PST
    | Tue Feb 16 17:32:01 1097 PST
    | Thu Feb 16 17:32:01 1797 PST
    | Sat Feb 16 17:32:01 1697 PST
    | Thu Feb 29 17:32:01 1996 PST
    | Fri Mar 01 17:32:01 1996 PST
    | Tue Dec 31 17:32:01 1996 PST
    | Wed Jan 01 17:32:01 1997 PST
    | Tue Feb 16 17:32:01 0097 PST BC
    | Thu Feb 16 17:32:01 0597 PST
    | Wed Feb 28 17:32:01 1996 PST
    | Mon Dec 30 17:32:01 1996 PST
    | -infinity
    | Tue Feb 16 17:32:01 1897 PST
(15 rows)

SELECT '' AS one, d1 FROM TIMESTAMPTZ_TBL
   WHERE d1 = timestamp with time zone '1997-01-02';
 one |              d1              
-----+------------------------------
     | Thu Jan 02 00:00:00 1997 PST
(1 row)

SELECT '' AS "63", d1 FROM TIMESTAMPTZ_TBL
   WHERE d1 != timestamp with time zone '1997-01-02';
 63 |               d1                
----+---------------------------------
    | Mon Feb 10 17:32:01 1997 PST
    | Mon Feb 10 17:32:01 1997 PST
    | Mon Feb 10 17:32:01.4 1997 PST
    | Mon Feb 10 17:32:01 1997 PST
    | Mon Feb 10 17:32:01 1997 PST
    | Mon Feb 10 17:32:01 1997 PST
    | Mon Feb 10 17:32:01 1997 PST
    | Wed Mar 15 02:14:03 2000 PST
    | Wed Mar 15 01:14:05 2000 PST
    | Mon Feb 10 17:32:01 1997 PST
    | Mon Feb 10 17:32:01 1997 PST
    | Mon Feb 10 17:32:01 1997 PST
    | Mon Feb 10 17:32:01 1997 PST
    | Mon Feb 10 17:32:01 1997 PST
    | Mon Feb 10 17:32:01 1997 PST
    | Mon Feb 10 17:32:01 1997 PST
    | Mon Feb 10 14:32:01 1997 PST
    | Mon Feb 10 17:32:01 1997 PST
    | Sun Feb 16 17:32:01 1997 PST
    | Tue Feb 16 17:32:01 0097 PST BC
    | Thu Feb 16 17:32:01 0597 PST
    | Sun Feb 16 17:32:01 1997 PST
    | Wed Feb 28 17:32:01 1996 PST
    | Mon Dec 30 17:32:01 1996 PST
    | Tue Dec 30 17:32:01 1997 PST
    | Fri Dec 31 17:32:01 1999 PST
    | -infinity
    | infinity
    | Mon Feb 10 17:32:01.5 1997 PST
    | Tue Jun 10 17:32:01 1997 PDT
    | Wed Mar 15 08:14:01 2000 PST
    | Mon Feb 10 17:32:00 1997 PST
    | Mon Feb 10 09:32:01 1997 PST
    | Mon Feb 10 09:32:01 1997 PST
    | Mon Feb 10 09:32:01 1997 PST
    | Thu Jul 10 14:32:01 1997 PDT
    | Wed Feb 12 17:32:01 1997 PST
    | Fri Feb 14 17:32:01 1997 PST
    | Sat Feb 15 17:32:01 1997 PST
    | Tue Feb 16 17:32:01 1897 PST
    | Sat Feb 16 17:32:01 2097 PST
    | Sun Dec 31 17:32:01 2000 PST
    | Mon Jan 01 17:32:01 2001 PST
    | Wed Dec 31 16:00:00 1969 PST
    | Sat Sep 22 18:19:20 2001 PDT
    | Wed Mar 15 04:14:02 2000 PST
    | Sat Feb 16 17:32:01 0097 PST
    | Tue Feb 16 17:32:01 1097 PST
    | Thu Feb 16 17:32:01 1797 PST
    | Sat Mar 01 17:32:01 1997 PST
    | Mon Feb 10 17:32:02 1997 PST
    | Mon Feb 10 17:32:01.6 1997 PST
    | Thu Jan 02 03:04:05 1997 PST
    | Wed Mar 15 03:14:04 2000 PST
    | Tue Jun 10 18:32:01 1997 PDT
    | Tue Feb 11 17:32:01 1997 PST
    | Thu Feb 13 17:32:01 1997 PST
    | Sat Feb 16 17:32:01 1697 PST
    | Thu Feb 29 17:32:01 1996 PST
    | Fri Mar 01 17:32:01 1996 PST
    | Tue Dec 31 17:32:01 1996 PST
    | Wed Jan 01 17:32:01 1997 PST
    | Fri Feb 28 17:32:01 1997 PST
    | Wed Dec 31 17:32:01 1997 PST
    | Sat Jan 01 17:32:01 2000 PST
(65 rows)

SELECT '' AS "16", d1 FROM TIMESTAMPTZ_TBL
   WHERE d1 <= timestamp with time zone '1997-01-02';
 16 |               d1                
----+---------------------------------
    | Tue Feb 16 17:32:01 0097 PST BC
    | Thu Feb 16 17:32:01 0597 PST
    | Wed Feb 28 17:32:01 1996 PST
    | Mon Dec 30 17:32:01 1996 PST
    | Wed Dec 31 16:00:00 1969 PST
    | Thu Jan 02 00:00:00 1997 PST
    | Sat Feb 16 17:32:01 0097 PST
    | Tue Feb 16 17:32:01 1097 PST
    | Thu Feb 16 17:32:01 1797 PST
    | Sat Feb 16 17:32:01 1697 PST
    | Thu Feb 29 17:32:01 1996 PST
    | Fri Mar 01 17:32:01 1996 PST
    | Tue Dec 31 17:32:01 1996 PST
    | Wed Jan 01 17:32:01 1997 PST
    | -infinity
    | Tue Feb 16 17:32:01 1897 PST
(16 rows)

SELECT '' AS "49", d1 FROM TIMESTAMPTZ_TBL
   WHERE d1 >= timestamp with time zone '1997-01-02';
 49 |               d1               
----+--------------------------------
    | Mon Feb 10 17:32:01 1997 PST
    | Mon Feb 10 17:32:01 1997 PST
    | Mon Feb 10 17:32:01.4 1997 PST
    | Mon Feb 10 17:32:01 1997 PST
    | Mon Feb 10 17:32:01 1997 PST
    | Mon Feb 10 17:32:01 1997 PST
    | Mon Feb 10 17:32:01 1997 PST
    | Wed Mar 15 02:14:03 2000 PST
    | Wed Mar 15 01:14:05 2000 PST
    | Mon Feb 10 17:32:01 1997 PST
    | Mon Feb 10 17:32:01 1997 PST
    | Mon Feb 10 17:32:01 1997 PST
    | Mon Feb 10 17:32:01 1997 PST
    | Mon Feb 10 17:32:01 1997 PST
    | Mon Feb 10 17:32:01 1997 PST
    | Mon Feb 10 17:32:01 1997 PST
    | Mon Feb 10 14:32:01 1997 PST
    | Mon Feb 10 17:32:01 1997 PST
    | Sun Feb 16 17:32:01 1997 PST
    | Sun Feb 16 17:32:01 1997 PST
    | Tue Dec 30 17:32:01 1997 PST
    | Fri Dec 31 17:32:01 1999 PST
    | infinity
    | Mon Feb 10 17:32:01.5 1997 PST
    | Tue Jun 10 17:32:01 1997 PDT
    | Wed Mar 15 08:14:01 2000 PST
    | Mon Feb 10 17:32:00 1997 PST
    | Mon Feb 10 09:32:01 1997 PST
    | Mon Feb 10 09:32:01 1997 PST
    | Mon Feb 10 09:32:01 1997 PST
    | Thu Jul 10 14:32:01 1997 PDT
    | Wed Feb 12 17:32:01 1997 PST
    | Fri Feb 14 17:32:01 1997 PST
    | Sat Feb 15 17:32:01 1997 PST
    | Sat Feb 16 17:32:01 2097 PST
    | Sun Dec 31 17:32:01 2000 PST
    | Mon Jan 01 17:32:01 2001 PST
    | Thu Jan 02 00:00:00 1997 PST
    | Sat Sep 22 18:19:20 2001 PDT
    | Wed Mar 15 04:14:02 2000 PST
    | Sat Mar 01 17:32:01 1997 PST
    | Mon Feb 10 17:32:02 1997 PST
    | Mon Feb 10 17:32:01.6 1997 PST
    | Thu Jan 02 03:04:05 1997 PST
    | Wed Mar 15 03:14:04 2000 PST
    | Tue Jun 10 18:32:01 1997 PDT
    | Tue Feb 11 17:32:01 1997 PST
    | Thu Feb 13 17:32:01 1997 PST
    | Fri Feb 28 17:32:01 1997 PST
    | Wed Dec 31 17:32:01 1997 PST
    | Sat Jan 01 17:32:01 2000 PST
(51 rows)

SELECT '' AS "54", d1 - timestamp with time zone '1997-01-02' AS diff
   FROM TIMESTAMPTZ_TBL WHERE d1 BETWEEN '1902-01-01' AND '2038-01-01';
 54 |                  diff                  
----+----------------------------------------
    | @ 9863 days 8 hours ago
    | @ 0
    | @ 1724 days 17 hours 19 mins 20 secs
    | @ 1168 days 4 hours 14 mins 2 secs
    | @ 58 days 17 hours 32 mins 1 sec
    | @ 39 days 17 hours 32 mins 2 secs
    | @ 39 days 17 hours 32 mins 1.6 secs
    | @ 3 hours 4 mins 5 secs
    | @ 1168 days 3 hours 14 mins 4 secs
    | @ 159 days 17 hours 32 mins 1 sec
    | @ 40 days 17 hours 32 mins 1 sec
    | @ 42 days 17 hours 32 mins 1 sec
    | @ 307 days 6 hours 27 mins 59 secs ago
    | @ 306 days 6 hours 27 mins 59 secs ago
    | @ 1 day 6 hours 27 mins 59 secs ago
    | @ 6 hours 27 mins 59 secs ago
    | @ 57 days 17 hours 32 mins 1 sec
    | @ 363 days 17 hours 32 mins 1 sec
    | @ 1094 days 17 hours 32 mins 1 sec
    | @ 39 days 17 hours 32 mins 1 sec
    | @ 39 days 17 hours 32 mins 1 sec
    | @ 39 days 17 hours 32 mins 1.4 secs
    | @ 39 days 17 hours 32 mins 1 sec
    | @ 39 days 17 hours 32 mins 1 sec
    | @ 39 days 17 hours 32 mins 1 sec
    | @ 39 days 17 hours 32 mins 1 sec
    | @ 1168 days 2 hours 14 mins 3 secs
    | @ 1168 days 1 hour 14 mins 5 secs
    | @ 39 days 17 hours 32 mins 1 sec
    | @ 39 days 17 hours 32 mins 1 sec
    | @ 39 days 17 hours 32 mins 1 sec
    | @ 39 days 17 hours 32 mins 1 sec
    | @ 39 days 17 hours 32 mins 1 sec
    | @ 39 days 17 hours 32 mins 1 sec
    | @ 39 days 17 hours 32 mins 1 sec
    | @ 39 days 14 hours 32 mins 1 sec
    | @ 39 days 17 hours 32 mins 1 sec
    | @ 45 days 17 hours 32 mins 1 sec
    | @ 45 days 17 hours 32 mins 1 sec
    | @ 308 days 6 hours 27 mins 59 secs ago
    | @ 2 days 6 hours 27 mins 59 secs ago
    | @ 362 days 17 hours 32 mins 1 sec
    | @ 1093 days 17 hours 32 mins 1 sec
    | @ 39 days 17 hours 32 mins 1.5 secs
    | @ 159 days 16 hours 32 mins 1 sec
    | @ 1168 days 8 hours 14 mins 1 sec
    | @ 39 days 17 hours 32 mins
    | @ 39 days 9 hours 32 mins 1 sec
    | @ 39 days 9 hours 32 mins 1 sec
    | @ 39 days 9 hours 32 mins 1 sec
    | @ 189 days 13 hours 32 mins 1 sec
    | @ 41 days 17 hours 32 mins 1 sec
    | @ 43 days 17 hours 32 mins 1 sec
    | @ 44 days 17 hours 32 mins 1 sec
    | @ 1459 days 17 hours 32 mins 1 sec
    | @ 1460 days 17 hours 32 mins 1 sec
(56 rows)

SELECT '' AS date_trunc_week, date_trunc( 'week', timestamp with time zone '2004-02-29 15:44:17.71393' ) AS week_trunc;
 date_trunc_week |          week_trunc          
-----------------+------------------------------
                 | Mon Feb 23 00:00:00 2004 PST
(1 row)

-- Test casting within a BETWEEN qualifier
SELECT '' AS "54", d1 - timestamp with time zone '1997-01-02' AS diff
  FROM TIMESTAMPTZ_TBL
  WHERE d1 BETWEEN timestamp with time zone '1902-01-01' AND timestamp with time zone '2038-01-01';
 54 |                  diff                  
----+----------------------------------------
    | @ 39 days 17 hours 32 mins 2 secs
    | @ 39 days 17 hours 32 mins 1.6 secs
    | @ 3 hours 4 mins 5 secs
    | @ 1168 days 3 hours 14 mins 4 secs
    | @ 159 days 17 hours 32 mins 1 sec
    | @ 40 days 17 hours 32 mins 1 sec
    | @ 42 days 17 hours 32 mins 1 sec
    | @ 307 days 6 hours 27 mins 59 secs ago
    | @ 306 days 6 hours 27 mins 59 secs ago
    | @ 1 day 6 hours 27 mins 59 secs ago
    | @ 6 hours 27 mins 59 secs ago
    | @ 57 days 17 hours 32 mins 1 sec
    | @ 363 days 17 hours 32 mins 1 sec
    | @ 1094 days 17 hours 32 mins 1 sec
    | @ 39 days 17 hours 32 mins 1 sec
    | @ 39 days 17 hours 32 mins 1 sec
    | @ 39 days 17 hours 32 mins 1.4 secs
    | @ 39 days 17 hours 32 mins 1 sec
    | @ 39 days 17 hours 32 mins 1 sec
    | @ 39 days 17 hours 32 mins 1 sec
    | @ 39 days 17 hours 32 mins 1 sec
    | @ 1168 days 2 hours 14 mins 3 secs
    | @ 1168 days 1 hour 14 mins 5 secs
    | @ 39 days 17 hours 32 mins 1 sec
    | @ 39 days 17 hours 32 mins 1 sec
    | @ 39 days 17 hours 32 mins 1 sec
    | @ 39 days 17 hours 32 mins 1 sec
    | @ 39 days 17 hours 32 mins 1 sec
    | @ 39 days 17 hours 32 mins 1 sec
    | @ 39 days 17 hours 32 mins 1 sec
    | @ 39 days 14 hours 32 mins 1 sec
    | @ 39 days 17 hours 32 mins 1 sec
    | @ 45 days 17 hours 32 mins 1 sec
    | @ 45 days 17 hours 32 mins 1 sec
    | @ 308 days 6 hours 27 mins 59 secs ago
    | @ 2 days 6 hours 27 mins 59 secs ago
    | @ 362 days 17 hours 32 mins 1 sec
    | @ 1093 days 17 hours 32 mins 1 sec
    | @ 39 days 17 hours 32 mins 1.5 secs
    | @ 159 days 16 hours 32 mins 1 sec
    | @ 1168 days 8 hours 14 mins 1 sec
    | @ 39 days 17 hours 32 mins
    | @ 39 days 9 hours 32 mins 1 sec
    | @ 39 days 9 hours 32 mins 1 sec
    | @ 39 days 9 hours 32 mins 1 sec
    | @ 189 days 13 hours 32 mins 1 sec
    | @ 41 days 17 hours 32 mins 1 sec
    | @ 43 days 17 hours 32 mins 1 sec
    | @ 44 days 17 hours 32 mins 1 sec
    | @ 1459 days 17 hours 32 mins 1 sec
    | @ 1460 days 17 hours 32 mins 1 sec
    | @ 9863 days 8 hours ago
    | @ 0
    | @ 1724 days 17 hours 19 mins 20 secs
    | @ 1168 days 4 hours 14 mins 2 secs
    | @ 58 days 17 hours 32 mins 1 sec
(56 rows)

SELECT '' AS "54", d1 as timestamptz,
   date_part( 'year', d1) AS year, date_part( 'month', d1) AS month,
   date_part( 'day', d1) AS day, date_part( 'hour', d1) AS hour,
   date_part( 'minute', d1) AS minute, date_part( 'second', d1) AS second
   FROM TIMESTAMPTZ_TBL WHERE d1 BETWEEN '1902-01-01' AND '2038-01-01';
 54 |          timestamptz           | year | month | day | hour | minute | second 
----+--------------------------------+------+-------+-----+------+--------+--------
    | Wed Dec 31 16:00:00 1969 PST   | 1969 |    12 |  31 |   16 |      0 |      0
    | Mon Feb 10 17:32:01 1997 PST   | 1997 |     2 |  10 |   17 |     32 |      1
    | Mon Feb 10 17:32:01 1997 PST   | 1997 |     2 |  10 |   17 |     32 |      1
    | Mon Feb 10 17:32:02 1997 PST   | 1997 |     2 |  10 |   17 |     32 |      2
    | Mon Feb 10 17:32:01.4 1997 PST | 1997 |     2 |  10 |   17 |     32 |    1.4
    | Mon Feb 10 17:32:01.5 1997 PST | 1997 |     2 |  10 |   17 |     32 |    1.5
    | Mon Feb 10 17:32:01.6 1997 PST | 1997 |     2 |  10 |   17 |     32 |    1.6
    | Thu Jan 02 00:00:00 1997 PST   | 1997 |     1 |   2 |    0 |      0 |      0
    | Thu Jan 02 03:04:05 1997 PST   | 1997 |     1 |   2 |    3 |      4 |      5
    | Mon Feb 10 17:32:01 1997 PST   | 1997 |     2 |  10 |   17 |     32 |      1
    | Mon Feb 10 17:32:01 1997 PST   | 1997 |     2 |  10 |   17 |     32 |      1
    | Mon Feb 10 17:32:01 1997 PST   | 1997 |     2 |  10 |   17 |     32 |      1
    | Mon Feb 10 17:32:01 1997 PST   | 1997 |     2 |  10 |   17 |     32 |      1
    | Tue Jun 10 17:32:01 1997 PDT   | 1997 |     6 |  10 |   17 |     32 |      1
    | Sat Sep 22 18:19:20 2001 PDT   | 2001 |     9 |  22 |   18 |     19 |     20
    | Wed Mar 15 08:14:01 2000 PST   | 2000 |     3 |  15 |    8 |     14 |      1
    | Wed Mar 15 04:14:02 2000 PST   | 2000 |     3 |  15 |    4 |     14 |      2
    | Wed Mar 15 02:14:03 2000 PST   | 2000 |     3 |  15 |    2 |     14 |      3
    | Wed Mar 15 03:14:04 2000 PST   | 2000 |     3 |  15 |    3 |     14 |      4
    | Wed Mar 15 01:14:05 2000 PST   | 2000 |     3 |  15 |    1 |     14 |      5
    | Mon Feb 10 17:32:01 1997 PST   | 1997 |     2 |  10 |   17 |     32 |      1
    | Mon Feb 10 17:32:01 1997 PST   | 1997 |     2 |  10 |   17 |     32 |      1
    | Mon Feb 10 17:32:00 1997 PST   | 1997 |     2 |  10 |   17 |     32 |      0
    | Mon Feb 10 17:32:01 1997 PST   | 1997 |     2 |  10 |   17 |     32 |      1
    | Mon Feb 10 17:32:01 1997 PST   | 1997 |     2 |  10 |   17 |     32 |      1
    | Mon Feb 10 17:32:01 1997 PST   | 1997 |     2 |  10 |   17 |     32 |      1
    | Mon Feb 10 17:32:01 1997 PST   | 1997 |     2 |  10 |   17 |     32 |      1
    | Mon Feb 10 17:32:01 1997 PST   | 1997 |     2 |  10 |   17 |     32 |      1
    | Mon Feb 10 09:32:01 1997 PST   | 1997 |     2 |  10 |    9 |     32 |      1
    | Mon Feb 10 09:32:01 1997 PST   | 1997 |     2 |  10 |    9 |     32 |      1
    | Mon Feb 10 09:32:01 1997 PST   | 1997 |     2 |  10 |    9 |     32 |      1
    | Mon Feb 10 14:32:01 1997 PST   | 1997 |     2 |  10 |   14 |     32 |      1
    | Thu Jul 10 14:32:01 1997 PDT   | 1997 |     7 |  10 |   14 |     32 |      1
    | Tue Jun 10 18:32:01 1997 PDT   | 1997 |     6 |  10 |   18 |     32 |      1
    | Mon Feb 10 17:32:01 1997 PST   | 1997 |     2 |  10 |   17 |     32 |      1
    | Tue Feb 11 17:32:01 1997 PST   | 1997 |     2 |  11 |   17 |     32 |      1
    | Wed Feb 12 17:32:01 1997 PST   | 1997 |     2 |  12 |   17 |     32 |      1
    | Thu Feb 13 17:32:01 1997 PST   | 1997 |     2 |  13 |   17 |     32 |      1
    | Fri Feb 14 17:32:01 1997 PST   | 1997 |     2 |  14 |   17 |     32 |      1
    | Sat Feb 15 17:32:01 1997 PST   | 1997 |     2 |  15 |   17 |     32 |      1
    | Sun Feb 16 17:32:01 1997 PST   | 1997 |     2 |  16 |   17 |     32 |      1
    | Sun Feb 16 17:32:01 1997 PST   | 1997 |     2 |  16 |   17 |     32 |      1
    | Wed Feb 28 17:32:01 1996 PST   | 1996 |     2 |  28 |   17 |     32 |      1
    | Thu Feb 29 17:32:01 1996 PST   | 1996 |     2 |  29 |   17 |     32 |      1
    | Fri Mar 01 17:32:01 1996 PST   | 1996 |     3 |   1 |   17 |     32 |      1
    | Mon Dec 30 17:32:01 1996 PST   | 1996 |    12 |  30 |   17 |     32 |      1
    | Tue Dec 31 17:32:01 1996 PST   | 1996 |    12 |  31 |   17 |     32 |      1
    | Wed Jan 01 17:32:01 1997 PST   | 1997 |     1 |   1 |   17 |     32 |      1
    | Fri Feb 28 17:32:01 1997 PST   | 1997 |     2 |  28 |   17 |     32 |      1
    | Sat Mar 01 17:32:01 1997 PST   | 1997 |     3 |   1 |   17 |     32 |      1
    | Tue Dec 30 17:32:01 1997 PST   | 1997 |    12 |  30 |   17 |     32 |      1
    | Wed Dec 31 17:32:01 1997 PST   | 1997 |    12 |  31 |   17 |     32 |      1
    | Fri Dec 31 17:32:01 1999 PST   | 1999 |    12 |  31 |   17 |     32 |      1
    | Sat Jan 01 17:32:01 2000 PST   | 2000 |     1 |   1 |   17 |     32 |      1
    | Sun Dec 31 17:32:01 2000 PST   | 2000 |    12 |  31 |   17 |     32 |      1
    | Mon Jan 01 17:32:01 2001 PST   | 2001 |     1 |   1 |   17 |     32 |      1
(56 rows)

SELECT '' AS "54", d1 as timestamptz,
   date_part( 'quarter', d1) AS quarter, date_part( 'msec', d1) AS msec,
   date_part( 'usec', d1) AS usec
   FROM TIMESTAMPTZ_TBL WHERE d1 BETWEEN '1902-01-01' AND '2038-01-01';
 54 |          timestamptz           | quarter | msec  |   usec   
----+--------------------------------+---------+-------+----------
    | Wed Dec 31 16:00:00 1969 PST   |       4 |     0 |        0
    | Mon Feb 10 17:32:01 1997 PST   |       1 |  1000 |  1000000
    | Mon Feb 10 17:32:01 1997 PST   |       1 |  1000 |  1000000
    | Mon Feb 10 17:32:02 1997 PST   |       1 |  2000 |  2000000
    | Mon Feb 10 17:32:01.4 1997 PST |       1 |  1400 |  1400000
    | Mon Feb 10 17:32:01.5 1997 PST |       1 |  1500 |  1500000
    | Mon Feb 10 17:32:01.6 1997 PST |       1 |  1600 |  1600000
    | Thu Jan 02 00:00:00 1997 PST   |       1 |     0 |        0
    | Thu Jan 02 03:04:05 1997 PST   |       1 |  5000 |  5000000
    | Mon Feb 10 17:32:01 1997 PST   |       1 |  1000 |  1000000
    | Mon Feb 10 17:32:01 1997 PST   |       1 |  1000 |  1000000
    | Mon Feb 10 17:32:01 1997 PST   |       1 |  1000 |  1000000
    | Mon Feb 10 17:32:01 1997 PST   |       1 |  1000 |  1000000
    | Tue Jun 10 17:32:01 1997 PDT   |       2 |  1000 |  1000000
    | Sat Sep 22 18:19:20 2001 PDT   |       3 | 20000 | 20000000
    | Wed Mar 15 08:14:01 2000 PST   |       1 |  1000 |  1000000
    | Wed Mar 15 04:14:02 2000 PST   |       1 |  2000 |  2000000
    | Wed Mar 15 02:14:03 2000 PST   |       1 |  3000 |  3000000
    | Wed Mar 15 03:14:04 2000 PST   |       1 |  4000 |  4000000
    | Wed Mar 15 01:14:05 2000 PST   |       1 |  5000 |  5000000
    | Mon Feb 10 17:32:01 1997 PST   |       1 |  1000 |  1000000
    | Mon Feb 10 17:32:01 1997 PST   |       1 |  1000 |  1000000
    | Mon Feb 10 17:32:00 1997 PST   |       1 |     0 |        0
    | Mon Feb 10 17:32:01 1997 PST   |       1 |  1000 |  1000000
    | Mon Feb 10 17:32:01 1997 PST   |       1 |  1000 |  1000000
    | Mon Feb 10 17:32:01 1997 PST   |       1 |  1000 |  1000000
    | Mon Feb 10 17:32:01 1997 PST   |       1 |  1000 |  1000000
    | Mon Feb 10 17:32:01 1997 PST   |       1 |  1000 |  1000000
    | Mon Feb 10 09:32:01 1997 PST   |       1 |  1000 |  1000000
    | Mon Feb 10 09:32:01 1997 PST   |       1 |  1000 |  1000000
    | Mon Feb 10 09:32:01 1997 PST   |       1 |  1000 |  1000000
    | Mon Feb 10 14:32:01 1997 PST   |       1 |  1000 |  1000000
    | Thu Jul 10 14:32:01 1997 PDT   |       3 |  1000 |  1000000
    | Tue Jun 10 18:32:01 1997 PDT   |       2 |  1000 |  1000000
    | Mon Feb 10 17:32:01 1997 PST   |       1 |  1000 |  1000000
    | Tue Feb 11 17:32:01 1997 PST   |       1 |  1000 |  1000000
    | Wed Feb 12 17:32:01 1997 PST   |       1 |  1000 |  1000000
    | Thu Feb 13 17:32:01 1997 PST   |       1 |  1000 |  1000000
    | Fri Feb 14 17:32:01 1997 PST   |       1 |  1000 |  1000000
    | Sat Feb 15 17:32:01 1997 PST   |       1 |  1000 |  1000000
    | Sun Feb 16 17:32:01 1997 PST   |       1 |  1000 |  1000000
    | Sun Feb 16 17:32:01 1997 PST   |       1 |  1000 |  1000000
    | Wed Feb 28 17:32:01 1996 PST   |       1 |  1000 |  1000000
    | Thu Feb 29 17:32:01 1996 PST   |       1 |  1000 |  1000000
    | Fri Mar 01 17:32:01 1996 PST   |       1 |  1000 |  1000000
    | Mon Dec 30 17:32:01 1996 PST   |       4 |  1000 |  1000000
    | Tue Dec 31 17:32:01 1996 PST   |       4 |  1000 |  1000000
    | Wed Jan 01 17:32:01 1997 PST   |       1 |  1000 |  1000000
    | Fri Feb 28 17:32:01 1997 PST   |       1 |  1000 |  1000000
    | Sat Mar 01 17:32:01 1997 PST   |       1 |  1000 |  1000000
    | Tue Dec 30 17:32:01 1997 PST   |       4 |  1000 |  1000000
    | Wed Dec 31 17:32:01 1997 PST   |       4 |  1000 |  1000000
    | Fri Dec 31 17:32:01 1999 PST   |       4 |  1000 |  1000000
    | Sat Jan 01 17:32:01 2000 PST   |       1 |  1000 |  1000000
    | Sun Dec 31 17:32:01 2000 PST   |       4 |  1000 |  1000000
    | Mon Jan 01 17:32:01 2001 PST   |       1 |  1000 |  1000000
(56 rows)

SELECT '' AS "54", d1 as timestamptz,
   date_part( 'isoyear', d1) AS isoyear, date_part( 'week', d1) AS week,
   date_part( 'dow', d1) AS dow
   FROM TIMESTAMPTZ_TBL WHERE d1 BETWEEN '1902-01-01' AND '2038-01-01';
 54 |          timestamptz           | isoyear | week | dow 
----+--------------------------------+---------+------+-----
    | Wed Dec 31 16:00:00 1969 PST   |    1970 |    1 |   3
    | Mon Feb 10 17:32:01 1997 PST   |    1997 |    7 |   1
    | Mon Feb 10 17:32:01 1997 PST   |    1997 |    7 |   1
    | Mon Feb 10 17:32:02 1997 PST   |    1997 |    7 |   1
    | Mon Feb 10 17:32:01.4 1997 PST |    1997 |    7 |   1
    | Mon Feb 10 17:32:01.5 1997 PST |    1997 |    7 |   1
    | Mon Feb 10 17:32:01.6 1997 PST |    1997 |    7 |   1
    | Thu Jan 02 00:00:00 1997 PST   |    1997 |    1 |   4
    | Thu Jan 02 03:04:05 1997 PST   |    1997 |    1 |   4
    | Mon Feb 10 17:32:01 1997 PST   |    1997 |    7 |   1
    | Mon Feb 10 17:32:01 1997 PST   |    1997 |    7 |   1
    | Mon Feb 10 17:32:01 1997 PST   |    1997 |    7 |   1
    | Mon Feb 10 17:32:01 1997 PST   |    1997 |    7 |   1
    | Tue Jun 10 17:32:01 1997 PDT   |    1997 |   24 |   2
    | Sat Sep 22 18:19:20 2001 PDT   |    2001 |   38 |   6
    | Wed Mar 15 08:14:01 2000 PST   |    2000 |   11 |   3
    | Wed Mar 15 04:14:02 2000 PST   |    2000 |   11 |   3
    | Wed Mar 15 02:14:03 2000 PST   |    2000 |   11 |   3
    | Wed Mar 15 03:14:04 2000 PST   |    2000 |   11 |   3
    | Wed Mar 15 01:14:05 2000 PST   |    2000 |   11 |   3
    | Mon Feb 10 17:32:01 1997 PST   |    1997 |    7 |   1
    | Mon Feb 10 17:32:01 1997 PST   |    1997 |    7 |   1
    | Mon Feb 10 17:32:00 1997 PST   |    1997 |    7 |   1
    | Mon Feb 10 17:32:01 1997 PST   |    1997 |    7 |   1
    | Mon Feb 10 17:32:01 1997 PST   |    1997 |    7 |   1
    | Mon Feb 10 17:32:01 1997 PST   |    1997 |    7 |   1
    | Mon Feb 10 17:32:01 1997 PST   |    1997 |    7 |   1
    | Mon Feb 10 17:32:01 1997 PST   |    1997 |    7 |   1
    | Mon Feb 10 09:32:01 1997 PST   |    1997 |    7 |   1
    | Mon Feb 10 09:32:01 1997 PST   |    1997 |    7 |   1
    | Mon Feb 10 09:32:01 1997 PST   |    1997 |    7 |   1
    | Mon Feb 10 14:32:01 1997 PST   |    1997 |    7 |   1
    | Thu Jul 10 14:32:01 1997 PDT   |    1997 |   28 |   4
    | Tue Jun 10 18:32:01 1997 PDT   |    1997 |   24 |   2
    | Mon Feb 10 17:32:01 1997 PST   |    1997 |    7 |   1
    | Tue Feb 11 17:32:01 1997 PST   |    1997 |    7 |   2
    | Wed Feb 12 17:32:01 1997 PST   |    1997 |    7 |   3
    | Thu Feb 13 17:32:01 1997 PST   |    1997 |    7 |   4
    | Fri Feb 14 17:32:01 1997 PST   |    1997 |    7 |   5
    | Sat Feb 15 17:32:01 1997 PST   |    1997 |    7 |   6
    | Sun Feb 16 17:32:01 1997 PST   |    1997 |    7 |   0
    | Sun Feb 16 17:32:01 1997 PST   |    1997 |    7 |   0
    | Wed Feb 28 17:32:01 1996 PST   |    1996 |    9 |   3
    | Thu Feb 29 17:32:01 1996 PST   |    1996 |    9 |   4
    | Fri Mar 01 17:32:01 1996 PST   |    1996 |    9 |   5
    | Mon Dec 30 17:32:01 1996 PST   |    1997 |    1 |   1
    | Tue Dec 31 17:32:01 1996 PST   |    1997 |    1 |   2
    | Wed Jan 01 17:32:01 1997 PST   |    1997 |    1 |   3
    | Fri Feb 28 17:32:01 1997 PST   |    1997 |    9 |   5
    | Sat Mar 01 17:32:01 1997 PST   |    1997 |    9 |   6
    | Tue Dec 30 17:32:01 1997 PST   |    1998 |    1 |   2
    | Wed Dec 31 17:32:01 1997 PST   |    1998 |    1 |   3
    | Fri Dec 31 17:32:01 1999 PST   |    1999 |   52 |   5
    | Sat Jan 01 17:32:01 2000 PST   |    1999 |   52 |   6
    | Sun Dec 31 17:32:01 2000 PST   |    2000 |   52 |   0
    | Mon Jan 01 17:32:01 2001 PST   |    2001 |    1 |   1
(56 rows)

-- TO_CHAR()
SELECT '' AS to_char_1, to_char(d1, 'DAY Day day DY Dy dy MONTH Month month RM MON Mon mon')
   FROM TIMESTAMPTZ_TBL;
 to_char_1 |                                         to_char                                          
-----------+------------------------------------------------------------------------------------------
           | WEDNESDAY Wednesday wednesday WED Wed wed DECEMBER  December  december  XII  DEC Dec dec
           | THURSDAY  Thursday  thursday  THU Thu thu JANUARY   January   january   I    JAN Jan jan
           | SATURDAY  Saturday  saturday  SAT Sat sat SEPTEMBER September september IX   SEP Sep sep
           | WEDNESDAY Wednesday wednesday WED Wed wed MARCH     March     march     III  MAR Mar mar
           | SATURDAY  Saturday  saturday  SAT Sat sat FEBRUARY  February  february  II   FEB Feb feb
           | TUESDAY   Tuesday   tuesday   TUE Tue tue FEBRUARY  February  february  II   FEB Feb feb
           | THURSDAY  Thursday  thursday  THU Thu thu FEBRUARY  February  february  II   FEB Feb feb
           | SATURDAY  Saturday  saturday  SAT Sat sat MARCH     March     march     III  MAR Mar mar
           | MONDAY    Monday    monday    MON Mon mon FEBRUARY  February  february  II   FEB Feb feb
           | MONDAY    Monday    monday    MON Mon mon FEBRUARY  February  february  II   FEB Feb feb
           | THURSDAY  Thursday  thursday  THU Thu thu JANUARY   January   january   I    JAN Jan jan
           | WEDNESDAY Wednesday wednesday WED Wed wed MARCH     March     march     III  MAR Mar mar
           | TUESDAY   Tuesday   tuesday   TUE Tue tue JUNE      June      june      VI   JUN Jun jun
           | TUESDAY   Tuesday   tuesday   TUE Tue tue FEBRUARY  February  february  II   FEB Feb feb
           | THURSDAY  Thursday  thursday  THU Thu thu FEBRUARY  February  february  II   FEB Feb feb
           | SATURDAY  Saturday  saturday  SAT Sat sat FEBRUARY  February  february  II   FEB Feb feb
           | THURSDAY  Thursday  thursday  THU Thu thu FEBRUARY  February  february  II   FEB Feb feb
           | FRIDAY    Friday    friday    FRI Fri fri MARCH     March     march     III  MAR Mar mar
           | TUESDAY   Tuesday   tuesday   TUE Tue tue DECEMBER  December  december  XII  DEC Dec dec
           | WEDNESDAY Wednesday wednesday WED Wed wed JANUARY   January   january   I    JAN Jan jan
           | FRIDAY    Friday    friday    FRI Fri fri FEBRUARY  February  february  II   FEB Feb feb
           | WEDNESDAY Wednesday wednesday WED Wed wed DECEMBER  December  december  XII  DEC Dec dec
           | SATURDAY  Saturday  saturday  SAT Sat sat JANUARY   January   january   I    JAN Jan jan
           | MONDAY    Monday    monday    MON Mon mon FEBRUARY  February  february  II   FEB Feb feb
           | MONDAY    Monday    monday    MON Mon mon FEBRUARY  February  february  II   FEB Feb feb
           | MONDAY    Monday    monday    MON Mon mon FEBRUARY  February  february  II   FEB Feb feb
           | MONDAY    Monday    monday    MON Mon mon FEBRUARY  February  february  II   FEB Feb feb
           | MONDAY    Monday    monday    MON Mon mon FEBRUARY  February  february  II   FEB Feb feb
           | MONDAY    Monday    monday    MON Mon mon FEBRUARY  February  february  II   FEB Feb feb
           | MONDAY    Monday    monday    MON Mon mon FEBRUARY  February  february  II   FEB Feb feb
           | WEDNESDAY Wednesday wednesday WED Wed wed MARCH     March     march     III  MAR Mar mar
           | WEDNESDAY Wednesday wednesday WED Wed wed MARCH     March     march     III  MAR Mar mar
           | MONDAY    Monday    monday    MON Mon mon FEBRUARY  February  february  II   FEB Feb feb
           | MONDAY    Monday    monday    MON Mon mon FEBRUARY  February  february  II   FEB Feb feb
           | MONDAY    Monday    monday    MON Mon mon FEBRUARY  February  february  II   FEB Feb feb
           | MONDAY    Monday    monday    MON Mon mon FEBRUARY  February  february  II   FEB Feb feb
           | MONDAY    Monday    monday    MON Mon mon FEBRUARY  February  february  II   FEB Feb feb
           | MONDAY    Monday    monday    MON Mon mon FEBRUARY  February  february  II   FEB Feb feb
           | MONDAY    Monday    monday    MON Mon mon FEBRUARY  February  february  II   FEB Feb feb
           | MONDAY    Monday    monday    MON Mon mon FEBRUARY  February  february  II   FEB Feb feb
           | MONDAY    Monday    monday    MON Mon mon FEBRUARY  February  february  II   FEB Feb feb
           | SUNDAY    Sunday    sunday    SUN Sun sun FEBRUARY  February  february  II   FEB Feb feb
           | TUESDAY   Tuesday   tuesday   TUE Tue tue FEBRUARY  February  february  II   FEB Feb feb
           | THURSDAY  Thursday  thursday  THU Thu thu FEBRUARY  February  february  II   FEB Feb feb
           | SUNDAY    Sunday    sunday    SUN Sun sun FEBRUARY  February  february  II   FEB Feb feb
           | WEDNESDAY Wednesday wednesday WED Wed wed FEBRUARY  February  february  II   FEB Feb feb
           | MONDAY    Monday    monday    MON Mon mon DECEMBER  December  december  XII  DEC Dec dec
           | TUESDAY   Tuesday   tuesday   TUE Tue tue DECEMBER  December  december  XII  DEC Dec dec
           | FRIDAY    Friday    friday    FRI Fri fri DECEMBER  December  december  XII  DEC Dec dec
           | 
           | 
           | MONDAY    Monday    monday    MON Mon mon FEBRUARY  February  february  II   FEB Feb feb
           | TUESDAY   Tuesday   tuesday   TUE Tue tue JUNE      June      june      VI   JUN Jun jun
           | WEDNESDAY Wednesday wednesday WED Wed wed MARCH     March     march     III  MAR Mar mar
           | MONDAY    Monday    monday    MON Mon mon FEBRUARY  February  february  II   FEB Feb feb
           | MONDAY    Monday    monday    MON Mon mon FEBRUARY  February  february  II   FEB Feb feb
           | MONDAY    Monday    monday    MON Mon mon FEBRUARY  February  february  II   FEB Feb feb
           | MONDAY    Monday    monday    MON Mon mon FEBRUARY  February  february  II   FEB Feb feb
           | THURSDAY  Thursday  thursday  THU Thu thu JULY      July      july      VII  JUL Jul jul
           | WEDNESDAY Wednesday wednesday WED Wed wed FEBRUARY  February  february  II   FEB Feb feb
           | FRIDAY    Friday    friday    FRI Fri fri FEBRUARY  February  february  II   FEB Feb feb
           | SATURDAY  Saturday  saturday  SAT Sat sat FEBRUARY  February  february  II   FEB Feb feb
           | TUESDAY   Tuesday   tuesday   TUE Tue tue FEBRUARY  February  february  II   FEB Feb feb
           | SATURDAY  Saturday  saturday  SAT Sat sat FEBRUARY  February  february  II   FEB Feb feb
           | SUNDAY    Sunday    sunday    SUN Sun sun DECEMBER  December  december  XII  DEC Dec dec
           | MONDAY    Monday    monday    MON Mon mon JANUARY   January   january   I    JAN Jan jan
(66 rows)

SELECT '' AS to_char_2, to_char(d1, 'FMDAY FMDay FMday FMMONTH FMMonth FMmonth FMRM')
   FROM TIMESTAMPTZ_TBL;
 to_char_2 |                           to_char                            
-----------+--------------------------------------------------------------
           | WEDNESDAY Wednesday wednesday DECEMBER December december XII
           | THURSDAY Thursday thursday JANUARY January january I
           | SATURDAY Saturday saturday SEPTEMBER September september IX
           | WEDNESDAY Wednesday wednesday MARCH March march III
           | SATURDAY Saturday saturday FEBRUARY February february II
           | TUESDAY Tuesday tuesday FEBRUARY February february II
           | THURSDAY Thursday thursday FEBRUARY February february II
           | SATURDAY Saturday saturday MARCH March march III
           | MONDAY Monday monday FEBRUARY February february II
           | MONDAY Monday monday FEBRUARY February february II
           | THURSDAY Thursday thursday JANUARY January january I
           | WEDNESDAY Wednesday wednesday MARCH March march III
           | TUESDAY Tuesday tuesday JUNE June june VI
           | TUESDAY Tuesday tuesday FEBRUARY February february II
           | THURSDAY Thursday thursday FEBRUARY February february II
           | SATURDAY Saturday saturday FEBRUARY February february II
           | THURSDAY Thursday thursday FEBRUARY February february II
           | FRIDAY Friday friday MARCH March march III
           | TUESDAY Tuesday tuesday DECEMBER December december XII
           | WEDNESDAY Wednesday wednesday JANUARY January january I
           | FRIDAY Friday friday FEBRUARY February february II
           | WEDNESDAY Wednesday wednesday DECEMBER December december XII
           | SATURDAY Saturday saturday JANUARY January january I
           | MONDAY Monday monday FEBRUARY February february II
           | MONDAY Monday monday FEBRUARY February february II
           | MONDAY Monday monday FEBRUARY February february II
           | MONDAY Monday monday FEBRUARY February february II
           | MONDAY Monday monday FEBRUARY February february II
           | MONDAY Monday monday FEBRUARY February february II
           | MONDAY Monday monday FEBRUARY February february II
           | WEDNESDAY Wednesday wednesday MARCH March march III
           | WEDNESDAY Wednesday wednesday MARCH March march III
           | MONDAY Monday monday FEBRUARY February february II
           | MONDAY Monday monday FEBRUARY February february II
           | MONDAY Monday monday FEBRUARY February february II
           | MONDAY Monday monday FEBRUARY February february II
           | MONDAY Monday monday FEBRUARY February february II
           | MONDAY Monday monday FEBRUARY February february II
           | MONDAY Monday monday FEBRUARY February february II
           | MONDAY Monday monday FEBRUARY February february II
           | MONDAY Monday monday FEBRUARY February february II
           | SUNDAY Sunday sunday FEBRUARY February february II
           | TUESDAY Tuesday tuesday FEBRUARY February february II
           | THURSDAY Thursday thursday FEBRUARY February february II
           | SUNDAY Sunday sunday FEBRUARY February february II
           | WEDNESDAY Wednesday wednesday FEBRUARY February february II
           | MONDAY Monday monday DECEMBER December december XII
           | TUESDAY Tuesday tuesday DECEMBER December december XII
           | FRIDAY Friday friday DECEMBER December december XII
           | 
           | 
           | MONDAY Monday monday FEBRUARY February february II
           | TUESDAY Tuesday tuesday JUNE June june VI
           | WEDNESDAY Wednesday wednesday MARCH March march III
           | MONDAY Monday monday FEBRUARY February february II
           | MONDAY Monday monday FEBRUARY February february II
           | MONDAY Monday monday FEBRUARY February february II
           | MONDAY Monday monday FEBRUARY February february II
           | THURSDAY Thursday thursday JULY July july VII
           | WEDNESDAY Wednesday wednesday FEBRUARY February february II
           | FRIDAY Friday friday FEBRUARY February february II
           | SATURDAY Saturday saturday FEBRUARY February february II
           | TUESDAY Tuesday tuesday FEBRUARY February february II
           | SATURDAY Saturday saturday FEBRUARY February february II
           | SUNDAY Sunday sunday DECEMBER December december XII
           | MONDAY Monday monday JANUARY January january I
(66 rows)

SELECT '' AS to_char_3, to_char(d1, 'Y,YYY YYYY YYY YY Y CC Q MM WW DDD DD D J')
   FROM TIMESTAMPTZ_TBL;
 to_char_3 |                     to_char                     
-----------+-------------------------------------------------
           | 1,997 1997 997 97 7 20 1 02 06 041 10 2 2450490
           | 1,997 1997 997 97 7 20 1 02 06 041 10 2 2450490
           | 1,997 1997 997 97 7 20 1 02 06 041 10 2 2450490
           | 1,997 1997 997 97 7 20 1 02 06 041 10 2 2450490
           | 1,997 1997 997 97 7 20 1 02 06 041 10 2 2450490
           | 1,997 1997 997 97 7 20 1 02 06 041 10 2 2450490
           | 1,997 1997 997 97 7 20 1 02 06 041 10 2 2450490
           | 2,000 2000 000 00 0 20 1 03 11 075 15 4 2451619
           | 2,000 2000 000 00 0 20 1 03 11 075 15 4 2451619
           | 1,997 1997 997 97 7 20 1 02 06 041 10 2 2450490
           | 1,997 1997 997 97 7 20 1 02 06 041 10 2 2450490
           | 1,997 1997 997 97 7 20 1 02 06 041 10 2 2450490
           | 1,997 1997 997 97 7 20 1 02 06 041 10 2 2450490
           | 1,997 1997 997 97 7 20 1 02 06 041 10 2 2450490
           | 1,997 1997 997 97 7 20 1 02 06 041 10 2 2450490
           | 1,997 1997 997 97 7 20 1 02 06 041 10 2 2450490
           | 1,997 1997 997 97 7 20 1 02 06 041 10 2 2450490
           | 1,997 1997 997 97 7 20 1 02 06 041 10 2 2450490
           | 1,997 1997 997 97 7 20 1 02 07 047 16 1 2450496
           | 0,097 0097 097 97 7 01 1 02 07 047 16 3 1686042
           | 0,597 0597 597 97 7 06 1 02 07 047 16 5 1939157
           | 1,997 1997 997 97 7 20 1 02 07 047 16 1 2450496
           | 1,996 1996 996 96 6 20 1 02 09 059 28 4 2450142
           | 1,996 1996 996 96 6 20 4 12 53 365 30 2 2450448
           | 1,997 1997 997 97 7 20 4 12 52 364 30 3 2450813
           | 1,999 1999 999 99 9 20 4 12 53 365 31 6 2451544
           | 
           | 
           | 1,997 1997 997 97 7 20 1 02 06 041 10 2 2450490
           | 1,997 1997 997 97 7 20 2 06 23 161 10 3 2450610
           | 2,000 2000 000 00 0 20 1 03 11 075 15 4 2451619
           | 1,997 1997 997 97 7 20 1 02 06 041 10 2 2450490
           | 1,997 1997 997 97 7 20 1 02 06 041 10 2 2450490
           | 1,997 1997 997 97 7 20 1 02 06 041 10 2 2450490
           | 1,997 1997 997 97 7 20 1 02 06 041 10 2 2450490
           | 1,997 1997 997 97 7 20 3 07 28 191 10 5 2450640
           | 1,997 1997 997 97 7 20 1 02 07 043 12 4 2450492
           | 1,997 1997 997 97 7 20 1 02 07 045 14 6 2450494
           | 1,997 1997 997 97 7 20 1 02 07 046 15 7 2450495
           | 1,897 1897 897 97 7 19 1 02 07 047 16 3 2413972
           | 2,097 2097 097 97 7 21 1 02 07 047 16 7 2487021
           | 2,000 2000 000 00 0 20 4 12 53 366 31 1 2451910
           | 2,001 2001 001 01 1 21 1 01 01 001 01 2 2451911
           | 1,969 1969 969 69 9 20 4 12 53 365 31 4 2440587
           | 1,997 1997 997 97 7 20 1 01 01 002 02 5 2450451
           | 2,001 2001 001 01 1 21 3 09 38 265 22 7 2452175
           | 2,000 2000 000 00 0 20 1 03 11 075 15 4 2451619
           | 0,097 0097 097 97 7 01 1 02 07 047 16 7 1756536
           | 1,097 1097 097 97 7 11 1 02 07 047 16 3 2121778
           | 1,797 1797 797 97 7 18 1 02 07 047 16 5 2377448
           | 1,997 1997 997 97 7 20 1 03 09 060 01 7 2450509
           | 1,997 1997 997 97 7 20 1 02 06 041 10 2 2450490
           | 1,997 1997 997 97 7 20 1 02 06 041 10 2 2450490
           | 1,997 1997 997 97 7 20 1 01 01 002 02 5 2450451
           | 2,000 2000 000 00 0 20 1 03 11 075 15 4 2451619
           | 1,997 1997 997 97 7 20 2 06 23 161 10 3 2450610
           | 1,997 1997 997 97 7 20 1 02 06 042 11 3 2450491
           | 1,997 1997 997 97 7 20 1 02 07 044 13 5 2450493
           | 1,697 1697 697 97 7 17 1 02 07 047 16 7 2340924
           | 1,996 1996 996 96 6 20 1 02 09 060 29 5 2450143
           | 1,996 1996 996 96 6 20 1 03 09 061 01 6 2450144
           | 1,996 1996 996 96 6 20 4 12 53 366 31 3 2450449
           | 1,997 1997 997 97 7 20 1 01 01 001 01 4 2450450
           | 1,997 1997 997 97 7 20 1 02 09 059 28 6 2450508
           | 1,997 1997 997 97 7 20 4 12 53 365 31 4 2450814
           | 2,000 2000 000 00 0 20 1 01 01 001 01 7 2451545
(66 rows)

SELECT '' AS to_char_4, to_char(d1, 'FMY,YYY FMYYYY FMYYY FMYY FMY FMCC FMQ FMMM FMWW FMDDD FMDD FMD FMJ')
   FROM TIMESTAMPTZ_TBL;
 to_char_4 |                     to_char                     
-----------+-------------------------------------------------
           | 
           | 
           | 1,969 1969 969 69 9 20 4 12 53 365 31 4 2440587
           | 1,997 1997 997 97 7 20 1 2 6 41 10 2 2450490
           | 1,997 1997 997 97 7 20 1 2 6 41 10 2 2450490
           | 1,997 1997 997 97 7 20 1 2 6 41 10 2 2450490
           | 1,997 1997 997 97 7 20 1 2 6 41 10 2 2450490
           | 1,997 1997 997 97 7 20 1 2 6 41 10 2 2450490
           | 1,997 1997 997 97 7 20 1 2 6 41 10 2 2450490
           | 1,997 1997 997 97 7 20 1 1 1 2 2 5 2450451
           | 1,997 1997 997 97 7 20 1 1 1 2 2 5 2450451
           | 1,997 1997 997 97 7 20 1 2 6 41 10 2 2450490
           | 1,997 1997 997 97 7 20 1 2 6 41 10 2 2450490
           | 1,997 1997 997 97 7 20 1 2 6 41 10 2 2450490
           | 1,997 1997 997 97 7 20 1 2 6 41 10 2 2450490
           | 1,997 1997 997 97 7 20 2 6 23 161 10 3 2450610
           | 2,001 2001 1 1 1 21 3 9 38 265 22 7 2452175
           | 2,000 2000 0 0 0 20 1 3 11 75 15 4 2451619
           | 2,000 2000 0 0 0 20 1 3 11 75 15 4 2451619
           | 2,000 2000 0 0 0 20 1 3 11 75 15 4 2451619
           | 2,000 2000 0 0 0 20 1 3 11 75 15 4 2451619
           | 2,000 2000 0 0 0 20 1 3 11 75 15 4 2451619
           | 1,997 1997 997 97 7 20 1 2 6 41 10 2 2450490
           | 1,997 1997 997 97 7 20 1 2 6 41 10 2 2450490
           | 1,997 1997 997 97 7 20 1 2 6 41 10 2 2450490
           | 1,997 1997 997 97 7 20 1 2 6 41 10 2 2450490
           | 1,997 1997 997 97 7 20 1 2 6 41 10 2 2450490
           | 1,997 1997 997 97 7 20 1 2 6 41 10 2 2450490
           | 1,997 1997 997 97 7 20 1 2 6 41 10 2 2450490
           | 1,997 1997 997 97 7 20 1 2 6 41 10 2 2450490
           | 1,997 1997 997 97 7 20 1 2 6 41 10 2 2450490
           | 1,997 1997 997 97 7 20 1 2 6 41 10 2 2450490
           | 1,997 1997 997 97 7 20 1 2 6 41 10 2 2450490
           | 1,997 1997 997 97 7 20 1 2 6 41 10 2 2450490
           | 1,997 1997 997 97 7 20 3 7 28 191 10 5 2450640
           | 1,997 1997 997 97 7 20 2 6 23 161 10 3 2450610
           | 1,997 1997 997 97 7 20 1 2 6 41 10 2 2450490
           | 1,997 1997 997 97 7 20 1 2 6 42 11 3 2450491
           | 1,997 1997 997 97 7 20 1 2 7 43 12 4 2450492
           | 1,997 1997 997 97 7 20 1 2 7 44 13 5 2450493
           | 1,997 1997 997 97 7 20 1 2 7 45 14 6 2450494
           | 1,997 1997 997 97 7 20 1 2 7 46 15 7 2450495
           | 1,997 1997 997 97 7 20 1 2 7 47 16 1 2450496
           | 0,097 97 97 97 7 1 1 2 7 47 16 3 1686042
           | 0,097 97 97 97 7 1 1 2 7 47 16 7 1756536
           | 0,597 597 597 97 7 6 1 2 7 47 16 5 1939157
           | 1,097 1097 97 97 7 11 1 2 7 47 16 3 2121778
           | 1,697 1697 697 97 7 17 1 2 7 47 16 7 2340924
           | 1,797 1797 797 97 7 18 1 2 7 47 16 5 2377448
           | 1,897 1897 897 97 7 19 1 2 7 47 16 3 2413972
           | 1,997 1997 997 97 7 20 1 2 7 47 16 1 2450496
           | 2,097 2097 97 97 7 21 1 2 7 47 16 7 2487021
           | 1,996 1996 996 96 6 20 1 2 9 59 28 4 2450142
           | 1,996 1996 996 96 6 20 1 2 9 60 29 5 2450143
           | 1,996 1996 996 96 6 20 1 3 9 61 1 6 2450144
           | 1,996 1996 996 96 6 20 4 12 53 365 30 2 2450448
           | 1,996 1996 996 96 6 20 4 12 53 366 31 3 2450449
           | 1,997 1997 997 97 7 20 1 1 1 1 1 4 2450450
           | 1,997 1997 997 97 7 20 1 2 9 59 28 6 2450508
           | 1,997 1997 997 97 7 20 1 3 9 60 1 7 2450509
           | 1,997 1997 997 97 7 20 4 12 52 364 30 3 2450813
           | 1,997 1997 997 97 7 20 4 12 53 365 31 4 2450814
           | 1,999 1999 999 99 9 20 4 12 53 365 31 6 2451544
           | 2,000 2000 0 0 0 20 1 1 1 1 1 7 2451545
           | 2,000 2000 0 0 0 20 4 12 53 366 31 1 2451910
           | 2,001 2001 1 1 1 21 1 1 1 1 1 2 2451911
(66 rows)

SELECT '' AS to_char_5, to_char(d1, 'HH HH12 HH24 MI SS SSSS')
   FROM TIMESTAMPTZ_TBL;
 to_char_5 |       to_char        
-----------+----------------------
           | 05 05 17 32 01 63121
           | 05 05 17 32 01 63121
           | 05 05 17 32 01 63121
           | 05 05 17 32 01 63121
           | 05 05 17 32 01 63121
           | 05 05 17 32 01 63121
           | 05 05 17 32 01 63121
           | 02 02 02 14 03 8043
           | 01 01 01 14 05 4445
           | 05 05 17 32 01 63121
           | 05 05 17 32 01 63121
           | 05 05 17 32 01 63121
           | 05 05 17 32 01 63121
           | 05 05 17 32 01 63121
           | 05 05 17 32 01 63121
           | 05 05 17 32 01 63121
           | 02 02 14 32 01 52321
           | 05 05 17 32 01 63121
           | 05 05 17 32 01 63121
           | 05 05 17 32 01 63121
           | 05 05 17 32 01 63121
           | 05 05 17 32 01 63121
           | 05 05 17 32 01 63121
           | 05 05 17 32 01 63121
           | 05 05 17 32 01 63121
           | 05 05 17 32 01 63121
           | 
           | 
           | 05 05 17 32 01 63121
           | 05 05 17 32 01 63121
           | 08 08 08 14 01 29641
           | 05 05 17 32 00 63120
           | 09 09 09 32 01 34321
           | 09 09 09 32 01 34321
           | 09 09 09 32 01 34321
           | 02 02 14 32 01 52321
           | 05 05 17 32 01 63121
           | 05 05 17 32 01 63121
           | 05 05 17 32 01 63121
           | 05 05 17 32 01 63121
           | 05 05 17 32 01 63121
           | 05 05 17 32 01 63121
           | 05 05 17 32 01 63121
           | 04 04 16 00 00 57600
           | 12 12 00 00 00 0
           | 06 06 18 19 20 65960
           | 04 04 04 14 02 15242
           | 05 05 17 32 01 63121
           | 05 05 17 32 01 63121
           | 05 05 17 32 01 63121
           | 05 05 17 32 01 63121
           | 05 05 17 32 02 63122
           | 05 05 17 32 01 63121
           | 03 03 03 04 05 11045
           | 03 03 03 14 04 11644
           | 06 06 18 32 01 66721
           | 05 05 17 32 01 63121
           | 05 05 17 32 01 63121
           | 05 05 17 32 01 63121
           | 05 05 17 32 01 63121
           | 05 05 17 32 01 63121
           | 05 05 17 32 01 63121
           | 05 05 17 32 01 63121
           | 05 05 17 32 01 63121
           | 05 05 17 32 01 63121
           | 05 05 17 32 01 63121
(66 rows)

<<<<<<< HEAD
SELECT '' AS to_char_6, to_char(d1, E'"HH:MI:SS is" HH:MI:SS "\\"text between quote marks\\""') 
   FROM TIMESTAMPTZ_TBL;		
 to_char_6 |                     to_char                     
-----------+-------------------------------------------------
=======
SELECT '' AS to_char_6, to_char(d1, E'"HH:MI:SS is" HH:MI:SS "\\"text between quote marks\\""')
   FROM TIMESTAMPTZ_TBL;
 to_char_6 |                     to_char                     
-----------+-------------------------------------------------
           | 
           | 
           | HH:MI:SS is 04:00:00 "text between quote marks"
           | HH:MI:SS is 05:32:01 "text between quote marks"
           | HH:MI:SS is 05:32:01 "text between quote marks"
           | HH:MI:SS is 05:32:02 "text between quote marks"
           | HH:MI:SS is 05:32:01 "text between quote marks"
>>>>>>> a4bebdd9
           | HH:MI:SS is 05:32:01 "text between quote marks"
           | HH:MI:SS is 05:32:01 "text between quote marks"
           | HH:MI:SS is 05:32:01 "text between quote marks"
           | HH:MI:SS is 05:32:01 "text between quote marks"
           | HH:MI:SS is 05:32:01 "text between quote marks"
           | HH:MI:SS is 05:32:01 "text between quote marks"
           | HH:MI:SS is 05:32:01 "text between quote marks"
           | HH:MI:SS is 02:14:03 "text between quote marks"
           | HH:MI:SS is 01:14:05 "text between quote marks"
           | HH:MI:SS is 05:32:01 "text between quote marks"
           | HH:MI:SS is 05:32:01 "text between quote marks"
           | HH:MI:SS is 05:32:01 "text between quote marks"
           | HH:MI:SS is 05:32:01 "text between quote marks"
           | HH:MI:SS is 05:32:01 "text between quote marks"
           | HH:MI:SS is 05:32:01 "text between quote marks"
           | HH:MI:SS is 05:32:01 "text between quote marks"
           | HH:MI:SS is 02:32:01 "text between quote marks"
           | HH:MI:SS is 05:32:01 "text between quote marks"
           | HH:MI:SS is 05:32:01 "text between quote marks"
           | HH:MI:SS is 05:32:01 "text between quote marks"
           | HH:MI:SS is 05:32:01 "text between quote marks"
           | HH:MI:SS is 05:32:01 "text between quote marks"
           | HH:MI:SS is 05:32:01 "text between quote marks"
           | HH:MI:SS is 05:32:01 "text between quote marks"
           | HH:MI:SS is 05:32:01 "text between quote marks"
           | HH:MI:SS is 05:32:01 "text between quote marks"
           | 
           | 
           | HH:MI:SS is 05:32:01 "text between quote marks"
           | HH:MI:SS is 05:32:01 "text between quote marks"
           | HH:MI:SS is 08:14:01 "text between quote marks"
           | HH:MI:SS is 05:32:00 "text between quote marks"
           | HH:MI:SS is 09:32:01 "text between quote marks"
           | HH:MI:SS is 09:32:01 "text between quote marks"
           | HH:MI:SS is 09:32:01 "text between quote marks"
           | HH:MI:SS is 02:32:01 "text between quote marks"
           | HH:MI:SS is 05:32:01 "text between quote marks"
           | HH:MI:SS is 05:32:01 "text between quote marks"
           | HH:MI:SS is 05:32:01 "text between quote marks"
           | HH:MI:SS is 05:32:01 "text between quote marks"
           | HH:MI:SS is 05:32:01 "text between quote marks"
           | HH:MI:SS is 05:32:01 "text between quote marks"
           | HH:MI:SS is 05:32:01 "text between quote marks"
           | HH:MI:SS is 04:00:00 "text between quote marks"
           | HH:MI:SS is 12:00:00 "text between quote marks"
           | HH:MI:SS is 06:19:20 "text between quote marks"
           | HH:MI:SS is 04:14:02 "text between quote marks"
           | HH:MI:SS is 05:32:01 "text between quote marks"
           | HH:MI:SS is 05:32:01 "text between quote marks"
           | HH:MI:SS is 05:32:01 "text between quote marks"
           | HH:MI:SS is 05:32:01 "text between quote marks"
           | HH:MI:SS is 05:32:02 "text between quote marks"
           | HH:MI:SS is 05:32:01 "text between quote marks"
           | HH:MI:SS is 03:04:05 "text between quote marks"
           | HH:MI:SS is 03:14:04 "text between quote marks"
           | HH:MI:SS is 06:32:01 "text between quote marks"
           | HH:MI:SS is 05:32:01 "text between quote marks"
           | HH:MI:SS is 05:32:01 "text between quote marks"
           | HH:MI:SS is 05:32:01 "text between quote marks"
           | HH:MI:SS is 05:32:01 "text between quote marks"
           | HH:MI:SS is 05:32:01 "text between quote marks"
           | HH:MI:SS is 05:32:01 "text between quote marks"
           | HH:MI:SS is 05:32:01 "text between quote marks"
           | HH:MI:SS is 05:32:01 "text between quote marks"
           | HH:MI:SS is 05:32:01 "text between quote marks"
           | HH:MI:SS is 05:32:01 "text between quote marks"
(66 rows)

SELECT '' AS to_char_7, to_char(d1, 'HH24--text--MI--text--SS')
   FROM TIMESTAMPTZ_TBL;
 to_char_7 |        to_char         
-----------+------------------------
           | 16--text--00--text--00
           | 00--text--00--text--00
           | 18--text--19--text--20
           | 04--text--14--text--02
           | 17--text--32--text--01
           | 17--text--32--text--01
           | 17--text--32--text--01
           | 17--text--32--text--01
           | 17--text--32--text--02
           | 17--text--32--text--01
           | 03--text--04--text--05
           | 03--text--14--text--04
           | 18--text--32--text--01
           | 17--text--32--text--01
           | 17--text--32--text--01
           | 17--text--32--text--01
           | 17--text--32--text--01
           | 17--text--32--text--01
           | 17--text--32--text--01
           | 17--text--32--text--01
           | 17--text--32--text--01
           | 17--text--32--text--01
           | 17--text--32--text--01
           | 17--text--32--text--01
           | 17--text--32--text--01
           | 17--text--32--text--01
           | 17--text--32--text--01
           | 17--text--32--text--01
           | 17--text--32--text--01
           | 17--text--32--text--01
           | 02--text--14--text--03
           | 01--text--14--text--05
           | 17--text--32--text--01
           | 17--text--32--text--01
           | 17--text--32--text--01
           | 17--text--32--text--01
           | 17--text--32--text--01
           | 17--text--32--text--01
           | 17--text--32--text--01
           | 14--text--32--text--01
           | 17--text--32--text--01
           | 17--text--32--text--01
           | 17--text--32--text--01
           | 17--text--32--text--01
           | 17--text--32--text--01
           | 17--text--32--text--01
           | 17--text--32--text--01
           | 17--text--32--text--01
           | 17--text--32--text--01
           | 
           | 
           | 17--text--32--text--01
           | 17--text--32--text--01
           | 08--text--14--text--01
           | 17--text--32--text--00
           | 09--text--32--text--01
           | 09--text--32--text--01
           | 09--text--32--text--01
           | 14--text--32--text--01
           | 17--text--32--text--01
           | 17--text--32--text--01
           | 17--text--32--text--01
           | 17--text--32--text--01
           | 17--text--32--text--01
           | 17--text--32--text--01
           | 17--text--32--text--01
(66 rows)

SELECT '' AS to_char_8, to_char(d1, 'YYYYTH YYYYth Jth')
   FROM TIMESTAMPTZ_TBL;
 to_char_8 |         to_char         
-----------+-------------------------
           | 1997TH 1997th 2450490th
           | 1997TH 1997th 2450490th
           | 1997TH 1997th 2450490th
           | 1997TH 1997th 2450490th
           | 1997TH 1997th 2450490th
           | 1997TH 1997th 2450490th
           | 1997TH 1997th 2450490th
           | 2000TH 2000th 2451619th
           | 2000TH 2000th 2451619th
           | 1997TH 1997th 2450490th
           | 1997TH 1997th 2450490th
           | 1997TH 1997th 2450490th
           | 1997TH 1997th 2450490th
           | 1997TH 1997th 2450490th
           | 1997TH 1997th 2450490th
           | 1997TH 1997th 2450490th
           | 1997TH 1997th 2450490th
           | 1997TH 1997th 2450490th
           | 1997TH 1997th 2450496th
           | 0097TH 0097th 1686042nd
           | 0597TH 0597th 1939157th
           | 1997TH 1997th 2450496th
           | 1996TH 1996th 2450142nd
           | 1996TH 1996th 2450448th
           | 1997TH 1997th 2450813th
           | 1999TH 1999th 2451544th
           | 
           | 
           | 1997TH 1997th 2450490th
           | 1997TH 1997th 2450610th
           | 2000TH 2000th 2451619th
           | 1997TH 1997th 2450490th
           | 1997TH 1997th 2450490th
           | 1997TH 1997th 2450490th
           | 1997TH 1997th 2450490th
           | 1997TH 1997th 2450640th
           | 1997TH 1997th 2450492nd
           | 1997TH 1997th 2450494th
           | 1997TH 1997th 2450495th
           | 1897TH 1897th 2413972nd
           | 2097TH 2097th 2487021st
           | 2000TH 2000th 2451910th
           | 2001ST 2001st 2451911th
           | 1969TH 1969th 2440587th
           | 1997TH 1997th 2450451st
           | 2001ST 2001st 2452175th
           | 2000TH 2000th 2451619th
           | 0097TH 0097th 1756536th
           | 1097TH 1097th 2121778th
           | 1797TH 1797th 2377448th
           | 1997TH 1997th 2450509th
           | 1997TH 1997th 2450490th
           | 1997TH 1997th 2450490th
           | 1997TH 1997th 2450451st
           | 2000TH 2000th 2451619th
           | 1997TH 1997th 2450610th
           | 1997TH 1997th 2450491st
           | 1997TH 1997th 2450493rd
           | 1697TH 1697th 2340924th
           | 1996TH 1996th 2450143rd
           | 1996TH 1996th 2450144th
           | 1996TH 1996th 2450449th
           | 1997TH 1997th 2450450th
           | 1997TH 1997th 2450508th
           | 1997TH 1997th 2450814th
           | 2000TH 2000th 2451545th
(66 rows)

SELECT '' AS to_char_9, to_char(d1, 'YYYY A.D. YYYY a.d. YYYY bc HH:MI:SS P.M. HH:MI:SS p.m. HH:MI:SS pm')
   FROM TIMESTAMPTZ_TBL;
 to_char_9 |                               to_char                               
-----------+---------------------------------------------------------------------
           | 
           | 
           | 1997 A.D. 1997 a.d. 1997 ad 05:32:01 P.M. 05:32:01 p.m. 05:32:01 pm
           | 1997 A.D. 1997 a.d. 1997 ad 05:32:01 P.M. 05:32:01 p.m. 05:32:01 pm
           | 2000 A.D. 2000 a.d. 2000 ad 08:14:01 A.M. 08:14:01 a.m. 08:14:01 am
           | 1997 A.D. 1997 a.d. 1997 ad 05:32:00 P.M. 05:32:00 p.m. 05:32:00 pm
           | 1997 A.D. 1997 a.d. 1997 ad 09:32:01 A.M. 09:32:01 a.m. 09:32:01 am
           | 1997 A.D. 1997 a.d. 1997 ad 09:32:01 A.M. 09:32:01 a.m. 09:32:01 am
           | 1997 A.D. 1997 a.d. 1997 ad 09:32:01 A.M. 09:32:01 a.m. 09:32:01 am
           | 1997 A.D. 1997 a.d. 1997 ad 02:32:01 P.M. 02:32:01 p.m. 02:32:01 pm
           | 1997 A.D. 1997 a.d. 1997 ad 05:32:01 P.M. 05:32:01 p.m. 05:32:01 pm
           | 1997 A.D. 1997 a.d. 1997 ad 05:32:01 P.M. 05:32:01 p.m. 05:32:01 pm
           | 1997 A.D. 1997 a.d. 1997 ad 05:32:01 P.M. 05:32:01 p.m. 05:32:01 pm
           | 1897 A.D. 1897 a.d. 1897 ad 05:32:01 P.M. 05:32:01 p.m. 05:32:01 pm
           | 2097 A.D. 2097 a.d. 2097 ad 05:32:01 P.M. 05:32:01 p.m. 05:32:01 pm
           | 2000 A.D. 2000 a.d. 2000 ad 05:32:01 P.M. 05:32:01 p.m. 05:32:01 pm
           | 2001 A.D. 2001 a.d. 2001 ad 05:32:01 P.M. 05:32:01 p.m. 05:32:01 pm
           | 1969 A.D. 1969 a.d. 1969 ad 04:00:00 P.M. 04:00:00 p.m. 04:00:00 pm
           | 1997 A.D. 1997 a.d. 1997 ad 12:00:00 A.M. 12:00:00 a.m. 12:00:00 am
           | 2001 A.D. 2001 a.d. 2001 ad 06:19:20 P.M. 06:19:20 p.m. 06:19:20 pm
           | 2000 A.D. 2000 a.d. 2000 ad 04:14:02 A.M. 04:14:02 a.m. 04:14:02 am
           | 0097 A.D. 0097 a.d. 0097 ad 05:32:01 P.M. 05:32:01 p.m. 05:32:01 pm
           | 1097 A.D. 1097 a.d. 1097 ad 05:32:01 P.M. 05:32:01 p.m. 05:32:01 pm
           | 1797 A.D. 1797 a.d. 1797 ad 05:32:01 P.M. 05:32:01 p.m. 05:32:01 pm
           | 1997 A.D. 1997 a.d. 1997 ad 05:32:01 P.M. 05:32:01 p.m. 05:32:01 pm
           | 1997 A.D. 1997 a.d. 1997 ad 05:32:02 P.M. 05:32:02 p.m. 05:32:02 pm
           | 1997 A.D. 1997 a.d. 1997 ad 05:32:01 P.M. 05:32:01 p.m. 05:32:01 pm
           | 1997 A.D. 1997 a.d. 1997 ad 03:04:05 A.M. 03:04:05 a.m. 03:04:05 am
           | 2000 A.D. 2000 a.d. 2000 ad 03:14:04 A.M. 03:14:04 a.m. 03:14:04 am
           | 1997 A.D. 1997 a.d. 1997 ad 06:32:01 P.M. 06:32:01 p.m. 06:32:01 pm
           | 1997 A.D. 1997 a.d. 1997 ad 05:32:01 P.M. 05:32:01 p.m. 05:32:01 pm
           | 1997 A.D. 1997 a.d. 1997 ad 05:32:01 P.M. 05:32:01 p.m. 05:32:01 pm
           | 1697 A.D. 1697 a.d. 1697 ad 05:32:01 P.M. 05:32:01 p.m. 05:32:01 pm
           | 1996 A.D. 1996 a.d. 1996 ad 05:32:01 P.M. 05:32:01 p.m. 05:32:01 pm
           | 1996 A.D. 1996 a.d. 1996 ad 05:32:01 P.M. 05:32:01 p.m. 05:32:01 pm
           | 1996 A.D. 1996 a.d. 1996 ad 05:32:01 P.M. 05:32:01 p.m. 05:32:01 pm
           | 1997 A.D. 1997 a.d. 1997 ad 05:32:01 P.M. 05:32:01 p.m. 05:32:01 pm
           | 1997 A.D. 1997 a.d. 1997 ad 05:32:01 P.M. 05:32:01 p.m. 05:32:01 pm
           | 1997 A.D. 1997 a.d. 1997 ad 05:32:01 P.M. 05:32:01 p.m. 05:32:01 pm
           | 2000 A.D. 2000 a.d. 2000 ad 05:32:01 P.M. 05:32:01 p.m. 05:32:01 pm
           | 1997 A.D. 1997 a.d. 1997 ad 05:32:01 P.M. 05:32:01 p.m. 05:32:01 pm
           | 1997 A.D. 1997 a.d. 1997 ad 05:32:01 P.M. 05:32:01 p.m. 05:32:01 pm
           | 1997 A.D. 1997 a.d. 1997 ad 05:32:01 P.M. 05:32:01 p.m. 05:32:01 pm
           | 1997 A.D. 1997 a.d. 1997 ad 05:32:01 P.M. 05:32:01 p.m. 05:32:01 pm
           | 1997 A.D. 1997 a.d. 1997 ad 05:32:01 P.M. 05:32:01 p.m. 05:32:01 pm
           | 1997 A.D. 1997 a.d. 1997 ad 05:32:01 P.M. 05:32:01 p.m. 05:32:01 pm
           | 1997 A.D. 1997 a.d. 1997 ad 05:32:01 P.M. 05:32:01 p.m. 05:32:01 pm
           | 2000 A.D. 2000 a.d. 2000 ad 02:14:03 A.M. 02:14:03 a.m. 02:14:03 am
           | 2000 A.D. 2000 a.d. 2000 ad 01:14:05 A.M. 01:14:05 a.m. 01:14:05 am
           | 1997 A.D. 1997 a.d. 1997 ad 05:32:01 P.M. 05:32:01 p.m. 05:32:01 pm
           | 1997 A.D. 1997 a.d. 1997 ad 05:32:01 P.M. 05:32:01 p.m. 05:32:01 pm
           | 1997 A.D. 1997 a.d. 1997 ad 05:32:01 P.M. 05:32:01 p.m. 05:32:01 pm
           | 1997 A.D. 1997 a.d. 1997 ad 05:32:01 P.M. 05:32:01 p.m. 05:32:01 pm
           | 1997 A.D. 1997 a.d. 1997 ad 05:32:01 P.M. 05:32:01 p.m. 05:32:01 pm
           | 1997 A.D. 1997 a.d. 1997 ad 05:32:01 P.M. 05:32:01 p.m. 05:32:01 pm
           | 1997 A.D. 1997 a.d. 1997 ad 05:32:01 P.M. 05:32:01 p.m. 05:32:01 pm
           | 1997 A.D. 1997 a.d. 1997 ad 02:32:01 P.M. 02:32:01 p.m. 02:32:01 pm
           | 1997 A.D. 1997 a.d. 1997 ad 05:32:01 P.M. 05:32:01 p.m. 05:32:01 pm
           | 1997 A.D. 1997 a.d. 1997 ad 05:32:01 P.M. 05:32:01 p.m. 05:32:01 pm
           | 0097 B.C. 0097 b.c. 0097 bc 05:32:01 P.M. 05:32:01 p.m. 05:32:01 pm
           | 0597 A.D. 0597 a.d. 0597 ad 05:32:01 P.M. 05:32:01 p.m. 05:32:01 pm
           | 1997 A.D. 1997 a.d. 1997 ad 05:32:01 P.M. 05:32:01 p.m. 05:32:01 pm
           | 1996 A.D. 1996 a.d. 1996 ad 05:32:01 P.M. 05:32:01 p.m. 05:32:01 pm
           | 1996 A.D. 1996 a.d. 1996 ad 05:32:01 P.M. 05:32:01 p.m. 05:32:01 pm
           | 1997 A.D. 1997 a.d. 1997 ad 05:32:01 P.M. 05:32:01 p.m. 05:32:01 pm
           | 1999 A.D. 1999 a.d. 1999 ad 05:32:01 P.M. 05:32:01 p.m. 05:32:01 pm
(66 rows)

SELECT '' AS to_char_10, to_char(d1, 'YYYY WW IYYY IYY IY I IW') 
   FROM TIMESTAMPTZ_TBL;
 to_char_10 |         to_char          
------------+--------------------------
            | 1969 53 1970 970 70 0 01
            | 1997 01 1997 997 97 7 01
            | 2001 38 2001 001 01 1 38
            | 2000 11 2000 000 00 0 11
            | 0097 07 0097 097 97 7 07
            | 1097 07 1097 097 97 7 07
            | 1797 07 1797 797 97 7 07
            | 1997 09 1997 997 97 7 09
            | 1997 06 1997 997 97 7 07
            | 1997 06 1997 997 97 7 07
            | 1997 01 1997 997 97 7 01
            | 2000 11 2000 000 00 0 11
            | 1997 23 1997 997 97 7 24
            | 1997 06 1997 997 97 7 07
            | 1997 07 1997 997 97 7 07
            | 1697 07 1697 697 97 7 07
            | 1996 09 1996 996 96 6 09
            | 1996 09 1996 996 96 6 09
            | 1996 53 1997 997 97 7 01
            | 1997 01 1997 997 97 7 01
            | 1997 09 1997 997 97 7 09
            | 1997 53 1998 998 98 8 01
            | 2000 01 1999 999 99 9 52
            | 1997 06 1997 997 97 7 07
            | 1997 06 1997 997 97 7 07
            | 1997 06 1997 997 97 7 07
            | 1997 06 1997 997 97 7 07
            | 1997 06 1997 997 97 7 07
            | 1997 06 1997 997 97 7 07
            | 1997 06 1997 997 97 7 07
            | 2000 11 2000 000 00 0 11
            | 2000 11 2000 000 00 0 11
            | 1997 06 1997 997 97 7 07
            | 1997 06 1997 997 97 7 07
            | 1997 06 1997 997 97 7 07
            | 1997 06 1997 997 97 7 07
            | 1997 06 1997 997 97 7 07
            | 1997 06 1997 997 97 7 07
            | 1997 06 1997 997 97 7 07
            | 1997 06 1997 997 97 7 07
            | 1997 06 1997 997 97 7 07
            | 1997 07 1997 997 97 7 07
            | 0097 07 0097 097 97 7 07
            | 0597 07 0597 597 97 7 07
            | 1997 07 1997 997 97 7 07
            | 1996 09 1996 996 96 6 09
            | 1996 53 1997 997 97 7 01
            | 1997 52 1998 998 98 8 01
            | 1999 53 1999 999 99 9 52
            | 
            | 
            | 1997 06 1997 997 97 7 07
            | 1997 23 1997 997 97 7 24
            | 2000 11 2000 000 00 0 11
            | 1997 06 1997 997 97 7 07
            | 1997 06 1997 997 97 7 07
            | 1997 06 1997 997 97 7 07
            | 1997 06 1997 997 97 7 07
            | 1997 28 1997 997 97 7 28
            | 1997 07 1997 997 97 7 07
            | 1997 07 1997 997 97 7 07
            | 1997 07 1997 997 97 7 07
            | 1897 07 1897 897 97 7 07
            | 2097 07 2097 097 97 7 07
            | 2000 53 2000 000 00 0 52
            | 2001 01 2001 001 01 1 01
(66 rows)

SELECT '' AS to_char_10, to_char(d1, 'IYYY IYY IY I IW IDDD ID')
   FROM TIMESTAMPTZ_TBL;
 to_char_10 |        to_char         
------------+------------------------
            | 
            | 
            | 1970 970 70 0 01 003 3
            | 1997 997 97 7 07 043 1
            | 1997 997 97 7 07 043 1
            | 1997 997 97 7 07 043 1
            | 1997 997 97 7 07 043 1
            | 1997 997 97 7 07 043 1
            | 1997 997 97 7 07 043 1
            | 1997 997 97 7 01 004 4
            | 1997 997 97 7 01 004 4
            | 1997 997 97 7 07 043 1
            | 1997 997 97 7 07 043 1
            | 1997 997 97 7 07 043 1
            | 1997 997 97 7 07 043 1
            | 1997 997 97 7 24 163 2
            | 1997 997 97 7 28 193 4
            | 2001 001 01 1 38 265 6
            | 2000 000 00 0 11 073 3
            | 2000 000 00 0 11 073 3
            | 2000 000 00 0 11 073 3
            | 2000 000 00 0 11 073 3
            | 2000 000 00 0 11 073 3
            | 1997 997 97 7 07 043 1
            | 1997 997 97 7 07 043 1
            | 1997 997 97 7 07 043 1
            | 1997 997 97 7 07 043 1
            | 1997 997 97 7 07 043 1
            | 1997 997 97 7 07 043 1
            | 1997 997 97 7 07 043 1
            | 1997 997 97 7 07 043 1
            | 1997 997 97 7 07 043 1
            | 1997 997 97 7 07 043 1
            | 1997 997 97 7 07 043 1
            | 1997 997 97 7 07 043 1
            | 1997 997 97 7 24 163 2
            | 1997 997 97 7 07 043 1
            | 1997 997 97 7 07 044 2
            | 1997 997 97 7 07 045 3
            | 1997 997 97 7 07 046 4
            | 1997 997 97 7 07 047 5
            | 1997 997 97 7 07 048 6
            | 1997 997 97 7 07 049 7
            | 0097 097 97 7 07 044 2
            | 0097 097 97 7 07 048 6
            | 0597 597 97 7 07 046 4
            | 1097 097 97 7 07 044 2
            | 1697 697 97 7 07 048 6
            | 1797 797 97 7 07 046 4
            | 1897 897 97 7 07 044 2
            | 1997 997 97 7 07 049 7
            | 2097 097 97 7 07 048 6
            | 1996 996 96 6 09 059 3
            | 1996 996 96 6 09 060 4
            | 1996 996 96 6 09 061 5
            | 1997 997 97 7 01 001 1
            | 1997 997 97 7 01 002 2
            | 1997 997 97 7 01 003 3
            | 1997 997 97 7 09 061 5
            | 1997 997 97 7 09 062 6
            | 1998 998 98 8 01 002 2
            | 1998 998 98 8 01 003 3
            | 1999 999 99 9 52 362 5
            | 1999 999 99 9 52 363 6
            | 2000 000 00 0 52 364 7
            | 2001 001 01 1 01 001 1
(66 rows)

SELECT '' AS to_char_11, to_char(d1, 'FMIYYY FMIYY FMIY FMI FMIW FMIDDD FMID')
   FROM TIMESTAMPTZ_TBL;
 to_char_11 |        to_char         
------------+------------------------
            | 
            | 
            | 1970 970 70 0 1 3 3
            | 1997 997 97 7 7 43 1
            | 1997 997 97 7 7 43 1
            | 1997 997 97 7 7 43 1
            | 1997 997 97 7 7 43 1
            | 1997 997 97 7 7 43 1
            | 1997 997 97 7 7 43 1
            | 1997 997 97 7 1 4 4
            | 1997 997 97 7 1 4 4
            | 1997 997 97 7 7 43 1
            | 1997 997 97 7 7 43 1
            | 1997 997 97 7 7 43 1
            | 1997 997 97 7 7 43 1
            | 1997 997 97 7 24 163 2
            | 2001 1 1 1 38 265 6
            | 2000 0 0 0 11 73 3
            | 2000 0 0 0 11 73 3
            | 2000 0 0 0 11 73 3
            | 2000 0 0 0 11 73 3
            | 2000 0 0 0 11 73 3
            | 1997 997 97 7 7 43 1
            | 1997 997 97 7 7 43 1
            | 1997 997 97 7 7 43 1
            | 1997 997 97 7 7 43 1
            | 1997 997 97 7 7 43 1
            | 1997 997 97 7 7 43 1
            | 1997 997 97 7 7 43 1
            | 1997 997 97 7 7 43 1
            | 1997 997 97 7 7 43 1
            | 1997 997 97 7 7 43 1
            | 1997 997 97 7 7 43 1
            | 1997 997 97 7 7 43 1
            | 1997 997 97 7 28 193 4
            | 1997 997 97 7 24 163 2
            | 1997 997 97 7 7 43 1
            | 1997 997 97 7 7 44 2
            | 1997 997 97 7 7 45 3
            | 1997 997 97 7 7 46 4
            | 1997 997 97 7 7 47 5
            | 1997 997 97 7 7 48 6
            | 1997 997 97 7 7 49 7
            | 97 97 97 7 7 44 2
            | 97 97 97 7 7 48 6
            | 597 597 97 7 7 46 4
            | 1097 97 97 7 7 44 2
            | 1697 697 97 7 7 48 6
            | 1797 797 97 7 7 46 4
            | 1897 897 97 7 7 44 2
            | 1997 997 97 7 7 49 7
            | 2097 97 97 7 7 48 6
            | 1996 996 96 6 9 59 3
            | 1996 996 96 6 9 60 4
            | 1996 996 96 6 9 61 5
            | 1997 997 97 7 1 1 1
            | 1997 997 97 7 1 2 2
            | 1997 997 97 7 1 3 3
            | 1997 997 97 7 9 61 5
            | 1997 997 97 7 9 62 6
            | 1998 998 98 8 1 2 2
            | 1998 998 98 8 1 3 3
            | 1999 999 99 9 52 362 5
            | 1999 999 99 9 52 363 6
            | 2000 0 0 0 52 364 7
            | 2001 1 1 1 1 1 1
(66 rows)

-- TO_TIMESTAMP()
SELECT '' AS to_timestamp_1, to_timestamp('0097/Feb/16 --> 08:14:30', 'YYYY/Mon/DD --> HH:MI:SS');
 to_timestamp_1 |         to_timestamp         
----------------+------------------------------
                | Sat Feb 16 08:14:30 0097 PST
(1 row)

	
SELECT '' AS to_timestamp_2, to_timestamp('97/2/16 8:14:30', 'FMYYYY/FMMM/FMDD FMHH:FMMI:FMSS');
 to_timestamp_2 |         to_timestamp         
----------------+------------------------------
                | Sat Feb 16 08:14:30 0097 PST
(1 row)

SELECT '' AS to_timestamp_3, to_timestamp('1985 January 12', 'YYYY FMMonth DD');
 to_timestamp_3 |         to_timestamp         
----------------+------------------------------
                | Sat Jan 12 00:00:00 1985 PST
(1 row)

SELECT '' AS to_timestamp_4, to_timestamp('My birthday-> Year: 1976, Month: May, Day: 16',
										  '"My birthday-> Year" YYYY, "Month:" FMMonth, "Day:" DD');
 to_timestamp_4 |         to_timestamp         
----------------+------------------------------
                | Sun May 16 00:00:00 1976 PDT
(1 row)

SELECT '' AS to_timestamp_5, to_timestamp('1,582nd VIII 21', 'Y,YYYth FMRM DD');
 to_timestamp_5 |         to_timestamp         
----------------+------------------------------
                | Sat Aug 21 00:00:00 1582 PST
(1 row)

SELECT '' AS to_timestamp_6, to_timestamp('15 "text between quote marks" 98 54 45', 
										  E'HH "\\text between quote marks\\"" YY MI SS');
WARNING:  hour "15" is invalid for the 12-hour clock
HINT:  Use the 24-hour clock, or give an hour between 1 and 12.
 to_timestamp_6 |         to_timestamp         
----------------+------------------------------
                | Thu Jan 01 15:54:45 1998 PST
(1 row)

    
SELECT '' AS to_timestamp_7, to_timestamp('05121445482000', 'MMDDHHMISSYYYY');    
WARNING:  hour "14" is invalid for the 12-hour clock
HINT:  Use the 24-hour clock, or give an hour between 1 and 12.
 to_timestamp_7 |         to_timestamp         
----------------+------------------------------
                | Fri May 12 14:45:48 2000 PDT
(1 row)

SELECT '' AS to_timestamp_8, to_timestamp('2000January09Sunday', 'YYYYFMMonthDDFMDay');
 to_timestamp_8 |         to_timestamp         
----------------+------------------------------
                | Sun Jan 09 00:00:00 2000 PST
(1 row)

SELECT '' AS to_timestamp_9, to_timestamp('97/Feb/16', 'YYMonDD');
ERROR:  invalid value "/Fe" for "Mon"
DETAIL:  The given value did not match any of the allowed values for this field.
SELECT '' AS to_timestamp_10, to_timestamp('19971116', 'YYYYMMDD');
 to_timestamp_10 |         to_timestamp         
-----------------+------------------------------
                 | Sun Nov 16 00:00:00 1997 PST
(1 row)

SELECT '' AS to_timestamp_11, to_timestamp('20000-1116', 'YYYY-MMDD');
 to_timestamp_11 |         to_timestamp          
-----------------+-------------------------------
                 | Thu Nov 16 00:00:00 20000 PST
(1 row)

SELECT '' AS to_timestamp_12, to_timestamp('9-1116', 'Y-MMDD');
 to_timestamp_12 |         to_timestamp         
-----------------+------------------------------
                 | Mon Nov 16 00:00:00 2009 PST
(1 row)

SELECT '' AS to_timestamp_13, to_timestamp('95-1116', 'YY-MMDD');
 to_timestamp_13 |         to_timestamp         
-----------------+------------------------------
                 | Thu Nov 16 00:00:00 1995 PST
(1 row)

SELECT '' AS to_timestamp_14, to_timestamp('995-1116', 'YYY-MMDD');
 to_timestamp_14 |         to_timestamp         
-----------------+------------------------------
                 | Thu Nov 16 00:00:00 1995 PST
(1 row)

SELECT '' AS to_timestamp_15, to_timestamp('2005426', 'YYYYWWD');
 to_timestamp_15 |         to_timestamp         
-----------------+------------------------------
                 | Sat Oct 15 00:00:00 2005 PDT
(1 row)

SELECT '' AS to_timestamp_16, to_timestamp('2005300', 'YYYYDDD');
 to_timestamp_16 |         to_timestamp         
-----------------+------------------------------
                 | Thu Oct 27 00:00:00 2005 PDT
(1 row)

SELECT '' AS to_timestamp_17, to_timestamp('2005527', 'IYYYIWID');
 to_timestamp_17 |         to_timestamp         
-----------------+------------------------------
                 | Sun Jan 01 00:00:00 2006 PST
(1 row)

SELECT '' AS to_timestamp_18, to_timestamp('005527', 'IYYIWID');
 to_timestamp_18 |         to_timestamp         
-----------------+------------------------------
                 | Sun Jan 01 00:00:00 2006 PST
(1 row)

SELECT '' AS to_timestamp_19, to_timestamp('05527', 'IYIWID');
 to_timestamp_19 |         to_timestamp         
-----------------+------------------------------
                 | Sun Jan 01 00:00:00 2006 PST
(1 row)

SELECT '' AS to_timestamp_20, to_timestamp('5527', 'IIWID');
 to_timestamp_20 |         to_timestamp         
-----------------+------------------------------
                 | Sun Jan 01 00:00:00 2006 PST
(1 row)

SELECT '' AS to_timestamp_21, to_timestamp('2005364', 'IYYYIDDD');
 to_timestamp_21 |         to_timestamp         
-----------------+------------------------------
                 | Sun Jan 01 00:00:00 2006 PST
(1 row)

-- MPP-18998
create table dttm_com
(id int primary key,
t1 timestamp not null,
t2 timestamp not null,
d1 date not null,
d2 date not null )
distributed by (id);
NOTICE:  CREATE TABLE / PRIMARY KEY will create implicit index "dttm_com_pkey" for table "dttm_com"
insert into dttm_com values
     (1, now(), current_timestamp, now(), current_date),
     (2, current_timestamp, localtimestamp::date, current_date::date, date_in(date_out(current_date))),
     (3, now(), current_timestamp, now(), current_date);
select id from dttm_com where d1 <> current_date;
 id 
----
(0 rows)

SET DateStyle TO DEFAULT;<|MERGE_RESOLUTION|>--- conflicted
+++ resolved
@@ -1243,24 +1243,10 @@
            | 05 05 17 32 01 63121
 (66 rows)
 
-<<<<<<< HEAD
-SELECT '' AS to_char_6, to_char(d1, E'"HH:MI:SS is" HH:MI:SS "\\"text between quote marks\\""') 
-   FROM TIMESTAMPTZ_TBL;		
- to_char_6 |                     to_char                     
------------+-------------------------------------------------
-=======
 SELECT '' AS to_char_6, to_char(d1, E'"HH:MI:SS is" HH:MI:SS "\\"text between quote marks\\""')
    FROM TIMESTAMPTZ_TBL;
  to_char_6 |                     to_char                     
 -----------+-------------------------------------------------
-           | 
-           | 
-           | HH:MI:SS is 04:00:00 "text between quote marks"
-           | HH:MI:SS is 05:32:01 "text between quote marks"
-           | HH:MI:SS is 05:32:01 "text between quote marks"
-           | HH:MI:SS is 05:32:02 "text between quote marks"
-           | HH:MI:SS is 05:32:01 "text between quote marks"
->>>>>>> a4bebdd9
            | HH:MI:SS is 05:32:01 "text between quote marks"
            | HH:MI:SS is 05:32:01 "text between quote marks"
            | HH:MI:SS is 05:32:01 "text between quote marks"
