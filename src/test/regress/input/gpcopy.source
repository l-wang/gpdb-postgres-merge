--
-- This test suite tests COPY code that is unique to greenplum db.
--
-- start_matchignore
--
-- # in assertions that errors are correctly thrown if the user tries to
-- # COPY FROM a program with bad arguments, ignore extra information that
-- # Debian (vs RedHat) emits on stderr
--
-- m/DETAIL:.*sh.*Illegal number.*/i
--
-- end_matchignore
--
-- start_matchsubs
--
-- # in assertions that errors are correctly thrown if the user tries to
-- # COPY FROM a non-existent program, ignore slight differences in how
-- # Debian vs RedHat emits the message to the user
--
-- m/(ERROR\:\s+.*)?sh\:.*ttt.*not found/i
-- s/sh: 1: /sh: /
--
-- m/(ERROR\:\s+.*)?sh\:.*ttt.*not found/i
-- s/ ttt:.*not found/ ttt: NOT FOUND/
--
-- end_matchsubs
--
-- ######################################################
-- different distribution columns and distribution types
-- ######################################################
CREATE TABLE copy_regression_hash1(a text, b text, c text) distributed by (b);
CREATE TABLE copy_regression_hash2(a text, b text, c text) distributed by (a,c);
CREATE TABLE copy_regression_hash3(a varchar, b int, c int, d text) distributed by (a,c,d);
CREATE TABLE copy_regression_hash4(a int[], b text) distributed by (a);
CREATE TABLE copy_regression_hash5(a text[][]) distributed by (a);
CREATE TABLE copy_regression_hash6(a int[], b text[]) distributed by (a,b);
CREATE TABLE copy_regression_hash7(a text,b text) distributed randomly;

-- single key, not first

COPY copy_regression_hash1 from stdin;
a data	b data	c data
\.
COPY copy_regression_hash1(b,c,a) from stdin;
b data	c data	a data
\.
SELECT * FROM copy_regression_hash1;

-- two keys

COPY copy_regression_hash2 from stdin;
a data	b data	c data
\.
COPY copy_regression_hash2(b,c,a) from stdin;
b data	c data	a data
\.
SELECT * FROM copy_regression_hash2;

-- three keys

COPY copy_regression_hash3 from stdin;
a data	2	3	d data
\.
COPY copy_regression_hash3(c,d,b,a) from stdin;
3	d data	2	a data
\.
COPY copy_regression_hash3(a,c) from stdin;
a data	3
\.
COPY copy_regression_hash3(d) from stdin;
d data
\.
SELECT * FROM copy_regression_hash3;

-- hash on int array

COPY copy_regression_hash4 from stdin;
{1,2,3,4,5}	hashed on an integer array
{10,20,30,40,50}	hashed on an integer array
\.
SELECT * FROM copy_regression_hash4 ORDER BY a;

-- hash on 2 dim varchar array

COPY copy_regression_hash5 from stdin;
{{hashing,on},{two dimentional,text array}}
\.
SELECT * FROM copy_regression_hash5 ORDER BY a;

-- hash on int array and varchar array

COPY copy_regression_hash6 from stdin;
{1,2,3,4,5}	{hashing,on,intarray,and,varchararray}
\.
SELECT * FROM copy_regression_hash6 ORDER BY a;

-- hash randomly

COPY copy_regression_hash7 from stdin;
a data	b data
a data	b data
\.
SELECT * FROM copy_regression_hash7;

DROP TABLE copy_regression_hash1;
DROP TABLE copy_regression_hash2;
DROP TABLE copy_regression_hash3;
DROP TABLE copy_regression_hash4;
DROP TABLE copy_regression_hash5;
DROP TABLE copy_regression_hash6;
DROP TABLE copy_regression_hash7;

-- ######################################################
-- default values and default functions
-- ######################################################

CREATE TABLE copy_regression_default1(a text not null default 'a default data', b text not null default 'b default data') distributed by(a);
CREATE TABLE copy_regression_default2(a text, b serial, c text) distributed by(a);
CREATE TABLE copy_regression_default3(a serial, b text, c text) distributed by(a);

-- constant defaults on key and non key attributes

COPY copy_regression_default1(a) from stdin;
a data
\.
COPY copy_regression_default1(b) from stdin;
b data
\.
SELECT * FROM copy_regression_default1;

-- non constant default on non hash key in both text and csv

COPY copy_regression_default2(a,c) from stdin;
a data	c data
a data	c data 
a data	c data
\.
COPY copy_regression_default2(a,c) from stdin csv;
a data,c data
a data,c data
a data,c data
\.
SELECT * FROM copy_regression_default2;

-- non constant default on hash key in both text and csv

COPY copy_regression_default3(b,c) from stdin;
b data	c data
b data	c data
b data	c data
\.
COPY copy_regression_default3(b,c) from stdin csv;
b data,c data
b data,c data
b data,c data
\.
SELECT * FROM copy_regression_default2;

DROP TABLE copy_regression_default1;
DROP TABLE copy_regression_default2;
DROP TABLE copy_regression_default3;

-- ######################################################
-- COPY with OIDS
-- ######################################################

CREATE TABLE copy_regression_oids(a text) WITH OIDS;

COPY copy_regression_oids from stdin with oids delimiter '|';
50000|a text data
50001|a text data
\.
COPY copy_regression_oids from stdin with oids csv;
60000,a text data
60001,a text data
\.
SELECT * FROM copy_regression_oids ORDER BY oid;

DROP TABLE copy_regression_oids;



-- ######################################################
-- COPY OUT
-- ######################################################

CREATE TABLE copy_regression_out1(a text, b varchar, c int[], d bool) distributed by(a);

-- populating table with data for copy out tests. NOTE: since we can't control the order
-- of rows COPY OUT produces from the segdb, we must have only one row for each test table.

COPY copy_regression_out1 from stdin null 'nullval';
a copyout data line 2	nullval	{2,2,2}	true
\.

-- copy out default parameters text format..
COPY copy_regression_out1 to stdout;

-- copy out '|' delimiter 'mynull' null..
COPY copy_regression_out1 to stdout with delimiter '|' null 'mynull';

-- copy out '|' delimiter "i'm null" null..
COPY copy_regression_out1 to stdout with delimiter '|' null 'i''m null';

-- copy out default parameters csv format..
COPY copy_regression_out1 to stdout with csv;

-- copy out default parameters csv format with header..
COPY copy_regression_out1 to stdout with csv header;

-- copy out partial and mixed column list (c,a,b)..
COPY copy_regression_out1(c,a,b) to stdout;

-- copy out csv default quotes and escapes and special cases..
COPY copy_regression_out1 to stdout with csv quote ''''; -- escape should be the same as quote
COPY copy_regression_out1 to stdout with csv escape '''';
COPY copy_regression_out1 to stdout with csv quote '''' escape E'\\'; -- make sure E'' is accepted

DROP TABLE copy_regression_out1;


-- ######################################################
-- Zero column table
-- ######################################################

CREATE TABLE copy_regression_nocol();

-- copy in and out of zero column table..
COPY copy_regression_nocol from stdin;
\.
COPY copy_regression_nocol from stdin;
we should get an "extra data" error here
\.
COPY copy_regression_nocol from stdin with csv;
\.
COPY copy_regression_nocol from stdin with csv; -- should fail
we should get an "extra data" error here
\.
COPY copy_regression_nocol to stdout;
COPY copy_regression_nocol to stdout with csv;

DROP TABLE copy_regression_nocol;


-- ######################################################
-- Various text format escape and default format tests
-- ######################################################

-- for text format
CREATE TABLE copy_regression_text1(a varchar ,b varchar, c text, d text, e text) distributed by(a);
CREATE TABLE copy_regression_text2(a varchar ,b varchar, c text, d text, e text) distributed by(a);
CREATE TABLE copy_regression_text3(a varchar ,b varchar, c text, d text, e text) distributed by(a);

-- column order tests

COPY copy_regression_text1 from stdin; 
a text data	b text data	c text data	d text data	e text data
\.
COPY copy_regression_text1(a,b,c,d,e) from stdin;
a text data	b text data	c text data	d text data	e text data
\.
COPY copy_regression_text1(e,d,c,b,a) from stdin;
e text data	d text data	c text data	b text data	a text data
\.
COPY copy_regression_text1(c,a,b,e,d) from stdin;
c text data	a text data	b text data	e text data	d text data
\.
COPY copy_regression_text1(a,c) from stdin;
a text data	c text data
\.
SELECT * FROM copy_regression_text1;

-- null print tests

COPY copy_regression_text2 from stdin;
a text data	\N	c text data	\N	e text data
\.
COPY copy_regression_text2 from stdin with null 'nullvalue';
a text data	nullvalue	c text data	nullvalue	nullvalue
\.
COPY copy_regression_text2 from stdin with delimiter '|' null '';
a text data||c text data||e text data
|b text data|c text data||e text data
\.
COPY copy_regression_text2 from stdin with delimiter '|' null 'i''m null';
a text data|b text data|i'm null|i'm null|e text data
\.
SELECT * FROM copy_regression_text2;

-- escape tests

COPY copy_regression_text3 from stdin with delimiter '|' escape '#';
the at sign: #100 |1|c text data|d text data|e text data 
an embedded delimiter #| character |2|c text data|d text data|e text data
a single backslash \ in col a|3|c text data|d text data|e text data
\.
COPY copy_regression_text3 from stdin with delimiter '|' escape 'off';
a single backslash \ in col a|4|c text data|d text data|e text data
c:\\file\data\neew\path|5|c text data|d text data|e text data
\.
COPY copy_regression_text3 from stdin with delimiter '|';
the at sign: \100|6|c text data|d text data|e text data
a single backslash \\ in col a|8|c text data|d text data|e text data
\.
COPY copy_regression_text3 from stdin with delimiter '|';
an embedded linefeed is not supported\
and another one that should fail\
in column a|7|c text data|d text data|e text data
\.
COPY copy_regression_text3 from stdin with delimiter '|';
an embedded linefeed sequence\nin column a|7|c text data|d text data|e text data
\.

SELECT * FROM copy_regression_text3 ORDER BY b;

DROP TABLE copy_regression_text1;
DROP TABLE copy_regression_text2;
DROP TABLE copy_regression_text3;



-- ######################################################
-- Various text format escape and default format tests
-- ######################################################

-- for csv format
CREATE TABLE copy_regression_csv1(a varchar ,b varchar, c text, d text, e text) distributed by(a);
CREATE TABLE copy_regression_csv2(a varchar ,b varchar, c text, d text, e text) distributed by(a);
CREATE TABLE copy_regression_csv3(a varchar ,b varchar, c text, d text, e text) distributed by(a);

-- column order tests

COPY copy_regression_csv1 from stdin with csv; 
a  csv data,b  csv data,c  csv data,d  csv data,e  csv data
\.
COPY copy_regression_csv1(a,b,c,d,e) from stdin with csv;
a  csv data,b  csv data,c  csv data,d  csv data,e csv  data
\.
COPY copy_regression_csv1(e,d,c,b,a) from stdin with csv;
e  csv data,d  csv data,c  csv data,b  csv data,a  csv data
\.
COPY copy_regression_csv1(c,a,b,e,d) from stdin with csv;
c  csv data,a  csv data,b  csv data,e  csv data,d  csv data
\.
COPY copy_regression_csv1(a,c) from stdin with csv;
a  csv data,c  csv data
\.
SELECT * FROM copy_regression_csv1;

-- null print tests

COPY copy_regression_csv2 from stdin with null E'\\N' csv ;
a  csv data,\N,c  csv data,\N,e  csv data
\.
COPY copy_regression_csv2 from stdin with null 'nullvalue' csv;
a  csv data,nullvalue,c  csv data,nullvalue,nullvalue
\.
COPY copy_regression_csv2 from stdin with delimiter '|' null '' csv;
a  csv data||c  csv data||e  csv data
|b  csv data|c  csv data||e  csv data
\.
SELECT * FROM copy_regression_csv2;

-- escape tests

COPY copy_regression_csv3 from stdin with csv escape E'\\';
"an embedded delimiter (comma), is printed",01,c  csv data,d  csv data,e  csv data 
"an embedded quote (doubleq)\" is printed",02,c  csv data,d  csv data,e  csv data 
"an embedded escape \\ is printed",03,c  csv data,d  csv data,e  csv data
"an embedded line feed
is printed",04,c  csv data,d  csv data,e  csv data
\.
COPY copy_regression_csv3 from stdin with delimiter E'\t' csv; --default quote and escape - "
"an embedded delimiter (tab)	 is printed"	05	c  csv data	d  csv data	e  csv data 
"an embedded quote or escape (doubleq)"" is printed"	06	c  csv data	d  csv data	e  csv data 
"an embedded line feed
is printed"	07	c  csv data	d  csv data	e  csv data
\.
COPY copy_regression_csv3 from stdin with delimiter '|' csv quote ';' escape '*';
;an embedded delimiter (pipe)| is printed;|08|c  csv data|d  csv data|e  csv data 
;an embedded quote (semicolon)*; is printed;|09|c  csv data|d  csv data|e  csv data 
;an embedded escape (asterisk)** is printed;|10|c  csv data|d  csv data|e  csv data
;an embedded line feed
is printed;|11|c  csv data|d  csv data|e  csv data
\.

-- check defaults
COPY copy_regression_csv3 from stdin with csv quote ''''; -- escape should be the same as quote
'an embedded single quote '' here',12,c csv data,d csv data,e csv data 
\.
COPY copy_regression_csv3 from stdin with csv escape '''';
"an embedded single quote '' here",13,c csv data,d csv data,e csv data 
\.
COPY copy_regression_csv3 from stdin with csv quote '''' escape E'\\'; -- make sure E'' is accepted
'an embedded backslash \\ here',14,c csv data,d csv data,e csv data 
\.
SELECT * FROM copy_regression_csv3 ORDER BY b;

DROP TABLE copy_regression_csv1;
DROP TABLE copy_regression_csv2;
DROP TABLE copy_regression_csv3;

-- ######################################################
-- FILL MISSING FIELDS
-- ######################################################

CREATE TABLE copy_regression_fill1(a int, b int, c text) distributed by(a);
CREATE TABLE copy_regression_fill2(a int, b int, c text) distributed by(c);

-- text
COPY copy_regression_fill1 from stdin with delimiter '|' fill missing fields;
1|1|one
2|2
3
\.
COPY copy_regression_fill1(c,b) from stdin with delimiter '|' fill missing fields;
one|1
two
three
\.
COPY copy_regression_fill2(a,c) from stdin with delimiter '|' fill missing fields;
1|one
2
3|three
\.
SELECT * FROM copy_regression_fill1 ORDER BY a,b,c;
SELECT * FROM copy_regression_fill2 ORDER BY a,b,c;
TRUNCATE copy_regression_fill1;
TRUNCATE copy_regression_fill2;

-- csv
COPY copy_regression_fill1 from stdin with csv delimiter '|' fill missing fields;
1|1|one
2|2
3
\.
COPY copy_regression_fill1(c,b) from stdin with csv delimiter '|' fill missing fields;
one|1
two
three
\.
COPY copy_regression_fill2(a,c) from stdin with csv delimiter '|' fill missing fields;
1|one
2
3|three
\.
SELECT * FROM copy_regression_fill1 ORDER BY a,b,c;
SELECT * FROM copy_regression_fill2 ORDER BY a,b,c;

-- empty row should fail
COPY copy_regression_fill1 from stdin with delimiter '|' fill missing fields;

\.
COPY copy_regression_fill2 from stdin with delimiter '|' fill missing fields;

\.
COPY copy_regression_fill1 from stdin with csv delimiter '|' fill missing fields;

\.
COPY copy_regression_fill2 from stdin with csv delimiter '|' fill missing fields;

\.
DROP TABLE copy_regression_fill1;
DROP TABLE copy_regression_fill2;

-- ######################################################
-- FORCE NOT NULL
-- ######################################################

CREATE TABLE copy_regression_fnn(a text, b text, c text) distributed by(a);

COPY copy_regression_fnn from stdin with csv;
one,,one
two,,
\.
SELECT * FROM copy_regression_fnn WHERE b is null order by a;
SELECT * FROM copy_regression_fnn WHERE c is null order by a;
TRUNCATE copy_regression_fnn;

COPY copy_regression_fnn from stdin with csv force not null b;
one,,one
two,,
\.
SELECT * FROM copy_regression_fnn WHERE b is null order by a;
SELECT * FROM copy_regression_fnn WHERE c is null order by a;
TRUNCATE copy_regression_fnn;

COPY copy_regression_fnn from stdin with csv force not null b,c;
one,,one
two,,
\.
SELECT * FROM copy_regression_fnn WHERE b is null order by a;
SELECT * FROM copy_regression_fnn WHERE c is null order by a;
TRUNCATE copy_regression_fnn;

-- now combine with fill missing fields
COPY copy_regression_fnn from stdin with csv fill missing fields force not null b;
one,,one
two,
\.
SELECT * FROM copy_regression_fnn WHERE b is null order by a;
SELECT * FROM copy_regression_fnn WHERE c is null order by a;

DROP TABLE copy_regression_fnn;

-- ###########################################################
-- distributed data error consolidation + original row numbers
-- ###########################################################

CREATE TABLE copy_regression_error1(a int, b int) distributed by(a);

-- parse error on QE (extra column on line 6)

COPY copy_regression_error1 from stdin;
1	1
2	2
3	3
4	4
5	5
6	6	6
7	7
\.

-- parse error on QD (missing column on line 3)
COPY copy_regression_error1 from stdin;
1	1
2	2
3
4	4
\.

-- convert error on QD (invalid type line 2)

COPY copy_regression_error1 from stdin;
1	1
two	2
3	3
\.

-- convert error on QE (invalid type line 5)
COPY copy_regression_error1 from stdin;
1	1
2	2
3	3
4	4
5	five
6	6
7	7
\.

DROP TABLE copy_regression_error1;

-- ######################################################
-- NEWLINE
-- ######################################################

CREATE TABLE copy_regression_newline(a text, b text) distributed by(a);

-- positive: text
COPY copy_regression_newline from stdin with delimiter '|' newline 'lf';
1|1
2|2
\.

-- positive: csv
COPY copy_regression_newline from stdin with delimiter '|' newline 'lf' csv;
1|1
2|2
\.

-- negative: text
COPY copy_regression_newline from stdin with delimiter '|' newline 'cr';
1|1
2|2
\.

-- negative: csv
COPY copy_regression_newline from stdin with delimiter '|' newline 'cr' csv;
1|1
2|2
\.

-- negative: invalid newline
COPY copy_regression_newline from stdin with delimiter '|' newline 'blah';
-- negative: newline not yet supported for COPY TO
COPY copy_regression_newline to stdout with delimiter '|' newline 'blah';

DROP TABLE copy_regression_newline;

-- Test that FORCE QUOTE option works with the fastpath for integers and
-- numerics
COPY (
  SELECT 123::integer as intcol, 456::numeric as numcol, 'foo' as textcol
) TO stdout CSV FORCE QUOTE intcol, numcol, textcol;

-- Do the same with a real table, to test that the option also works when
-- doing a "dispatched" COPY, i.e. when the COPY output is produced in
-- segments
CREATE TABLE force_quotes_tbl(intcol integer, numcol numeric, textcol text) DISTRIBUTED BY (intcol);
INSERT INTO force_quotes_tbl VALUES (123, 456, 'foo');

COPY force_quotes_tbl TO stdout CSV FORCE QUOTE intcol, numcol, textcol;
DROP TABLE force_quotes_tbl;

-- Tests for error log
DROP TABLE IF EXISTS errcopy, errcopy_err, errcopy_temp;

CREATE TABLE errcopy(a int, b int, c text) distributed by (a);
INSERT INTO errcopy select i, i, case when i <> 5 then i end || '_text' from generate_series(1, 10)i;
COPY errcopy to '/tmp/errcopy.csv' csv null '';

-- check if not null constraint not affect error log.
TRUNCATE errcopy;
ALTER table errcopy ALTER c SET NOT null;

COPY errcopy from '/tmp/errcopy.csv' csv null '' log errors segment reject limit 10 rows;

SELECT * FROM errcopy;

-- reject rows with invalid format for int 
ALTER table errcopy ALTER c DROP NOT null;
ALTER table errcopy DROP COLUMN c;
ALTER table errcopy ADD COLUMN c int;

COPY errcopy from '/tmp/errcopy.csv' csv null '' log errors segment reject limit 10 rows;
SELECT * FROM errcopy;
SELECT relname, errmsg, rawdata FROM gp_read_error_log('errcopy');

-- reject one row with extra column, one row with fewer columns
TRUNCATE errcopy;
SELECT gp_truncate_error_log('errcopy');

COPY (select i::text || ',' || i::text || case when i = 4 then '' else ',' || i::text || case when i = 5 then ',5' else '' end end from generate_series(1, 10)i) to '/tmp/errcopy.csv';
COPY errcopy from '/tmp/errcopy.csv' csv null '' log errors segment reject limit 10 rows;

SELECT * FROM errcopy ORDER BY a;
SELECT relname, errmsg, rawdata FROM gp_read_error_log('errcopy');

-- metacharacter
TRUNCATE errcopy;
COPY errcopy from stdin csv newline 'LF' log errors segment reject limit 3 rows;
1,2,0
1,3,4^M
1,3,3
\.

SELECT * FROM errcopy;

-- exceed reject limit
TRUNCATE errcopy;
SELECT gp_truncate_error_log('errcopy');

COPY errcopy from stdin delimiter E'\t' log errors segment reject limit 3 rows;
1       2       0
1       3       4
1       4
1       2
1
1       3       0
1       30      999
\.
SELECT * FROM errcopy;
SELECT relname, filename, bytenum, errmsg FROM gp_read_error_log('errcopy');

-- abort and keep
TRUNCATE errcopy;
SELECT gp_truncate_error_log('errcopy');

COPY errcopy from stdin delimiter '/' log errors segment reject limit 3 rows;
1/2/3
1/5
7/8/9
1/11/12/
1
1/17/18
\.
SELECT relname, filename, bytenum, errmsg FROM gp_read_error_log('errcopy');

-- exceed reject limit on segment
DROP TABLE IF EXISTS segment_reject_limit;
CREATE TABLE segment_reject_limit (a int,b char) distributed by (a);
INSERT INTO segment_reject_limit values(1,'1');
INSERT INTO segment_reject_limit values(1,'2');
INSERT INTO segment_reject_limit values(1,'a');
INSERT INTO segment_reject_limit values(1,'b');

COPY segment_reject_limit TO '/tmp/segment_reject_limit<SEGID>.csv' on segment;

DROP TABLE IF EXISTS segment_reject_limit_from;
CREATE TABLE segment_reject_limit_from (a int,b int);
COPY segment_reject_limit_from from '/tmp/segment_reject_limit<SEGID>.csv' on segment log errors segment reject limit 2 rows;

SELECT * FROM segment_reject_limit_from;
SELECT relname, filename, bytenum, errmsg FROM gp_read_error_log('segment_reject_limit_from');
-- not exceed reject limit on segment
COPY segment_reject_limit_from from '/tmp/segment_reject_limit<SEGID>.csv' on segment log errors segment reject limit 3 rows;
SELECT * FROM segment_reject_limit_from;

-- STDIN is not support by copy from on segment and copy program
COPY segment_reject_limit_from from STDIN on segment log errors segment reject limit 3 rows;
COPY segment_reject_limit_from from PROGRAM STDIN log errors segment reject limit 3 rows;
SELECT * FROM segment_reject_limit_from;

-- STDOUT is not support by copy to on segment and copy program
COPY segment_reject_limit_from to STDOUT on segment log errors segment reject limit 3 rows;
COPY segment_reject_limit_from to PROGRAM STDOUT log errors segment reject limit 3 rows;

-- 'COPY (SELECT ...) TO' doesn't support 'ON SEGMENT'
COPY (SELECT * FROM segment_reject_limit_from) TO '/tmp/segment_reject_limit<SEGID>.csv' ON SEGMENT;

-- \copy from doesn't support on segment
--on segment lower case
\COPY segment_reject_limit_from from '/tmp/segment_reject_limit<SEGID>.csv' on segment;
--on segment with spaces
\COPY segment_reject_limit_from from '/tmp/segment_reject_limit<SEGID>.csv' on   segment;
--on segment are capital
\COPY segment_reject_limit_from from '/tmp/segment_reject_limit<SEGID>.csv' ON SEGMENT;
--on segment with \t
\copy segment_reject_limit_from from '/tmp/segment_reject_limit<SEGID>.csv' on	segment;  

-- \copy to doesn't support on segment
--on segment lower case
\COPY segment_reject_limit_from to '/tmp/copy_on_segment<SEGID>.csv' on segment;
--on segment with spaces
\COPY segment_reject_limit_from to '/tmp/copy_on_segment<SEGID>.csv' on  segment;
--on segment are capital
\COPY segment_reject_limit_from to '/tmp/copy_on_segment<SEGID>.csv' ON SEGMENT;
--on segment with \t
\copy segment_reject_limit_from from '/tmp/copy_on_segment<SEGID>.csv' on	segment;  

-- \copy to/from 'stdin'/'stdout' (quoted)
\copy segment_reject_limit_from to 'stdin';
\copy segment_reject_limit_from from 'stdin';
\copy segment_reject_limit_from to 'stdout';
\copy segment_reject_limit_from from 'stdout';

-- gp_initial_bad_row_limit guc test. This guc allows user to set the initial
-- number of rows which can contain errors before the database stops loading
-- the data. If there is a valid row within the first 'n' rows specified by
-- this guc, the database continues to load the data. 
DROP TABLE IF EXISTS test_first_segment_reject_limit;
CREATE TABLE test_first_segment_reject_limit (a int, b text);
SET gp_initial_bad_row_limit = 2;
COPY test_first_segment_reject_limit FROM STDIN WITH DELIMITER '|' segment reject limit 20;
error0
error1
error2
error3
1|1_number
2|2_number
3|3_number
4|4_number
5|5_number
5|5_number
6|6_number
7|7_number
\.

-- should go through fine
SET gp_initial_bad_row_limit = 6;
COPY test_first_segment_reject_limit FROM STDIN WITH DELIMITER '|' segment reject limit 20;
error0
error1
error2
error3
1|1_number
2|2_number
3|3_number
4|4_number
5|5_number
5|5_number
6|6_number
7|7_number
\.
SELECT COUNT(*) FROM test_first_segment_reject_limit;

-- start_ignore
DROP TABLE IF EXISTS test_copy_on_segment;
DROP TABLE IF EXISTS test_copy_on_segment_nocol;
DROP TABLE IF EXISTS test_copy_on_segment_array;
DROP TABLE IF EXISTS test_copy_on_segment_array_1;
DROP TABLE IF EXISTS test_copy_on_segment_2dim_array;
DROP TABLE IF EXISTS test_copy_on_segment_2dim_array_1;
DROP TABLE IF EXISTS test_copy_on_segment_withoids;
DROP TABLE IF EXISTS test_copy_from_on_segment_txt;
DROP TABLE IF EXISTS test_copy_from_on_segment_binary;
DROP TABLE IF EXISTS test_copy_from_on_segment_csv;
DROP TABLE IF EXISTS test_copy_from_on_segment_withoids;
DROP TABLE IF EXISTS onek_copy_from_onsegment;
DROP EXTERNAL TABLE IF EXISTS rm_copy_onsegment_files;
-- end_ignore

CREATE TABLE test_copy_on_segment_nocol ();
COPY test_copy_on_segment_nocol TO '/tmp/valid_filename_nocol<SEGID>.txt' ON SEGMENT;
COPY test_copy_on_segment_nocol FROM '/tmp/valid_filename_nocol<SEGID>.txt' ON SEGMENT;
SELECT * FROM test_copy_on_segment_nocol;

CREATE TABLE test_copy_on_segment_array (a int[], b text) DISTRIBUTED BY (a);
INSERT INTO test_copy_on_segment_array VALUES ('{1,2,3}', 'sd');
INSERT INTO test_copy_on_segment_array VALUES ('{2,2,3}', 'fg');
INSERT INTO test_copy_on_segment_array VALUES ('{3,2,1}', 'hj');
INSERT INTO test_copy_on_segment_array VALUES ('{233,2,1}', 'hj');
INSERT INTO test_copy_on_segment_array VALUES ('{666,2,1}', 'hj');
INSERT INTO test_copy_on_segment_array VALUES ('{3,555,1}', 'hj');
COPY test_copy_on_segment_array TO '/tmp/valid_filename_array<SEGID>.txt' ON SEGMENT;

CREATE TABLE test_copy_on_segment_array_1 (a int[], b text) DISTRIBUTED BY (a);
COPY test_copy_on_segment_array_1 FROM '/tmp/valid_filename_array<SEGID>.txt' ON SEGMENT;
SELECT * FROM test_copy_on_segment_array EXCEPT SELECT * FROM test_copy_on_segment_array_1;

CREATE TABLE test_copy_on_segment_2dim_array (a int[][]) DISTRIBUTED BY (a);
INSERT INTO test_copy_on_segment_2dim_array VALUES ('{{1,2,3},{2,5,9}}');
INSERT INTO test_copy_on_segment_2dim_array VALUES ('{{1,8,3},{2,5,9}}');
INSERT INTO test_copy_on_segment_2dim_array VALUES ('{{1,9,3},{2,9,9}}');
INSERT INTO test_copy_on_segment_2dim_array VALUES ('{{1,3,3},{2,6,9}}');
INSERT INTO test_copy_on_segment_2dim_array VALUES ('{{1,233,3},{2,5,9}}');
INSERT INTO test_copy_on_segment_2dim_array VALUES ('{{1,666,3},{2,555,9}}');
COPY test_copy_on_segment_2dim_array TO '/tmp/valid_filename_2dim_array<SEGID>.txt' ON SEGMENT;

CREATE TABLE test_copy_on_segment_2dim_array_1 (a int[][]) DISTRIBUTED BY (a);
COPY test_copy_on_segment_2dim_array_1 FROM '/tmp/valid_filename_2dim_array<SEGID>.txt' ON SEGMENT;
SELECT * FROM test_copy_on_segment_2dim_array EXCEPT SELECT * FROM test_copy_on_segment_2dim_array_1;

CREATE TABLE test_copy_on_segment (a int, b text, c text) DISTRIBUTED BY (b);
INSERT INTO test_copy_on_segment VALUES (1, 's', 'd');
INSERT INTO test_copy_on_segment VALUES (2, 'f', 'g');
INSERT INTO test_copy_on_segment VALUES (3, 'h', 'j');
INSERT INTO test_copy_on_segment VALUES (4, 'i', 'l');
INSERT INTO test_copy_on_segment VALUES (5, 'q', 'w');

CREATE TABLE test_copy_on_segment_withoids (a int, b text, c text) WITH OIDS DISTRIBUTED BY (a,c);
INSERT INTO test_copy_on_segment_withoids VALUES (1, 's', 'd');
INSERT INTO test_copy_on_segment_withoids VALUES (2, 'f', 'g');
INSERT INTO test_copy_on_segment_withoids VALUES (3, 'h', 'j');

COPY test_copy_on_segment TO '/tmp/invalid_filename.txt' ON SEGMENT;
COPY test_copy_on_segment TO '/tmp/valid_filename<SEGID>.txt' ON SEGMENT;
COPY test_copy_on_segment TO '/tmp/valid_filename<SEGID>.bin' ON SEGMENT BINARY;
COPY test_copy_on_segment TO '/tmp/valid_filename<SEGID>.csv' WITH ON SEGMENT CSV QUOTE '"' FORCE QUOTE a,b,c ESCAPE E'\\' NULL '\N' DELIMITER ',' HEADER IGNORE EXTERNAL PARTITIONS;
COPY test_copy_on_segment_withoids TO '/tmp/withoids_valid_filename<SEGID>.csv' WITH ON SEGMENT OIDS CSV QUOTE '"' FORCE QUOTE a,b,c ESCAPE E'\\' NULL '\N' DELIMITER ',' IGNORE EXTERNAL PARTITIONS;

CREATE TABLE test_copy_from_on_segment_txt (LIKE test_copy_on_segment) DISTRIBUTED BY (b);
COPY test_copy_from_on_segment_txt FROM '/tmp/invalid_filename.txt' ON SEGMENT;
COPY test_copy_from_on_segment_txt FROM '/tmp/valid_filename<SEGID>.txt' ON SEGMENT;
SELECT * FROM test_copy_from_on_segment_txt ORDER BY a;

CREATE TABLE test_copy_from_on_segment_binary (LIKE test_copy_on_segment) DISTRIBUTED BY (b);
COPY test_copy_from_on_segment_binary FROM '/tmp/valid_filename<SEGID>.bin' ON SEGMENT BINARY;
SELECT * FROM test_copy_from_on_segment_binary ORDER BY a;

CREATE TABLE test_copy_from_on_segment_csv (LIKE test_copy_on_segment) DISTRIBUTED BY (b);
COPY test_copy_from_on_segment_csv FROM '/tmp/valid_filename<SEGID>.csv' WITH ON SEGMENT CSV QUOTE '"' ESCAPE E'\\' NULL '\N' DELIMITER ',' HEADER IGNORE EXTERNAL PARTITIONS;
SELECT * FROM test_copy_from_on_segment_csv ORDER BY a;

CREATE TABLE test_copy_from_on_segment_withoids (LIKE test_copy_on_segment_withoids) WITH OIDS DISTRIBUTED BY (a,c);
COPY test_copy_from_on_segment_withoids FROM '/tmp/withoids_valid_filename<SEGID>.csv' WITH ON SEGMENT OIDS CSV QUOTE '"' ESCAPE E'\\' NULL '\N' DELIMITER ',' IGNORE EXTERNAL PARTITIONS;
SELECT * FROM test_copy_from_on_segment_withoids ORDER BY a;

CREATE TABLE onek_copy_onsegment (
    unique1     int4,
    unique2     int4,
    two         int4,
    four        int4,
    ten         int4,
    twenty      int4,
    hundred     int4,
    thousand    int4,
    twothousand int4,
    fivethous   int4,
    tenthous    int4,
    odd         int4,
    even        int4,
    stringu1    name,
    stringu2    name,
    string4     name
) DISTRIBUTED BY (two,four,odd);
\COPY onek_copy_onsegment FROM 'data/onek.data';
SELECT count(*) FROM onek_copy_onsegment;
COPY onek_copy_onsegment TO '/tmp/valid_filename_onek_copy_onsegment<SEGID>.txt' ON SEGMENT;

CREATE TABLE onek_copy_from_onsegment (LIKE onek_copy_onsegment);
COPY onek_copy_from_onsegment FROM '/tmp/valid_filename_onek_copy_onsegment<SEGID>.txt' ON SEGMENT;
SELECT * FROM onek_copy_onsegment EXCEPT SELECT * FROM onek_copy_from_onsegment;
SELECT count(*) FROM onek_copy_from_onsegment;

CREATE EXTERNAL WEB TABLE rm_copy_onsegment_files (a int)
EXECUTE E'(rm -rf /tmp/*valid_filename*.*)'
ON SEGMENT 0
FORMAT 'text';
SELECT * FROM rm_copy_onsegment_files;

DROP TABLE IF EXISTS test_copy_on_segment;
DROP TABLE IF EXISTS test_copy_on_segment_nocol;
DROP TABLE IF EXISTS test_copy_on_segment_array;
DROP TABLE IF EXISTS test_copy_on_segment_array_1;
DROP TABLE IF EXISTS test_copy_on_segment_2dim_array;
DROP TABLE IF EXISTS test_copy_on_segment_2dim_array_1;
DROP TABLE IF EXISTS test_copy_on_segment_withoids;
DROP TABLE IF EXISTS test_copy_from_on_segment_txt;
DROP TABLE IF EXISTS test_copy_from_on_segment_binary;
DROP TABLE IF EXISTS test_copy_from_on_segment_csv;
DROP TABLE IF EXISTS test_copy_from_on_segment_withoids;
DROP TABLE IF EXISTS onek_copy_from_onsegment;
DROP EXTERNAL TABLE IF EXISTS rm_copy_onsegment_files;

-- Test for COPY FROM/TO with mulitple blocks data file
-- start_ignore
DROP TABLE IF EXISTS LINEITEM;
DROP TABLE IF EXISTS LINEITEM_1;
DROP TABLE IF EXISTS LINEITEM_2;
DROP TABLE IF EXISTS LINEITEM_3;
DROP TABLE IF EXISTS LINEITEM_4;
DROP TABLE IF EXISTS LINEITEM_5;
-- end_ignore
CREATE TABLE LINEITEM ( L_ORDERKEY INTEGER NOT NULL,
L_PARTKEY INTEGER NOT NULL,
L_SUPPKEY INTEGER NOT NULL,
L_LINENUMBER INTEGER NOT NULL,
L_QUANTITY DECIMAL(15,2) NOT NULL,
L_EXTENDEDPRICE DECIMAL(15,2) NOT NULL,
L_DISCOUNT DECIMAL(15,2) NOT NULL,
L_TAX DECIMAL(15,2) NOT NULL,
L_RETURNFLAG CHAR(1) NOT NULL,
L_LINESTATUS CHAR(1) NOT NULL,
L_SHIPDATE DATE NOT NULL,
L_COMMITDATE DATE NOT NULL,
L_RECEIPTDATE DATE NOT NULL,
L_SHIPINSTRUCT CHAR(25) NOT NULL,
L_SHIPMODE CHAR(10) NOT NULL,
L_COMMENT VARCHAR(44) NOT NULL);

CREATE TABLE LINEITEM_1 (LIKE LINEITEM);
CREATE TABLE LINEITEM_2 (LIKE LINEITEM);
CREATE TABLE LINEITEM_3 (LIKE LINEITEM);
CREATE TABLE LINEITEM_4 (LIKE LINEITEM);
CREATE TABLE LINEITEM_5 (LIKE LINEITEM);

COPY LINEITEM FROM '@abs_srcdir@/data/lineitem.csv' WITH DELIMITER '|' CSV;
SELECT COUNT(*) FROM LINEITEM;
COPY LINEITEM TO '/tmp/lineitem.csv' CSV;
COPY LINEITEM TO '/tmp/lineitem_s<SEGID>.csv' ON SEGMENT CSV;

COPY LINEITEM_1 FROM '/tmp/lineitem.csv' CSV;
SELECT COUNT(*) FROM LINEITEM_1;
SELECT * FROM LINEITEM EXCEPT SELECT * FROM LINEITEM_1;

COPY LINEITEM_2 FROM '/tmp/lineitem_s<SEGID>.csv' ON SEGMENT CSV;
SELECT COUNT(*) FROM LINEITEM_2;
SELECT * FROM LINEITEM EXCEPT SELECT * FROM LINEITEM_2;

COPY LINEITEM TO PROGRAM 'cat > /tmp/lineitem_program.csv' CSV;
COPY LINEITEM_3 FROM PROGRAM 'cat /tmp/lineitem_program.csv' CSV;
SELECT COUNT(*) FROM LINEITEM_3;
SELECT * FROM LINEITEM EXCEPT SELECT * FROM LINEITEM_3;

COPY LINEITEM TO PROGRAM 'cat > /tmp/lineitem_program<SEGID>.csv' ON SEGMENT CSV;
COPY LINEITEM_4 FROM PROGRAM 'cat /tmp/lineitem_program<SEGID>.csv' ON SEGMENT CSV;
SELECT COUNT(*) FROM LINEITEM_4;
SELECT * FROM LINEITEM EXCEPT SELECT * FROM LINEITEM_4;

\COPY LINEITEM TO PROGRAM 'cat > /tmp/lineitem_program_client.csv' CSV;
\COPY LINEITEM_5 FROM PROGRAM 'cat /tmp/lineitem_program_client.csv' CSV;
SELECT COUNT(*) FROM LINEITEM_5;
SELECT * FROM LINEITEM EXCEPT SELECT * FROM LINEITEM_5;

--Test for `COPY FROM ON SEGMENT` checking the distribution key restriction 
-- start_matchsubs
-- m/^CONTEXT:  COPY .*, line \d*: .*$/
-- s/^CONTEXT:  COPY .*, line \d*: .*$/CONTEXT:  COPY xxxxx line x: xxx/
-- end_matchsubs
-- start_ignore
DROP TABLE IF EXISTS COPY_ON_SEGMENT_CHECK_DISTKEY;
DROP TABLE IF EXISTS COPY_ON_SEGMENT_CHECK_TOW_DSITKEY;
DROP TABLE IF EXISTS COPY_ON_SEGMENT_CHECK_DISTKEY_PARTIONED;
DROP TABLE IF EXISTS COPY_FROM_PARTITION_TABLE;
DROP TABLE IF EXISTS COPY_ON_SEGMENT_CHECK_DISTKEY_SUBPARTITION;
DROP TABLE IF EXISTS COPY_ON_SEGMENT_DIST_RANDOMLY;
DROP TABLE IF EXISTS COPY_ON_SEGMENT_PARTION_DIST_RANDOMLY;
-- end_ignore
CREATE TABLE COPY_ON_SEGMENT_CHECK_DISTKEY(a int)DISTRIBUTED BY(a);
INSERT INTO COPY_ON_SEGMENT_CHECK_DISTKEY SELECT generate_series(0,10);
COPY COPY_ON_SEGMENT_CHECK_DISTKEY to '/tmp/COPY_ON_SEGMENT_CHECK_DISTKEY<SEGID>.csv' ON SEGMENT CSV;
COPY COPY_ON_SEGMENT_CHECK_DISTKEY to '/tmp/COPY_ON_SEGMENT_CHECK_DISTKEY0.csv' CSV;
COPY COPY_ON_SEGMENT_CHECK_DISTKEY FROM '/tmp/COPY_ON_SEGMENT_CHECK_DISTKEY<SEGID>.csv' ON SEGMENT CSV;
SET gp_enable_segment_copy_checking=off;
COPY COPY_ON_SEGMENT_CHECK_DISTKEY FROM '/tmp/COPY_ON_SEGMENT_CHECK_DISTKEY<SEGID>.csv' ON SEGMENT CSV;
SET gp_enable_segment_copy_checking=on;

CREATE TABLE COPY_ON_SEGMENT_CHECK_TOW_DSITKEY(a int,b int)DISTRIBUTED BY(a,b);
INSERT INTO COPY_ON_SEGMENT_CHECK_TOW_DSITKEY SELECT generate_series(0,10),generate_series(0,10);
COPY COPY_ON_SEGMENT_CHECK_TOW_DSITKEY to '/tmp/COPY_ON_SEGMENT_CHECK_TOW_DSITKEY<SEGID>.csv' ON SEGMENT CSV;
COPY COPY_ON_SEGMENT_CHECK_TOW_DSITKEY to '/tmp/COPY_ON_SEGMENT_CHECK_TOW_DSITKEY0.csv' CSV;
COPY COPY_ON_SEGMENT_CHECK_TOW_DSITKEY FROM '/tmp/COPY_ON_SEGMENT_CHECK_TOW_DSITKEY<SEGID>.csv' ON SEGMENT CSV;

-- COPY FRON ON SEGMENT DISTRIBUTED RANDOMLY
CREATE TABLE COPY_ON_SEGMENT_DIST_RANDOMLY(a int) DISTRIBUTED RANDOMLY;
COPY COPY_ON_SEGMENT_DIST_RANDOMLY FROM PROGRAM 'echo <SEGID>' ON SEGMENT;

-- COPY FROM ON SEGMENT partitoned table
CREATE TABLE COPY_ON_SEGMENT_CHECK_DISTKEY_PARTIONED(a int) DISTRIBUTED BY (a) PARTITION BY range(a) ( START (0) END (10) EVERY (5));
INSERT INTO COPY_ON_SEGMENT_CHECK_DISTKEY_PARTIONED SELECT generate_series(0,9);
COPY COPY_ON_SEGMENT_CHECK_DISTKEY_PARTIONED to '/tmp/COPY_ON_SEGMENT_CHECK_DISTKEY_PARTIONED<SEGID>.csv' ON SEGMENT CSV;
COPY COPY_ON_SEGMENT_CHECK_DISTKEY_PARTIONED FROM '/tmp/COPY_ON_SEGMENT_CHECK_DISTKEY_PARTIONED<SEGID>.csv' ON SEGMENT CSV;
SELECT COUNT(*) FROM COPY_ON_SEGMENT_CHECK_DISTKEY_PARTIONED;

COPY COPY_ON_SEGMENT_CHECK_DISTKEY_PARTIONED to '/tmp/COPY_ON_SEGMENT_CHECK_DISTKEY_PARTIONED0.csv' CSV;
COPY COPY_ON_SEGMENT_CHECK_DISTKEY_PARTIONED FROM '/tmp/COPY_ON_SEGMENT_CHECK_DISTKEY_PARTIONED<SEGID>.csv' ON SEGMENT CSV;
SELECT COUNT(*) FROM COPY_ON_SEGMENT_CHECK_DISTKEY_PARTIONED;

ALTER table copy_on_segment_check_distkey_partioned_1_prt_1 set DISTRIBUTED RANDOMLY ;
COPY COPY_ON_SEGMENT_CHECK_DISTKEY_PARTIONED FROM '/tmp/COPY_ON_SEGMENT_CHECK_DISTKEY_PARTIONED<SEGID>.csv' ON SEGMENT CSV;
set gp_vmem_idle_resource_timeout=1;
SET gp_enable_segment_copy_checking=off;
COPY COPY_ON_SEGMENT_CHECK_DISTKEY_PARTIONED FROM '/tmp/COPY_ON_SEGMENT_CHECK_DISTKEY_PARTIONED<SEGID>.csv' ON SEGMENT CSV;
COPY COPY_ON_SEGMENT_CHECK_DISTKEY_PARTIONED FROM '/tmp/COPY_ON_SEGMENT_CHECK_DISTKEY_PARTIONED<SEGID>.csv' ON SEGMENT CSV;
SET gp_enable_segment_copy_checking=on;
set gp_vmem_idle_resource_timeout=18000;

-- COPY FROM ON SEGMENT partitoned table distributed randomly
CREATE TABLE COPY_ON_SEGMENT_PARTION_DIST_RANDOMLY (a int) DISTRIBUTED RANDOMLY PARTITION BY range(a) ( START (0) END (10) EVERY (5));
COPY COPY_ON_SEGMENT_PARTION_DIST_RANDOMLY FROM PROGRAM 'echo <SEGID>' ON SEGMENT;

-- COPY FROM partitoned table
TRUNCATE COPY_ON_SEGMENT_CHECK_DISTKEY_PARTIONED;
INSERT INTO COPY_ON_SEGMENT_CHECK_DISTKEY_PARTIONED SELECT generate_series(0,9);
SELECT COUNT(*) FROM COPY_ON_SEGMENT_CHECK_DISTKEY_PARTIONED;
COPY COPY_ON_SEGMENT_CHECK_DISTKEY_PARTIONED to '/tmp/COPY_ON_SEGMENT_CHECK_DISTKEY_PARTIONED.csv' CSV;
COPY COPY_ON_SEGMENT_CHECK_DISTKEY_PARTIONED FROM '/tmp/COPY_ON_SEGMENT_CHECK_DISTKEY_PARTIONED.csv' CSV;
SELECT COUNT(*) FROM COPY_ON_SEGMENT_CHECK_DISTKEY_PARTIONED;

--COPY FROM partition table mulitple attributes
CREATE TABLE COPY_FROM_PARTITION_TABLE (a text ,b int) PARTITION BY range(b) (START (0) END (10) EVERY(5));
INSERT INTO COPY_FROM_PARTITION_TABLE values('aa',1);
INSERT INTO COPY_FROM_PARTITION_TABLE values('bb',2);
INSERT INTO COPY_FROM_PARTITION_TABLE values('cc',8);
SELECT COUNT(*) FROM COPY_FROM_PARTITION_TABLE;
COPY COPY_FROM_PARTITION_TABLE TO '/tmp/COPY_FROM_PARTITION_TABLE.txt';
COPY COPY_FROM_PARTITION_TABLE FROM '/tmp/COPY_FROM_PARTITION_TABLE.txt';
SELECT COUNT(*) FROM COPY_FROM_PARTITION_TABLE;

--COPY FROM ON SEGMENT SUBPARTITION table
CREATE TABLE COPY_ON_SEGMENT_CHECK_DISTKEY_SUBPARTITION(a int,b int) DISTRIBUTED BY (a) PARTITION BY range(a) 
 SUBPARTITION BY RANGE (b)
    SUBPARTITION TEMPLATE (
       START (0) END (10) EVERY (3)
    )
( START (0) END (10) EVERY (5));
INSERT INTO COPY_ON_SEGMENT_CHECK_DISTKEY_SUBPARTITION SELECT generate_series(0,9),generate_series(0,9);
COPY COPY_ON_SEGMENT_CHECK_DISTKEY_SUBPARTITION to '/tmp/COPY_ON_SEGMENT_CHECK_DISTKEY_SUBPARTITION<SEGID>.csv' ON SEGMENT CSV;
COPY COPY_ON_SEGMENT_CHECK_DISTKEY_SUBPARTITION FROM '/tmp/COPY_ON_SEGMENT_CHECK_DISTKEY_SUBPARTITION<SEGID>.csv' ON SEGMENT CSV;
SELECT COUNT(*) FROM COPY_ON_SEGMENT_CHECK_DISTKEY_SUBPARTITION;

COPY COPY_ON_SEGMENT_CHECK_DISTKEY_SUBPARTITION to '/tmp/COPY_ON_SEGMENT_CHECK_DISTKEY_SUBPARTITION0.csv'  CSV;
COPY COPY_ON_SEGMENT_CHECK_DISTKEY_SUBPARTITION FROM '/tmp/COPY_ON_SEGMENT_CHECK_DISTKEY_SUBPARTITION<SEGID>.csv' ON SEGMENT CSV;

ALTER table copy_on_segment_check_distkey_subpartition_1_prt_1_2_prt_1 set DISTRIBUTED RANDOMLY ;
COPY COPY_ON_SEGMENT_CHECK_DISTKEY_SUBPARTITION FROM '/tmp/COPY_ON_SEGMENT_CHECK_DISTKEY_SUBPARTITION<SEGID>.csv' ON SEGMENT CSV;
-- start_ignore
DROP TABLE IF EXISTS LINEITEM;
DROP TABLE IF EXISTS LINEITEM_1;
DROP TABLE IF EXISTS LINEITEM_2;
DROP TABLE IF EXISTS LINEITEM_3;
DROP TABLE IF EXISTS LINEITEM_4;
DROP TABLE IF EXISTS LINEITEM_5;
-- end_ignore

-- Test for COPY PROGRAM PRINT STDERR
-- start_ignore
DROP TABLE IF EXISTS COPY_TO_PROGRAM_ERROR;
DROP TABLE IF EXISTS COPY_FROM_PROGRAM_ERROR;
-- end_ignore
CREATE TABLE COPY_TO_PROGRAM_ERROR(dir text);
COPY COPY_TO_PROGRAM_ERROR TO PROGRAM 'ttt';
\COPY COPY_TO_PROGRAM_ERROR TO PROGRAM 'ttt';
COPY COPY_TO_PROGRAM_ERROR TO PROGRAM 'ttt <SEGID>' ON SEGMENT;

COPY COPY_TO_PROGRAM_ERROR TO PROGRAM 'echo && echo "error" >&2 && exit -1';
COPY COPY_TO_PROGRAM_ERROR TO PROGRAM 'echo <SEGID>&& echo "error" >&2 && exit -1' on segment;

CREATE TABLE COPY_FROM_PROGRAM_ERROR(a int);
COPY COPY_FROM_PROGRAM_ERROR FROM PROGRAM 'ttt';
COPY COPY_FROM_PROGRAM_ERROR FROM PROGRAM 'ttt <SEGID>' ON SEGMENT;

COPY COPY_FROM_PROGRAM_ERROR FROM PROGRAM 'echo 1; echo "error" >&2 && exit -1';
SELECT COUNT(*) FROM COPY_FROM_PROGRAM_ERROR;
INSERT INTO COPY_FROM_PROGRAM_ERROR VALUES(0);
COPY COPY_FROM_PROGRAM_ERROR TO '/tmp/program_error_<SEGID>.csv' ON SEGMENT;
COPY COPY_FROM_PROGRAM_ERROR FROM PROGRAM 'cat /tmp/program_error_<SEGID>.csv && echo "error" >&2 && exit -1' ON SEGMENT;
SELECT COUNT(*) FROM COPY_FROM_PROGRAM_ERROR;

-- Test for COPY PROGRAM ENVIROMENT VAR
COPY COPY_FROM_PROGRAM_ERROR FROM PROGRAM 'echo $GP_SEGMENT_ID';
SELECT COUNT(*) FROM COPY_FROM_PROGRAM_ERROR;
\COPY COPY_FROM_PROGRAM_ERROR FROM PROGRAM 'echo $GP_SEGMENT_ID';
SELECT COUNT(*) FROM COPY_FROM_PROGRAM_ERROR;
COPY COPY_FROM_PROGRAM_ERROR FROM PROGRAM 'echo $GP_SEGMENT_I';
SELECT COUNT(*) FROM COPY_FROM_PROGRAM_ERROR;
SET gp_enable_segment_copy_checking=off;
<<<<<<< HEAD
COPY COPY_FROM_PROGRAM_ERROR FROM PROGRAM $quote$bash -c "printf '$GP_SEGMENT_ID\n<SEGID>'"$quote$ on segment;
COPY COPY_FROM_PROGRAM_ERROR FROM PROGRAM $quote$bash -c "printf '$GP_SEGMENT_I\n<SEGID>'"$quote$ on segment;
SET gp_enable_segment_copy_checking=on;
=======
COPY COPY_FROM_PROGRAM_ERROR FROM PROGRAM $quote$bash -c "echo -e '$GP_SEGMENT_ID\n<SEGID>'"$quote$ on segment;
COPY COPY_FROM_PROGRAM_ERROR FROM PROGRAM $quote$bash -c "echo -e '$GP_SEGMENT_I\n<SEGID>'"$quote$ on segment;
SET gp_enable_segment_copy_checking=on;

-- Test that xlog records are generated for COPY in the same transaction as
-- created table. The actual validation for this test will be performed once the
-- gp_replica_check tool is enabled.
BEGIN;
CREATE TABLE copy_from_same_txn(a int, b int);
COPY copy_from_same_txn FROM stdin;
1	1
2	2
3	3
\.
COMMIT;
>>>>>>> 9fce2f7a
<|MERGE_RESOLUTION|>--- conflicted
+++ resolved
@@ -1096,13 +1096,8 @@
 COPY COPY_FROM_PROGRAM_ERROR FROM PROGRAM 'echo $GP_SEGMENT_I';
 SELECT COUNT(*) FROM COPY_FROM_PROGRAM_ERROR;
 SET gp_enable_segment_copy_checking=off;
-<<<<<<< HEAD
 COPY COPY_FROM_PROGRAM_ERROR FROM PROGRAM $quote$bash -c "printf '$GP_SEGMENT_ID\n<SEGID>'"$quote$ on segment;
 COPY COPY_FROM_PROGRAM_ERROR FROM PROGRAM $quote$bash -c "printf '$GP_SEGMENT_I\n<SEGID>'"$quote$ on segment;
-SET gp_enable_segment_copy_checking=on;
-=======
-COPY COPY_FROM_PROGRAM_ERROR FROM PROGRAM $quote$bash -c "echo -e '$GP_SEGMENT_ID\n<SEGID>'"$quote$ on segment;
-COPY COPY_FROM_PROGRAM_ERROR FROM PROGRAM $quote$bash -c "echo -e '$GP_SEGMENT_I\n<SEGID>'"$quote$ on segment;
 SET gp_enable_segment_copy_checking=on;
 
 -- Test that xlog records are generated for COPY in the same transaction as
@@ -1115,5 +1110,4 @@
 2	2
 3	3
 \.
-COMMIT;
->>>>>>> 9fce2f7a
+COMMIT;