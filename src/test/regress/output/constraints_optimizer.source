--- conflicted
+++ resolved
@@ -596,14 +596,8 @@
 INSERT INTO deferred_excl VALUES(1);
 INSERT INTO deferred_excl VALUES(2);
 INSERT INTO deferred_excl VALUES(1); -- fail
-<<<<<<< HEAD
-WARNING:  the distributed transaction 'Abort [Prepared]' broadcast failed to one or more segments for gid DUMMY
-NOTICE:  Releasing segworker groups to retry broadcast.
-ERROR:  The distributed transaction 'Prepare' broadcast failed to one or more segments for gid DUMMY
-=======
 ERROR:  conflicting key value violates exclusion constraint "deferred_excl_f1_exclusion"
 DETAIL:  Key (f1)=(1) conflicts with existing key (f1)=(1).
->>>>>>> 3f891f04
 BEGIN;
 INSERT INTO deferred_excl VALUES(2); -- no fail here
 COMMIT; -- should fail here
