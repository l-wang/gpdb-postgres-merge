--  MPP-21536: Duplicated rows inserted when ORCA is turned on

-- create test table
create table m();
alter table m add column a int;
alter table m add column b int;

-- generate data for m
insert into m select i, i%5 from generate_series(1,10)i;

-- INSERT and UPDATE
create table yyy(a int, b int) distributed randomly;

insert into yyy select a,b from m;
select * from yyy order by 1, 2;

update yyy set a=m.b from m where m.a=yyy.b;
select * from yyy order by 1, 2;

drop table yyy;


-- UPDATE with different values
create table yyy(a int, b int) distributed randomly;

insert into yyy select a,b from m;
update yyy set b=m.b from m where m.a=yyy.a;
select * from yyy order by 1, 2;

drop table yyy;


-- DELETE
create table yyy(a int, b int) distributed randomly;

insert into yyy select a,b from m;
delete from yyy where a in (select a from m);
select * from yyy order by 1, 2;

drop table yyy;

create table yyy(a int, b int) distributed randomly;
insert into yyy select a,b from m;
delete from yyy where b in (select a from m);
select * from yyy order by 1, 2;

drop table yyy;


-- Now repeat all the above tests, but using a hacked master-only 'm' table
drop table m;

set optimizer_enable_master_only_queries=on;


-- create master-only table
create table m();
set allow_system_table_mods='DML';
delete from gp_distribution_policy where localoid='m'::regclass;
reset allow_system_table_mods;
alter table m add column a int;
alter table m add column b int;

-- generate data for m
insert into m select i, i%5 from generate_series(1,10)i;

create table zzz(a int primary key, b int) distributed by (a);
insert into zzz select a,b from m;
select * from zzz order by 1, 2;

delete from zzz where a in (select a from m);
select * from zzz order by 1, 2;

drop table zzz;

create table zzz(a int primary key, b int) distributed by (a);

insert into zzz select a,b from m;
delete from zzz where b in (select a from m);
select * from zzz order by 1, 2;

drop table zzz;

create table zzz(a int primary key, b int) distributed by (a);
insert into zzz select a,b from m;

-- This update fails with duplicate key error, but it varies which segment
-- reports it first, i.e. it varies which row it complaints first. Silence
-- that difference in the error DETAIL line
\set VERBOSITY terse
update zzz set a=m.b from m where m.a=zzz.b;
select * from zzz order by 1, 2;

drop table zzz;

create table zzz(a int primary key, b int) distributed by (a);
insert into zzz select a,b from m;
update zzz set b=m.b from m where m.a=zzz.a;
select * from zzz order by 1, 2;

drop table zzz;
drop table m;


-- MPP-21622 Update with primary key: only sort if the primary key is updated
--
-- Aside from testing that bug, this also tests EXPLAIN of an DMLActionExpr
-- that ORCA generates for plans that update the primary key.
create table update_pk_test (a int primary key, b int) distributed by (a);
insert into update_pk_test values(1,1);

explain update update_pk_test set b = 5;
update update_pk_test set b = 5;
select * from update_pk_test order by 1,2;

explain update update_pk_test set a = 5;
update update_pk_test set a = 5;
select * from update_pk_test order by 1,2;


<<<<<<< HEAD
--
-- Verify that ExecInsert doesn't scribble on the old tuple, when the new
-- tuple comes directly from the old table.
--
CREATE TABLE execinsert_test (id int4, t text) DISTRIBUTED BY (id);

INSERT INTO execinsert_test values (1, 'foo');

-- Insert another identical tuple, but roll it back. If the insertion
-- incorrectly modified the xmin on the old tuple, then it will become
-- invisible when we roll back.
begin;
INSERT INTO execinsert_test select * FROM execinsert_test;
rollback;
select * from execinsert_test;

drop table execinsert_test;
=======
-- MPP-22599 DML queries that fallback to planner don't check for updates on
-- the distribution key.
--
-- So the bug was that if ORCA fell back to the planner, then the usual
-- check that prohibits updating the distribution key columns was not
-- performed like it should. So the idea of this test is to have an UPDATE
-- on distribution key column, with some features in the table or the query,
-- such that ORCA cannot produce a plan and it falls back to the Postgres
-- planner.
set optimizer_trace_fallback = on;

-- Subquery that returns a row rather than a single scalar isn't supported
-- in ORCA currently, so we can use that to trigger fallback.
update update_pk_test set a=1 where row(1,2) = (SELECT 1, 2);
>>>>>>> abdf7600
<|MERGE_RESOLUTION|>--- conflicted
+++ resolved
@@ -118,7 +118,22 @@
 select * from update_pk_test order by 1,2;
 
 
-<<<<<<< HEAD
+-- MPP-22599 DML queries that fallback to planner don't check for updates on
+-- the distribution key.
+--
+-- So the bug was that if ORCA fell back to the planner, then the usual
+-- check that prohibits updating the distribution key columns was not
+-- performed like it should. So the idea of this test is to have an UPDATE
+-- on distribution key column, with some features in the table or the query,
+-- such that ORCA cannot produce a plan and it falls back to the Postgres
+-- planner.
+set optimizer_trace_fallback = on;
+
+-- Subquery that returns a row rather than a single scalar isn't supported
+-- in ORCA currently, so we can use that to trigger fallback.
+update update_pk_test set a=1 where row(1,2) = (SELECT 1, 2);
+
+
 --
 -- Verify that ExecInsert doesn't scribble on the old tuple, when the new
 -- tuple comes directly from the old table.
@@ -135,20 +150,4 @@
 rollback;
 select * from execinsert_test;
 
-drop table execinsert_test;
-=======
--- MPP-22599 DML queries that fallback to planner don't check for updates on
--- the distribution key.
---
--- So the bug was that if ORCA fell back to the planner, then the usual
--- check that prohibits updating the distribution key columns was not
--- performed like it should. So the idea of this test is to have an UPDATE
--- on distribution key column, with some features in the table or the query,
--- such that ORCA cannot produce a plan and it falls back to the Postgres
--- planner.
-set optimizer_trace_fallback = on;
-
--- Subquery that returns a row rather than a single scalar isn't supported
--- in ORCA currently, so we can use that to trigger fallback.
-update update_pk_test set a=1 where row(1,2) = (SELECT 1, 2);
->>>>>>> abdf7600
+drop table execinsert_test;