CREATE TABLE delete_test (
    id SERIAL PRIMARY KEY,
<<<<<<< HEAD
    a INT
) DISTRIBUTED BY (id);
=======
    a INT,
    b text
);
>>>>>>> a4bebdd9

INSERT INTO delete_test (a) VALUES (10);
INSERT INTO delete_test (a, b) VALUES (50, repeat('x', 10000));
INSERT INTO delete_test (a) VALUES (100);

-- allow an alias to be specified for DELETE's target table
DELETE FROM delete_test AS dt WHERE dt.a > 75;

-- if an alias is specified, don't allow the original table name
-- to be referenced
DELETE FROM delete_test dt WHERE delete_test.a > 25;

SELECT id, a, char_length(b) FROM delete_test;

-- delete a row with a TOASTed value
DELETE FROM delete_test WHERE a > 25;

SELECT id, a, char_length(b) FROM delete_test;

DROP TABLE delete_test;<|MERGE_RESOLUTION|>--- conflicted
+++ resolved
@@ -1,13 +1,8 @@
 CREATE TABLE delete_test (
     id SERIAL PRIMARY KEY,
-<<<<<<< HEAD
-    a INT
-) DISTRIBUTED BY (id);
-=======
     a INT,
     b text
-);
->>>>>>> a4bebdd9
+) DISTRIBUTED BY (id);
 
 INSERT INTO delete_test (a) VALUES (10);
 INSERT INTO delete_test (a, b) VALUES (50, repeat('x', 10000));
