--- conflicted
+++ resolved
@@ -54,10 +54,6 @@
 
 BEGIN TRANSACTION ISOLATION LEVEL SERIALIZABLE;
 INSERT INTO pxtest1 VALUES ('fff');
-<<<<<<< HEAD
-SELECT * from pxtest1;
-=======
->>>>>>> 80edfd76
 
 -- This should fail, because the gid foo3 is already in use
 PREPARE TRANSACTION 'foo3';
