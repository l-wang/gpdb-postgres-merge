--- conflicted
+++ resolved
@@ -15,22 +15,12 @@
 DROP ROLE IF EXISTS regress_group1;
 DROP ROLE IF EXISTS regress_group2;
 
-<<<<<<< HEAD
-DROP ROLE IF EXISTS regressuser1;
-DROP ROLE IF EXISTS regressuser2;
-DROP ROLE IF EXISTS regressuser3;
-DROP ROLE IF EXISTS regressuser4;
-DROP ROLE IF EXISTS regressuser5;
-DROP ROLE IF EXISTS regressuser6;
-DROP ROLE IF EXISTS non_superuser_schema;
-=======
 DROP ROLE IF EXISTS regress_user1;
 DROP ROLE IF EXISTS regress_user2;
 DROP ROLE IF EXISTS regress_user3;
 DROP ROLE IF EXISTS regress_user4;
 DROP ROLE IF EXISTS regress_user5;
 DROP ROLE IF EXISTS regress_user6;
->>>>>>> b5bce6c1
 
 -- start_ignore
 SELECT lo_unlink(oid) FROM pg_largeobject_metadata WHERE oid >= 1000 AND oid < 3000 ORDER BY oid;
@@ -146,8 +136,8 @@
 
 -- test leaky-function protections in selfuncs
 
--- regressuser1 will own a table and provide a view for it.
-SET SESSION AUTHORIZATION regressuser1;
+-- regress_user1 will own a table and provide a view for it.
+SET SESSION AUTHORIZATION regress_user1;
 
 CREATE TABLE atest12 as
   SELECT x AS a, 10001 - x AS b FROM generate_series(1,10000) x;
@@ -175,8 +165,8 @@
   WHERE x.a = y.b and abs(y.a) <<< 5;
 reset enable_nestloop;
 
--- Check if regressuser2 can break security.
-SET SESSION AUTHORIZATION regressuser2;
+-- Check if regress_user2 can break security.
+SET SESSION AUTHORIZATION regress_user2;
 
 CREATE FUNCTION leak2(integer,integer) RETURNS boolean
   AS $$begin raise notice 'leak % %', $1, $2; return $1 > $2; end$$
@@ -190,12 +180,12 @@
 -- This plan should use hashjoin, as it will expect many rows to be selected.
 EXPLAIN (COSTS OFF) SELECT * FROM atest12v x, atest12v y WHERE x.a = y.b;
 
--- Now regressuser1 grants sufficient access to regressuser2.
-SET SESSION AUTHORIZATION regressuser1;
+-- Now regress_user1 grants sufficient access to regress_user2.
+SET SESSION AUTHORIZATION regress_user1;
 GRANT SELECT (a, b) ON atest12 TO PUBLIC;
-SET SESSION AUTHORIZATION regressuser2;
-
--- Now regressuser2 will also get a good row estimate.
+SET SESSION AUTHORIZATION regress_user2;
+
+-- Now regress_user2 will also get a good row estimate.
 set enable_nestloop = 1;
 EXPLAIN (COSTS OFF) SELECT * FROM atest12v x, atest12v y WHERE x.a = y.b;
 reset enable_nestloop;
@@ -205,7 +195,7 @@
 EXPLAIN (COSTS OFF) SELECT * FROM atest12 x, atest12 y
   WHERE x.a = y.b and abs(y.a) <<< 5;
 
--- clean up (regressuser1's objects are all dropped later)
+-- clean up (regress_user1's objects are all dropped later)
 DROP FUNCTION leak2(integer, integer) CASCADE;
 
 
@@ -275,13 +265,8 @@
 
 -- Test column level permissions
 
-<<<<<<< HEAD
-SET SESSION AUTHORIZATION regressuser1;
+SET SESSION AUTHORIZATION regress_user1;
 CREATE TABLE atest5 (one int, two int unique, three int, four int);
-=======
-SET SESSION AUTHORIZATION regress_user1;
-CREATE TABLE atest5 (one int, two int unique, three int, four int unique);
->>>>>>> b5bce6c1
 CREATE TABLE atest6 (one int, two int, blue int);
 GRANT SELECT (one), INSERT (two), UPDATE (three) ON atest5 TO regress_user4;
 GRANT ALL (one) ON atest5 TO regress_user3;
@@ -449,17 +434,10 @@
 GRANT USAGE ON LANGUAGE sql TO regress_user1; -- ok
 GRANT USAGE ON LANGUAGE c TO PUBLIC; -- fail
 
-<<<<<<< HEAD
-SET SESSION AUTHORIZATION regressuser1;
-GRANT USAGE ON LANGUAGE sql TO regressuser2; -- fail
-CREATE FUNCTION testfunc1(int) RETURNS int AS 'select 2 * $1;' LANGUAGE sql CONTAINS SQL;
-CREATE FUNCTION testfunc2(int) RETURNS int AS 'select 3 * $1;' LANGUAGE sql CONTAINS SQL;
-=======
 SET SESSION AUTHORIZATION regress_user1;
 GRANT USAGE ON LANGUAGE sql TO regress_user2; -- fail
 CREATE FUNCTION testfunc1(int) RETURNS int AS 'select 2 * $1;' LANGUAGE sql;
 CREATE FUNCTION testfunc2(int) RETURNS int AS 'select 3 * $1;' LANGUAGE sql;
->>>>>>> b5bce6c1
 
 REVOKE ALL ON FUNCTION testfunc1(int), testfunc2(int) FROM PUBLIC;
 GRANT EXECUTE ON FUNCTION testfunc1(int), testfunc2(int) TO regress_user2;
@@ -469,17 +447,12 @@
 
 CREATE FUNCTION testfunc4(boolean) RETURNS text
   AS 'select col1 from atest2 where col2 = $1;'
-<<<<<<< HEAD
-  LANGUAGE sql SECURITY DEFINER READS SQL DATA;
-GRANT EXECUTE ON FUNCTION testfunc4(boolean) TO regressuser3;
-=======
   LANGUAGE sql SECURITY DEFINER;
 GRANT EXECUTE ON FUNCTION testfunc4(boolean) TO regress_user3;
->>>>>>> b5bce6c1
 
 SET SESSION AUTHORIZATION regress_user2;
 SELECT testfunc1(5), testfunc2(5); -- ok
-CREATE FUNCTION testfunc3(int) RETURNS int AS 'select 2 * $1;' LANGUAGE sql CONTAINS SQL; -- fail
+CREATE FUNCTION testfunc3(int) RETURNS int AS 'select 2 * $1;' LANGUAGE sql; -- fail
 
 SET SESSION AUTHORIZATION regress_user3;
 SELECT testfunc1(5); -- fail
@@ -727,7 +700,7 @@
 select has_column_privilege('mytable','f2','select');
 select has_column_privilege('mytable','........pg.dropped.2........','select');
 select has_column_privilege('mytable',2::int2,'select');
-revoke select on table mytable from regressuser3;
+revoke select on table mytable from regress_user3;
 select has_column_privilege('mytable',2::int2,'select');
 drop table mytable;
 
@@ -1007,42 +980,28 @@
 CREATE TABLE testns.t3 (f1 int) PARTITION BY RANGE (f1) (START (2018) END (2020) EVERY (1),DEFAULT PARTITION extra );
 CREATE TABLE testns.t4 (f1 int) inherits (testns.t1);
 
-<<<<<<< HEAD
-SELECT has_table_privilege('regressuser1', 'testns.t1', 'SELECT'); -- false
-SELECT * FROM has_table_privilege_seg('regressuser1', 'testns.t1', 'SELECT'); -- false
-SELECT * FROM has_table_privilege_seg('regressuser1', 'testns.t3', 'SELECT'); -- false
-SELECT * FROM has_table_privilege_seg('regressuser1', 'testns.t3_1_prt_extra', 'SELECT'); -- false
-SELECT * FROM has_table_privilege_seg('regressuser1', 'testns.t4', 'SELECT'); -- false
-=======
 SELECT has_table_privilege('regress_user1', 'testns.t1', 'SELECT'); -- false
->>>>>>> b5bce6c1
+SELECT * FROM has_table_privilege_seg('regress_user1', 'testns.t1', 'SELECT'); -- false
+SELECT * FROM has_table_privilege_seg('regress_user1', 'testns.t3', 'SELECT'); -- false
+SELECT * FROM has_table_privilege_seg('regress_user1', 'testns.t3_1_prt_extra', 'SELECT'); -- false
+SELECT * FROM has_table_privilege_seg('regress_user1', 'testns.t4', 'SELECT'); -- false
 
 GRANT ALL ON ALL TABLES IN SCHEMA testns TO regress_user1;
 
-<<<<<<< HEAD
-SELECT has_table_privilege('regressuser1', 'testns.t1', 'SELECT'); -- true
-SELECT has_table_privilege('regressuser1', 'testns.t2', 'SELECT'); -- true
-SELECT * FROM has_table_privilege_seg('regressuser1', 'testns.t1', 'SELECT'); -- true
-SELECT * FROM has_table_privilege_seg('regressuser1', 'testns.t3', 'SELECT'); -- true
-SELECT * FROM has_table_privilege_seg('regressuser1', 'testns.t3_1_prt_extra', 'SELECT'); -- true
-SELECT * FROM has_table_privilege_seg('regressuser1', 'testns.t4', 'SELECT'); -- true
-=======
 SELECT has_table_privilege('regress_user1', 'testns.t1', 'SELECT'); -- true
 SELECT has_table_privilege('regress_user1', 'testns.t2', 'SELECT'); -- true
->>>>>>> b5bce6c1
+SELECT * FROM has_table_privilege_seg('regress_user1', 'testns.t1', 'SELECT'); -- true
+SELECT * FROM has_table_privilege_seg('regress_user1', 'testns.t3', 'SELECT'); -- true
+SELECT * FROM has_table_privilege_seg('regress_user1', 'testns.t3_1_prt_extra', 'SELECT'); -- true
+SELECT * FROM has_table_privilege_seg('regress_user1', 'testns.t4', 'SELECT'); -- true
 
 REVOKE ALL ON ALL TABLES IN SCHEMA testns FROM regress_user1;
 
-<<<<<<< HEAD
-SELECT has_table_privilege('regressuser1', 'testns.t1', 'SELECT'); -- false
-SELECT has_table_privilege('regressuser1', 'testns.t2', 'SELECT'); -- false
-SELECT * FROM has_table_privilege_seg('regressuser1', 'testns.t3', 'SELECT'); -- false
-SELECT * FROM has_table_privilege_seg('regressuser1', 'testns.t3_1_prt_extra', 'SELECT'); -- false
-SELECT * FROM has_table_privilege_seg('regressuser1', 'testns.t4', 'SELECT'); -- false
-=======
 SELECT has_table_privilege('regress_user1', 'testns.t1', 'SELECT'); -- false
 SELECT has_table_privilege('regress_user1', 'testns.t2', 'SELECT'); -- false
->>>>>>> b5bce6c1
+SELECT * FROM has_table_privilege_seg('regress_user1', 'testns.t3', 'SELECT'); -- false
+SELECT * FROM has_table_privilege_seg('regress_user1', 'testns.t3_1_prt_extra', 'SELECT'); -- false
+SELECT * FROM has_table_privilege_seg('regress_user1', 'testns.t4', 'SELECT'); -- false
 
 CREATE FUNCTION testns.testfunc(int) RETURNS int AS 'select 3 * $1;' LANGUAGE sql;
 
@@ -1143,23 +1102,6 @@
 DROP GROUP regress_group2;
 
 -- these are needed to clean up permissions
-<<<<<<< HEAD
-REVOKE USAGE ON LANGUAGE sql FROM regressuser1;
-DROP OWNED BY regressuser1;
-
--- regression test: superuser create a schema and authorize it to a non-superuser
-CREATE ROLE "non_superuser_schema";
-CREATE SCHEMA test_non_superuser_schema AUTHORIZATION "non_superuser_schema";
-DROP SCHEMA test_non_superuser_schema;
-DROP USER non_superuser_schema;
-
-DROP USER regressuser1;
-DROP USER regressuser2;
-DROP USER regressuser3;
-DROP USER regressuser4;
-DROP USER regressuser5;
-DROP USER regressuser6;
-=======
 REVOKE USAGE ON LANGUAGE sql FROM regress_user1;
 DROP OWNED BY regress_user1;
 
@@ -1252,5 +1194,4 @@
 
 -- clean up
 DROP TABLE lock_table;
-DROP USER regress_locktable_user;
->>>>>>> b5bce6c1
+DROP USER regress_locktable_user;