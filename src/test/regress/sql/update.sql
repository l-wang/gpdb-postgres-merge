--
-- UPDATE ... SET <col> = DEFAULT;
--

CREATE TABLE update_test (
	e   INT DEFAULT 1,
    a   INT DEFAULT 10,
    b   INT,
    c   TEXT
);

INSERT INTO update_test(a,b,c) VALUES (5, 10, 'foo');
INSERT INTO update_test(b,a) VALUES (15, 10);

SELECT a,b,c FROM update_test ORDER BY a,b,c;

UPDATE update_test SET a = DEFAULT, b = DEFAULT;

SELECT a,b,c FROM update_test ORDER BY a,b,c;

-- aliases for the UPDATE target table
UPDATE update_test AS t SET b = 10 WHERE t.a = 10;

SELECT a,b,c FROM update_test ORDER BY a,b,c;

UPDATE update_test t SET b = t.b + 10 WHERE t.a = 10;

SELECT a,b,c FROM update_test ORDER BY a,b,c;

--
-- Test VALUES in FROM
--

UPDATE update_test SET a=v.i FROM (VALUES(100, 20)) AS v(i, j)
  WHERE update_test.b = v.j;

SELECT a,b,c FROM update_test ORDER BY a,b,c;

--
-- Test multiple-set-clause syntax
--

UPDATE update_test SET (c,b,a) = ('bugle', b+11, DEFAULT) WHERE c = 'foo';
SELECT a,b,c FROM update_test ORDER BY a,b,c;
UPDATE update_test SET (c,b) = ('car', a+b), a = a + 1 WHERE a = 10;
SELECT a,b,c FROM update_test ORDER BY a,b,c;
-- fail, multi assignment to same column:
UPDATE update_test SET (c,b) = ('car', a+b), b = a + 1 WHERE a = 10;

-- XXX this should work, but doesn't yet:
UPDATE update_test SET (a,b) = (select a,b FROM update_test where c = 'foo')
  WHERE a = 10;

-- if an alias for the target table is specified, don't allow references
-- to the original table name
UPDATE update_test AS t SET b = update_test.b + 10 WHERE t.a = 10;

<<<<<<< HEAD
DROP TABLE update_test;

--
-- text types. We should support the following updates.
--

drop table tab1;
drop table tab2;

CREATE TABLE tab1 (a varchar(15), b integer) DISTRIBUTED BY (a);
CREATE TABLE tab2 (a varchar(15), b integer) DISTRIBUTED BY (a);

UPDATE tab1 SET b = tab2.b FROM tab2 WHERE tab1.a = tab2.a;


drop table tab1;
drop table tab2;

CREATE TABLE tab1 (a text, b integer) DISTRIBUTED BY (a);
CREATE TABLE tab2 (a text, b integer) DISTRIBUTED BY (a);

UPDATE tab1 SET b = tab2.b FROM tab2 WHERE tab1.a = tab2.a;


drop table tab1;
drop table tab2;

CREATE TABLE tab1 (a varchar, b integer) DISTRIBUTED BY (a);
CREATE TABLE tab2 (a varchar, b integer) DISTRIBUTED BY (a);

UPDATE tab1 SET b = tab2.b FROM tab2 WHERE tab1.a = tab2.a;


drop table tab1;
drop table tab2;

CREATE TABLE tab1 (a char(15), b integer) DISTRIBUTED BY (a);
CREATE TABLE tab2 (a char(15), b integer) DISTRIBUTED BY (a);

UPDATE tab1 SET b = tab2.b FROM tab2 WHERE tab1.a = tab2.a;

DROP TABLE IF EXISTS update_distr_key; 

CREATE TABLE update_distr_key (a int, b int) DISTRIBUTED BY (a); 
INSERT INTO update_distr_key select i, i* 10 from generate_series(0, 9) i; 

UPDATE update_distr_key SET a = 5 WHERE b = 10; 

SELECT * from update_distr_key; 

DROP TABLE update_distr_key; 
=======
-- Make sure that we can update to a TOASTed value.
UPDATE update_test SET c = repeat('x', 10000) WHERE c = 'car';
SELECT a, b, char_length(c) FROM update_test;

DROP TABLE update_test;
>>>>>>> a4bebdd9
<|MERGE_RESOLUTION|>--- conflicted
+++ resolved
@@ -55,7 +55,10 @@
 -- to the original table name
 UPDATE update_test AS t SET b = update_test.b + 10 WHERE t.a = 10;
 
-<<<<<<< HEAD
+-- Make sure that we can update to a TOASTed value.
+UPDATE update_test SET c = repeat('x', 10000) WHERE c = 'car';
+SELECT a, b, char_length(c) FROM update_test;
+
 DROP TABLE update_test;
 
 --
@@ -106,11 +109,4 @@
 
 SELECT * from update_distr_key; 
 
-DROP TABLE update_distr_key; 
-=======
--- Make sure that we can update to a TOASTed value.
-UPDATE update_test SET c = repeat('x', 10000) WHERE c = 'car';
-SELECT a, b, char_length(c) FROM update_test;
-
-DROP TABLE update_test;
->>>>>>> a4bebdd9
+DROP TABLE update_distr_key; 